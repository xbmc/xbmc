--- conflicted
+++ resolved
@@ -459,11 +459,7 @@
 {
     AVStream *st;
 
-<<<<<<< HEAD
-    if (!(st = av_new_stream(s, orig_st->id)))
-=======
     if (!(st = avformat_new_stream(s, NULL)))
->>>>>>> 8d007da6
         return NULL;
     st->id = orig_st->id;
     st->codec->codec_type = orig_st->codec->codec_type;
