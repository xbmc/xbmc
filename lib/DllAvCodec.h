#pragma once
/*
 *      Copyright (C) 2005-2010 Team XBMC
 *      http://www.xbmc.org
 *
 *  This Program is free software; you can redistribute it and/or modify
 *  it under the terms of the GNU General Public License as published by
 *  the Free Software Foundation; either version 2, or (at your option)
 *  any later version.
 *
 *  This Program is distributed in the hope that it will be useful,
 *  but WITHOUT ANY WARRANTY; without even the implied warranty of
 *  MERCHANTABILITY or FITNESS FOR A PARTICULAR PURPOSE. See the
 *  GNU General Public License for more details.
 *
 *  You should have received a copy of the GNU General Public License
 *  along with XBMC; see the file COPYING.  If not, write to
 *  the Free Software Foundation, 675 Mass Ave, Cambridge, MA 02139, USA.
 *  http://www.gnu.org/copyleft/gpl.html
 *
 */

#if (defined HAVE_CONFIG_H) && (!defined WIN32)
  #include "config.h"
#endif
#include "DynamicDll.h"
#include "DllAvCore.h"
#include "utils/log.h"

extern "C" {
#ifndef HAVE_MMX
#define HAVE_MMX
#endif
#ifndef __STDC_CONSTANT_MACROS
#define __STDC_CONSTANT_MACROS
#endif
#ifndef __STDC_LIMIT_MACROS
#define __STDC_LIMIT_MACROS
#endif

#ifndef __GNUC__
#pragma warning(disable:4244)
#endif

#if (defined USE_EXTERNAL_FFMPEG)
  #if (defined HAVE_LIBAVCODEC_AVCODEC_H)
    #include <libavcodec/avcodec.h>
    #if (defined HAVE_LIBAVCODEC_OPT_H)
      #include <libavcodec/opt.h>
    #endif
    #if (defined AVPACKET_IN_AVFORMAT)
      #include <libavformat/avformat.h>
    #endif
  #elif (defined HAVE_FFMPEG_AVCODEC_H)
    #include <ffmpeg/avcodec.h>
    #include <ffmpeg/opt.h>
    #if (defined AVPACKET_IN_AVFORMAT)
      #include <ffmpeg/avformat.h>
    #endif
  #endif

  /* From non-public audioconvert.h */
  int64_t avcodec_guess_channel_layout(int nb_channels, enum CodecID codec_id, const char *fmt_name);
  struct AVAudioConvert;
  typedef struct AVAudioConvert AVAudioConvert;
  AVAudioConvert *av_audio_convert_alloc(enum AVSampleFormat out_fmt, int out_channels,
                                         enum AVSampleFormat in_fmt, int in_channels,
                                         const float *matrix, int flags);
  void av_audio_convert_free(AVAudioConvert *ctx);
  int av_audio_convert(AVAudioConvert *ctx,
                             void * const out[6], const int out_stride[6],
                       const void * const  in[6], const int  in_stride[6], int len);
#else
  #include "libavcodec/avcodec.h"
  #include "libavcodec/audioconvert.h"
#endif
}

/* Some convenience macros introduced at this particular revision of libavcodec.
 */
#if LIBAVCODEC_VERSION_INT < AV_VERSION_INT(52,25,0)
#define CH_LAYOUT_5POINT0_BACK      (CH_LAYOUT_SURROUND|CH_BACK_LEFT|CH_BACK_RIGHT)
#define CH_LAYOUT_5POINT1_BACK      (CH_LAYOUT_5POINT0_BACK|CH_LOW_FREQUENCY)
#undef CH_LAYOUT_7POINT1_WIDE
#define CH_LAYOUT_7POINT1_WIDE      (CH_LAYOUT_5POINT1_BACK|\
                                           CH_FRONT_LEFT_OF_CENTER|CH_FRONT_RIGHT_OF_CENTER)
#endif

#if LIBAVCODEC_VERSION_INT < AV_VERSION_INT(52,64,0)
// API added on: 2010-03-31
#define AVMediaType		CodecType
#define AVMEDIA_TYPE_UNKNOWN    CODEC_TYPE_UNKNOWN
#define AVMEDIA_TYPE_VIDEO      CODEC_TYPE_VIDEO
#define AVMEDIA_TYPE_AUDIO      CODEC_TYPE_AUDIO
#define AVMEDIA_TYPE_DATA       CODEC_TYPE_DATA
#define AVMEDIA_TYPE_SUBTITLE   CODEC_TYPE_SUBTITLE
#define AVMEDIA_TYPE_ATTACHMENT CODEC_TYPE_ATTACHMENT
#define AVMEDIA_TYPE_NB         CODEC_TYPE_NB
#endif

#include "threads/SingleLock.h"

class DllAvCodecInterface
{
public:
  virtual ~DllAvCodecInterface() {}
  virtual void avcodec_register_all(void)=0;
  virtual void avcodec_flush_buffers(AVCodecContext *avctx)=0;
  virtual int avcodec_open_dont_call(AVCodecContext *avctx, AVCodec *codec)=0;
  virtual AVCodec *avcodec_find_decoder(enum CodecID id)=0;
  virtual AVCodec *avcodec_find_decoder_by_name(const char *name)=0;
  virtual AVCodec *avcodec_find_encoder(enum CodecID id)=0;
  virtual int avcodec_close_dont_call(AVCodecContext *avctx)=0;
  virtual AVFrame *avcodec_alloc_frame(void)=0;
  virtual int avpicture_fill(AVPicture *picture, uint8_t *ptr, PixelFormat pix_fmt, int width, int height)=0;
  virtual int avcodec_decode_video(AVCodecContext *avctx, AVFrame *picture, int *got_picture_ptr, uint8_t *buf, int buf_size)=0;
  virtual int avcodec_decode_video2(AVCodecContext *avctx, AVFrame *picture, int *got_picture_ptr, AVPacket *avpkt)=0;
  virtual int avcodec_decode_audio3(AVCodecContext *avctx, int16_t *samples, int *frame_size_ptr, AVPacket *avpkt)=0;
  virtual int avcodec_decode_subtitle2(AVCodecContext *avctx, AVSubtitle *sub, int *got_sub_ptr, AVPacket *avpkt)=0;
  virtual int avcodec_encode_audio(AVCodecContext *avctx, uint8_t *buf, int buf_size, const short *samples)=0;
  virtual int avpicture_get_size(PixelFormat pix_fmt, int width, int height)=0;
  virtual AVCodecContext *avcodec_alloc_context(void)=0;
  virtual void avcodec_string(char *buf, int buf_size, AVCodecContext *enc, int encode)=0;
  virtual void avcodec_get_context_defaults(AVCodecContext *s)=0;
  virtual AVCodecParserContext *av_parser_init(int codec_id)=0;
  virtual int av_parser_parse2(AVCodecParserContext *s,AVCodecContext *avctx, uint8_t **poutbuf, int *poutbuf_size,
                    const uint8_t *buf, int buf_size,
                    int64_t pts, int64_t dts, int64_t pos)=0;
  virtual void av_parser_close(AVCodecParserContext *s)=0;
  virtual AVBitStreamFilterContext *av_bitstream_filter_init(const char *name)=0;
  virtual int av_bitstream_filter_filter(AVBitStreamFilterContext *bsfc,
    AVCodecContext *avctx, const char *args,
    uint8_t **poutbuf, int *poutbuf_size,
    const uint8_t *buf, int buf_size, int keyframe) =0;
  virtual void av_bitstream_filter_close(AVBitStreamFilterContext *bsfc) =0;
  virtual void avpicture_free(AVPicture *picture)=0;
  virtual void av_free_packet(AVPacket *pkt)=0;
  virtual int avpicture_alloc(AVPicture *picture, PixelFormat pix_fmt, int width, int height)=0;
  virtual enum PixelFormat avcodec_default_get_format(struct AVCodecContext *s, const enum PixelFormat *fmt)=0;
  virtual int avcodec_default_get_buffer(AVCodecContext *s, AVFrame *pic)=0;
  virtual void avcodec_default_release_buffer(AVCodecContext *s, AVFrame *pic)=0;
  virtual int avcodec_thread_init(AVCodecContext *s, int thread_count)=0;
  virtual AVCodec *av_codec_next(AVCodec *c)=0;
  virtual int av_get_bits_per_sample_format(enum SampleFormat sample_fmt)=0;
  virtual AVAudioConvert *av_audio_convert_alloc(enum AVSampleFormat out_fmt, int out_channels,
                                                 enum AVSampleFormat in_fmt , int in_channels,
                                                 const float *matrix        , int flags)=0;
  virtual void av_audio_convert_free(AVAudioConvert *ctx)=0;
  virtual int av_audio_convert(AVAudioConvert *ctx,
                                     void * const out[6], const int out_stride[6],
                               const void * const  in[6], const int  in_stride[6], int len)=0;
  virtual int av_dup_packet(AVPacket *pkt)=0;
  virtual void av_init_packet(AVPacket *pkt)=0;
  virtual int av_new_packet(AVPacket *pkt, int size)=0;
  virtual int64_t avcodec_guess_channel_layout(int nb_channels, enum CodecID codec_id, const char *fmt_name)=0;
  virtual int av_get_bits_per_sample(enum CodecID codec_id)=0;
  virtual const char *avcodec_get_pix_fmt_name(enum PixelFormat pix_fmt)=0;
  virtual void avcodec_get_channel_layout_string(char *buf, int buf_size, int nb_channels, int64_t channel_layout)=0;
  virtual const char *avcodec_get_sample_fmt_name(int sample_fmt)=0;
  virtual size_t av_get_codec_tag_string(char *buf, size_t buf_size, unsigned int codec_tag)=0;
#if 0 /*HAS_DS_PLAYER*/
  //H264
  virtual void FFH264DecodeBuffer (AVCodecContext* pAVCtx, BYTE* pBuffer, UINT nSize, int* pFramePOC, int* pOutPOC, int64_t* pOutrtStart)=0;
  virtual int FFH264BuildPicParams (DXVA_PicParams_H264* pDXVAPicParams, DXVA_Qmatrix_H264* pDXVAScalingMatrix, int* nFieldType, int* nSliceType, AVCodecContext* pAVCtx, int nPCIVendor)=0;
  virtual int FFH264CheckCompatibility(int nWidth, int nHeight, AVCodecContext* pAVCtx, BYTE* pBuffer, UINT nSize, int nPCIVendor, int nPCIDevice, LARGE_INTEGER VideoDriverVersion)=0;
  virtual void FFH264SetCurrentPicture (int nIndex, DXVA_PicParams_H264* pDXVAPicParams, AVCodecContext* pAVCtx)=0;
  virtual void FFH264UpdateRefFramesList (DXVA_PicParams_H264* pDXVAPicParams, AVCodecContext* pAVCtx)=0;
  virtual BOOL FFH264IsRefFrameInUse (int nFrameNum, AVCodecContext* pAVCtx)=0;
  virtual void FF264UpdateRefFrameSliceLong(DXVA_PicParams_H264* pDXVAPicParams, DXVA_Slice_H264_Long* pSlice, AVCodecContext* pAVCtx)=0;
  virtual void FFH264SetDxvaSliceLong (AVCodecContext* pAVCtx, void* pSliceLong)=0;
  //VC1
  virtual int FFVC1UpdatePictureParam (DXVA_PictureParameters* pPicParams, struct AVCodecContext* pAVCtx, int* nFieldType, int* nSliceType, BYTE* pBuffer, UINT nSize)=0;
  virtual int FFIsSkipped(struct AVCodecContext* pAVCtx)=0;
  //Mpeg2
  virtual int FFMpeg2DecodeFrame (DXVA_PictureParameters *pPicParams, DXVA_QmatrixData *m_QMatrixData, DXVA_SliceInfo *pSliceInfo, int *nSliceCount,
                                     struct AVCodecContext *pAVCtx, struct AVFrame *pFrame, int *nNextCodecIndex, int *nFieldType, int *nSliceType, BYTE *pBuffer, UINT nSize)=0;
#endif
};

#if (defined USE_EXTERNAL_FFMPEG)

// Use direct layer
class DllAvCodec : public DllDynamic, DllAvCodecInterface
{
public:
  static CCriticalSection m_critSection;

  virtual ~DllAvCodec() {}
  virtual void avcodec_register_all()
  {
    CSingleLock lock(DllAvCodec::m_critSection);
    ::avcodec_register_all();
  }
  virtual void avcodec_flush_buffers(AVCodecContext *avctx) { ::avcodec_flush_buffers(avctx); }
  virtual int avcodec_open(AVCodecContext *avctx, AVCodec *codec)
  {
    CSingleLock lock(DllAvCodec::m_critSection);
    return ::avcodec_open(avctx, codec);
  }
  virtual int avcodec_open_dont_call(AVCodecContext *avctx, AVCodec *codec) { *(int *)0x0 = 0; return 0; }
  virtual int avcodec_close_dont_call(AVCodecContext *avctx) { *(int *)0x0 = 0; return 0; }
  virtual AVCodec *avcodec_find_decoder(enum CodecID id) { return ::avcodec_find_decoder(id); }
  virtual AVCodec *avcodec_find_encoder(enum CodecID id) { return ::avcodec_find_encoder(id); }
  virtual int avcodec_close(AVCodecContext *avctx)
  {
    CSingleLock lock(DllAvCodec::m_critSection);
    return ::avcodec_close(avctx);
  }
  virtual AVFrame *avcodec_alloc_frame() { return ::avcodec_alloc_frame(); }
  virtual int avpicture_fill(AVPicture *picture, uint8_t *ptr, PixelFormat pix_fmt, int width, int height) { return ::avpicture_fill(picture, ptr, pix_fmt, width, height); }
  virtual int avcodec_decode_video(AVCodecContext *avctx, AVFrame *picture, int *got_picture_ptr, uint8_t *buf, int buf_size) { return ::avcodec_decode_video(avctx, picture, got_picture_ptr, buf, buf_size); }
#if LIBAVCODEC_VERSION_INT >= AV_VERSION_INT(52,23,0)
  // API added on: 2009-04-07
  virtual int avcodec_decode_video2(AVCodecContext *avctx, AVFrame *picture, int *got_picture_ptr, AVPacket *avpkt) { return ::avcodec_decode_video2(avctx, picture, got_picture_ptr, avpkt); }
  virtual int avcodec_decode_audio3(AVCodecContext *avctx, int16_t *samples, int *frame_size_ptr, AVPacket *avpkt) { return ::avcodec_decode_audio3(avctx, samples, frame_size_ptr, avpkt); }
  virtual int avcodec_decode_subtitle2(AVCodecContext *avctx, AVSubtitle *sub, int *got_sub_ptr, AVPacket *avpkt) { return ::avcodec_decode_subtitle2(avctx, sub, got_sub_ptr, avpkt); }
#else
  virtual int avcodec_decode_video2(AVCodecContext *avctx, AVFrame *picture, int *got_picture_ptr, AVPacket *avpkt) { return ::avcodec_decode_video(avctx, picture, got_picture_ptr, avpkt->data, avpkt->size); }
  virtual int avcodec_decode_audio3(AVCodecContext *avctx, int16_t *samples, int *frame_size_ptr, AVPacket *avpkt) { return ::avcodec_decode_audio2(avctx, samples, frame_size_ptr, avpkt->data, avpkt->size); }
  virtual int avcodec_decode_subtitle2(AVCodecContext *avctx, AVSubtitle *sub, int *got_sub_ptr, AVPacket *avpkt) { return ::avcodec_decode_subtitle(avctx, sub, got_sub_ptr, avpkt->data, avpkt->size); }
#endif
  virtual int avcodec_encode_audio(AVCodecContext *avctx, uint8_t *buf, int buf_size, const short *samples) { return ::avcodec_encode_audio(avctx, buf, buf_size, samples); }
  virtual int avpicture_get_size(PixelFormat pix_fmt, int width, int height) { return ::avpicture_get_size(pix_fmt, width, height); }
  virtual AVCodecContext *avcodec_alloc_context() { return ::avcodec_alloc_context(); }
  virtual void avcodec_string(char *buf, int buf_size, AVCodecContext *enc, int encode) { ::avcodec_string(buf, buf_size, enc, encode); }
  virtual void avcodec_get_context_defaults(AVCodecContext *s) { ::avcodec_get_context_defaults(s); }

  virtual AVCodecParserContext *av_parser_init(int codec_id) { return ::av_parser_init(codec_id); }
  virtual int av_parser_parse2(AVCodecParserContext *s,AVCodecContext *avctx, uint8_t **poutbuf, int *poutbuf_size,
                    const uint8_t *buf, int buf_size,
                    int64_t pts, int64_t dts, int64_t pos)
  {
#if LIBAVCODEC_VERSION_INT >= AV_VERSION_INT(52,21,0)
    // API added on : 2009-03-05
    return ::av_parser_parse2(s, avctx, poutbuf, poutbuf_size, buf, buf_size, pts, dts, pos);
#else
    return ::av_parser_parse(s, avctx, poutbuf, poutbuf_size, buf, buf_size, pts, dts);
#endif
  }
  virtual void av_parser_close(AVCodecParserContext *s) { ::av_parser_close(s); }

  virtual AVBitStreamFilterContext *av_bitstream_filter_init(const char *name) { return ::av_bitstream_filter_init(name); }
  virtual int av_bitstream_filter_filter(AVBitStreamFilterContext *bsfc,
    AVCodecContext *avctx, const char *args,
    uint8_t **poutbuf, int *poutbuf_size,
    const uint8_t *buf, int buf_size, int keyframe) { return ::av_bitstream_filter_filter(bsfc, avctx, args, poutbuf, poutbuf_size, buf, buf_size, keyframe); }
  virtual void av_bitstream_filter_close(AVBitStreamFilterContext *bsfc) { ::av_bitstream_filter_close(bsfc); }

  virtual void avpicture_free(AVPicture *picture) { ::avpicture_free(picture); }
  virtual void av_free_packet(AVPacket *pkt) { ::av_free_packet(pkt); }
  virtual int avpicture_alloc(AVPicture *picture, PixelFormat pix_fmt, int width, int height) { return ::avpicture_alloc(picture, pix_fmt, width, height); }
  virtual int avcodec_default_get_buffer(AVCodecContext *s, AVFrame *pic) { return ::avcodec_default_get_buffer(s, pic); }
  virtual void avcodec_default_release_buffer(AVCodecContext *s, AVFrame *pic) { ::avcodec_default_release_buffer(s, pic); }
  virtual enum PixelFormat avcodec_default_get_format(struct AVCodecContext *s, const enum PixelFormat *fmt) { return ::avcodec_default_get_format(s, fmt); }
  virtual int avcodec_thread_init(AVCodecContext *s, int thread_count) { return ::avcodec_thread_init(s, thread_count); }
  virtual AVCodec *av_codec_next(AVCodec *c) { return ::av_codec_next(c); }
  virtual int av_get_bits_per_sample_format(enum SampleFormat sample_fmt)
          { return ::av_get_bits_per_sample_format(sample_fmt); }
  virtual AVAudioConvert *av_audio_convert_alloc(enum AVSampleFormat out_fmt, int out_channels,
                                                 enum AVSampleFormat in_fmt , int in_channels,
                                                 const float *matrix        , int flags)
          { return ::av_audio_convert_alloc(out_fmt, out_channels, in_fmt, in_channels, matrix, flags); }
  virtual void av_audio_convert_free(AVAudioConvert *ctx)
          { ::av_audio_convert_free(ctx); }

  virtual int av_audio_convert(AVAudioConvert *ctx,
                                     void * const out[6], const int out_stride[6],
                               const void * const  in[6], const int  in_stride[6], int len)
          { return ::av_audio_convert(ctx, out, out_stride, in, in_stride, len); }

  virtual int av_dup_packet(AVPacket *pkt) { return ::av_dup_packet(pkt); }
  virtual void av_init_packet(AVPacket *pkt) { return ::av_init_packet(pkt); }
  virtual int64_t avcodec_guess_channel_layout(int nb_channels, enum CodecID codec_id, const char *fmt_name) { return ::avcodec_guess_channel_layout(nb_channels, codec_id, fmt_name); }

  // DLL faking.
  virtual bool ResolveExports() { return true; }
  virtual bool Load() {
    CLog::Log(LOGDEBUG, "DllAvCodec: Using libavcodec system library");
    return true;
  }
  virtual void Unload() {}
};
#else
class DllAvCodec : public DllDynamic, DllAvCodecInterface
{
  DECLARE_DLL_WRAPPER(DllAvCodec, DLL_PATH_LIBAVCODEC)
  DEFINE_FUNC_ALIGNED1(void, __cdecl, avcodec_flush_buffers, AVCodecContext*)
  DEFINE_FUNC_ALIGNED2(int, __cdecl, avcodec_open_dont_call, AVCodecContext*, AVCodec *)
  DEFINE_FUNC_ALIGNED5(int, __cdecl, avcodec_decode_video, AVCodecContext*, AVFrame*, int*, uint8_t*, int)
  DEFINE_FUNC_ALIGNED4(int, __cdecl, avcodec_decode_video2, AVCodecContext*, AVFrame*, int*, AVPacket*)
  DEFINE_FUNC_ALIGNED4(int, __cdecl, avcodec_decode_audio3, AVCodecContext*, int16_t*, int*, AVPacket*)
  DEFINE_FUNC_ALIGNED4(int, __cdecl, avcodec_decode_subtitle2, AVCodecContext*, AVSubtitle*, int*, AVPacket*)
  DEFINE_FUNC_ALIGNED4(int, __cdecl, avcodec_encode_audio, AVCodecContext*, uint8_t*, int, const short*)
  DEFINE_FUNC_ALIGNED0(AVCodecContext*, __cdecl, avcodec_alloc_context)
  DEFINE_FUNC_ALIGNED1(AVCodecParserContext*, __cdecl, av_parser_init, int)
  DEFINE_FUNC_ALIGNED9(int, __cdecl, av_parser_parse2, AVCodecParserContext*,AVCodecContext*, uint8_t**, int*, const uint8_t*, int, int64_t, int64_t, int64_t)
<<<<<<< HEAD
#else
  DEFINE_METHOD1(void, avcodec_flush_buffers, (AVCodecContext* p1))
  DEFINE_METHOD2(int, avcodec_open_dont_call, (AVCodecContext* p1, AVCodec *p2))
  DEFINE_METHOD5(int, avcodec_decode_video, (AVCodecContext* p1, AVFrame *p2, int *p3, uint8_t *p4, int p5))
  DEFINE_METHOD4(int, avcodec_decode_video2, (AVCodecContext* p1, AVFrame *p2, int *p3, AVPacket *p4))
  DEFINE_METHOD4(int, avcodec_decode_audio3, (AVCodecContext* p1, int16_t *p2, int *p3, AVPacket *p4))
  DEFINE_METHOD4(int, avcodec_decode_subtitle2, (AVCodecContext* p1, AVSubtitle *p2, int *p3, AVPacket *p4))
  DEFINE_METHOD4(int, avcodec_encode_audio, (AVCodecContext* p1, uint8_t *p2, int p3, const short *p4))
  DEFINE_METHOD0(AVCodecContext*, avcodec_alloc_context)
  DEFINE_METHOD1(AVCodecParserContext*, av_parser_init, (int p1))
  DEFINE_METHOD9(int, av_parser_parse2, (AVCodecParserContext* p1, AVCodecContext* p2, uint8_t** p3, int* p4, const uint8_t* p5, int p6, int64_t p7, int64_t p8, int64_t p9))
#endif
=======
>>>>>>> 21de7b86
  DEFINE_METHOD1(int, av_dup_packet, (AVPacket *p1))
  DEFINE_METHOD1(void, av_init_packet, (AVPacket *p1))
  DEFINE_METHOD2(int, av_new_packet, (AVPacket *p1, int p2))
  DEFINE_METHOD3(int64_t, avcodec_guess_channel_layout, (int p1, enum CodecID p2, const char *p3))
  DEFINE_METHOD1(const char*,avcodec_get_pix_fmt_name, (enum PixelFormat p1))
  DEFINE_METHOD4(void, avcodec_get_channel_layout_string, (char *p1, int p2, int p3, int64_t p4))
  DEFINE_METHOD1(const char*,avcodec_get_sample_fmt_name, (int p1))
  DEFINE_METHOD1(int, av_get_bits_per_sample, (enum CodecID p1))
  DEFINE_METHOD3(size_t, av_get_codec_tag_string, (char *p1, size_t p2, unsigned int p3))
#if 0 /*HAS_DS_PLAYER*/
  DEFINE_METHOD6(void, FFH264DecodeBuffer, (AVCodecContext *p1, BYTE *p2, UINT p3, int *p4, int *p5, int64_t *p6))
  DEFINE_METHOD6(int, FFH264BuildPicParams, (DXVA_PicParams_H264 *p1, DXVA_Qmatrix_H264 *p2, int *p3, int *p4, AVCodecContext *p5, int p6))
  DEFINE_METHOD8(int, FFH264CheckCompatibility, (int p1, int p2, AVCodecContext *p3, BYTE *p4, UINT p5, int p6, int p7, LARGE_INTEGER p8))
  DEFINE_METHOD3(void, FFH264SetCurrentPicture, (int p1, DXVA_PicParams_H264 *p2, AVCodecContext *p3))
  DEFINE_METHOD2(void, FFH264UpdateRefFramesList, (DXVA_PicParams_H264 *p1, AVCodecContext *p2))
  DEFINE_METHOD2(BOOL, FFH264IsRefFrameInUse, (int p1, AVCodecContext *p2))
  DEFINE_METHOD3(void, FF264UpdateRefFrameSliceLong, (DXVA_PicParams_H264 *p1, DXVA_Slice_H264_Long *p2, AVCodecContext *p3))
  DEFINE_METHOD2(void, FFH264SetDxvaSliceLong, (AVCodecContext *p1, void *p2))
  DEFINE_METHOD6(int, FFVC1UpdatePictureParam, (DXVA_PictureParameters *p1, AVCodecContext *p2, int *p3, int *p4, BYTE *p5, UINT p6))
  DEFINE_METHOD1(int, FFIsSkipped, (AVCodecContext *p1))
  DEFINE_METHOD11(int, FFMpeg2DecodeFrame, (DXVA_PictureParameters *p1, DXVA_QmatrixData *p2, DXVA_SliceInfo *p3, int *p4, AVCodecContext *p5, AVFrame *p6, int *p7, int *p8, int *p9, BYTE *p10, UINT p11))
#endif
  LOAD_SYMBOLS();

  DEFINE_METHOD0(void, avcodec_register_all_dont_call)
  DEFINE_METHOD1(AVCodec*, avcodec_find_decoder, (enum CodecID p1))
  DEFINE_METHOD1(AVCodec*, avcodec_find_decoder_by_name, (const char *p1))
  DEFINE_METHOD1(AVCodec*, avcodec_find_encoder, (enum CodecID p1))
  DEFINE_METHOD1(int, avcodec_close_dont_call, (AVCodecContext *p1))
  DEFINE_METHOD0(AVFrame*, avcodec_alloc_frame)
  DEFINE_METHOD5(int, avpicture_fill, (AVPicture *p1, uint8_t *p2, PixelFormat p3, int p4, int p5))
  DEFINE_METHOD3(int, avpicture_get_size, (PixelFormat p1, int p2, int p3))
  DEFINE_METHOD4(void, avcodec_string, (char *p1, int p2, AVCodecContext *p3, int p4))
  DEFINE_METHOD1(void, avcodec_get_context_defaults, (AVCodecContext *p1))
  DEFINE_METHOD1(void, av_parser_close, (AVCodecParserContext *p1))
  DEFINE_METHOD1(void, avpicture_free, (AVPicture *p1))
  DEFINE_METHOD1(AVBitStreamFilterContext*, av_bitstream_filter_init, (const char *p1))
  DEFINE_METHOD8(int, av_bitstream_filter_filter, (AVBitStreamFilterContext* p1, AVCodecContext* p2, const char* p3, uint8_t** p4, int* p5, const uint8_t* p6, int p7, int p8))
  DEFINE_METHOD1(void, av_bitstream_filter_close, (AVBitStreamFilterContext *p1))
  DEFINE_METHOD1(void, av_free_packet, (AVPacket *p1))
  DEFINE_METHOD4(int, avpicture_alloc, (AVPicture *p1, PixelFormat p2, int p3, int p4))
  DEFINE_METHOD2(int, avcodec_default_get_buffer, (AVCodecContext *p1, AVFrame *p2))
  DEFINE_METHOD2(void, avcodec_default_release_buffer, (AVCodecContext *p1, AVFrame *p2))
  DEFINE_METHOD2(enum PixelFormat, avcodec_default_get_format, (struct AVCodecContext *p1, const enum PixelFormat *p2))

  DEFINE_METHOD2(int, avcodec_thread_init, (AVCodecContext *p1, int p2))
  DEFINE_METHOD1(AVCodec*, av_codec_next, (AVCodec *p1))
  DEFINE_METHOD1(int, av_get_bits_per_sample_format, (enum SampleFormat p1))
  DEFINE_METHOD6(AVAudioConvert*, av_audio_convert_alloc, (enum AVSampleFormat p1, int p2,
                                                           enum AVSampleFormat p3, int p4,
                                                           const float *p5, int p6))
  DEFINE_METHOD1(void, av_audio_convert_free, (AVAudioConvert *p1));
  DEFINE_METHOD6(int,  av_audio_convert,      (AVAudioConvert *p1,
                                                     void * const p2[6], const int p3[6],
                                               const void * const p4[6], const int p5[6], int p6))
  BEGIN_METHOD_RESOLVE()
    RESOLVE_METHOD(avcodec_flush_buffers)
    RESOLVE_METHOD_RENAME(avcodec_open,avcodec_open_dont_call)
    RESOLVE_METHOD_RENAME(avcodec_close,avcodec_close_dont_call)
    RESOLVE_METHOD(avcodec_find_decoder)
    RESOLVE_METHOD(avcodec_find_decoder_by_name)
    RESOLVE_METHOD(avcodec_find_encoder)
    RESOLVE_METHOD(avcodec_alloc_frame)
    RESOLVE_METHOD_RENAME(avcodec_register_all, avcodec_register_all_dont_call)
    RESOLVE_METHOD(avpicture_fill)
    RESOLVE_METHOD(avcodec_decode_video)
    RESOLVE_METHOD(avcodec_decode_video2)
    RESOLVE_METHOD(avcodec_decode_audio3)
    RESOLVE_METHOD(avcodec_decode_subtitle2)
    RESOLVE_METHOD(avcodec_encode_audio)
    RESOLVE_METHOD(avpicture_get_size)
    RESOLVE_METHOD(avcodec_alloc_context)
    RESOLVE_METHOD(avcodec_string)
    RESOLVE_METHOD(avcodec_get_context_defaults)
    RESOLVE_METHOD(av_parser_init)
    RESOLVE_METHOD(av_parser_parse2)
    RESOLVE_METHOD(av_parser_close)
    RESOLVE_METHOD(av_bitstream_filter_init)
    RESOLVE_METHOD(av_bitstream_filter_filter)
    RESOLVE_METHOD(av_bitstream_filter_close)
    RESOLVE_METHOD(avpicture_free)
    RESOLVE_METHOD(avpicture_alloc)
    RESOLVE_METHOD(av_free_packet)
    RESOLVE_METHOD(avcodec_default_get_buffer)
    RESOLVE_METHOD(avcodec_default_release_buffer)
    RESOLVE_METHOD(avcodec_default_get_format)
    RESOLVE_METHOD(avcodec_thread_init)
    RESOLVE_METHOD(av_codec_next)
    RESOLVE_METHOD(av_get_bits_per_sample_format)
    RESOLVE_METHOD(av_audio_convert_alloc)
    RESOLVE_METHOD(av_audio_convert_free)
    RESOLVE_METHOD(av_audio_convert)
    RESOLVE_METHOD(av_dup_packet)
    RESOLVE_METHOD(av_init_packet)
    RESOLVE_METHOD(av_new_packet)
    RESOLVE_METHOD(avcodec_guess_channel_layout)
    RESOLVE_METHOD(avcodec_get_pix_fmt_name)
    RESOLVE_METHOD(avcodec_get_channel_layout_string)
    RESOLVE_METHOD(avcodec_get_sample_fmt_name)
    RESOLVE_METHOD(av_get_bits_per_sample)
    RESOLVE_METHOD(av_get_codec_tag_string)
#if 0 /*HAS_DS_PLAYER*/
    RESOLVE_METHOD(FFH264DecodeBuffer)
    RESOLVE_METHOD(FFH264BuildPicParams)
    RESOLVE_METHOD(FFH264CheckCompatibility)
    RESOLVE_METHOD(FFH264SetCurrentPicture)
    RESOLVE_METHOD(FFH264UpdateRefFramesList)
    RESOLVE_METHOD(FFH264IsRefFrameInUse)
    RESOLVE_METHOD(FF264UpdateRefFrameSliceLong)
    RESOLVE_METHOD(FFH264SetDxvaSliceLong)
    RESOLVE_METHOD(FFVC1UpdatePictureParam)
    RESOLVE_METHOD(FFIsSkipped)
    RESOLVE_METHOD(FFMpeg2DecodeFrame)
#endif
  END_METHOD_RESOLVE()

  /* dependencies of libavcodec */
  DllAvCore m_dllAvCore;
  // DllAvUtil loaded implicitely by m_dllAvCore

public:
    static CCriticalSection m_critSection;
    int avcodec_open(AVCodecContext *avctx, AVCodec *codec)
    {
      CSingleLock lock(DllAvCodec::m_critSection);
      return avcodec_open_dont_call(avctx,codec);
    }
    int avcodec_close(AVCodecContext *avctx)
    {
      CSingleLock lock(DllAvCodec::m_critSection);
      return avcodec_close_dont_call(avctx);
    }
    void avcodec_register_all()
    {
      CSingleLock lock(DllAvCodec::m_critSection);
      avcodec_register_all_dont_call();
    }
    virtual bool Load()
    {
      if (!m_dllAvCore.Load())
	return false;
      return DllDynamic::Load();
    }
};

#endif<|MERGE_RESOLUTION|>--- conflicted
+++ resolved
@@ -294,21 +294,6 @@
   DEFINE_FUNC_ALIGNED0(AVCodecContext*, __cdecl, avcodec_alloc_context)
   DEFINE_FUNC_ALIGNED1(AVCodecParserContext*, __cdecl, av_parser_init, int)
   DEFINE_FUNC_ALIGNED9(int, __cdecl, av_parser_parse2, AVCodecParserContext*,AVCodecContext*, uint8_t**, int*, const uint8_t*, int, int64_t, int64_t, int64_t)
-<<<<<<< HEAD
-#else
-  DEFINE_METHOD1(void, avcodec_flush_buffers, (AVCodecContext* p1))
-  DEFINE_METHOD2(int, avcodec_open_dont_call, (AVCodecContext* p1, AVCodec *p2))
-  DEFINE_METHOD5(int, avcodec_decode_video, (AVCodecContext* p1, AVFrame *p2, int *p3, uint8_t *p4, int p5))
-  DEFINE_METHOD4(int, avcodec_decode_video2, (AVCodecContext* p1, AVFrame *p2, int *p3, AVPacket *p4))
-  DEFINE_METHOD4(int, avcodec_decode_audio3, (AVCodecContext* p1, int16_t *p2, int *p3, AVPacket *p4))
-  DEFINE_METHOD4(int, avcodec_decode_subtitle2, (AVCodecContext* p1, AVSubtitle *p2, int *p3, AVPacket *p4))
-  DEFINE_METHOD4(int, avcodec_encode_audio, (AVCodecContext* p1, uint8_t *p2, int p3, const short *p4))
-  DEFINE_METHOD0(AVCodecContext*, avcodec_alloc_context)
-  DEFINE_METHOD1(AVCodecParserContext*, av_parser_init, (int p1))
-  DEFINE_METHOD9(int, av_parser_parse2, (AVCodecParserContext* p1, AVCodecContext* p2, uint8_t** p3, int* p4, const uint8_t* p5, int p6, int64_t p7, int64_t p8, int64_t p9))
-#endif
-=======
->>>>>>> 21de7b86
   DEFINE_METHOD1(int, av_dup_packet, (AVPacket *p1))
   DEFINE_METHOD1(void, av_init_packet, (AVPacket *p1))
   DEFINE_METHOD2(int, av_new_packet, (AVPacket *p1, int p2))
