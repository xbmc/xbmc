--- conflicted
+++ resolved
@@ -2891,9 +2891,5 @@
   <string id="36015">HDMI poort nummer</string>
   <string id="36016">XBMC verbonden</string>
   <string id="36017">Adapter gevonden, maar libcec is niet beschikbaar</string>
-<<<<<<< HEAD
-</strings>
-=======
   <string id="36018">Gebruik de taalinstelling van de TV</string>
 </strings>
->>>>>>> 97450753
