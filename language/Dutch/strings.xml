--- conflicted
+++ resolved
@@ -2855,9 +2855,6 @@
  
   <string id="34201">Kan volgende item niet vinden om af te spelen</string> 
   <string id="34202">Kan vorige item niet vinden om af te spelen</string> 
-<<<<<<< HEAD
-</strings>
-=======
 
   <string id="35000">Randapparatuur</string>
 
@@ -2895,4 +2892,3 @@
   <string id="36016">XBMC verbonden</string>
   <string id="36017">Adapter gevonden, maar libcec is niet beschikbaar</string>
 </strings>
->>>>>>> 59dec966
