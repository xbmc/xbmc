<<<<<<< HEAD
<includes>
  <include name="TV">
    <control type="group">
      <include>TVWideVisible</include>
	<!--  <include>FanartOnTVProjectorScreen</include>  -->
      <include>MediaViewBGOverlay</include>
    </control>

    <control type="group">
      <include>TVWideVisible</include>
      <include>MediaViewFade</include>

      <control type="group">
        <include>MediaListSelectDelay</include>
        <posx>70</posx>

        <control type="group">
          <posy>235</posy>
          <visible>!IsEmpty(ListItem.Thumb) | !Skin.HasSetting(HideNoThumbIcon)</visible>

          <control type="image">
            <description>Wide icon</description>
            <include>TVWideIconDims</include>
            <texture>DefaultWideIcon.png</texture>
            <info>ListItem.Banner</info>
            <aspectratio align="left">keep</aspectratio>
            <bordertexture border="12">ThumbShadow2.png</bordertexture>
            <bordersize>8</bordersize>
          </control>
          <control type="label">
            <posy>30</posy>
            <width>288</width>
            <font>TitleCapsFont</font>
            <include>NoThumbLabel</include>
          </control>
          <control type="image">
            <description>Wide icon glass overlay</description>
            <include>TVWideIconOverlayDims</include>
            <include>GlassTextureOverlay</include>
            <visible>!Skin.HasTheme(lite)</visible>
          </control>
        </control>

        <control type="textbox">
          <description>Show outline</description>
          <include>TVWidePlotDims</include>
          <info>ListItem.Plot</info>
          <autoscroll>Control.HasFocus(57)</autoscroll>
        </control>

        <control type="group">
          <description>Genre</description>
          <posy>530</posy>

          <control type="label">
            <description>Caption</description>
            <label>$LOCALIZE[515]</label>
            <include>MediaInfoCaption</include>
          </control>
          <control type="label">
            <description>Value</description>
            <width>TVWideInfoValueWidth</width>
            <info>ListItem.Genre</info>
            <font>DefaultFont</font>
            <include>MediaInfoWideValue</include>
          </control>

          <control type="group">
            <description>First Aired</description>
            <posy>TVShowsDetailsGap</posy>

            <control type="label">
              <description>Caption</description>
              <label>$LOCALIZE[20416]</label>
              <include>MediaInfoCaption</include>
            </control>
            <control type="label">
              <description>Value</description>
              <info>ListItem.Property(originallyAvailableAt)</info>
              <include>MediaInfoValue</include>
            </control>

            <control type="group">
              <description>Rating</description>
              <posy>TVShowsDetailsGap</posy>

              <control type="label">
                <description>Caption</description>
                <label>$LOCALIZE[563]</label>
                <include>MediaInfoCaption</include>
              </control>

			        <control type="image">
								<description>Star Rating</description>
								<align>left</align>
								<info>ListItem.StarRating</info>
								<aspectratio>keep</aspectratio>
								<width>100</width>
								<height>18</height>
								<posy>4</posy>
								<posx>90</posx>
								<colordiffuse>$INFO[ListItem.StarDiffuse]</colordiffuse>
			        </control>

              <control type="group">
                <description>Runtime</description>
                <posy>TVShowsDetailsGap</posy>

                <control type="label">
                  <description>Caption</description>
                  <label>$LOCALIZE[2050]</label>
                  <include>MediaInfoCaption</include>
                </control>
                <control type="label">
                  <description>Value</description>
                  <info>ListItem.Duration</info>
                  <include>MediaInfoValue</include>
                </control>
              </control>

              <control type="group">
                <description>Network</description>
								<posy>60</posy>
                <control type="label">
                  <description>Caption</description>
                  <label>$LOCALIZE[573]</label>
                  <include>MediaInfoCaption</include>
                </control>
                <control type="label">
                  <description>Value</description>
                  <info>ListItem.Studio</info>
                  <include>MediaInfoValue</include>
                </control>
              </control>

            </control>
          </control>
        </control>
      </control>
    </control>

    <control type="group">
      <include>TVSeasonsVisible</include>
      <include>MediaViewBGOverlay</include>
    </control>

    <control type="group">
      <include>TVSeasonsVisible</include>
      <include>MediaViewFade</include>
      <include>TVSeasonsFadeOutAnim</include>

      <control type="group">
        <posx>70</posx>
        <posy>226</posy>

        <control type="label">
          <description>Synopsis label</description>
          <label>$LOCALIZE[31119]</label>
          <font>MediumSmallDefaultCapsFont</font>
          <textcolor>Highlighted</textcolor>
        </control>

        <control type="textbox">
          <posy>28</posy>
          <width>764</width>
          <height>65</height>
          <info>Container.ShowPlot</info>
        </control>
      </control>
    </control>

    <control type="group">
      <include>TVSeasonsVisible</include>
      <include>MediaViewFade</include>
      <include>TVSeasonsFadeInAnim</include>

      <control type="group">
        <include>TVSeasonsThumbPos</include>
        <animation effect="rotatey" center="840" start="32" end="32" time="0" condition="true">Conditional</animation>
        <include>MediaListSelectLongDelay</include>
        <visible>!IsEmpty(ListItem.Thumb) | !Skin.HasSetting(HideNoThumbIcon)</visible>

        <control type="image">
          <description>Season Thumb</description>
          <include>TVSeasonsSeasonThumbDims</include>
          <texture>amt-blank-poster.png</texture>
          <info>ListItem.Thumb</info>
          <bordertexture border="12">ThumbShadow2.png</bordertexture>
          <bordersize>6</bordersize>
          <visible>Control.IsVisible(57)</visible>
        </control>
        <control type="label">
          <posy>66</posy>
          <width>272</width>
          <font>LargeTitleCapsFont</font>
          <include>NoThumbLabel</include>
          <visible>Control.IsVisible(57)</visible>
        </control>
        <control type="image">
          <description>Season Thumb reflection</description>
          <include>TVSeasonsSeasonThumbRflctnDims</include>
          <texture flipy="true" diffuse="DiffuseMirror.png">amt-blank-poster.png</texture>
          <info>ListItem.Thumb</info>
          <aspectratio>stretch</aspectratio>
          <visible>Control.IsVisible(57)</visible>
        </control>
      </control>
    </control>

    <control type="list" id="57">
      <viewtype label="TV">list</viewtype>
      <posx>646</posx>
      <posy>242</posy>
      <width>TVViewListWidth</width>
      <height>378</height>
      <pagecontrol>-</pagecontrol>
      <scrolltime>200</scrolltime>
      <onleft>Skin.ToggleSetting(HideNowPlayingMusicInfo)</onleft>
      <onright>9009</onright>
      <onup>57</onup>
      <ondown>57</ondown>
      <include>MediaViewFade</include>
      <include>TVSeasonsListAnim</include>

      <itemlayout condition="Container.Content(tvshows)" width="TVViewListWidth" height="42">
        <control type="image">
          <include>MediaItemBG</include>
        </control>
        <control type="label">
          <include>MediaItemMainInfoNF</include>
        </control>

        <control type="label">
          <include>TVTotalEpisodesDetailsNF</include>
        </control>
        <control type="label">
          <include>TVUnwatchedEpisodesDetailsNF</include>
        </control>
        <control type="image">
          <include>TVUnwatchedEpisodesDetailsImage</include>
          <include>MediaItemNFFade</include>
        </control>
      </itemlayout>

      <focusedlayout condition="Container.Content(tvshows)" width="TVViewListWidth" height="42">
        <control type="image">
          <include>MediaItemBG</include>
        </control>
        <control type="image">
          <include>MediaItemFocusBG</include>
        </control>
        <control type="image">
          <visible>!IsEmpty(ListItem.Episode)</visible>
          <include>MediaItemDetailBG</include>
        </control>
        <control type="label">
          <include>MediaItemMainInfoNF</include>
          <include>MediaListItemFadeOut</include>
        </control>
        <control type="label">
          <include>MediaItemMainInfoFO</include>
          <include>MediaListItemFade</include>
        </control>

        <control type="label">
          <include>TVTotalEpisodesDetailsNF</include>
          <include>MediaListItemFadeOut</include>
        </control>
        <control type="label">
          <include>TVTotalEpisodesDetailsFO</include>
          <include>MediaListItemFade</include>
        </control>
        <control type="label">
          <include>TVUnwatchedEpisodesDetailsNF</include>
          <include>MediaListItemFadeOut</include>
        </control>
        <control type="label">
          <include>TVUnwatchedEpisodesDetailsFO</include>
          <include>MediaListItemFade</include>
        </control>
        <control type="image">
          <include>TVUnwatchedEpisodesDetailsImage</include>
          <include>MediaListItemFade</include>
        </control>
      </focusedlayout>

      <itemlayout condition="Container.Content(seasons)" width="TVViewListWidth" height="42">
        <control type="image">
          <include>TVSeasonsItemBGDims</include>
          <include>MediaItemBG</include>
        </control>
        <control type="label">
          <include>MediaItemMainInfoNF</include>
        </control>

        <control type="label">
          <include>TVTotalEpisodesDetailsNF</include>
        </control>
        <control type="label">
          <include>TVUnwatchedEpisodesDetailsNF</include>
        </control>
        <control type="image">
          <include>TVUnwatchedEpisodesDetailsImage</include>
          <include>MediaItemNFFade</include>
        </control>
        <control type="label">
          <include>TVWatchedEpisodesDetailsNF</include>
        </control>
        <control type="image">
          <include>TVWatchedEpisodesDetailsImage</include>
          <include>MediaItemNFFade</include>
        </control>
      </itemlayout>

      <focusedlayout condition="Container.Content(seasons)" width="TVViewListWidth" height="42">
        <control type="image">
          <include>TVSeasonsItemBGDims</include>
          <include>MediaItemBG</include>
        </control>
        <control type="image">
          <include>TVSeasonsItemFocusBGDims</include>
          <include>MediaItemFocusBG</include>
        </control>
        <control type="image">
          <visible>!IsEmpty(ListItem.Episode)</visible>
          <include>TVSeasonsItemDetailBGDims</include>
          <include>MediaItemDetailBG</include>
        </control>
        <control type="label">
          <include>MediaItemMainInfoNF</include>
          <include>MediaListItemFadeOut</include>
        </control>
        <control type="label">
          <include>MediaItemMainInfoFO</include>
          <include>MediaListItemFade</include>
        </control>
        <control type="label">
          <include>TVTotalEpisodesDetailsNF</include>
          <include>MediaListItemFadeOut</include>
        </control>
        <control type="label">
          <include>TVTotalEpisodesDetailsFO</include>
          <include>MediaListItemFade</include>
        </control>
        <control type="label">
          <include>TVUnwatchedEpisodesDetailsNF</include>
          <include>MediaListItemFadeOut</include>
        </control>
        <control type="label">
          <include>TVUnwatchedEpisodesDetailsFO</include>
          <include>MediaListItemFade</include>
        </control>
        <control type="image">
          <include>TVUnwatchedEpisodesDetailsImage</include>
          <include>MediaListItemFade</include>
        </control>
        <control type="label">
          <include>TVWatchedEpisodesDetailsNF</include>
          <include>MediaListItemFadeOut</include>
        </control>
        <control type="label">
          <include>TVWatchedEpisodesDetailsFO</include>
          <include>MediaListItemFade</include>
        </control>
        <control type="image">
          <include>TVWatchedEpisodesDetailsImage</include>
          <include>MediaListItemFade</include>
        </control>
      </focusedlayout>
    </control>

    <control type="group">
      <include>TVWideVisible</include>
      <include>MediaViewFade</include>

      <control type="image">
        <description>TV Show List overlay</description>
        <visible>![Container(57).Position(8)] + !Skin.HasTheme(lite)</visible>
        <posx>636</posx>
        <posy>550</posy>
        <width>660</width>
        <height>100</height>
        <texture>BlackGradient2.png</texture>
        <aspectratio>stretch</aspectratio>
      </control>

      <include>CommonSortLetters</include>
    </control>
  </include>



  <include name="TVEpisodes">
    <control type="group">
      <include>TVEpisodesVisible</include>

      <control type="group">
        <visible>!IsEmpty(ListItem.Thumb) + Skin.HasSetting(ShowEpThumbOnTVWall) + [[IsEmpty(FanArt.Image) + IsEmpty(ListItem.Property(fanart_image))] | Skin.HasSetting(HideFanartForTV)] + [[!Skin.HasSetting(CustomTVShowsBG) + !Skin.HasSetting(CustomTVShowsBGFolder)] | Skin.HasSetting(HideCustomBGForTVShows)]</visible>
        <include>MediaListSelectDelay</include>

        <include>TVProjectScreenOverlay</include>

        <control type="image">
          <description>Episode Thumb</description>
          <info>ListItem.Thumb</info>
          <texture>bookmark-resume.png</texture>
          <include>TVProjectScreenImage</include>
        </control>
      </control>

      <include>MediaViewBGOverlay</include>
    </control>

    <control type="group">
      <visible>Skin.HasSetting(ShowSeasonThumbInEps)</visible>

      <control type="group">
        <include>TVEpisodesVisible</include>
        <include>MediaViewFade</include>
        <include>TVEpisodesSlideAnim</include>

        <control type="group">
          <animation effect="rotatey" center="30" start="32" end="32" time="0" condition="true">Conditional</animation>

          <control type="group">
            <include>MediaFade</include>
            <posy>159</posy>
            <posx>74</posx>
            <visible>!IsEmpty(Container.SeasonThumb) | !Skin.HasSetting(HideNoThumbIcon)</visible>

            <control type="image">
              <description>Season Thumb</description>
              <width>312</width>
              <height>482</height>
              <texture>amt-blank-poster.png</texture>
              <info>Container.SeasonThumb</info>
              <aspectratio>stretch</aspectratio>
              <bordertexture border="12">ThumbShadow2.png</bordertexture>
              <bordersize>6</bordersize>
              <visible>Control.IsVisible(54)</visible>
            </control>
            <control type="label">
              <posy>68</posy>
              <width>312</width>
              <font>LargeTitleCapsFont</font>
              <visible>IsEmpty(Container.SeasonThumb)</visible>
              <include>NoThumbLabel</include>
              <visible>Control.IsVisible(54)</visible>
            </control>
            <control type="image">
              <description>Season thumb reflection</description>
              <posx>6</posx>
              <posy>476</posy>
              <width>300</width>
              <height>470</height>
              <texture flipy="true" diffuse="DiffuseMirror.png">amt-blank-poster.png</texture>
              <info>Container.SeasonThumb</info>
              <aspectratio>stretch</aspectratio>
              <visible>Control.IsVisible(54)</visible>
            </control>
          </control>
        </control>
      </control>

      <control type="group">
        <include>TVEpisodesVisible</include>
        <include>MediaViewFade</include>
        <include>TVEpisodesFadeAnim</include>

        <control type="group">
          <include>TVEpisodesSeasonThumbPos</include>
          <include>MediaFade</include>
          <visible>!IsEmpty(ListItem.Thumb) | !Skin.HasSetting(HideNoThumbIcon)</visible>

          <control type="image">
            <description>Episode Thumb</description>
            <include>TVEpisodesSeasonEpThumbDims</include>
            <texture>bookmark-resume.png</texture>
            <info>ListItem.Thumb</info>
            <aspectratio align="left" aligny="bottom">keep</aspectratio>
            <bordertexture border="12">ThumbShadow2.png</bordertexture>
            <bordersize>9</bordersize>
          </control>
          <control type="label">
            <include>TVEpisodesSeasonNoThumbDims</include>
            <font>MediumTitleCapsFont</font>
            <include>NoThumbLabel</include>
          </control>
          <control type="image">
            <description>Episode Thumb glass overlay</description>
            <include>TVEpisodesSeasonEpThumbOverlayDims</include>
            <include>GlassTextureOverlay</include>
            <visible>!Skin.HasTheme(lite)</visible>
          </control>
          <control type="image">
            <include>TVEpisodesSeasonEpThumbBGDims</include>
            <aspectratio>stretch</aspectratio>
            <texture>Black.png</texture>
            <visible>Control.IsVisible(54)</visible>
          </control>
          <control type="image">
            <include>TVEpisodesSeasonEpThumbRflctnDims</include>
            <texture flipy="true" diffuse="DiffuseMirror.png">bookmark-resume.png</texture>
            <info>ListItem.Thumb</info>
            <aspectratio align="left" aligny="top">keep</aspectratio>
            <visible>Control.IsVisible(54)</visible>
          </control>
        </control>
      </control>
    </control>

    <control type="group">
      <visible>!Skin.HasSetting(ShowSeasonThumbInEps)</visible>
      <include>TVEpisodesVisible</include>
      <include>MediaViewFade</include>
      <include>TVEpisodesFadeAnim</include>

      <control type="group">
        <posx>28</posx>
        <posy>270</posy>
        <include>MediaListSelectDelay</include>

        <control type="group">
          <visible>!IsEmpty(ListItem.Thumb) | !Skin.HasSetting(HideNoThumbIcon)</visible>

          <control type="image">
            <description>Episode Thumb</description>
            <include>TVEpisodesEpThumbDims</include>
            <texture>bookmark-resume.png</texture>
            <info>ListItem.Thumb</info>
            <aspectratio align="right" aligny="bottom">keep</aspectratio>
            <bordertexture border="14">ThumbShadow.png</bordertexture>
            <bordersize>8</bordersize>
          </control>

          <control type="label">
            <description>No Thumb label</description>
            <include>TVEpisodesNoThumbDims</include>
            <font>MediumTitleCapsFont</font>
            <include>NoThumbLabel</include>
          </control>

          <control type="group">
            <description>Watched/Unwatched Overlay</description>
            <include>TVEpisodesWtchUnwtchOverlayDims</include>
  
            <include>WatchedUnwatchedOverlay</include>
          </control>
  
          <control type="image">
            <description>Episode Thumb Reflection</description>
            <include>TVEpisodesEpThumbRflctnDims</include>
            <texture flipy="true" diffuse="DiffuseMirrorWide.png">bookmark-resume.png</texture>
            <info>ListItem.Thumb</info>
            <aspectratio align="right" aligny="top">keep</aspectratio>
          </control>
        </control>

        <control type="group">
          <posx>370</posx>
          <posy>-4</posy>

          <control type="label">
            <description>Season</description>
            <font>MediumTitleCapsFont</font>
            <textcolor>Unfocused</textcolor>
            <label>elan $INFO[ListItem.Season,$LOCALIZE[20373] ]</label>
          </control>

          <control type="textbox">
            <description>Title</description>
            <posy>22</posy>
            <width>306</width>
            <height>68</height>
            <font>MediumTitleCapsFont</font>
            <align>left</align>
            <label>$INFO[ListItem.Title]</label>
          </control>

          <control type="group">
            <description>Runtime</description>
            <posy>92</posy>

            <control type="label">
              <description>Caption</description>
              <label>$LOCALIZE[2050]</label>
              <include>MediaInfoCaption</include>
            </control>
            <control type="label">
              <description>Value</description>
              <info>ListItem.Duration</info>
              <include>TVEpisodesDetailValue</include>
            </control>

            <control type="group">
              <description>Air date</description>
              <posy>TVEpisodesDetailsGap</posy>

              <control type="label">
                <description>Caption</description>
                <label>$LOCALIZE[31122]</label>
                <include>MediaInfoCaption</include>
              </control>
              <control type="label">
                <description>Value</description>
                <info>ListItem.Property(originallyAvailableAt)</info>
                <include>TVEpisodesDetailValue</include>
              </control>

              <control type="group">
                <description>Rating</description>
                <posy>TVEpisodesDetailsGap</posy>
  
                <control type="label">
                  <description>Caption</description>
                  <label>$LOCALIZE[563]</label>
                  <include>MediaInfoCaption</include>
                </control>
				        <control type="image">
									<description>Star Rating</description>
									<align>left</align>
									<info>ListItem.StarRating</info>
									<aspectratio>keep</aspectratio>
									<width>100</width>
									<height>18</height>
									<posy>4</posy>
									<posx>80</posx>
									<colordiffuse>$INFO[ListItem.StarDiffuse]</colordiffuse>
				        </control>

                <control type="group">
                  <description>Writer</description>
                  <include>TVEpsiodesWriterPos</include>

                  <control type="label">
                    <description>Caption</description>
                    <label>$LOCALIZE[20417]</label>
                    <include>MediaInfoCaption</include>
                  </control>
                  <control type="label">
                    <description>Value</description>
                    <include>TVEpisodesWideValueDims</include>
                    <info>ListItem.Writer</info>
                    <include>TVEpisodesDetailValue</include>
                  </control>

                  <control type="group">
                    <description>Director</description>
                    <posy>TVEpisodesDetailsGap</posy>

                    <control type="label">
                      <description>Caption</description>
                      <label>$LOCALIZE[20339]</label>
                      <include>MediaInfoCaption</include>
                    </control>
                    <control type="label">
                      <description>Value</description>
                      <include>TVEpisodesWideValueDims</include>
                      <info>ListItem.Director</info>
                      <include>TVEpisodesDetailValue</include>
                    </control>
                  </control>
                </control>
              </control>
            </control>
          </control>
        </control>

        <control type="textbox">
          <description>Plot</description>
          <include>TVEpisodesPlotDims</include>
          <info>ListItem.Plot</info>
        </control>
      </control>
    </control>

    <control type="group">
      <include>TVEpisodesVisible</include>
      <include>MediaViewFade</include>
      <include>TVEpisodesFadeAnim</include>

      <control type="list" id="54">
        <viewtype label="Episodes">list</viewtype>
        <posx>708</posx>
        <posy>242</posy>
        <width>640</width>
        <height>420</height>
        <pagecontrol>-</pagecontrol>
        <onleft>Skin.ToggleSetting(HideNowPlayingMusicInfo)</onleft>
        <onright>9009</onright>
        <onup>54</onup>
        <ondown>54</ondown>

        <itemlayout height="42" width="640">
          <control type="image">
            <include>MediaItemBG</include>
          </control>
          <control type="label">
            <include>TVEpisodeItemNoNF</include>
          </control>
          <control type="label">
            <include>MediaNumberedItemTitleNF</include>
          </control>
          <control type="image">
            <include>TVEpisodeItemOverlay</include>
            <include>MediaItemNFFade</include>
          </control>
          <control type="label">
            <include>TVEpisodeItemDateNF</include>
          </control>
        </itemlayout>

        <focusedlayout height="42" width="640">
          <control type="image">
            <include>MediaItemBG</include>
          </control>
          <control type="image">
            <include>MediaItemFocusBG</include>
          </control>
          <control type="image">
            <include>MediaItemDetailBG</include>
          </control>
          <control type="label">
            <include>TVEpisodeItemNoNF</include>
            <include>MediaListItemFadeOut</include>
          </control>
          <control type="label">
            <include>TVEpisodeItemNoFO</include>
            <include>MediaListItemFade</include>
          </control>
          <control type="label">
            <include>MediaNumberedItemTitleNF</include>
            <include>MediaListItemFadeOut</include>
          </control>
          <control type="label">
            <include>MediaNumberedItemTitleFO</include>
            <include>MediaListItemFade</include>
          </control>
          <control type="image">
            <include>TVEpisodeItemOverlay</include>
            <include>MediaListItemFade</include>
          </control>
          <control type="label">
            <include>TVEpisodeItemDateNF</include>
            <include>MediaListItemFadeOut</include>
          </control>
          <control type="label">
            <include>TVEpisodeItemDateFO</include>
            <include>MediaListItemFade</include>
          </control>
        </focusedlayout>
      </control>
    </control>

    <control type="group">
      <include>TVEpisodesVisible</include>
      <include>MediaViewFade</include>
      <include>TVEpisodesFadeAnim</include>

      <control type="image">
        <description>Episode List overlay</description>
        <visible>![Container(54).Position(9)] + !Skin.HasTheme(lite)</visible>
        <posx>726</posx>
        <posy>592</posy>
        <width>650</width>
        <height>100</height>
        <texture>BlackGradient2.png</texture>
        <aspectratio>stretch</aspectratio>
      </control>

      <include>CommonSortLetters</include>
    </control>
  </include>



  <include name="MediaPreview">
    <control type="group">
      <include>MediaPreviewVisible</include>
      <include>MediaViewFade</include>
      <include condition="!Skin.HasSetting(HideInfoInMediaPreview) + !Skin.HasSetting(ShowAnimMediaPreview)">MovieViewBGOverlay</include>

      <control type="group">
        <visible>Skin.HasSetting(HideInfoInMediaPreview) + !Skin.HasSetting(ShowAnimMediaPreview)</visible>

        <control type="image">
          <width>1280</width>
          <height>54</height>
          <texture>Black.png</texture>
          <colordiffuse>99cccccc</colordiffuse>
        </control>

        <control type="group">
          <posy>450</posy>

          <control type="image">
            <width>1280</width>
            <height>64</height>
            <texture>Black.png</texture>
            <colordiffuse>99cccccc</colordiffuse>
          </control>

          <control type="image">
            <description>Glass overlay for movie title to sit on</description>
            <posx>343</posx>
            <width>593</width>
            <height>50</height>
            <texture>GlassTitleBar.png</texture>
          </control>

          <control type="label">
            <description>Title</description>
            <posy>8</posy>
            <width>1280</width>
            <align>center</align>
            <label>$INFO[ListItem.Label]</label>
            <font>TitleCapsFont</font>
            <scroll>true</scroll>
          </control>
        </control>
      </control>

      <control type="group">
        <visible>!Container.OnNext + !Container.OnPrevious</visible>
        <visible>!Skin.HasSetting(HideInfoInMediaPreview) + !Skin.HasSetting(ShowAnimMediaPreview)</visible>
        <animation effect="fade" start="0" end="100" time="400" delay="100">Visible</animation>

        <control type="image">
          <description>Glass overlay for movie title to sit on</description>
          <posx>260</posx>
          <posy>64</posy>
          <width>593</width>
          <height>50</height>
          <texture>GlassTitleBar.png</texture>
        </control>

        <control type="group">
          <visible>!IsEmpty(ListItem.Thumb) | !Skin.HasSetting(HideNoThumbIcon)</visible>

          <control type="group">
            <posx>70</posx>
            <posy>73</posy>

            <control type="group">
              <visible>!Container.Content(episodes)</visible>

              <control type="image">
                <description>Larger thumb</description>
                <include>MediaPreviewPosterDims</include>
                <texture>amt-blank-poster.png</texture>
                <info>ListItem.Icon</info>
                <aspectratio aligny="middle">keep</aspectratio>
              </control>
<!--
              <control type="label">
                <include>MediaPreviewPosterNoThumbDims</include>
                <font>LargeTitleCapsFont</font>
                <include>NoThumbLabel</include>
              </control>
-->
              <control type="image">
                <description>Glass overlay</description>
                <posx>0</posx>
                <posy>0</posy>
                <width>230</width>
                <height>214</height>
                <include>GlassTextureOverlay2</include>
                <colordiffuse>ffcccccc</colordiffuse>
              </control>
            </control>

            <control type="group">
              <visible>Container.Content(episodes)</visible>

              <control type="image">
                <description>Larger thumb</description>
                <include>MediaPreviewPosterDims</include>
                <texture>amt-blank-poster.png</texture>
                <info>ListItem.Thumb</info>
                <aspectratio aligny="top">keep</aspectratio>
              </control>
            </control>
          </control>

          <control type="group">
            <posx>326</posx>
            <posy>130</posy>

            <include>WatchedUnwatchedOverlay</include>
          </control>
        </control>

        <control type="group">
          <posx>410</posx>
          <posy>72</posy>

          <control type="label">
            <description>Movie Title</description>
            <width>660</width>
            <label>$INFO[ListItem.Label]</label>
            <font>TitleCapsFont</font>
            <scroll>true</scroll>
          </control>

          <control type="image">
            <description>Trailer Indicator</description>
            <include>MediaPreviewTrailerIndicDims</include>
            <aspectratio>keep</aspectratio>
            <texture>Trailer.png</texture>
            <visible>!IsEmpty(ListItem.Trailer)</visible>
          </control>

          <control type="textbox">
            <description>Plot/Details</description>
            <posy>36</posy>
            <width>840</width>
            <height>158</height>
            <info>ListItem.Plot</info>
          </control>

          <control type="group">
            <posy>210</posy>
            <visible>Container.Content(movies) | Container.Content(tvshows) | Container.Content(seasons) | Container.Content(episodes)</visible>

            <control type="label">
              <description>Movie Details caption</description>
              <font>MediumSmallTitleCapsFont</font>
              <label>$LOCALIZE[31121]</label>
              <visible>Container.Content(movies)</visible>
            </control>
            <control type="label">
              <description>TV Show Details caption</description>
              <font>MediumSmallTitleCapsFont</font>
              <label>$LOCALIZE[31126]</label>
              <visible>Container.Content(tvshows) | Container.Content(seasons)</visible>
            </control>
            <control type="label">
              <description>Episode Details caption</description>
              <font>MediumSmallTitleCapsFont</font>
              <label>$LOCALIZE[31127]</label>
              <visible>Container.Content(episodes)</visible>
            </control>

            <control type="grouplist">
              <posy>MediaPreviewSubHeadingGap</posy>
              <itemgap>0</itemgap>
              <orientation>vertical</orientation>

              <control type="label">
                <description>Genre</description>
                <include>MediaPreviewDetailsLabel</include>
                <info>ListItem.Genre</info>
                <visible>!Container.Content(episodes)</visible>
              </control>

              <control type="label">
                <description>Date</description>
                <include>MediaPreviewDetailsLabel</include>
                <info>ListItem.Year</info>
                <info>ListItem.Premiered</info>
                <visible>![Container.Content(tvshows) | Container.Content(seasons) | Container.Content(episodes)]</visible>
              </control>
              <control type="label">
                <description>Date</description>
                <include>MediaPreviewDetailsLabel</include>
                <info>ListItem.Date</info>
                <visible>Container.Content(tvshows) | Container.Content(seasons) | Container.Content(episodes)</visible>
              </control>

              <control type="label">
                <description>Runtime</description>
                <include>MediaPreviewDetailsLabel</include>
                <info>ListItem.Duration</info>
              </control>

              <control type="textbox">
                <description>MPAA Rating</description>
                <height>60</height>
                <include>MediaPreviewDetailsLabel</include>
                <info>ListItem.MPAA</info>
                <visible>Container.Content(movies)</visible>
              </control>
            </control>

            <control type="group">
              <posy>144</posy>
              <include>StarRatingDetails</include>
            </control>

            <control type="group">
              <posx>464</posx>

              <control type="group">
                <visible>Container.Content(movies) | Container.Content(episodes)</visible>

                <control type="label">
                  <description>Director caption</description>
                  <font>MediumSmallTitleCapsFont</font>
                  <label>$LOCALIZE[20339]</label>
                </control>
                <control type="textbox">
                  <description>Director</description>
                  <include>MediaPreviewOtherDetailsLabel</include>
                  <info>ListItem.Director</info>
                </control>

                <control type="group">
                  <posy>90</posy>

                  <control type="label">
                    <description>Writer caption</description>
                    <font>MediumSmallTitleCapsFont</font>
                    <label>$LOCALIZE[31029]</label>
                  </control>
                  <control type="textbox">
                    <description>Writer</description>
                    <include>MediaPreviewOtherDetailsLabel</include>
                    <info>ListItem.Writer</info>
                  </control>
                </control>
              </control>
              
              <control type="group">
                <visible>Container.Content(tvshows)</visible>

                <control type="label">
                  <description>Episode Details caption</description>
                  <font>MediumSmallTitleCapsFont</font>
                  <label>$LOCALIZE[31127]</label>
                </control>

                <control type="group">
                  <posy>25</posy>

                  <control type="image">
                    <description>Watched Icon</description>
                    <posx>0</posx>
                    <posy>0</posy>
                    <include>TVWatchedEpisodesDetailsImage</include>
                  </control>

                  <control type="image">
                    <description>Unwatched Icon</description>
                    <posx>0</posx>
                    <posy>25</posy>
                    <include>TVUnwatchedEpisodesDetailsImage</include>
                  </control>
                </control>

                <control type="group">
                  <posx>26</posx>

                  <control type="label">
                    <description>Watched Episodes Count</description>
                    <height>20</height>
                    <aligny>center</aligny>
                    <include>MediaPreviewOtherDetailsLabel</include>
                    <label>$INFO[ListItem.Property(watchedepisodes),, $LOCALIZE[16102]]</label>
                  </control>

                  <control type="group">
                    <posy>26</posy>

                    <control type="label">
                      <description>Unwatched Episodes Count</description>
                      <height>20</height>
                      <aligny>center</aligny>
                      <include>MediaPreviewOtherDetailsLabel</include>
                      <label>$INFO[ListItem.Property(unwatchedepisodes),, $LOCALIZE[16101]]</label>
                    </control>
                  </control>
                </control>

              </control>
            </control>
          </control>
        </control>
      </control>
    </control>

    <control type="group">
      <include>MediaPreviewVisible</include>
      <visible>Skin.HasSetting(ShowAnimMediaPreview)</visible>

      <control type="image">
        <description>Black overlay behind clock etc</description>
        <width>750</width>
        <height>54</height>
        <texture>BlackTransparent.png</texture>
      </control>

      <control type="image">
        <description>Black overlay for small thumbs to sit on</description>
        <posx>750</posx>
        <width>530</width>
        <height>110</height>
        <texture>BlackTransparent.png</texture>
      </control>

      <control type="group">
        <posy>388</posy>

        <control type="group">
          <visible>Skin.HasSetting(HideInfoInMediaPreview)</visible>

          <control type="image">
            <description>Black overlay for poster to sit on</description>
            <width>264</width>
            <height>350</height>
            <texture>BlackTransparent.png</texture>
          </control>

          <control type="group">
            <posx>300</posx>
            <posy>282</posy>

            <control type="image">
              <description>Black for under title</description>
              <posx>-36</posx>
              <width>1016</width>
              <height>50</height>
              <texture>BlackTransparent.png</texture>
            </control>
            <control type="image">
              <description>Glass overlay for movie title to sit on</description>
              <posx>-110</posx>
              <width>593</width>
              <height>50</height>
              <texture>GlassTitleBar.png</texture>
            </control>

            <control type="label">
              <description>Movie Title</description>
              <posy>4</posy>
              <width>980</width>
              <label>$INFO[ListItem.Label]</label>
              <font>TitleCapsFont</font>
              <scroll>true</scroll>
            </control>
          </control>
        </control>

        <control type="group">
          <visible>!Skin.HasSetting(HideInfoInMediaPreview)</visible>

          <control type="image">
            <description>Black overlay for info to sit on</description>
            <width>1280</width>
            <height>350</height>
            <texture>BlackTransparent.png</texture>
          </control>

          <control type="group">
            <posx>264</posx>

            <control type="image">
              <description>Glass overlay for movie title to sit on</description>
              <posx>-150</posx>
              <width>593</width>
              <height>50</height>
              <texture>GlassTitleBar.png</texture>
            </control>

            <control type="label">
              <description>Movie Title</description>
              <posy>4</posy>
              <width>990</width>
              <label>$INFO[ListItem.Label]</label>
              <font>TitleCapsFont</font>
              <scroll>true</scroll>
            </control>

            <control type="textbox">
              <description>Plot/Details</description>
              <posy>36</posy>
              <width>990</width>
              <height>150</height>
              <info>ListItem.Plot</info>
            </control>

            <control type="group">
              <posy>190</posy>

              <control type="grouplist">
                <itemgap>0</itemgap>
                <orientation>vertical</orientation>

                <control type="label">
                  <description>Genre</description>
                  <info>ListItem.Genre</info>
                  <include>MediaPreviewAnimDetailsLabel</include>
                </control>

                <control type="label">
                  <description>Date</description>
                  <info>ListItem.Year</info>
                  <info>ListItem.Premiered</info>
                  <include>MediaPreviewAnimDetailsLabel</include>
                </control>

                <control type="label">
                  <description>Runtime</description>
                  <info>ListItem.Duration</info>
                  <include>MediaPreviewAnimDetailsLabel</include>
                </control>

                <control type="label">
                  <description>MPAA Rating</description>
                  <info>ListItem.MPAA</info>
                  <include>MediaPreviewAnimDetailsLabel</include>
                </control>
              </control>

              <control type="group">
                <posx>730</posx>
                <include>StarRatingDetails</include>
              </control>
            </control>
          </control>
        </control>
      </control>
    </control>

    <control type="group">
      <posy>502</posy>
      <include>MediaPreviewVisible</include>
      <include>MediaViewFade</include>

      <control type="image">
        <description>Black overlay for thumbs to sit on</description>
        <posy>2</posy>
        <width>1280</width>
        <height>216</height>
        <texture>Black.png</texture>
        <visible>!Skin.HasSetting(ShowAnimMediaPreview)</visible>
      </control>

      <control type="wraplist" id="51">
        <viewtype label="Media Preview">wraplist</viewtype>
        <include condition="Skin.HasSetting(ShowAnimMediaPreview)">MediaPreviewAnimList</include>
        <posx>1</posx>
        <posy>-13</posy>
        <width>1772</width>
        <height>720</height>
        <onleft>51</onleft>
        <onright>51</onright>
        <onup>9009</onup>
        <scrolltime>200</scrolltime>
        <pagecontrol>-</pagecontrol>
        <orientation>horizontal</orientation>
        <focusposition>4</focusposition>
        <include>MediaViewFade</include>
        <animation effect="slide" start="0,0" end="-512,0" time="0" condition="!Skin.HasSetting(ShowAnimMediaPreview) + Container.Content(episodes)">Conditional</animation>

        <itemlayout condition="!Skin.HasSetting(ShowAnimMediaPreview) + !Container.Content(episodes)" width="142" height="220">
          <control type="image">
            <include>MediaPreviewThumb</include>
            <colordiffuse>ff999999</colordiffuse>
          </control>
<!--
          <control type="label">
            <description>No Thumb label</description>
            <include>MediaPreviewThumbNoThumbDims</include>
            <include>NoThumbLabel</include>
          </control>
-->
          <control type="image">
            <include>MediaPreviewThumbRflctnDims</include>
            <texture flipy="true" diffuse="DiffuseMirror.png">amt-blank-poster.png</texture>
            <include>MediaPreviewThumb</include>
          </control>
        </itemlayout>

        <focusedlayout condition="!Skin.HasSetting(ShowAnimMediaPreview) + !Container.Content(episodes)" width="142" height="220">
          <control type="image">
            <include>MediaPreviewThumbRflctnDims</include>
            <texture flipy="true" diffuse="DiffuseMirror.png">amt-blank-poster.png</texture>
            <include>MediaPreviewThumb</include>
            <include>MediaPreviewThumbRflctnAnim</include>
          </control>
          <control type="image">
            <texture border="12">ThumbBorder.png</texture>
            <include>MediaPreviewThumbBorderDims</include>
          </control>
          <control type="image">
            <include>MediaPreviewThumb</include>
            <include>MediaPreviewThumbAnim</include>
          </control>
<!--
          <control type="label">
            <include>MediaPreviewThumbNoThumbDims</include>
            <include>NoThumbLabel</include>
            <include>MediaPreviewThumbNoThumbAnim</include>
          </control>
-->
        </focusedlayout>

        <itemlayout condition="!Skin.HasSetting(ShowAnimMediaPreview) + Container.Content(episodes)" width="256" height="220">
          <control type="image">
            <include>MediaPreviewEpThumb</include>
            <colordiffuse>cc999999</colordiffuse>
          </control>
<!--
          <control type="label">
            <description>No Thumb label</description>
            <include>MediaPreviewThumbNoThumbDims</include>
            <include>NoThumbLabel</include>
          </control>
-->
          <include>MediaPreviewEpThumbOverlay</include>
        </itemlayout>

        <focusedlayout condition="!Skin.HasSetting(ShowAnimMediaPreview) + Container.Content(episodes)" width="256" height="220">
          <control type="image">
            <include>MediaPreviewEpThumb</include>
            <include>MediaPreviewEpThumbAnim</include>
          </control>
<!--
          <control type="label">
            <include>MediaPreviewThumbNoThumbDims</include>
            <include>NoThumbLabel</include>
            <include>MediaPreviewThumbNoThumbAnim</include>
          </control>
-->
          <include>MediaPreviewEpThumbOverlay</include>
        </focusedlayout>

        <itemlayout condition="Skin.HasSetting(ShowAnimMediaPreview)" width="106" height="78">
          <control type="image">
            <include>MediaPreviewAnimThumb</include>
            <colordiffuse>ff999999</colordiffuse>
          </control>
        </itemlayout>

        <focusedlayout condition="Skin.HasSetting(ShowAnimMediaPreview)" width="142" height="220">
          <control type="image">
            <include>MediaPreviewAnimThumb</include>
            <include>MediaPreviewAnimThumbAnim</include>
          </control>
        </focusedlayout>
      </control>

      <control type="group">
        <visible>!Skin.HasSetting(ShowAnimMediaPreview)</visible>

        <control type="image">
          <description>Left hand fade on thumb strip</description>
          <width>140</width>
          <height>220</height>
          <texture>BlackGradient.png</texture>
        </control>

        <control type="image">
          <description>Right hand fade on thumb strip</description>
          <posx>1140</posx>
          <width>140</width>
          <height>220</height>
          <texture flipx="true">BlackGradient.png</texture>
        </control>
      </control>
    </control>

    <control type="group">
      <include>MediaPreviewVisible</include>
      <include>CommonSortLetters</include>
    </control>
  </include>



  <include name="Showcase">
    <control type="group">
      <include>ShowcaseVisible</include>
      <include>MediaViewFade</include>
      <include>MovieViewBGOverlay</include>

      <control type="image">
        <description>Glass overlay for movie title to sit on</description>
        <posx>343</posx>
        <posy>503</posy>
        <width>593</width>
        <height>50</height>
        <texture>GlassTitleBar.png</texture>
      </control>

      <control type="wraplist" id="58">
        <include>ShowcaseListDims</include>
        <onleft>56</onleft>
        <onright>56</onright>
        <onup>9009</onup>
<!--        <ondown>Skin.ToggleSetting(HideNowPlayingMusicInfo)</ondown>-->
        <scrolltime>200</scrolltime>
        <viewtype label="SHOWCASE">wraplist</viewtype>
        <pagecontrol>-</pagecontrol>
        <orientation>horizontal</orientation>
        <focusposition>3</focusposition>
        <include>MediaViewFade</include>

        <itemlayout height="ShowcaseItemHeight" width="235">
          <control type="image">
            <include>ShowcasePoster</include>
          </control>
<!--
          <control type="label">
            <include>ShowcaseNoThumbLabelDims</include>
            <colordiffuse>f0808080</colordiffuse>
            <include>NoThumbLabel</include>
          </control>
-->
        </itemlayout>

        <focusedlayout height="ShowcaseFocusHeight" width="200">
          <control type="group">
            <visible>!IsEmpty(ListItem.Thumb) | !Skin.HasSetting(HideNoThumbIcon)</visible>

            <control type="image">
              <posx>-9</posx>
              <posy>1</posy>
              <width>242</width>
              <height>ShowcaseFocusHeight</height>
              <texture border="12">ThumbBorder.png</texture>
              <animation type="focus">
                <effect type="fade" start="0" end="100" time="550"/>
                <effect type="zoom" tween="quadratic" start="100,100" end="120,120" center="225,150" time="600" delay="200"/>
              </animation>
              <animation type="unfocus">
                <effect type="zoom" tween="quadratic" start="120,120" end="100,100" center="225,150" time="350"/>
                <effect type="fade" start="100" end="0" time="350"/>
              </animation>
            </control>
            <control type="image">
              <include>ShowcasePoster</include>
              <include>ShowcaseFocusAnim</include>
            </control>
            <control type="image">
              <posx>0</posx>
              <posy>10</posy>
              <width>225</width>
              <height>ShowcaseItemHeight</height>
              <texture>amt-blank-poster.png</texture>
              <info>ListItem.Icon</info>
              <aspectratio aligny="bottom">stretch</aspectratio>
              <animation effect="fade" start="100" end="0" time="300" reversible="false">Unfocus</animation>
              <include>ShowcaseFocusAnim</include>
            </control>
<!--
            <control type="label">
              <include>ShowcaseNoThumbLabelDims</include>
              <include>NoThumbLabel</include>
              <include>ShowcaseFocusAnim</include>
            </control>
-->
            <control type="image">
              <description>Glass overlay</description>
              <posx>-5</posx>
              <posy>4</posy>
              <width>233</width>
              <height>192</height>
              <include>GlassTextureOverlay2</include>
              <include>ShowcaseFocusPosterOverlayAnim</include>
            </control>
            <control type="image">
              <description>Watched/Unwatched Overlay Background</description>
              <posx>198</posx>
              <posy>60</posy>
              <width>32</width>
              <height>39</height>
              <texture>OverlayWUBG.png</texture>
              <visible>!Skin.HasSetting(HideWatchedIcons) + !IsEmpty(ListItem.Overlay)</visible>
              <include>ShowcaseFocusPosterOverlayAnim</include>
            </control>
            <control type="image">
              <description>Watched/Unwatched Overlay</description>
              <posx>206</posx>
              <posy>64</posy>
              <width>23</width>
              <height>23</height>
              <info>ListItem.Overlay</info>
              <visible>!Skin.HasSetting(HideWatchedIcons)</visible>
              <include>ShowcaseFocusPosterOverlayAnim</include>
            </control>
          </control>
        </focusedlayout>
      </control>

      <control type="group">
        <include>MediaViewFade</include>

        <control type="image">
          <description>Left hand fade on thumb strip</description>
          <posx>-175</posx>
          <posy>65</posy>
          <width>440</width>
          <height>439</height>
          <texture>BlackGradient.png</texture>
        </control>

        <control type="image">
          <description>Right hand fade on thumb strip</description>
          <posx>1015</posx>
          <posy>65</posy>
          <width>440</width>
          <height>439</height>
          <texture flipx="true">BlackGradient.png</texture>
        </control>
      </control>

      <control type="group">
        <posx>0</posx>
        <posy>520</posy>
        <animation effect="fade" start="0" end="100" time="400" delay="100" reversible="true">Visible</animation>
        <animation effect="fade" start="100" end="0" time="300">WindowClose</animation>
        <include>ShowcaseVisible</include>

        <control type="label">
          <description>Movie Title</description>
          <posx>0</posx>
          <width>1280</width>
          <height>30</height>
          <align>center</align>
          <font>XLargeTitleCapsFont</font>
          <scroll>true</scroll>
          <label>$INFO[ListItem.Label]</label>
        </control>

        <control type="label">
          <posy>40</posy>
          <width>1280</width>
          <height>30</height>
          <align>center</align>
          <font>VideoDetailXCapsFont</font>
          <label>$INFO[ListItem.Year]</label>
          <visible>Window.IsVisible(25)</visible>
        </control>

        <control type="group">
          <visible>!IsEmpty(ListItem.StarRating)</visible>

          <control type="label">
            <description>Star Rating caption</description>
						<visible>!IsEmpty(ListItem.Rating)</visible>
						<posx>-50</posx>
            <posy>115</posy>
            <width>1280</width>
            <height>20</height>
            <font>VideoDetailCapsFont</font>
            <scroll>true</scroll>
            <align>center</align>
            <label>$LOCALIZE[31120]:</label>
          </control>
  
          <control type="image">
            <description>Star Rating</description>
            <posx>645</posx>
            <posy>120</posy>
            <height>20</height>
            <aspectratio>stretch</aspectratio>
            <include>StarRatingImage</include>
          </control>
        </control>

        <control type="label">
          <description>Runtime</description>
          <posy>150</posy>
          <width>1280</width>
          <height>20</height>
          <align>center</align>
          <font>LargeDefaultCapsFont</font>
          <scroll>true</scroll>
          <label>$INFO[ListItem.Duration,$LOCALIZE[2050]  ]</label>
        </control>
      </control>

      <include>CommonSortLetters</include>
    </control>
  </include>

</includes>
=======
<includes>
  <include name="TV">
    <control type="group">
      <include>TVWideVisible</include>
	<!--  <include>FanartOnTVProjectorScreen</include>  -->
      <include>MediaViewBGOverlay</include>
    </control>

    <control type="group">
      <include>TVWideVisible</include>
      <include>MediaViewFade</include>

      <control type="group">
        <include>MediaListSelectDelay</include>
        <posx>70</posx>

        <control type="group">
          <posy>235</posy>
          <visible>!IsEmpty(ListItem.Thumb) | !Skin.HasSetting(HideNoThumbIcon)</visible>

          <control type="image">
            <description>Wide icon</description>
            <include>TVWideIconDims</include>
            <texture>DefaultWideIcon.png</texture>
            <info>ListItem.Banner</info>
            <aspectratio align="left">keep</aspectratio>
            <bordertexture border="12">ThumbShadow2.png</bordertexture>
            <bordersize>8</bordersize>
          </control>
          <control type="label">
            <posy>30</posy>
            <width>288</width>
            <font>TitleCapsFont</font>
            <include>NoThumbLabel</include>
          </control>
          <control type="image">
            <description>Wide icon glass overlay</description>
            <include>TVWideIconOverlayDims</include>
            <include>GlassTextureOverlay</include>
            <visible>!Skin.HasTheme(lite)</visible>
          </control>
        </control>

        <control type="textbox">
          <description>Show outline</description>
          <include>TVWidePlotDims</include>
          <info>ListItem.Plot</info>
          <autoscroll>Control.HasFocus(57)</autoscroll>
        </control>

        <control type="group">
          <description>Genre</description>
          <posy>530</posy>

          <control type="label">
            <description>Caption</description>
            <label>$LOCALIZE[515]</label>
            <include>MediaInfoCaption</include>
          </control>
          <control type="label">
            <description>Value</description>
            <width>TVWideInfoValueWidth</width>
            <info>ListItem.Genre</info>
            <font>DefaultFont</font>
            <include>MediaInfoWideValue</include>
          </control>

          <control type="group">
            <description>First Aired</description>
            <posy>TVShowsDetailsGap</posy>

            <control type="label">
              <description>Caption</description>
              <label>$LOCALIZE[20416]</label>
              <include>MediaInfoCaption</include>
            </control>
            <control type="label">
              <description>Value</description>
              <info>ListItem.Property(originallyAvailableAt)</info>
              <include>MediaInfoValue</include>
            </control>

            <control type="group">
              <description>Rating</description>
              <posy>TVShowsDetailsGap</posy>

              <control type="label">
                <description>Caption</description>
                <label>$LOCALIZE[563]</label>
                <include>MediaInfoCaption</include>
              </control>

			        <control type="image">
								<description>Star Rating</description>
								<align>left</align>
								<info>ListItem.StarRating</info>
								<aspectratio>keep</aspectratio>
								<width>100</width>
								<height>18</height>
								<posy>4</posy>
								<posx>90</posx>
								<colordiffuse>$INFO[ListItem.StarDiffuse]</colordiffuse>
			        </control>

              <control type="group">
                <description>Runtime</description>
                <posy>TVShowsDetailsGap</posy>

                <control type="label">
                  <description>Caption</description>
                  <label>$LOCALIZE[2050]</label>
                  <include>MediaInfoCaption</include>
                </control>
                <control type="label">
                  <description>Value</description>
                  <info>ListItem.Duration</info>
                  <include>MediaInfoValue</include>
                </control>
              </control>

              <control type="group">
                <description>Network</description>
								<posy>60</posy>
                <control type="label">
                  <description>Caption</description>
                  <label>$LOCALIZE[573]</label>
                  <include>MediaInfoCaption</include>
                </control>
                <control type="label">
                  <description>Value</description>
                  <info>ListItem.Studio</info>
                  <include>MediaInfoValue</include>
                </control>
              </control>

            </control>
          </control>
        </control>
      </control>
    </control>

    <control type="group">
      <include>TVSeasonsVisible</include>
      <include>MediaViewBGOverlay</include>
    </control>

    <control type="group">
      <include>TVSeasonsVisible</include>
      <include>MediaViewFade</include>
      <include>TVSeasonsFadeOutAnim</include>

      <control type="group">
        <posx>70</posx>
        <posy>226</posy>

        <control type="label">
          <description>Synopsis label</description>
          <label>$LOCALIZE[31119]</label>
          <font>MediumSmallDefaultCapsFont</font>
          <textcolor>Highlighted</textcolor>
        </control>

        <control type="textbox">
          <posy>28</posy>
          <width>764</width>
          <height>65</height>
          <info>Container.ShowPlot</info>
        </control>
      </control>
    </control>

    <control type="group">
      <include>TVSeasonsVisible</include>
      <include>MediaViewFade</include>
      <include>TVSeasonsFadeInAnim</include>

      <control type="group">
        <include>TVSeasonsThumbPos</include>
        <animation effect="rotatey" center="840" start="32" end="32" time="0" condition="true">Conditional</animation>
        <include>MediaListSelectLongDelay</include>
        <visible>!IsEmpty(ListItem.Thumb) | !Skin.HasSetting(HideNoThumbIcon)</visible>

        <control type="image">
          <description>Season Thumb</description>
          <include>TVSeasonsSeasonThumbDims</include>
          <texture>amt-blank-poster.png</texture>
          <info>ListItem.Thumb</info>
          <bordertexture border="12">ThumbShadow2.png</bordertexture>
          <bordersize>6</bordersize>
          <visible>Control.IsVisible(57)</visible>
        </control>
        <control type="label">
          <posy>66</posy>
          <width>272</width>
          <font>LargeTitleCapsFont</font>
          <include>NoThumbLabel</include>
          <visible>Control.IsVisible(57)</visible>
        </control>
        <control type="image">
          <description>Season Thumb reflection</description>
          <include>TVSeasonsSeasonThumbRflctnDims</include>
          <texture flipy="true" diffuse="DiffuseMirror.png">amt-blank-poster.png</texture>
          <info>ListItem.Thumb</info>
          <aspectratio>stretch</aspectratio>
          <visible>Control.IsVisible(57)</visible>
        </control>
      </control>
    </control>

    <control type="list" id="57">
      <viewtype label="TV">list</viewtype>
      <posx>646</posx>
      <posy>242</posy>
      <width>TVViewListWidth</width>
      <height>378</height>
      <pagecontrol>-</pagecontrol>
      <scrolltime>200</scrolltime>
      <onleft>Skin.ToggleSetting(HideNowPlayingMusicInfo)</onleft>
      <onright>9009</onright>
      <onup>57</onup>
      <ondown>57</ondown>
      <include>MediaViewFade</include>
      <include>TVSeasonsListAnim</include>

      <itemlayout condition="Container.Content(tvshows)" width="TVViewListWidth" height="42">
        <control type="image">
          <include>MediaItemBG</include>
        </control>
        <control type="label">
          <include>MediaItemMainInfoNF</include>
        </control>

        <control type="label">
          <include>TVTotalEpisodesDetailsNF</include>
        </control>
        <control type="label">
          <include>TVUnwatchedEpisodesDetailsNF</include>
        </control>
        <control type="image">
          <include>TVUnwatchedEpisodesDetailsImage</include>
          <include>MediaItemNFFade</include>
        </control>
      </itemlayout>

      <focusedlayout condition="Container.Content(tvshows)" width="TVViewListWidth" height="42">
        <control type="image">
          <include>MediaItemBG</include>
        </control>
        <control type="image">
          <include>MediaItemFocusBG</include>
        </control>
        <control type="image">
          <visible>!IsEmpty(ListItem.Episode)</visible>
          <include>MediaItemDetailBG</include>
        </control>
        <control type="label">
          <include>MediaItemMainInfoNF</include>
          <include>MediaListItemFadeOut</include>
        </control>
        <control type="label">
          <include>MediaItemMainInfoFO</include>
          <include>MediaListItemFade</include>
        </control>

        <control type="label">
          <include>TVTotalEpisodesDetailsNF</include>
          <include>MediaListItemFadeOut</include>
        </control>
        <control type="label">
          <include>TVTotalEpisodesDetailsFO</include>
          <include>MediaListItemFade</include>
        </control>
        <control type="label">
          <include>TVUnwatchedEpisodesDetailsNF</include>
          <include>MediaListItemFadeOut</include>
        </control>
        <control type="label">
          <include>TVUnwatchedEpisodesDetailsFO</include>
          <include>MediaListItemFade</include>
        </control>
        <control type="image">
          <include>TVUnwatchedEpisodesDetailsImage</include>
          <include>MediaListItemFade</include>
        </control>
      </focusedlayout>

      <itemlayout condition="Container.Content(seasons)" width="TVViewListWidth" height="42">
        <control type="image">
          <include>TVSeasonsItemBGDims</include>
          <include>MediaItemBG</include>
        </control>
        <control type="label">
          <include>MediaItemMainInfoNF</include>
        </control>

        <control type="label">
          <include>TVTotalEpisodesDetailsNF</include>
        </control>
        <control type="label">
          <include>TVUnwatchedEpisodesDetailsNF</include>
        </control>
        <control type="image">
          <include>TVUnwatchedEpisodesDetailsImage</include>
          <include>MediaItemNFFade</include>
        </control>
        <control type="label">
          <include>TVWatchedEpisodesDetailsNF</include>
        </control>
        <control type="image">
          <include>TVWatchedEpisodesDetailsImage</include>
          <include>MediaItemNFFade</include>
        </control>
      </itemlayout>

      <focusedlayout condition="Container.Content(seasons)" width="TVViewListWidth" height="42">
        <control type="image">
          <include>TVSeasonsItemBGDims</include>
          <include>MediaItemBG</include>
        </control>
        <control type="image">
          <include>TVSeasonsItemFocusBGDims</include>
          <include>MediaItemFocusBG</include>
        </control>
        <control type="image">
          <visible>!IsEmpty(ListItem.Episode)</visible>
          <include>TVSeasonsItemDetailBGDims</include>
          <include>MediaItemDetailBG</include>
        </control>
        <control type="label">
          <include>MediaItemMainInfoNF</include>
          <include>MediaListItemFadeOut</include>
        </control>
        <control type="label">
          <include>MediaItemMainInfoFO</include>
          <include>MediaListItemFade</include>
        </control>
        <control type="label">
          <include>TVTotalEpisodesDetailsNF</include>
          <include>MediaListItemFadeOut</include>
        </control>
        <control type="label">
          <include>TVTotalEpisodesDetailsFO</include>
          <include>MediaListItemFade</include>
        </control>
        <control type="label">
          <include>TVUnwatchedEpisodesDetailsNF</include>
          <include>MediaListItemFadeOut</include>
        </control>
        <control type="label">
          <include>TVUnwatchedEpisodesDetailsFO</include>
          <include>MediaListItemFade</include>
        </control>
        <control type="image">
          <include>TVUnwatchedEpisodesDetailsImage</include>
          <include>MediaListItemFade</include>
        </control>
        <control type="label">
          <include>TVWatchedEpisodesDetailsNF</include>
          <include>MediaListItemFadeOut</include>
        </control>
        <control type="label">
          <include>TVWatchedEpisodesDetailsFO</include>
          <include>MediaListItemFade</include>
        </control>
        <control type="image">
          <include>TVWatchedEpisodesDetailsImage</include>
          <include>MediaListItemFade</include>
        </control>
      </focusedlayout>
    </control>

    <control type="group">
      <include>TVWideVisible</include>
      <include>MediaViewFade</include>

      <control type="image">
        <description>TV Show List overlay</description>
        <visible>![Container(57).Position(8)] + !Skin.HasTheme(lite)</visible>
        <posx>636</posx>
        <posy>550</posy>
        <width>660</width>
        <height>100</height>
        <texture>BlackGradient2.png</texture>
        <aspectratio>stretch</aspectratio>
      </control>

      <include>CommonSortLetters</include>
    </control>
  </include>



  <include name="TVEpisodes">
    <control type="group">
      <include>TVEpisodesVisible</include>

      <control type="group">
        <visible>!IsEmpty(ListItem.Thumb) + Skin.HasSetting(ShowEpThumbOnTVWall) + [[IsEmpty(FanArt.Image) + IsEmpty(ListItem.Property(fanart_image))] | Skin.HasSetting(HideFanartForTV)] + [[!Skin.HasSetting(CustomTVShowsBG) + !Skin.HasSetting(CustomTVShowsBGFolder)] | Skin.HasSetting(HideCustomBGForTVShows)]</visible>
        <include>MediaListSelectDelay</include>

        <include>TVProjectScreenOverlay</include>

        <control type="image">
          <description>Episode Thumb</description>
          <info>ListItem.Thumb</info>
          <texture>bookmark-resume.png</texture>
          <include>TVProjectScreenImage</include>
        </control>
      </control>

      <include>MediaViewBGOverlay</include>
    </control>

    <control type="group">
      <visible>Skin.HasSetting(ShowSeasonThumbInEps)</visible>

      <control type="group">
        <include>TVEpisodesVisible</include>
        <include>MediaViewFade</include>
        <include>TVEpisodesSlideAnim</include>

        <control type="group">
          <animation effect="rotatey" center="30" start="32" end="32" time="0" condition="true">Conditional</animation>

          <control type="group">
            <include>MediaFade</include>
            <posy>159</posy>
            <posx>74</posx>
            <visible>!IsEmpty(Container.SeasonThumb) | !Skin.HasSetting(HideNoThumbIcon)</visible>

            <control type="image">
              <description>Season Thumb</description>
              <width>312</width>
              <height>482</height>
              <texture>amt-blank-poster.png</texture>
              <info>Container.SeasonThumb</info>
              <aspectratio>stretch</aspectratio>
              <bordertexture border="12">ThumbShadow2.png</bordertexture>
              <bordersize>6</bordersize>
              <visible>Control.IsVisible(54)</visible>
            </control>
            <control type="label">
              <posy>68</posy>
              <width>312</width>
              <font>LargeTitleCapsFont</font>
              <visible>IsEmpty(Container.SeasonThumb)</visible>
              <include>NoThumbLabel</include>
              <visible>Control.IsVisible(54)</visible>
            </control>
            <control type="image">
              <description>Season thumb reflection</description>
              <posx>6</posx>
              <posy>476</posy>
              <width>300</width>
              <height>470</height>
              <texture flipy="true" diffuse="DiffuseMirror.png">amt-blank-poster.png</texture>
              <info>Container.SeasonThumb</info>
              <aspectratio>stretch</aspectratio>
              <visible>Control.IsVisible(54)</visible>
            </control>
          </control>
        </control>
      </control>

      <control type="group">
        <include>TVEpisodesVisible</include>
        <include>MediaViewFade</include>
        <include>TVEpisodesFadeAnim</include>

        <control type="group">
          <include>TVEpisodesSeasonThumbPos</include>
          <include>MediaFade</include>
          <visible>!IsEmpty(ListItem.Thumb) | !Skin.HasSetting(HideNoThumbIcon)</visible>

          <control type="image">
            <description>Episode Thumb</description>
            <include>TVEpisodesSeasonEpThumbDims</include>
            <texture>bookmark-resume.png</texture>
            <info>ListItem.Thumb</info>
            <aspectratio align="left" aligny="bottom">keep</aspectratio>
            <bordertexture border="12">ThumbShadow2.png</bordertexture>
            <bordersize>9</bordersize>
          </control>
          <control type="label">
            <include>TVEpisodesSeasonNoThumbDims</include>
            <font>MediumTitleCapsFont</font>
            <include>NoThumbLabel</include>
          </control>
          <control type="image">
            <description>Episode Thumb glass overlay</description>
            <include>TVEpisodesSeasonEpThumbOverlayDims</include>
            <include>GlassTextureOverlay</include>
            <visible>!Skin.HasTheme(lite)</visible>
          </control>
          <control type="image">
            <include>TVEpisodesSeasonEpThumbBGDims</include>
            <aspectratio>stretch</aspectratio>
            <texture>Black.png</texture>
            <visible>Control.IsVisible(54)</visible>
          </control>
          <control type="image">
            <include>TVEpisodesSeasonEpThumbRflctnDims</include>
            <texture flipy="true" diffuse="DiffuseMirror.png">bookmark-resume.png</texture>
            <info>ListItem.Thumb</info>
            <aspectratio align="left" aligny="top">keep</aspectratio>
            <visible>Control.IsVisible(54)</visible>
          </control>
        </control>
      </control>
    </control>

    <control type="group">
      <visible>!Skin.HasSetting(ShowSeasonThumbInEps)</visible>
      <include>TVEpisodesVisible</include>
      <include>MediaViewFade</include>
      <include>TVEpisodesFadeAnim</include>

      <control type="group">
        <posx>28</posx>
        <posy>270</posy>
        <include>MediaListSelectDelay</include>

        <control type="group">
          <visible>!IsEmpty(ListItem.Thumb) | !Skin.HasSetting(HideNoThumbIcon)</visible>

          <control type="image">
            <description>Episode Thumb</description>
            <include>TVEpisodesEpThumbDims</include>
            <texture>bookmark-resume.png</texture>
            <info>ListItem.Thumb</info>
            <aspectratio align="right" aligny="bottom">keep</aspectratio>
            <bordertexture border="14">ThumbShadow.png</bordertexture>
            <bordersize>8</bordersize>
          </control>

          <control type="label">
            <description>No Thumb label</description>
            <include>TVEpisodesNoThumbDims</include>
            <font>MediumTitleCapsFont</font>
            <include>NoThumbLabel</include>
          </control>

          <control type="group">
            <description>Watched/Unwatched Overlay</description>
            <include>TVEpisodesWtchUnwtchOverlayDims</include>
  
            <include>WatchedUnwatchedOverlay</include>
          </control>
  
          <control type="image">
            <description>Episode Thumb Reflection</description>
            <include>TVEpisodesEpThumbRflctnDims</include>
            <texture flipy="true" diffuse="DiffuseMirrorWide.png">bookmark-resume.png</texture>
            <info>ListItem.Thumb</info>
            <aspectratio align="right" aligny="top">keep</aspectratio>
          </control>
        </control>

        <control type="group">
          <posx>370</posx>
          <posy>-4</posy>

          <control type="label">
            <description>Season</description>
            <font>MediumTitleCapsFont</font>
            <textcolor>Unfocused</textcolor>
            <label>$INFO[ListItem.Season,$LOCALIZE[20373] ]</label>
          </control>

          <control type="textbox">
            <description>Title</description>
            <posy>22</posy>
            <width>306</width>
            <height>68</height>
            <font>MediumTitleCapsFont</font>
            <align>left</align>
            <label>$INFO[ListItem.Title]</label>
          </control>

          <control type="group">
            <description>Runtime</description>
            <posy>92</posy>

            <control type="label">
              <description>Caption</description>
              <label>$LOCALIZE[2050]</label>
              <include>MediaInfoCaption</include>
            </control>
            <control type="label">
              <description>Value</description>
              <info>ListItem.Duration</info>
              <include>TVEpisodesDetailValue</include>
            </control>

            <control type="group">
              <description>Air date</description>
              <posy>TVEpisodesDetailsGap</posy>

              <control type="label">
                <description>Caption</description>
                <label>$LOCALIZE[31122]</label>
                <include>MediaInfoCaption</include>
              </control>
              <control type="label">
                <description>Value</description>
                <info>ListItem.Property(originallyAvailableAt)</info>
                <include>TVEpisodesDetailValue</include>
              </control>

              <control type="group">
                <description>Rating</description>
                <posy>TVEpisodesDetailsGap</posy>
  
                <control type="label">
                  <description>Caption</description>
                  <label>$LOCALIZE[563]</label>
                  <include>MediaInfoCaption</include>
                </control>
				        <control type="image">
									<description>Star Rating</description>
									<align>left</align>
									<info>ListItem.StarRating</info>
									<aspectratio>keep</aspectratio>
									<width>100</width>
									<height>18</height>
									<posy>4</posy>
									<posx>80</posx>
									<colordiffuse>$INFO[ListItem.StarDiffuse]</colordiffuse>
				        </control>

                <control type="group">
                  <description>Writer</description>
                  <include>TVEpsiodesWriterPos</include>

                  <control type="label">
                    <description>Caption</description>
                    <label>$LOCALIZE[20417]</label>
                    <include>MediaInfoCaption</include>
                  </control>
                  <control type="label">
                    <description>Value</description>
                    <include>TVEpisodesWideValueDims</include>
                    <info>ListItem.Writer</info>
                    <include>TVEpisodesDetailValue</include>
                  </control>

                  <control type="group">
                    <description>Director</description>
                    <posy>TVEpisodesDetailsGap</posy>

                    <control type="label">
                      <description>Caption</description>
                      <label>$LOCALIZE[20339]</label>
                      <include>MediaInfoCaption</include>
                    </control>
                    <control type="label">
                      <description>Value</description>
                      <include>TVEpisodesWideValueDims</include>
                      <info>ListItem.Director</info>
                      <include>TVEpisodesDetailValue</include>
                    </control>
                  </control>
                </control>
              </control>
            </control>
          </control>
        </control>

        <control type="textbox">
          <description>Plot</description>
          <include>TVEpisodesPlotDims</include>
          <info>ListItem.Plot</info>
        </control>
      </control>
    </control>

    <control type="group">
      <include>TVEpisodesVisible</include>
      <include>MediaViewFade</include>
      <include>TVEpisodesFadeAnim</include>

      <control type="list" id="54">
        <viewtype label="Episodes">list</viewtype>
        <posx>708</posx>
        <posy>242</posy>
        <width>640</width>
        <height>420</height>
        <pagecontrol>-</pagecontrol>
        <onleft>Skin.ToggleSetting(HideNowPlayingMusicInfo)</onleft>
        <onright>9009</onright>
        <onup>54</onup>
        <ondown>54</ondown>

        <itemlayout height="42" width="640">
          <control type="image">
            <include>MediaItemBG</include>
          </control>
          <control type="label">
            <include>TVEpisodeItemNoNF</include>
          </control>
          <control type="label">
            <include>MediaNumberedItemTitleNF</include>
          </control>
          <control type="image">
            <include>TVEpisodeItemOverlay</include>
            <include>MediaItemNFFade</include>
          </control>
          <control type="label">
            <include>TVEpisodeItemDateNF</include>
          </control>
        </itemlayout>

        <focusedlayout height="42" width="640">
          <control type="image">
            <include>MediaItemBG</include>
          </control>
          <control type="image">
            <include>MediaItemFocusBG</include>
          </control>
          <control type="image">
            <include>MediaItemDetailBG</include>
          </control>
          <control type="label">
            <include>TVEpisodeItemNoNF</include>
            <include>MediaListItemFadeOut</include>
          </control>
          <control type="label">
            <include>TVEpisodeItemNoFO</include>
            <include>MediaListItemFade</include>
          </control>
          <control type="label">
            <include>MediaNumberedItemTitleNF</include>
            <include>MediaListItemFadeOut</include>
          </control>
          <control type="label">
            <include>MediaNumberedItemTitleFO</include>
            <include>MediaListItemFade</include>
          </control>
          <control type="image">
            <include>TVEpisodeItemOverlay</include>
            <include>MediaListItemFade</include>
          </control>
          <control type="label">
            <include>TVEpisodeItemDateNF</include>
            <include>MediaListItemFadeOut</include>
          </control>
          <control type="label">
            <include>TVEpisodeItemDateFO</include>
            <include>MediaListItemFade</include>
          </control>
        </focusedlayout>
      </control>
    </control>

    <control type="group">
      <include>TVEpisodesVisible</include>
      <include>MediaViewFade</include>
      <include>TVEpisodesFadeAnim</include>

      <control type="image">
        <description>Episode List overlay</description>
        <visible>![Container(54).Position(9)] + !Skin.HasTheme(lite)</visible>
        <posx>726</posx>
        <posy>592</posy>
        <width>650</width>
        <height>100</height>
        <texture>BlackGradient2.png</texture>
        <aspectratio>stretch</aspectratio>
      </control>

      <include>CommonSortLetters</include>
    </control>
  </include>



  <include name="MediaPreview">
    <control type="group">
      <include>MediaPreviewVisible</include>
      <include>MediaViewFade</include>
      <include condition="!Skin.HasSetting(HideInfoInMediaPreview) + !Skin.HasSetting(ShowAnimMediaPreview)">MovieViewBGOverlay</include>

      <control type="group">
        <visible>Skin.HasSetting(HideInfoInMediaPreview) + !Skin.HasSetting(ShowAnimMediaPreview)</visible>

        <control type="image">
          <width>1280</width>
          <height>54</height>
          <texture>Black.png</texture>
          <colordiffuse>99cccccc</colordiffuse>
        </control>

        <control type="group">
          <posy>450</posy>

          <control type="image">
            <width>1280</width>
            <height>64</height>
            <texture>Black.png</texture>
            <colordiffuse>99cccccc</colordiffuse>
          </control>

          <control type="image">
            <description>Glass overlay for movie title to sit on</description>
            <posx>343</posx>
            <width>593</width>
            <height>50</height>
            <texture>GlassTitleBar.png</texture>
          </control>

          <control type="label">
            <description>Title</description>
            <posy>8</posy>
            <width>1280</width>
            <align>center</align>
            <label>$INFO[ListItem.Label]</label>
            <font>TitleCapsFont</font>
            <scroll>true</scroll>
          </control>
        </control>
      </control>

      <control type="group">
        <visible>!Container.OnNext + !Container.OnPrevious</visible>
        <visible>!Skin.HasSetting(HideInfoInMediaPreview) + !Skin.HasSetting(ShowAnimMediaPreview)</visible>
        <animation effect="fade" start="0" end="100" time="400" delay="100">Visible</animation>

        <control type="image">
          <description>Glass overlay for movie title to sit on</description>
          <posx>260</posx>
          <posy>64</posy>
          <width>593</width>
          <height>50</height>
          <texture>GlassTitleBar.png</texture>
        </control>

        <control type="group">
          <visible>!IsEmpty(ListItem.Thumb) | !Skin.HasSetting(HideNoThumbIcon)</visible>

          <control type="group">
            <posx>70</posx>
            <posy>73</posy>

            <control type="group">
              <visible>!Container.Content(episodes)</visible>

              <control type="image">
                <description>Larger thumb</description>
                <include>MediaPreviewPosterDims</include>
                <texture>amt-blank-poster.png</texture>
                <info>ListItem.Icon</info>
                <aspectratio aligny="middle">keep</aspectratio>
              </control>
<!--
              <control type="label">
                <include>MediaPreviewPosterNoThumbDims</include>
                <font>LargeTitleCapsFont</font>
                <include>NoThumbLabel</include>
              </control>
-->
              <control type="image">
                <description>Glass overlay</description>
                <posx>0</posx>
                <posy>0</posy>
                <width>230</width>
                <height>214</height>
                <include>GlassTextureOverlay2</include>
                <colordiffuse>ffcccccc</colordiffuse>
              </control>
            </control>

            <control type="group">
              <visible>Container.Content(episodes)</visible>

              <control type="image">
                <description>Larger thumb</description>
                <include>MediaPreviewPosterDims</include>
                <texture>amt-blank-poster.png</texture>
                <info>ListItem.Thumb</info>
                <aspectratio aligny="top">keep</aspectratio>
              </control>
            </control>
          </control>

          <control type="group">
            <posx>326</posx>
            <posy>130</posy>

            <include>WatchedUnwatchedOverlay</include>
          </control>
        </control>

        <control type="group">
          <posx>410</posx>
          <posy>72</posy>

          <control type="label">
            <description>Movie Title</description>
            <width>660</width>
            <label>$INFO[ListItem.Label]</label>
            <font>TitleCapsFont</font>
            <scroll>true</scroll>
          </control>

          <control type="image">
            <description>Trailer Indicator</description>
            <include>MediaPreviewTrailerIndicDims</include>
            <aspectratio>keep</aspectratio>
            <texture>Trailer.png</texture>
            <visible>!IsEmpty(ListItem.Trailer)</visible>
          </control>

          <control type="textbox">
            <description>Plot/Details</description>
            <posy>36</posy>
            <width>840</width>
            <height>158</height>
            <info>ListItem.Plot</info>
          </control>

          <control type="group">
            <posy>210</posy>
            <visible>Container.Content(movies) | Container.Content(tvshows) | Container.Content(seasons) | Container.Content(episodes)</visible>

            <control type="label">
              <description>Movie Details caption</description>
              <font>MediumSmallTitleCapsFont</font>
              <label>$LOCALIZE[31121]</label>
              <visible>Container.Content(movies)</visible>
            </control>
            <control type="label">
              <description>TV Show Details caption</description>
              <font>MediumSmallTitleCapsFont</font>
              <label>$LOCALIZE[31126]</label>
              <visible>Container.Content(tvshows) | Container.Content(seasons)</visible>
            </control>
            <control type="label">
              <description>Episode Details caption</description>
              <font>MediumSmallTitleCapsFont</font>
              <label>$LOCALIZE[31127]</label>
              <visible>Container.Content(episodes)</visible>
            </control>

            <control type="grouplist">
              <posy>MediaPreviewSubHeadingGap</posy>
              <itemgap>0</itemgap>
              <orientation>vertical</orientation>

              <control type="label">
                <description>Genre</description>
                <include>MediaPreviewDetailsLabel</include>
                <info>ListItem.Genre</info>
                <visible>!Container.Content(episodes)</visible>
              </control>

              <control type="label">
                <description>Date</description>
                <include>MediaPreviewDetailsLabel</include>
                <info>ListItem.Year</info>
                <info>ListItem.Premiered</info>
                <visible>![Container.Content(tvshows) | Container.Content(seasons) | Container.Content(episodes)]</visible>
              </control>
              <control type="label">
                <description>Date</description>
                <include>MediaPreviewDetailsLabel</include>
                <info>ListItem.Date</info>
                <visible>Container.Content(tvshows) | Container.Content(seasons) | Container.Content(episodes)</visible>
              </control>

              <control type="label">
                <description>Runtime</description>
                <include>MediaPreviewDetailsLabel</include>
                <info>ListItem.Duration</info>
              </control>

              <control type="textbox">
                <description>MPAA Rating</description>
                <height>60</height>
                <include>MediaPreviewDetailsLabel</include>
                <info>ListItem.MPAA</info>
                <visible>Container.Content(movies)</visible>
              </control>
            </control>

            <control type="group">
              <posy>144</posy>
              <include>StarRatingDetails</include>
            </control>

            <control type="group">
              <posx>464</posx>

              <control type="group">
                <visible>Container.Content(movies) | Container.Content(episodes)</visible>

                <control type="label">
                  <description>Director caption</description>
                  <font>MediumSmallTitleCapsFont</font>
                  <label>$LOCALIZE[20339]</label>
                </control>
                <control type="textbox">
                  <description>Director</description>
                  <include>MediaPreviewOtherDetailsLabel</include>
                  <info>ListItem.Director</info>
                </control>

                <control type="group">
                  <posy>90</posy>

                  <control type="label">
                    <description>Writer caption</description>
                    <font>MediumSmallTitleCapsFont</font>
                    <label>$LOCALIZE[31029]</label>
                  </control>
                  <control type="textbox">
                    <description>Writer</description>
                    <include>MediaPreviewOtherDetailsLabel</include>
                    <info>ListItem.Writer</info>
                  </control>
                </control>
              </control>
              
              <control type="group">
                <visible>Container.Content(tvshows)</visible>

                <control type="label">
                  <description>Episode Details caption</description>
                  <font>MediumSmallTitleCapsFont</font>
                  <label>$LOCALIZE[31127]</label>
                </control>

                <control type="group">
                  <posy>25</posy>

                  <control type="image">
                    <description>Watched Icon</description>
                    <posx>0</posx>
                    <posy>0</posy>
                    <include>TVWatchedEpisodesDetailsImage</include>
                  </control>

                  <control type="image">
                    <description>Unwatched Icon</description>
                    <posx>0</posx>
                    <posy>25</posy>
                    <include>TVUnwatchedEpisodesDetailsImage</include>
                  </control>
                </control>

                <control type="group">
                  <posx>26</posx>

                  <control type="label">
                    <description>Watched Episodes Count</description>
                    <height>20</height>
                    <aligny>center</aligny>
                    <include>MediaPreviewOtherDetailsLabel</include>
                    <label>$INFO[ListItem.Property(watchedepisodes),, $LOCALIZE[16102]]</label>
                  </control>

                  <control type="group">
                    <posy>26</posy>

                    <control type="label">
                      <description>Unwatched Episodes Count</description>
                      <height>20</height>
                      <aligny>center</aligny>
                      <include>MediaPreviewOtherDetailsLabel</include>
                      <label>$INFO[ListItem.Property(unwatchedepisodes),, $LOCALIZE[16101]]</label>
                    </control>
                  </control>
                </control>

              </control>
            </control>
          </control>
        </control>
      </control>
    </control>

    <control type="group">
      <include>MediaPreviewVisible</include>
      <visible>Skin.HasSetting(ShowAnimMediaPreview)</visible>

      <control type="image">
        <description>Black overlay behind clock etc</description>
        <width>750</width>
        <height>54</height>
        <texture>BlackTransparent.png</texture>
      </control>

      <control type="image">
        <description>Black overlay for small thumbs to sit on</description>
        <posx>750</posx>
        <width>530</width>
        <height>110</height>
        <texture>BlackTransparent.png</texture>
      </control>

      <control type="group">
        <posy>388</posy>

        <control type="group">
          <visible>Skin.HasSetting(HideInfoInMediaPreview)</visible>

          <control type="image">
            <description>Black overlay for poster to sit on</description>
            <width>264</width>
            <height>350</height>
            <texture>BlackTransparent.png</texture>
          </control>

          <control type="group">
            <posx>300</posx>
            <posy>282</posy>

            <control type="image">
              <description>Black for under title</description>
              <posx>-36</posx>
              <width>1016</width>
              <height>50</height>
              <texture>BlackTransparent.png</texture>
            </control>
            <control type="image">
              <description>Glass overlay for movie title to sit on</description>
              <posx>-110</posx>
              <width>593</width>
              <height>50</height>
              <texture>GlassTitleBar.png</texture>
            </control>

            <control type="label">
              <description>Movie Title</description>
              <posy>4</posy>
              <width>980</width>
              <label>$INFO[ListItem.Label]</label>
              <font>TitleCapsFont</font>
              <scroll>true</scroll>
            </control>
          </control>
        </control>

        <control type="group">
          <visible>!Skin.HasSetting(HideInfoInMediaPreview)</visible>

          <control type="image">
            <description>Black overlay for info to sit on</description>
            <width>1280</width>
            <height>350</height>
            <texture>BlackTransparent.png</texture>
          </control>

          <control type="group">
            <posx>264</posx>

            <control type="image">
              <description>Glass overlay for movie title to sit on</description>
              <posx>-150</posx>
              <width>593</width>
              <height>50</height>
              <texture>GlassTitleBar.png</texture>
            </control>

            <control type="label">
              <description>Movie Title</description>
              <posy>4</posy>
              <width>990</width>
              <label>$INFO[ListItem.Label]</label>
              <font>TitleCapsFont</font>
              <scroll>true</scroll>
            </control>

            <control type="textbox">
              <description>Plot/Details</description>
              <posy>36</posy>
              <width>990</width>
              <height>150</height>
              <info>ListItem.Plot</info>
            </control>

            <control type="group">
              <posy>190</posy>

              <control type="grouplist">
                <itemgap>0</itemgap>
                <orientation>vertical</orientation>

                <control type="label">
                  <description>Genre</description>
                  <info>ListItem.Genre</info>
                  <include>MediaPreviewAnimDetailsLabel</include>
                </control>

                <control type="label">
                  <description>Date</description>
                  <info>ListItem.Year</info>
                  <info>ListItem.Premiered</info>
                  <include>MediaPreviewAnimDetailsLabel</include>
                </control>

                <control type="label">
                  <description>Runtime</description>
                  <info>ListItem.Duration</info>
                  <include>MediaPreviewAnimDetailsLabel</include>
                </control>

                <control type="label">
                  <description>MPAA Rating</description>
                  <info>ListItem.MPAA</info>
                  <include>MediaPreviewAnimDetailsLabel</include>
                </control>
              </control>

              <control type="group">
                <posx>730</posx>
                <include>StarRatingDetails</include>
              </control>
            </control>
          </control>
        </control>
      </control>
    </control>

    <control type="group">
      <posy>502</posy>
      <include>MediaPreviewVisible</include>
      <include>MediaViewFade</include>

      <control type="image">
        <description>Black overlay for thumbs to sit on</description>
        <posy>2</posy>
        <width>1280</width>
        <height>216</height>
        <texture>Black.png</texture>
        <visible>!Skin.HasSetting(ShowAnimMediaPreview)</visible>
      </control>

      <control type="wraplist" id="51">
        <viewtype label="Media Preview">wraplist</viewtype>
        <include condition="Skin.HasSetting(ShowAnimMediaPreview)">MediaPreviewAnimList</include>
        <posx>1</posx>
        <posy>-13</posy>
        <width>1772</width>
        <height>720</height>
        <onleft>51</onleft>
        <onright>51</onright>
        <onup>9009</onup>
        <scrolltime>200</scrolltime>
        <pagecontrol>-</pagecontrol>
        <orientation>horizontal</orientation>
        <focusposition>4</focusposition>
        <include>MediaViewFade</include>
        <animation effect="slide" start="0,0" end="-512,0" time="0" condition="!Skin.HasSetting(ShowAnimMediaPreview) + Container.Content(episodes)">Conditional</animation>

        <itemlayout condition="!Skin.HasSetting(ShowAnimMediaPreview) + !Container.Content(episodes)" width="142" height="220">
          <control type="image">
            <include>MediaPreviewThumb</include>
            <colordiffuse>ff999999</colordiffuse>
          </control>
<!--
          <control type="label">
            <description>No Thumb label</description>
            <include>MediaPreviewThumbNoThumbDims</include>
            <include>NoThumbLabel</include>
          </control>
-->
          <control type="image">
            <include>MediaPreviewThumbRflctnDims</include>
            <texture flipy="true" diffuse="DiffuseMirror.png">amt-blank-poster.png</texture>
            <include>MediaPreviewThumb</include>
          </control>
        </itemlayout>

        <focusedlayout condition="!Skin.HasSetting(ShowAnimMediaPreview) + !Container.Content(episodes)" width="142" height="220">
          <control type="image">
            <include>MediaPreviewThumbRflctnDims</include>
            <texture flipy="true" diffuse="DiffuseMirror.png">amt-blank-poster.png</texture>
            <include>MediaPreviewThumb</include>
            <include>MediaPreviewThumbRflctnAnim</include>
          </control>
          <control type="image">
            <texture border="12">ThumbBorder.png</texture>
            <include>MediaPreviewThumbBorderDims</include>
          </control>
          <control type="image">
            <include>MediaPreviewThumb</include>
            <include>MediaPreviewThumbAnim</include>
          </control>
<!--
          <control type="label">
            <include>MediaPreviewThumbNoThumbDims</include>
            <include>NoThumbLabel</include>
            <include>MediaPreviewThumbNoThumbAnim</include>
          </control>
-->
        </focusedlayout>

        <itemlayout condition="!Skin.HasSetting(ShowAnimMediaPreview) + Container.Content(episodes)" width="256" height="220">
          <control type="image">
            <include>MediaPreviewEpThumb</include>
            <colordiffuse>cc999999</colordiffuse>
          </control>
<!--
          <control type="label">
            <description>No Thumb label</description>
            <include>MediaPreviewThumbNoThumbDims</include>
            <include>NoThumbLabel</include>
          </control>
-->
          <include>MediaPreviewEpThumbOverlay</include>
        </itemlayout>

        <focusedlayout condition="!Skin.HasSetting(ShowAnimMediaPreview) + Container.Content(episodes)" width="256" height="220">
          <control type="image">
            <include>MediaPreviewEpThumb</include>
            <include>MediaPreviewEpThumbAnim</include>
          </control>
<!--
          <control type="label">
            <include>MediaPreviewThumbNoThumbDims</include>
            <include>NoThumbLabel</include>
            <include>MediaPreviewThumbNoThumbAnim</include>
          </control>
-->
          <include>MediaPreviewEpThumbOverlay</include>
        </focusedlayout>

        <itemlayout condition="Skin.HasSetting(ShowAnimMediaPreview)" width="106" height="78">
          <control type="image">
            <include>MediaPreviewAnimThumb</include>
            <colordiffuse>ff999999</colordiffuse>
          </control>
        </itemlayout>

        <focusedlayout condition="Skin.HasSetting(ShowAnimMediaPreview)" width="142" height="220">
          <control type="image">
            <include>MediaPreviewAnimThumb</include>
            <include>MediaPreviewAnimThumbAnim</include>
          </control>
        </focusedlayout>
      </control>

      <control type="group">
        <visible>!Skin.HasSetting(ShowAnimMediaPreview)</visible>

        <control type="image">
          <description>Left hand fade on thumb strip</description>
          <width>140</width>
          <height>220</height>
          <texture>BlackGradient.png</texture>
        </control>

        <control type="image">
          <description>Right hand fade on thumb strip</description>
          <posx>1140</posx>
          <width>140</width>
          <height>220</height>
          <texture flipx="true">BlackGradient.png</texture>
        </control>
      </control>
    </control>

    <control type="group">
      <include>MediaPreviewVisible</include>
      <include>CommonSortLetters</include>
    </control>
  </include>



  <include name="Showcase">
    <control type="group">
      <include>ShowcaseVisible</include>
      <include>MediaViewFade</include>
      <include>MovieViewBGOverlay</include>

      <control type="image">
        <description>Glass overlay for movie title to sit on</description>
        <posx>343</posx>
        <posy>503</posy>
        <width>593</width>
        <height>50</height>
        <texture>GlassTitleBar.png</texture>
      </control>

      <control type="wraplist" id="58">
        <include>ShowcaseListDims</include>
        <onleft>56</onleft>
        <onright>56</onright>
        <onup>9009</onup>
<!--        <ondown>Skin.ToggleSetting(HideNowPlayingMusicInfo)</ondown>-->
        <scrolltime>200</scrolltime>
        <viewtype label="SHOWCASE">wraplist</viewtype>
        <pagecontrol>-</pagecontrol>
        <orientation>horizontal</orientation>
        <focusposition>3</focusposition>
        <include>MediaViewFade</include>

        <itemlayout height="ShowcaseItemHeight" width="235">
          <control type="image">
            <include>ShowcasePoster</include>
          </control>
<!--
          <control type="label">
            <include>ShowcaseNoThumbLabelDims</include>
            <colordiffuse>f0808080</colordiffuse>
            <include>NoThumbLabel</include>
          </control>
-->
        </itemlayout>

        <focusedlayout height="ShowcaseFocusHeight" width="200">
          <control type="group">
            <visible>!IsEmpty(ListItem.Thumb) | !Skin.HasSetting(HideNoThumbIcon)</visible>

            <control type="image">
              <posx>-9</posx>
              <posy>1</posy>
              <width>242</width>
              <height>ShowcaseFocusHeight</height>
              <texture border="12">ThumbBorder.png</texture>
              <animation type="focus">
                <effect type="fade" start="0" end="100" time="550"/>
                <effect type="zoom" tween="quadratic" start="100,100" end="120,120" center="225,150" time="600" delay="200"/>
              </animation>
              <animation type="unfocus">
                <effect type="zoom" tween="quadratic" start="120,120" end="100,100" center="225,150" time="350"/>
                <effect type="fade" start="100" end="0" time="350"/>
              </animation>
            </control>
            <control type="image">
              <include>ShowcasePoster</include>
              <include>ShowcaseFocusAnim</include>
            </control>
            <control type="image">
              <posx>0</posx>
              <posy>10</posy>
              <width>225</width>
              <height>ShowcaseItemHeight</height>
              <texture>amt-blank-poster.png</texture>
              <info>ListItem.Icon</info>
              <aspectratio aligny="bottom">stretch</aspectratio>
              <animation effect="fade" start="100" end="0" time="300" reversible="false">Unfocus</animation>
              <include>ShowcaseFocusAnim</include>
            </control>
<!--
            <control type="label">
              <include>ShowcaseNoThumbLabelDims</include>
              <include>NoThumbLabel</include>
              <include>ShowcaseFocusAnim</include>
            </control>
-->
            <control type="image">
              <description>Glass overlay</description>
              <posx>-5</posx>
              <posy>4</posy>
              <width>233</width>
              <height>192</height>
              <include>GlassTextureOverlay2</include>
              <include>ShowcaseFocusPosterOverlayAnim</include>
            </control>
            <control type="image">
              <description>Watched/Unwatched Overlay Background</description>
              <posx>198</posx>
              <posy>60</posy>
              <width>32</width>
              <height>39</height>
              <texture>OverlayWUBG.png</texture>
              <visible>!Skin.HasSetting(HideWatchedIcons) + !IsEmpty(ListItem.Overlay)</visible>
              <include>ShowcaseFocusPosterOverlayAnim</include>
            </control>
            <control type="image">
              <description>Watched/Unwatched Overlay</description>
              <posx>206</posx>
              <posy>64</posy>
              <width>23</width>
              <height>23</height>
              <info>ListItem.Overlay</info>
              <visible>!Skin.HasSetting(HideWatchedIcons)</visible>
              <include>ShowcaseFocusPosterOverlayAnim</include>
            </control>
          </control>
        </focusedlayout>
      </control>

      <control type="group">
        <include>MediaViewFade</include>

        <control type="image">
          <description>Left hand fade on thumb strip</description>
          <posx>-175</posx>
          <posy>65</posy>
          <width>440</width>
          <height>439</height>
          <texture>BlackGradient.png</texture>
        </control>

        <control type="image">
          <description>Right hand fade on thumb strip</description>
          <posx>1015</posx>
          <posy>65</posy>
          <width>440</width>
          <height>439</height>
          <texture flipx="true">BlackGradient.png</texture>
        </control>
      </control>

      <control type="group">
        <posx>0</posx>
        <posy>520</posy>
        <animation effect="fade" start="0" end="100" time="400" delay="100" reversible="true">Visible</animation>
        <animation effect="fade" start="100" end="0" time="300">WindowClose</animation>
        <include>ShowcaseVisible</include>

        <control type="label">
          <description>Movie Title</description>
          <posx>0</posx>
          <width>1280</width>
          <height>30</height>
          <align>center</align>
          <font>XLargeTitleCapsFont</font>
          <scroll>true</scroll>
          <label>$INFO[ListItem.Label]</label>
        </control>

        <control type="label">
          <posy>40</posy>
          <width>1280</width>
          <height>30</height>
          <align>center</align>
          <font>VideoDetailXCapsFont</font>
          <label>$INFO[ListItem.Year]</label>
          <visible>Window.IsVisible(25)</visible>
        </control>

        <control type="group">
          <visible>!IsEmpty(ListItem.StarRating)</visible>

          <control type="label">
            <description>Star Rating caption</description>
						<visible>!IsEmpty(ListItem.Rating)</visible>
						<posx>-50</posx>
            <posy>115</posy>
            <width>1280</width>
            <height>20</height>
            <font>VideoDetailCapsFont</font>
            <scroll>true</scroll>
            <align>center</align>
            <label>$LOCALIZE[31120]:</label>
          </control>
  
          <control type="image">
            <description>Star Rating</description>
            <posx>645</posx>
            <posy>120</posy>
            <height>20</height>
            <aspectratio>stretch</aspectratio>
            <include>StarRatingImage</include>
          </control>
        </control>

        <control type="label">
          <description>Runtime</description>
          <posy>150</posy>
          <width>1280</width>
          <height>20</height>
          <align>center</align>
          <font>LargeDefaultCapsFont</font>
          <scroll>true</scroll>
          <label>$INFO[ListItem.Duration,$LOCALIZE[2050]  ]</label>
        </control>
      </control>

      <include>CommonSortLetters</include>
    </control>
  </include>

</includes>
>>>>>>> 7ed78763
<|MERGE_RESOLUTION|>--- conflicted
+++ resolved
@@ -1,4 +1,3 @@
-<<<<<<< HEAD
 <includes>
   <include name="TV">
     <control type="group">
@@ -565,7 +564,7 @@
             <description>Season</description>
             <font>MediumTitleCapsFont</font>
             <textcolor>Unfocused</textcolor>
-            <label>elan $INFO[ListItem.Season,$LOCALIZE[20373] ]</label>
+            <label>$INFO[ListItem.Season,$LOCALIZE[20373] ]</label>
           </control>
 
           <control type="textbox">
@@ -1576,1584 +1575,4 @@
     </control>
   </include>
 
-</includes>
-=======
-<includes>
-  <include name="TV">
-    <control type="group">
-      <include>TVWideVisible</include>
-	<!--  <include>FanartOnTVProjectorScreen</include>  -->
-      <include>MediaViewBGOverlay</include>
-    </control>
-
-    <control type="group">
-      <include>TVWideVisible</include>
-      <include>MediaViewFade</include>
-
-      <control type="group">
-        <include>MediaListSelectDelay</include>
-        <posx>70</posx>
-
-        <control type="group">
-          <posy>235</posy>
-          <visible>!IsEmpty(ListItem.Thumb) | !Skin.HasSetting(HideNoThumbIcon)</visible>
-
-          <control type="image">
-            <description>Wide icon</description>
-            <include>TVWideIconDims</include>
-            <texture>DefaultWideIcon.png</texture>
-            <info>ListItem.Banner</info>
-            <aspectratio align="left">keep</aspectratio>
-            <bordertexture border="12">ThumbShadow2.png</bordertexture>
-            <bordersize>8</bordersize>
-          </control>
-          <control type="label">
-            <posy>30</posy>
-            <width>288</width>
-            <font>TitleCapsFont</font>
-            <include>NoThumbLabel</include>
-          </control>
-          <control type="image">
-            <description>Wide icon glass overlay</description>
-            <include>TVWideIconOverlayDims</include>
-            <include>GlassTextureOverlay</include>
-            <visible>!Skin.HasTheme(lite)</visible>
-          </control>
-        </control>
-
-        <control type="textbox">
-          <description>Show outline</description>
-          <include>TVWidePlotDims</include>
-          <info>ListItem.Plot</info>
-          <autoscroll>Control.HasFocus(57)</autoscroll>
-        </control>
-
-        <control type="group">
-          <description>Genre</description>
-          <posy>530</posy>
-
-          <control type="label">
-            <description>Caption</description>
-            <label>$LOCALIZE[515]</label>
-            <include>MediaInfoCaption</include>
-          </control>
-          <control type="label">
-            <description>Value</description>
-            <width>TVWideInfoValueWidth</width>
-            <info>ListItem.Genre</info>
-            <font>DefaultFont</font>
-            <include>MediaInfoWideValue</include>
-          </control>
-
-          <control type="group">
-            <description>First Aired</description>
-            <posy>TVShowsDetailsGap</posy>
-
-            <control type="label">
-              <description>Caption</description>
-              <label>$LOCALIZE[20416]</label>
-              <include>MediaInfoCaption</include>
-            </control>
-            <control type="label">
-              <description>Value</description>
-              <info>ListItem.Property(originallyAvailableAt)</info>
-              <include>MediaInfoValue</include>
-            </control>
-
-            <control type="group">
-              <description>Rating</description>
-              <posy>TVShowsDetailsGap</posy>
-
-              <control type="label">
-                <description>Caption</description>
-                <label>$LOCALIZE[563]</label>
-                <include>MediaInfoCaption</include>
-              </control>
-
-			        <control type="image">
-								<description>Star Rating</description>
-								<align>left</align>
-								<info>ListItem.StarRating</info>
-								<aspectratio>keep</aspectratio>
-								<width>100</width>
-								<height>18</height>
-								<posy>4</posy>
-								<posx>90</posx>
-								<colordiffuse>$INFO[ListItem.StarDiffuse]</colordiffuse>
-			        </control>
-
-              <control type="group">
-                <description>Runtime</description>
-                <posy>TVShowsDetailsGap</posy>
-
-                <control type="label">
-                  <description>Caption</description>
-                  <label>$LOCALIZE[2050]</label>
-                  <include>MediaInfoCaption</include>
-                </control>
-                <control type="label">
-                  <description>Value</description>
-                  <info>ListItem.Duration</info>
-                  <include>MediaInfoValue</include>
-                </control>
-              </control>
-
-              <control type="group">
-                <description>Network</description>
-								<posy>60</posy>
-                <control type="label">
-                  <description>Caption</description>
-                  <label>$LOCALIZE[573]</label>
-                  <include>MediaInfoCaption</include>
-                </control>
-                <control type="label">
-                  <description>Value</description>
-                  <info>ListItem.Studio</info>
-                  <include>MediaInfoValue</include>
-                </control>
-              </control>
-
-            </control>
-          </control>
-        </control>
-      </control>
-    </control>
-
-    <control type="group">
-      <include>TVSeasonsVisible</include>
-      <include>MediaViewBGOverlay</include>
-    </control>
-
-    <control type="group">
-      <include>TVSeasonsVisible</include>
-      <include>MediaViewFade</include>
-      <include>TVSeasonsFadeOutAnim</include>
-
-      <control type="group">
-        <posx>70</posx>
-        <posy>226</posy>
-
-        <control type="label">
-          <description>Synopsis label</description>
-          <label>$LOCALIZE[31119]</label>
-          <font>MediumSmallDefaultCapsFont</font>
-          <textcolor>Highlighted</textcolor>
-        </control>
-
-        <control type="textbox">
-          <posy>28</posy>
-          <width>764</width>
-          <height>65</height>
-          <info>Container.ShowPlot</info>
-        </control>
-      </control>
-    </control>
-
-    <control type="group">
-      <include>TVSeasonsVisible</include>
-      <include>MediaViewFade</include>
-      <include>TVSeasonsFadeInAnim</include>
-
-      <control type="group">
-        <include>TVSeasonsThumbPos</include>
-        <animation effect="rotatey" center="840" start="32" end="32" time="0" condition="true">Conditional</animation>
-        <include>MediaListSelectLongDelay</include>
-        <visible>!IsEmpty(ListItem.Thumb) | !Skin.HasSetting(HideNoThumbIcon)</visible>
-
-        <control type="image">
-          <description>Season Thumb</description>
-          <include>TVSeasonsSeasonThumbDims</include>
-          <texture>amt-blank-poster.png</texture>
-          <info>ListItem.Thumb</info>
-          <bordertexture border="12">ThumbShadow2.png</bordertexture>
-          <bordersize>6</bordersize>
-          <visible>Control.IsVisible(57)</visible>
-        </control>
-        <control type="label">
-          <posy>66</posy>
-          <width>272</width>
-          <font>LargeTitleCapsFont</font>
-          <include>NoThumbLabel</include>
-          <visible>Control.IsVisible(57)</visible>
-        </control>
-        <control type="image">
-          <description>Season Thumb reflection</description>
-          <include>TVSeasonsSeasonThumbRflctnDims</include>
-          <texture flipy="true" diffuse="DiffuseMirror.png">amt-blank-poster.png</texture>
-          <info>ListItem.Thumb</info>
-          <aspectratio>stretch</aspectratio>
-          <visible>Control.IsVisible(57)</visible>
-        </control>
-      </control>
-    </control>
-
-    <control type="list" id="57">
-      <viewtype label="TV">list</viewtype>
-      <posx>646</posx>
-      <posy>242</posy>
-      <width>TVViewListWidth</width>
-      <height>378</height>
-      <pagecontrol>-</pagecontrol>
-      <scrolltime>200</scrolltime>
-      <onleft>Skin.ToggleSetting(HideNowPlayingMusicInfo)</onleft>
-      <onright>9009</onright>
-      <onup>57</onup>
-      <ondown>57</ondown>
-      <include>MediaViewFade</include>
-      <include>TVSeasonsListAnim</include>
-
-      <itemlayout condition="Container.Content(tvshows)" width="TVViewListWidth" height="42">
-        <control type="image">
-          <include>MediaItemBG</include>
-        </control>
-        <control type="label">
-          <include>MediaItemMainInfoNF</include>
-        </control>
-
-        <control type="label">
-          <include>TVTotalEpisodesDetailsNF</include>
-        </control>
-        <control type="label">
-          <include>TVUnwatchedEpisodesDetailsNF</include>
-        </control>
-        <control type="image">
-          <include>TVUnwatchedEpisodesDetailsImage</include>
-          <include>MediaItemNFFade</include>
-        </control>
-      </itemlayout>
-
-      <focusedlayout condition="Container.Content(tvshows)" width="TVViewListWidth" height="42">
-        <control type="image">
-          <include>MediaItemBG</include>
-        </control>
-        <control type="image">
-          <include>MediaItemFocusBG</include>
-        </control>
-        <control type="image">
-          <visible>!IsEmpty(ListItem.Episode)</visible>
-          <include>MediaItemDetailBG</include>
-        </control>
-        <control type="label">
-          <include>MediaItemMainInfoNF</include>
-          <include>MediaListItemFadeOut</include>
-        </control>
-        <control type="label">
-          <include>MediaItemMainInfoFO</include>
-          <include>MediaListItemFade</include>
-        </control>
-
-        <control type="label">
-          <include>TVTotalEpisodesDetailsNF</include>
-          <include>MediaListItemFadeOut</include>
-        </control>
-        <control type="label">
-          <include>TVTotalEpisodesDetailsFO</include>
-          <include>MediaListItemFade</include>
-        </control>
-        <control type="label">
-          <include>TVUnwatchedEpisodesDetailsNF</include>
-          <include>MediaListItemFadeOut</include>
-        </control>
-        <control type="label">
-          <include>TVUnwatchedEpisodesDetailsFO</include>
-          <include>MediaListItemFade</include>
-        </control>
-        <control type="image">
-          <include>TVUnwatchedEpisodesDetailsImage</include>
-          <include>MediaListItemFade</include>
-        </control>
-      </focusedlayout>
-
-      <itemlayout condition="Container.Content(seasons)" width="TVViewListWidth" height="42">
-        <control type="image">
-          <include>TVSeasonsItemBGDims</include>
-          <include>MediaItemBG</include>
-        </control>
-        <control type="label">
-          <include>MediaItemMainInfoNF</include>
-        </control>
-
-        <control type="label">
-          <include>TVTotalEpisodesDetailsNF</include>
-        </control>
-        <control type="label">
-          <include>TVUnwatchedEpisodesDetailsNF</include>
-        </control>
-        <control type="image">
-          <include>TVUnwatchedEpisodesDetailsImage</include>
-          <include>MediaItemNFFade</include>
-        </control>
-        <control type="label">
-          <include>TVWatchedEpisodesDetailsNF</include>
-        </control>
-        <control type="image">
-          <include>TVWatchedEpisodesDetailsImage</include>
-          <include>MediaItemNFFade</include>
-        </control>
-      </itemlayout>
-
-      <focusedlayout condition="Container.Content(seasons)" width="TVViewListWidth" height="42">
-        <control type="image">
-          <include>TVSeasonsItemBGDims</include>
-          <include>MediaItemBG</include>
-        </control>
-        <control type="image">
-          <include>TVSeasonsItemFocusBGDims</include>
-          <include>MediaItemFocusBG</include>
-        </control>
-        <control type="image">
-          <visible>!IsEmpty(ListItem.Episode)</visible>
-          <include>TVSeasonsItemDetailBGDims</include>
-          <include>MediaItemDetailBG</include>
-        </control>
-        <control type="label">
-          <include>MediaItemMainInfoNF</include>
-          <include>MediaListItemFadeOut</include>
-        </control>
-        <control type="label">
-          <include>MediaItemMainInfoFO</include>
-          <include>MediaListItemFade</include>
-        </control>
-        <control type="label">
-          <include>TVTotalEpisodesDetailsNF</include>
-          <include>MediaListItemFadeOut</include>
-        </control>
-        <control type="label">
-          <include>TVTotalEpisodesDetailsFO</include>
-          <include>MediaListItemFade</include>
-        </control>
-        <control type="label">
-          <include>TVUnwatchedEpisodesDetailsNF</include>
-          <include>MediaListItemFadeOut</include>
-        </control>
-        <control type="label">
-          <include>TVUnwatchedEpisodesDetailsFO</include>
-          <include>MediaListItemFade</include>
-        </control>
-        <control type="image">
-          <include>TVUnwatchedEpisodesDetailsImage</include>
-          <include>MediaListItemFade</include>
-        </control>
-        <control type="label">
-          <include>TVWatchedEpisodesDetailsNF</include>
-          <include>MediaListItemFadeOut</include>
-        </control>
-        <control type="label">
-          <include>TVWatchedEpisodesDetailsFO</include>
-          <include>MediaListItemFade</include>
-        </control>
-        <control type="image">
-          <include>TVWatchedEpisodesDetailsImage</include>
-          <include>MediaListItemFade</include>
-        </control>
-      </focusedlayout>
-    </control>
-
-    <control type="group">
-      <include>TVWideVisible</include>
-      <include>MediaViewFade</include>
-
-      <control type="image">
-        <description>TV Show List overlay</description>
-        <visible>![Container(57).Position(8)] + !Skin.HasTheme(lite)</visible>
-        <posx>636</posx>
-        <posy>550</posy>
-        <width>660</width>
-        <height>100</height>
-        <texture>BlackGradient2.png</texture>
-        <aspectratio>stretch</aspectratio>
-      </control>
-
-      <include>CommonSortLetters</include>
-    </control>
-  </include>
-
-
-
-  <include name="TVEpisodes">
-    <control type="group">
-      <include>TVEpisodesVisible</include>
-
-      <control type="group">
-        <visible>!IsEmpty(ListItem.Thumb) + Skin.HasSetting(ShowEpThumbOnTVWall) + [[IsEmpty(FanArt.Image) + IsEmpty(ListItem.Property(fanart_image))] | Skin.HasSetting(HideFanartForTV)] + [[!Skin.HasSetting(CustomTVShowsBG) + !Skin.HasSetting(CustomTVShowsBGFolder)] | Skin.HasSetting(HideCustomBGForTVShows)]</visible>
-        <include>MediaListSelectDelay</include>
-
-        <include>TVProjectScreenOverlay</include>
-
-        <control type="image">
-          <description>Episode Thumb</description>
-          <info>ListItem.Thumb</info>
-          <texture>bookmark-resume.png</texture>
-          <include>TVProjectScreenImage</include>
-        </control>
-      </control>
-
-      <include>MediaViewBGOverlay</include>
-    </control>
-
-    <control type="group">
-      <visible>Skin.HasSetting(ShowSeasonThumbInEps)</visible>
-
-      <control type="group">
-        <include>TVEpisodesVisible</include>
-        <include>MediaViewFade</include>
-        <include>TVEpisodesSlideAnim</include>
-
-        <control type="group">
-          <animation effect="rotatey" center="30" start="32" end="32" time="0" condition="true">Conditional</animation>
-
-          <control type="group">
-            <include>MediaFade</include>
-            <posy>159</posy>
-            <posx>74</posx>
-            <visible>!IsEmpty(Container.SeasonThumb) | !Skin.HasSetting(HideNoThumbIcon)</visible>
-
-            <control type="image">
-              <description>Season Thumb</description>
-              <width>312</width>
-              <height>482</height>
-              <texture>amt-blank-poster.png</texture>
-              <info>Container.SeasonThumb</info>
-              <aspectratio>stretch</aspectratio>
-              <bordertexture border="12">ThumbShadow2.png</bordertexture>
-              <bordersize>6</bordersize>
-              <visible>Control.IsVisible(54)</visible>
-            </control>
-            <control type="label">
-              <posy>68</posy>
-              <width>312</width>
-              <font>LargeTitleCapsFont</font>
-              <visible>IsEmpty(Container.SeasonThumb)</visible>
-              <include>NoThumbLabel</include>
-              <visible>Control.IsVisible(54)</visible>
-            </control>
-            <control type="image">
-              <description>Season thumb reflection</description>
-              <posx>6</posx>
-              <posy>476</posy>
-              <width>300</width>
-              <height>470</height>
-              <texture flipy="true" diffuse="DiffuseMirror.png">amt-blank-poster.png</texture>
-              <info>Container.SeasonThumb</info>
-              <aspectratio>stretch</aspectratio>
-              <visible>Control.IsVisible(54)</visible>
-            </control>
-          </control>
-        </control>
-      </control>
-
-      <control type="group">
-        <include>TVEpisodesVisible</include>
-        <include>MediaViewFade</include>
-        <include>TVEpisodesFadeAnim</include>
-
-        <control type="group">
-          <include>TVEpisodesSeasonThumbPos</include>
-          <include>MediaFade</include>
-          <visible>!IsEmpty(ListItem.Thumb) | !Skin.HasSetting(HideNoThumbIcon)</visible>
-
-          <control type="image">
-            <description>Episode Thumb</description>
-            <include>TVEpisodesSeasonEpThumbDims</include>
-            <texture>bookmark-resume.png</texture>
-            <info>ListItem.Thumb</info>
-            <aspectratio align="left" aligny="bottom">keep</aspectratio>
-            <bordertexture border="12">ThumbShadow2.png</bordertexture>
-            <bordersize>9</bordersize>
-          </control>
-          <control type="label">
-            <include>TVEpisodesSeasonNoThumbDims</include>
-            <font>MediumTitleCapsFont</font>
-            <include>NoThumbLabel</include>
-          </control>
-          <control type="image">
-            <description>Episode Thumb glass overlay</description>
-            <include>TVEpisodesSeasonEpThumbOverlayDims</include>
-            <include>GlassTextureOverlay</include>
-            <visible>!Skin.HasTheme(lite)</visible>
-          </control>
-          <control type="image">
-            <include>TVEpisodesSeasonEpThumbBGDims</include>
-            <aspectratio>stretch</aspectratio>
-            <texture>Black.png</texture>
-            <visible>Control.IsVisible(54)</visible>
-          </control>
-          <control type="image">
-            <include>TVEpisodesSeasonEpThumbRflctnDims</include>
-            <texture flipy="true" diffuse="DiffuseMirror.png">bookmark-resume.png</texture>
-            <info>ListItem.Thumb</info>
-            <aspectratio align="left" aligny="top">keep</aspectratio>
-            <visible>Control.IsVisible(54)</visible>
-          </control>
-        </control>
-      </control>
-    </control>
-
-    <control type="group">
-      <visible>!Skin.HasSetting(ShowSeasonThumbInEps)</visible>
-      <include>TVEpisodesVisible</include>
-      <include>MediaViewFade</include>
-      <include>TVEpisodesFadeAnim</include>
-
-      <control type="group">
-        <posx>28</posx>
-        <posy>270</posy>
-        <include>MediaListSelectDelay</include>
-
-        <control type="group">
-          <visible>!IsEmpty(ListItem.Thumb) | !Skin.HasSetting(HideNoThumbIcon)</visible>
-
-          <control type="image">
-            <description>Episode Thumb</description>
-            <include>TVEpisodesEpThumbDims</include>
-            <texture>bookmark-resume.png</texture>
-            <info>ListItem.Thumb</info>
-            <aspectratio align="right" aligny="bottom">keep</aspectratio>
-            <bordertexture border="14">ThumbShadow.png</bordertexture>
-            <bordersize>8</bordersize>
-          </control>
-
-          <control type="label">
-            <description>No Thumb label</description>
-            <include>TVEpisodesNoThumbDims</include>
-            <font>MediumTitleCapsFont</font>
-            <include>NoThumbLabel</include>
-          </control>
-
-          <control type="group">
-            <description>Watched/Unwatched Overlay</description>
-            <include>TVEpisodesWtchUnwtchOverlayDims</include>
-  
-            <include>WatchedUnwatchedOverlay</include>
-          </control>
-  
-          <control type="image">
-            <description>Episode Thumb Reflection</description>
-            <include>TVEpisodesEpThumbRflctnDims</include>
-            <texture flipy="true" diffuse="DiffuseMirrorWide.png">bookmark-resume.png</texture>
-            <info>ListItem.Thumb</info>
-            <aspectratio align="right" aligny="top">keep</aspectratio>
-          </control>
-        </control>
-
-        <control type="group">
-          <posx>370</posx>
-          <posy>-4</posy>
-
-          <control type="label">
-            <description>Season</description>
-            <font>MediumTitleCapsFont</font>
-            <textcolor>Unfocused</textcolor>
-            <label>$INFO[ListItem.Season,$LOCALIZE[20373] ]</label>
-          </control>
-
-          <control type="textbox">
-            <description>Title</description>
-            <posy>22</posy>
-            <width>306</width>
-            <height>68</height>
-            <font>MediumTitleCapsFont</font>
-            <align>left</align>
-            <label>$INFO[ListItem.Title]</label>
-          </control>
-
-          <control type="group">
-            <description>Runtime</description>
-            <posy>92</posy>
-
-            <control type="label">
-              <description>Caption</description>
-              <label>$LOCALIZE[2050]</label>
-              <include>MediaInfoCaption</include>
-            </control>
-            <control type="label">
-              <description>Value</description>
-              <info>ListItem.Duration</info>
-              <include>TVEpisodesDetailValue</include>
-            </control>
-
-            <control type="group">
-              <description>Air date</description>
-              <posy>TVEpisodesDetailsGap</posy>
-
-              <control type="label">
-                <description>Caption</description>
-                <label>$LOCALIZE[31122]</label>
-                <include>MediaInfoCaption</include>
-              </control>
-              <control type="label">
-                <description>Value</description>
-                <info>ListItem.Property(originallyAvailableAt)</info>
-                <include>TVEpisodesDetailValue</include>
-              </control>
-
-              <control type="group">
-                <description>Rating</description>
-                <posy>TVEpisodesDetailsGap</posy>
-  
-                <control type="label">
-                  <description>Caption</description>
-                  <label>$LOCALIZE[563]</label>
-                  <include>MediaInfoCaption</include>
-                </control>
-				        <control type="image">
-									<description>Star Rating</description>
-									<align>left</align>
-									<info>ListItem.StarRating</info>
-									<aspectratio>keep</aspectratio>
-									<width>100</width>
-									<height>18</height>
-									<posy>4</posy>
-									<posx>80</posx>
-									<colordiffuse>$INFO[ListItem.StarDiffuse]</colordiffuse>
-				        </control>
-
-                <control type="group">
-                  <description>Writer</description>
-                  <include>TVEpsiodesWriterPos</include>
-
-                  <control type="label">
-                    <description>Caption</description>
-                    <label>$LOCALIZE[20417]</label>
-                    <include>MediaInfoCaption</include>
-                  </control>
-                  <control type="label">
-                    <description>Value</description>
-                    <include>TVEpisodesWideValueDims</include>
-                    <info>ListItem.Writer</info>
-                    <include>TVEpisodesDetailValue</include>
-                  </control>
-
-                  <control type="group">
-                    <description>Director</description>
-                    <posy>TVEpisodesDetailsGap</posy>
-
-                    <control type="label">
-                      <description>Caption</description>
-                      <label>$LOCALIZE[20339]</label>
-                      <include>MediaInfoCaption</include>
-                    </control>
-                    <control type="label">
-                      <description>Value</description>
-                      <include>TVEpisodesWideValueDims</include>
-                      <info>ListItem.Director</info>
-                      <include>TVEpisodesDetailValue</include>
-                    </control>
-                  </control>
-                </control>
-              </control>
-            </control>
-          </control>
-        </control>
-
-        <control type="textbox">
-          <description>Plot</description>
-          <include>TVEpisodesPlotDims</include>
-          <info>ListItem.Plot</info>
-        </control>
-      </control>
-    </control>
-
-    <control type="group">
-      <include>TVEpisodesVisible</include>
-      <include>MediaViewFade</include>
-      <include>TVEpisodesFadeAnim</include>
-
-      <control type="list" id="54">
-        <viewtype label="Episodes">list</viewtype>
-        <posx>708</posx>
-        <posy>242</posy>
-        <width>640</width>
-        <height>420</height>
-        <pagecontrol>-</pagecontrol>
-        <onleft>Skin.ToggleSetting(HideNowPlayingMusicInfo)</onleft>
-        <onright>9009</onright>
-        <onup>54</onup>
-        <ondown>54</ondown>
-
-        <itemlayout height="42" width="640">
-          <control type="image">
-            <include>MediaItemBG</include>
-          </control>
-          <control type="label">
-            <include>TVEpisodeItemNoNF</include>
-          </control>
-          <control type="label">
-            <include>MediaNumberedItemTitleNF</include>
-          </control>
-          <control type="image">
-            <include>TVEpisodeItemOverlay</include>
-            <include>MediaItemNFFade</include>
-          </control>
-          <control type="label">
-            <include>TVEpisodeItemDateNF</include>
-          </control>
-        </itemlayout>
-
-        <focusedlayout height="42" width="640">
-          <control type="image">
-            <include>MediaItemBG</include>
-          </control>
-          <control type="image">
-            <include>MediaItemFocusBG</include>
-          </control>
-          <control type="image">
-            <include>MediaItemDetailBG</include>
-          </control>
-          <control type="label">
-            <include>TVEpisodeItemNoNF</include>
-            <include>MediaListItemFadeOut</include>
-          </control>
-          <control type="label">
-            <include>TVEpisodeItemNoFO</include>
-            <include>MediaListItemFade</include>
-          </control>
-          <control type="label">
-            <include>MediaNumberedItemTitleNF</include>
-            <include>MediaListItemFadeOut</include>
-          </control>
-          <control type="label">
-            <include>MediaNumberedItemTitleFO</include>
-            <include>MediaListItemFade</include>
-          </control>
-          <control type="image">
-            <include>TVEpisodeItemOverlay</include>
-            <include>MediaListItemFade</include>
-          </control>
-          <control type="label">
-            <include>TVEpisodeItemDateNF</include>
-            <include>MediaListItemFadeOut</include>
-          </control>
-          <control type="label">
-            <include>TVEpisodeItemDateFO</include>
-            <include>MediaListItemFade</include>
-          </control>
-        </focusedlayout>
-      </control>
-    </control>
-
-    <control type="group">
-      <include>TVEpisodesVisible</include>
-      <include>MediaViewFade</include>
-      <include>TVEpisodesFadeAnim</include>
-
-      <control type="image">
-        <description>Episode List overlay</description>
-        <visible>![Container(54).Position(9)] + !Skin.HasTheme(lite)</visible>
-        <posx>726</posx>
-        <posy>592</posy>
-        <width>650</width>
-        <height>100</height>
-        <texture>BlackGradient2.png</texture>
-        <aspectratio>stretch</aspectratio>
-      </control>
-
-      <include>CommonSortLetters</include>
-    </control>
-  </include>
-
-
-
-  <include name="MediaPreview">
-    <control type="group">
-      <include>MediaPreviewVisible</include>
-      <include>MediaViewFade</include>
-      <include condition="!Skin.HasSetting(HideInfoInMediaPreview) + !Skin.HasSetting(ShowAnimMediaPreview)">MovieViewBGOverlay</include>
-
-      <control type="group">
-        <visible>Skin.HasSetting(HideInfoInMediaPreview) + !Skin.HasSetting(ShowAnimMediaPreview)</visible>
-
-        <control type="image">
-          <width>1280</width>
-          <height>54</height>
-          <texture>Black.png</texture>
-          <colordiffuse>99cccccc</colordiffuse>
-        </control>
-
-        <control type="group">
-          <posy>450</posy>
-
-          <control type="image">
-            <width>1280</width>
-            <height>64</height>
-            <texture>Black.png</texture>
-            <colordiffuse>99cccccc</colordiffuse>
-          </control>
-
-          <control type="image">
-            <description>Glass overlay for movie title to sit on</description>
-            <posx>343</posx>
-            <width>593</width>
-            <height>50</height>
-            <texture>GlassTitleBar.png</texture>
-          </control>
-
-          <control type="label">
-            <description>Title</description>
-            <posy>8</posy>
-            <width>1280</width>
-            <align>center</align>
-            <label>$INFO[ListItem.Label]</label>
-            <font>TitleCapsFont</font>
-            <scroll>true</scroll>
-          </control>
-        </control>
-      </control>
-
-      <control type="group">
-        <visible>!Container.OnNext + !Container.OnPrevious</visible>
-        <visible>!Skin.HasSetting(HideInfoInMediaPreview) + !Skin.HasSetting(ShowAnimMediaPreview)</visible>
-        <animation effect="fade" start="0" end="100" time="400" delay="100">Visible</animation>
-
-        <control type="image">
-          <description>Glass overlay for movie title to sit on</description>
-          <posx>260</posx>
-          <posy>64</posy>
-          <width>593</width>
-          <height>50</height>
-          <texture>GlassTitleBar.png</texture>
-        </control>
-
-        <control type="group">
-          <visible>!IsEmpty(ListItem.Thumb) | !Skin.HasSetting(HideNoThumbIcon)</visible>
-
-          <control type="group">
-            <posx>70</posx>
-            <posy>73</posy>
-
-            <control type="group">
-              <visible>!Container.Content(episodes)</visible>
-
-              <control type="image">
-                <description>Larger thumb</description>
-                <include>MediaPreviewPosterDims</include>
-                <texture>amt-blank-poster.png</texture>
-                <info>ListItem.Icon</info>
-                <aspectratio aligny="middle">keep</aspectratio>
-              </control>
-<!--
-              <control type="label">
-                <include>MediaPreviewPosterNoThumbDims</include>
-                <font>LargeTitleCapsFont</font>
-                <include>NoThumbLabel</include>
-              </control>
--->
-              <control type="image">
-                <description>Glass overlay</description>
-                <posx>0</posx>
-                <posy>0</posy>
-                <width>230</width>
-                <height>214</height>
-                <include>GlassTextureOverlay2</include>
-                <colordiffuse>ffcccccc</colordiffuse>
-              </control>
-            </control>
-
-            <control type="group">
-              <visible>Container.Content(episodes)</visible>
-
-              <control type="image">
-                <description>Larger thumb</description>
-                <include>MediaPreviewPosterDims</include>
-                <texture>amt-blank-poster.png</texture>
-                <info>ListItem.Thumb</info>
-                <aspectratio aligny="top">keep</aspectratio>
-              </control>
-            </control>
-          </control>
-
-          <control type="group">
-            <posx>326</posx>
-            <posy>130</posy>
-
-            <include>WatchedUnwatchedOverlay</include>
-          </control>
-        </control>
-
-        <control type="group">
-          <posx>410</posx>
-          <posy>72</posy>
-
-          <control type="label">
-            <description>Movie Title</description>
-            <width>660</width>
-            <label>$INFO[ListItem.Label]</label>
-            <font>TitleCapsFont</font>
-            <scroll>true</scroll>
-          </control>
-
-          <control type="image">
-            <description>Trailer Indicator</description>
-            <include>MediaPreviewTrailerIndicDims</include>
-            <aspectratio>keep</aspectratio>
-            <texture>Trailer.png</texture>
-            <visible>!IsEmpty(ListItem.Trailer)</visible>
-          </control>
-
-          <control type="textbox">
-            <description>Plot/Details</description>
-            <posy>36</posy>
-            <width>840</width>
-            <height>158</height>
-            <info>ListItem.Plot</info>
-          </control>
-
-          <control type="group">
-            <posy>210</posy>
-            <visible>Container.Content(movies) | Container.Content(tvshows) | Container.Content(seasons) | Container.Content(episodes)</visible>
-
-            <control type="label">
-              <description>Movie Details caption</description>
-              <font>MediumSmallTitleCapsFont</font>
-              <label>$LOCALIZE[31121]</label>
-              <visible>Container.Content(movies)</visible>
-            </control>
-            <control type="label">
-              <description>TV Show Details caption</description>
-              <font>MediumSmallTitleCapsFont</font>
-              <label>$LOCALIZE[31126]</label>
-              <visible>Container.Content(tvshows) | Container.Content(seasons)</visible>
-            </control>
-            <control type="label">
-              <description>Episode Details caption</description>
-              <font>MediumSmallTitleCapsFont</font>
-              <label>$LOCALIZE[31127]</label>
-              <visible>Container.Content(episodes)</visible>
-            </control>
-
-            <control type="grouplist">
-              <posy>MediaPreviewSubHeadingGap</posy>
-              <itemgap>0</itemgap>
-              <orientation>vertical</orientation>
-
-              <control type="label">
-                <description>Genre</description>
-                <include>MediaPreviewDetailsLabel</include>
-                <info>ListItem.Genre</info>
-                <visible>!Container.Content(episodes)</visible>
-              </control>
-
-              <control type="label">
-                <description>Date</description>
-                <include>MediaPreviewDetailsLabel</include>
-                <info>ListItem.Year</info>
-                <info>ListItem.Premiered</info>
-                <visible>![Container.Content(tvshows) | Container.Content(seasons) | Container.Content(episodes)]</visible>
-              </control>
-              <control type="label">
-                <description>Date</description>
-                <include>MediaPreviewDetailsLabel</include>
-                <info>ListItem.Date</info>
-                <visible>Container.Content(tvshows) | Container.Content(seasons) | Container.Content(episodes)</visible>
-              </control>
-
-              <control type="label">
-                <description>Runtime</description>
-                <include>MediaPreviewDetailsLabel</include>
-                <info>ListItem.Duration</info>
-              </control>
-
-              <control type="textbox">
-                <description>MPAA Rating</description>
-                <height>60</height>
-                <include>MediaPreviewDetailsLabel</include>
-                <info>ListItem.MPAA</info>
-                <visible>Container.Content(movies)</visible>
-              </control>
-            </control>
-
-            <control type="group">
-              <posy>144</posy>
-              <include>StarRatingDetails</include>
-            </control>
-
-            <control type="group">
-              <posx>464</posx>
-
-              <control type="group">
-                <visible>Container.Content(movies) | Container.Content(episodes)</visible>
-
-                <control type="label">
-                  <description>Director caption</description>
-                  <font>MediumSmallTitleCapsFont</font>
-                  <label>$LOCALIZE[20339]</label>
-                </control>
-                <control type="textbox">
-                  <description>Director</description>
-                  <include>MediaPreviewOtherDetailsLabel</include>
-                  <info>ListItem.Director</info>
-                </control>
-
-                <control type="group">
-                  <posy>90</posy>
-
-                  <control type="label">
-                    <description>Writer caption</description>
-                    <font>MediumSmallTitleCapsFont</font>
-                    <label>$LOCALIZE[31029]</label>
-                  </control>
-                  <control type="textbox">
-                    <description>Writer</description>
-                    <include>MediaPreviewOtherDetailsLabel</include>
-                    <info>ListItem.Writer</info>
-                  </control>
-                </control>
-              </control>
-              
-              <control type="group">
-                <visible>Container.Content(tvshows)</visible>
-
-                <control type="label">
-                  <description>Episode Details caption</description>
-                  <font>MediumSmallTitleCapsFont</font>
-                  <label>$LOCALIZE[31127]</label>
-                </control>
-
-                <control type="group">
-                  <posy>25</posy>
-
-                  <control type="image">
-                    <description>Watched Icon</description>
-                    <posx>0</posx>
-                    <posy>0</posy>
-                    <include>TVWatchedEpisodesDetailsImage</include>
-                  </control>
-
-                  <control type="image">
-                    <description>Unwatched Icon</description>
-                    <posx>0</posx>
-                    <posy>25</posy>
-                    <include>TVUnwatchedEpisodesDetailsImage</include>
-                  </control>
-                </control>
-
-                <control type="group">
-                  <posx>26</posx>
-
-                  <control type="label">
-                    <description>Watched Episodes Count</description>
-                    <height>20</height>
-                    <aligny>center</aligny>
-                    <include>MediaPreviewOtherDetailsLabel</include>
-                    <label>$INFO[ListItem.Property(watchedepisodes),, $LOCALIZE[16102]]</label>
-                  </control>
-
-                  <control type="group">
-                    <posy>26</posy>
-
-                    <control type="label">
-                      <description>Unwatched Episodes Count</description>
-                      <height>20</height>
-                      <aligny>center</aligny>
-                      <include>MediaPreviewOtherDetailsLabel</include>
-                      <label>$INFO[ListItem.Property(unwatchedepisodes),, $LOCALIZE[16101]]</label>
-                    </control>
-                  </control>
-                </control>
-
-              </control>
-            </control>
-          </control>
-        </control>
-      </control>
-    </control>
-
-    <control type="group">
-      <include>MediaPreviewVisible</include>
-      <visible>Skin.HasSetting(ShowAnimMediaPreview)</visible>
-
-      <control type="image">
-        <description>Black overlay behind clock etc</description>
-        <width>750</width>
-        <height>54</height>
-        <texture>BlackTransparent.png</texture>
-      </control>
-
-      <control type="image">
-        <description>Black overlay for small thumbs to sit on</description>
-        <posx>750</posx>
-        <width>530</width>
-        <height>110</height>
-        <texture>BlackTransparent.png</texture>
-      </control>
-
-      <control type="group">
-        <posy>388</posy>
-
-        <control type="group">
-          <visible>Skin.HasSetting(HideInfoInMediaPreview)</visible>
-
-          <control type="image">
-            <description>Black overlay for poster to sit on</description>
-            <width>264</width>
-            <height>350</height>
-            <texture>BlackTransparent.png</texture>
-          </control>
-
-          <control type="group">
-            <posx>300</posx>
-            <posy>282</posy>
-
-            <control type="image">
-              <description>Black for under title</description>
-              <posx>-36</posx>
-              <width>1016</width>
-              <height>50</height>
-              <texture>BlackTransparent.png</texture>
-            </control>
-            <control type="image">
-              <description>Glass overlay for movie title to sit on</description>
-              <posx>-110</posx>
-              <width>593</width>
-              <height>50</height>
-              <texture>GlassTitleBar.png</texture>
-            </control>
-
-            <control type="label">
-              <description>Movie Title</description>
-              <posy>4</posy>
-              <width>980</width>
-              <label>$INFO[ListItem.Label]</label>
-              <font>TitleCapsFont</font>
-              <scroll>true</scroll>
-            </control>
-          </control>
-        </control>
-
-        <control type="group">
-          <visible>!Skin.HasSetting(HideInfoInMediaPreview)</visible>
-
-          <control type="image">
-            <description>Black overlay for info to sit on</description>
-            <width>1280</width>
-            <height>350</height>
-            <texture>BlackTransparent.png</texture>
-          </control>
-
-          <control type="group">
-            <posx>264</posx>
-
-            <control type="image">
-              <description>Glass overlay for movie title to sit on</description>
-              <posx>-150</posx>
-              <width>593</width>
-              <height>50</height>
-              <texture>GlassTitleBar.png</texture>
-            </control>
-
-            <control type="label">
-              <description>Movie Title</description>
-              <posy>4</posy>
-              <width>990</width>
-              <label>$INFO[ListItem.Label]</label>
-              <font>TitleCapsFont</font>
-              <scroll>true</scroll>
-            </control>
-
-            <control type="textbox">
-              <description>Plot/Details</description>
-              <posy>36</posy>
-              <width>990</width>
-              <height>150</height>
-              <info>ListItem.Plot</info>
-            </control>
-
-            <control type="group">
-              <posy>190</posy>
-
-              <control type="grouplist">
-                <itemgap>0</itemgap>
-                <orientation>vertical</orientation>
-
-                <control type="label">
-                  <description>Genre</description>
-                  <info>ListItem.Genre</info>
-                  <include>MediaPreviewAnimDetailsLabel</include>
-                </control>
-
-                <control type="label">
-                  <description>Date</description>
-                  <info>ListItem.Year</info>
-                  <info>ListItem.Premiered</info>
-                  <include>MediaPreviewAnimDetailsLabel</include>
-                </control>
-
-                <control type="label">
-                  <description>Runtime</description>
-                  <info>ListItem.Duration</info>
-                  <include>MediaPreviewAnimDetailsLabel</include>
-                </control>
-
-                <control type="label">
-                  <description>MPAA Rating</description>
-                  <info>ListItem.MPAA</info>
-                  <include>MediaPreviewAnimDetailsLabel</include>
-                </control>
-              </control>
-
-              <control type="group">
-                <posx>730</posx>
-                <include>StarRatingDetails</include>
-              </control>
-            </control>
-          </control>
-        </control>
-      </control>
-    </control>
-
-    <control type="group">
-      <posy>502</posy>
-      <include>MediaPreviewVisible</include>
-      <include>MediaViewFade</include>
-
-      <control type="image">
-        <description>Black overlay for thumbs to sit on</description>
-        <posy>2</posy>
-        <width>1280</width>
-        <height>216</height>
-        <texture>Black.png</texture>
-        <visible>!Skin.HasSetting(ShowAnimMediaPreview)</visible>
-      </control>
-
-      <control type="wraplist" id="51">
-        <viewtype label="Media Preview">wraplist</viewtype>
-        <include condition="Skin.HasSetting(ShowAnimMediaPreview)">MediaPreviewAnimList</include>
-        <posx>1</posx>
-        <posy>-13</posy>
-        <width>1772</width>
-        <height>720</height>
-        <onleft>51</onleft>
-        <onright>51</onright>
-        <onup>9009</onup>
-        <scrolltime>200</scrolltime>
-        <pagecontrol>-</pagecontrol>
-        <orientation>horizontal</orientation>
-        <focusposition>4</focusposition>
-        <include>MediaViewFade</include>
-        <animation effect="slide" start="0,0" end="-512,0" time="0" condition="!Skin.HasSetting(ShowAnimMediaPreview) + Container.Content(episodes)">Conditional</animation>
-
-        <itemlayout condition="!Skin.HasSetting(ShowAnimMediaPreview) + !Container.Content(episodes)" width="142" height="220">
-          <control type="image">
-            <include>MediaPreviewThumb</include>
-            <colordiffuse>ff999999</colordiffuse>
-          </control>
-<!--
-          <control type="label">
-            <description>No Thumb label</description>
-            <include>MediaPreviewThumbNoThumbDims</include>
-            <include>NoThumbLabel</include>
-          </control>
--->
-          <control type="image">
-            <include>MediaPreviewThumbRflctnDims</include>
-            <texture flipy="true" diffuse="DiffuseMirror.png">amt-blank-poster.png</texture>
-            <include>MediaPreviewThumb</include>
-          </control>
-        </itemlayout>
-
-        <focusedlayout condition="!Skin.HasSetting(ShowAnimMediaPreview) + !Container.Content(episodes)" width="142" height="220">
-          <control type="image">
-            <include>MediaPreviewThumbRflctnDims</include>
-            <texture flipy="true" diffuse="DiffuseMirror.png">amt-blank-poster.png</texture>
-            <include>MediaPreviewThumb</include>
-            <include>MediaPreviewThumbRflctnAnim</include>
-          </control>
-          <control type="image">
-            <texture border="12">ThumbBorder.png</texture>
-            <include>MediaPreviewThumbBorderDims</include>
-          </control>
-          <control type="image">
-            <include>MediaPreviewThumb</include>
-            <include>MediaPreviewThumbAnim</include>
-          </control>
-<!--
-          <control type="label">
-            <include>MediaPreviewThumbNoThumbDims</include>
-            <include>NoThumbLabel</include>
-            <include>MediaPreviewThumbNoThumbAnim</include>
-          </control>
--->
-        </focusedlayout>
-
-        <itemlayout condition="!Skin.HasSetting(ShowAnimMediaPreview) + Container.Content(episodes)" width="256" height="220">
-          <control type="image">
-            <include>MediaPreviewEpThumb</include>
-            <colordiffuse>cc999999</colordiffuse>
-          </control>
-<!--
-          <control type="label">
-            <description>No Thumb label</description>
-            <include>MediaPreviewThumbNoThumbDims</include>
-            <include>NoThumbLabel</include>
-          </control>
--->
-          <include>MediaPreviewEpThumbOverlay</include>
-        </itemlayout>
-
-        <focusedlayout condition="!Skin.HasSetting(ShowAnimMediaPreview) + Container.Content(episodes)" width="256" height="220">
-          <control type="image">
-            <include>MediaPreviewEpThumb</include>
-            <include>MediaPreviewEpThumbAnim</include>
-          </control>
-<!--
-          <control type="label">
-            <include>MediaPreviewThumbNoThumbDims</include>
-            <include>NoThumbLabel</include>
-            <include>MediaPreviewThumbNoThumbAnim</include>
-          </control>
--->
-          <include>MediaPreviewEpThumbOverlay</include>
-        </focusedlayout>
-
-        <itemlayout condition="Skin.HasSetting(ShowAnimMediaPreview)" width="106" height="78">
-          <control type="image">
-            <include>MediaPreviewAnimThumb</include>
-            <colordiffuse>ff999999</colordiffuse>
-          </control>
-        </itemlayout>
-
-        <focusedlayout condition="Skin.HasSetting(ShowAnimMediaPreview)" width="142" height="220">
-          <control type="image">
-            <include>MediaPreviewAnimThumb</include>
-            <include>MediaPreviewAnimThumbAnim</include>
-          </control>
-        </focusedlayout>
-      </control>
-
-      <control type="group">
-        <visible>!Skin.HasSetting(ShowAnimMediaPreview)</visible>
-
-        <control type="image">
-          <description>Left hand fade on thumb strip</description>
-          <width>140</width>
-          <height>220</height>
-          <texture>BlackGradient.png</texture>
-        </control>
-
-        <control type="image">
-          <description>Right hand fade on thumb strip</description>
-          <posx>1140</posx>
-          <width>140</width>
-          <height>220</height>
-          <texture flipx="true">BlackGradient.png</texture>
-        </control>
-      </control>
-    </control>
-
-    <control type="group">
-      <include>MediaPreviewVisible</include>
-      <include>CommonSortLetters</include>
-    </control>
-  </include>
-
-
-
-  <include name="Showcase">
-    <control type="group">
-      <include>ShowcaseVisible</include>
-      <include>MediaViewFade</include>
-      <include>MovieViewBGOverlay</include>
-
-      <control type="image">
-        <description>Glass overlay for movie title to sit on</description>
-        <posx>343</posx>
-        <posy>503</posy>
-        <width>593</width>
-        <height>50</height>
-        <texture>GlassTitleBar.png</texture>
-      </control>
-
-      <control type="wraplist" id="58">
-        <include>ShowcaseListDims</include>
-        <onleft>56</onleft>
-        <onright>56</onright>
-        <onup>9009</onup>
-<!--        <ondown>Skin.ToggleSetting(HideNowPlayingMusicInfo)</ondown>-->
-        <scrolltime>200</scrolltime>
-        <viewtype label="SHOWCASE">wraplist</viewtype>
-        <pagecontrol>-</pagecontrol>
-        <orientation>horizontal</orientation>
-        <focusposition>3</focusposition>
-        <include>MediaViewFade</include>
-
-        <itemlayout height="ShowcaseItemHeight" width="235">
-          <control type="image">
-            <include>ShowcasePoster</include>
-          </control>
-<!--
-          <control type="label">
-            <include>ShowcaseNoThumbLabelDims</include>
-            <colordiffuse>f0808080</colordiffuse>
-            <include>NoThumbLabel</include>
-          </control>
--->
-        </itemlayout>
-
-        <focusedlayout height="ShowcaseFocusHeight" width="200">
-          <control type="group">
-            <visible>!IsEmpty(ListItem.Thumb) | !Skin.HasSetting(HideNoThumbIcon)</visible>
-
-            <control type="image">
-              <posx>-9</posx>
-              <posy>1</posy>
-              <width>242</width>
-              <height>ShowcaseFocusHeight</height>
-              <texture border="12">ThumbBorder.png</texture>
-              <animation type="focus">
-                <effect type="fade" start="0" end="100" time="550"/>
-                <effect type="zoom" tween="quadratic" start="100,100" end="120,120" center="225,150" time="600" delay="200"/>
-              </animation>
-              <animation type="unfocus">
-                <effect type="zoom" tween="quadratic" start="120,120" end="100,100" center="225,150" time="350"/>
-                <effect type="fade" start="100" end="0" time="350"/>
-              </animation>
-            </control>
-            <control type="image">
-              <include>ShowcasePoster</include>
-              <include>ShowcaseFocusAnim</include>
-            </control>
-            <control type="image">
-              <posx>0</posx>
-              <posy>10</posy>
-              <width>225</width>
-              <height>ShowcaseItemHeight</height>
-              <texture>amt-blank-poster.png</texture>
-              <info>ListItem.Icon</info>
-              <aspectratio aligny="bottom">stretch</aspectratio>
-              <animation effect="fade" start="100" end="0" time="300" reversible="false">Unfocus</animation>
-              <include>ShowcaseFocusAnim</include>
-            </control>
-<!--
-            <control type="label">
-              <include>ShowcaseNoThumbLabelDims</include>
-              <include>NoThumbLabel</include>
-              <include>ShowcaseFocusAnim</include>
-            </control>
--->
-            <control type="image">
-              <description>Glass overlay</description>
-              <posx>-5</posx>
-              <posy>4</posy>
-              <width>233</width>
-              <height>192</height>
-              <include>GlassTextureOverlay2</include>
-              <include>ShowcaseFocusPosterOverlayAnim</include>
-            </control>
-            <control type="image">
-              <description>Watched/Unwatched Overlay Background</description>
-              <posx>198</posx>
-              <posy>60</posy>
-              <width>32</width>
-              <height>39</height>
-              <texture>OverlayWUBG.png</texture>
-              <visible>!Skin.HasSetting(HideWatchedIcons) + !IsEmpty(ListItem.Overlay)</visible>
-              <include>ShowcaseFocusPosterOverlayAnim</include>
-            </control>
-            <control type="image">
-              <description>Watched/Unwatched Overlay</description>
-              <posx>206</posx>
-              <posy>64</posy>
-              <width>23</width>
-              <height>23</height>
-              <info>ListItem.Overlay</info>
-              <visible>!Skin.HasSetting(HideWatchedIcons)</visible>
-              <include>ShowcaseFocusPosterOverlayAnim</include>
-            </control>
-          </control>
-        </focusedlayout>
-      </control>
-
-      <control type="group">
-        <include>MediaViewFade</include>
-
-        <control type="image">
-          <description>Left hand fade on thumb strip</description>
-          <posx>-175</posx>
-          <posy>65</posy>
-          <width>440</width>
-          <height>439</height>
-          <texture>BlackGradient.png</texture>
-        </control>
-
-        <control type="image">
-          <description>Right hand fade on thumb strip</description>
-          <posx>1015</posx>
-          <posy>65</posy>
-          <width>440</width>
-          <height>439</height>
-          <texture flipx="true">BlackGradient.png</texture>
-        </control>
-      </control>
-
-      <control type="group">
-        <posx>0</posx>
-        <posy>520</posy>
-        <animation effect="fade" start="0" end="100" time="400" delay="100" reversible="true">Visible</animation>
-        <animation effect="fade" start="100" end="0" time="300">WindowClose</animation>
-        <include>ShowcaseVisible</include>
-
-        <control type="label">
-          <description>Movie Title</description>
-          <posx>0</posx>
-          <width>1280</width>
-          <height>30</height>
-          <align>center</align>
-          <font>XLargeTitleCapsFont</font>
-          <scroll>true</scroll>
-          <label>$INFO[ListItem.Label]</label>
-        </control>
-
-        <control type="label">
-          <posy>40</posy>
-          <width>1280</width>
-          <height>30</height>
-          <align>center</align>
-          <font>VideoDetailXCapsFont</font>
-          <label>$INFO[ListItem.Year]</label>
-          <visible>Window.IsVisible(25)</visible>
-        </control>
-
-        <control type="group">
-          <visible>!IsEmpty(ListItem.StarRating)</visible>
-
-          <control type="label">
-            <description>Star Rating caption</description>
-						<visible>!IsEmpty(ListItem.Rating)</visible>
-						<posx>-50</posx>
-            <posy>115</posy>
-            <width>1280</width>
-            <height>20</height>
-            <font>VideoDetailCapsFont</font>
-            <scroll>true</scroll>
-            <align>center</align>
-            <label>$LOCALIZE[31120]:</label>
-          </control>
-  
-          <control type="image">
-            <description>Star Rating</description>
-            <posx>645</posx>
-            <posy>120</posy>
-            <height>20</height>
-            <aspectratio>stretch</aspectratio>
-            <include>StarRatingImage</include>
-          </control>
-        </control>
-
-        <control type="label">
-          <description>Runtime</description>
-          <posy>150</posy>
-          <width>1280</width>
-          <height>20</height>
-          <align>center</align>
-          <font>LargeDefaultCapsFont</font>
-          <scroll>true</scroll>
-          <label>$INFO[ListItem.Duration,$LOCALIZE[2050]  ]</label>
-        </control>
-      </control>
-
-      <include>CommonSortLetters</include>
-    </control>
-  </include>
-
-</includes>
->>>>>>> 7ed78763
+</includes>