<includes>
  <include name="OptionsMenuFade">
    <animation effect="fade" time="400" start="0" end="100">Visible</animation>
    <animation effect="fade" time="200" start="100" end="0">Hidden</animation>
  </include>

  <include name="OptionsMenu">
    <control type="group">
      <visible>!Control.IsVisible(9009)</visible>
      <include>OptionsMenuFade</include>

      <control type="image" id="9007">
        <description>Options menu (Press Up)</description>
        <posx>1210</posx>
        <posy>9</posy>
        <width>64</width>
        <height>34</height>
        <texture>OMIndicUp.png</texture>
        <visible>!Control.IsVisible(9008)</visible>
        <include>OptionsMenuFade</include>
      </control>

      <control type="image" id="9008">
        <description>Options menu (Press Right)</description>
        <posx>1210</posx>
        <posy>9</posy>
        <width>64</width>
        <height>34</height>
        <texture>OMIndicRight.png</texture>
        <visible>Control.IsVisible(50) | Control.IsVisible(52) | Control.IsVisible(53) | Control.IsVisible(56) | Control.IsVisible(53) | [[Control.IsVisible(54) | Control.IsVisible(57)] + Window.IsActive(24)] | [[Control.IsVisible(51) | Control.IsVisible(57)] + [Window.IsVisible(MyMusicFiles) | Window.IsVisible(MyMusicLibrary)]] | [Control.IsVisible(51) + Window.IsVisible(MyPictures)]</visible>
        <include>OptionsMenuFade</include>
      </control>
    </control>

    <include>OptionsMenuUI</include>
  </include>

  <include name="OptionsMenuVisible">
    <visible allowhiddenfocus="true">ControlGroup(9009).HasFocus()</visible>
  </include>

  <include name="OMTitleItem">
    <width>OMTextWidth</width>
    <height>24</height>
    <font>MediumTitleCapsFont</font>
  </include>

  <include name="OMViewThumb">
    <include>OMViewThumbDims</include>
    <aspectratio>keep</aspectratio>
    <bordertexture>Grey.png</bordertexture>
    <bordersize>1</bordersize>
    <visible>!Skin.HasSetting(HideOptionMenuThumbs)</visible>
  </include>

  <include name="OMNoViewThumbSlide">
    <animation effect="slide" time="0" start="0,0" end="0,-130" condition="Skin.HasSetting(HideOptionMenuThumbs)">Conditional</animation>
  </include>

  <include name="OMViewLabelItem">
    <posy>132</posy>
    <width>OMTextWidth</width>
    <height>30</height>
    <font>DefaultCapsFont</font>
    <align>center</align>
    <textcolor>Selected</textcolor>
  </include>

  <include name="OMButtonItem">
    <width>OMTextWidth</width>
    <font>DefaultCapsFont</font>
    <textoffsetx>10</textoffsetx>
    <textoffsety>2</textoffsety>
    <include>DialogTextControl</include>
  </include>

  <include name="OMViewLargeThumb">
    <include>OMViewLargeThumbDims</include>
    <aspectratio aligny="bottom">keep</aspectratio>
    <bordertexture border="14">ThumbShadow2.png</bordertexture>
    <bordersize>10</bordersize>
  </include>

  <include name="OptionsMenuUI">
    <control type="group">
      <include>OptionsMenuUIDims</include>
      <visible>!Skin.HasSetting(HideOptionMenuThumbs) + ControlGroup(9009).HasFocus() + [Control.HasFocus(911) | Control.HasFocus(912) | Control.HasFocus(915) | Control.HasFocus(916) | Control.HasFocus(925) | Control.HasFocus(926) | Control.HasFocus(927) | Control.HasFocus(951) | Control.HasFocus(952)| Control.HasFocus(953)| Control.HasFocus(955) | Control.HasFocus(956) | Control.HasFocus(957) | Control.HasFocus(958)]</visible>

      <control type="group">
        <posy>12</posy>
        <posx>16</posx>

        <control type="image">
          <description>List Thumb</description>
          <include>OMViewLargeThumb</include>
          <texture>ViewThumbList.png</texture>
          <visible>ControlGroup(9009).HasFocus() + Control.HasFocus(911)</visible>
          <include>VideoOSDSlideLeft</include>
        </control>

        <control type="image">
          <description>Info List Thumb</description>
          <include>OMViewLargeThumb</include>
          <texture>ViewThumbInfoList.png</texture>
          <visible>ControlGroup(9009).HasFocus() + Control.HasFocus(912)</visible>
          <include>VideoOSDSlideLeft</include>
        </control>

        <control type="image">
          <description>Media Preview Thumb</description>
          <include>OMViewLargeThumb</include>
          <texture>ViewThumbMediaPreview.png</texture>
          <visible>ControlGroup(9009).HasFocus() + Control.HasFocus(915)</visible>
          <include>VideoOSDSlideLeft</include>
        </control>

        <control type="image">
          <description>Showcase Thumb</description>
          <include>OMViewLargeThumb</include>
          <texture>ViewThumbShowcase.png</texture>
          <visible>ControlGroup(9009).HasFocus() + Control.HasFocus(916)</visible>
          <include>VideoOSDSlideLeft</include>
        </control>

        <control type="image">
          <description>TV Wide Thumb</description>
          <include>OMViewLargeThumb</include>
          <texture>ViewThumbTVWide.png</texture>
          <visible>ControlGroup(9009).HasFocus() + Control.HasFocus(925)</visible>
          <include>VideoOSDSlideLeft</include>
        </control>

        <control type="image">
          <description>TV Seasons Thumb</description>
          <include>OMViewLargeThumb</include>
          <texture>ViewThumbSeasons.png</texture>
          <visible>ControlGroup(9009).HasFocus() + Control.HasFocus(926)</visible>
          <include>VideoOSDSlideLeft</include>
        </control>

        <control type="image">
          <description>TV Episodes Thumb</description>
          <include>OMViewLargeThumb</include>
          <texture>ViewThumbEpisodes.png</texture>
          <visible>ControlGroup(9009).HasFocus() + Control.HasFocus(927)</visible>
          <include>VideoOSDSlideLeft</include>
        </control>

        <control type="image">
          <description>Albums Thumb</description>
          <include>OMViewLargeThumb</include>
          <texture>ViewThumbAlbums.png</texture>
          <visible>ControlGroup(9009).HasFocus() + Control.HasFocus(951)</visible>
          <include>VideoOSDSlideLeft</include>
        </control>

        <control type="image">
          <description>Songs Thumb</description>
          <include>OMViewLargeThumb</include>
          <texture>ViewThumbSongs.png</texture>
          <visible>ControlGroup(9009).HasFocus() + Control.HasFocus(952)</visible>
          <include>VideoOSDSlideLeft</include>
        </control>

        <control type="image">
          <description>Coverflow Thumb</description>
          <include>OMViewLargeThumb</include>
          <texture>ViewThumbCoverflow.png</texture>
          <visible>ControlGroup(9009).HasFocus() + Control.HasFocus(953)</visible>
          <include>VideoOSDSlideLeft</include>
        </control>

        <control type="image">
          <description>Pictures Thumb</description>
          <include>OMViewLargeThumb</include>
          <texture>ViewThumbPictures.png</texture>
          <visible>ControlGroup(9009).HasFocus() + Control.HasFocus(955)</visible>
          <include>VideoOSDSlideLeft</include>
        </control>

        <control type="image">
          <description>Image Stream Thumb</description>
          <include>OMViewLargeThumb</include>
          <texture>ViewThumbImageStream.png</texture>
          <visible>ControlGroup(9009).HasFocus() + Control.HasFocus(956)</visible>
          <include>VideoOSDSlideLeft</include>
        </control>

        <control type="image">
          <description>Panel Stream Thumb</description>
          <include>OMViewLargeThumb</include>
          <texture>ViewThumbPanelStream.png</texture>
          <visible>ControlGroup(9009).HasFocus() + Control.HasFocus(957)</visible>
          <include>VideoOSDSlideLeft</include>
        </control>

        <control type="image">
          <description>Wall Stream Thumb</description>
          <include>OMViewLargeThumb</include>
          <texture>ViewThumbWallStream.png</texture>
          <visible>ControlGroup(9009).HasFocus() + Control.HasFocus(958)</visible>
          <include>VideoOSDSlideLeft</include>
        </control>
      </control>
    </control>

    <control type="group" id="9009">
      <include>OptionsMenuPos</include>
      <include>OptionsMenuVisible</include>
      <include>VideoOSDSlideLeft</include>

      <control type="image">
        <description>Background Image</description>
        <posx>-24</posx>
        <posy>0</posy>
        <include>OptionsMenuBGDims</include>
        <texture>Black.png</texture>
        <colordiffuse>99666666</colordiffuse>
      </control>
      <control type="image">
        <description>Background Image</description>
        <posx>-38</posx>
        <posy>0</posy>
        <include>OptionsMenuBGDims</include>
        <texture flipx="true" border="22,0,0,0">VisOsdPanel.png</texture>
      </control>

      <control type="label" id="900">
        <description>View Options</description>
        <posy>10</posy>
        <label>$LOCALIZE[14018]</label>
        <include>OMTitleItem</include>
      </control>


<!-- Current View Details -->
      <control type="group" id="9010">
        <posy>36</posy>
        <width>OMTextWidth</width>
        <include>OMNoViewThumbSlide</include>

        <control type="image" id="9100">
          <description>List Thumb</description>
          <texture>ViewThumbList.png</texture>
          <visible>Control.IsVisible(50)</visible>
          <include>OMViewThumb</include>
        </control>
        <control type="label" id="9100">
          <description>List view selected</description>
          <label>$LOCALIZE[535]</label>
          <visible>Control.IsVisible(50)</visible>
          <include>OMViewLabelItem</include>
        </control>

        <control type="image" id="9101">
          <description>Media Preview Thumb</description>
          <texture>ViewThumbMediaPreview.png</texture>
          <visible>Control.IsVisible(51) + Window.IsActive(24)</visible>
          <include>OMViewThumb</include>
        </control>
        <control type="label" id="9101">
          <description>Media Preview selected</description>
          <label>$LOCALIZE[31707]</label>
          <visible>Control.IsVisible(51) + Window.IsActive(24)</visible>
          <include>OMViewLabelItem</include>
        </control>

        <control type="image" id="9102">
          <description>Showcase Thumb</description>
          <texture>ViewThumbShowcase.png</texture>
          <visible>Control.IsVisible(58) + Window.IsActive(24)</visible>
          <include>OMViewThumb</include>
        </control>
        <control type="label" id="9102">
          <description>Showcase view button</description>
          <label>$LOCALIZE[31702]</label>
          <visible>Control.IsVisible(58) + Window.IsActive(24)</visible>
          <include>OMViewLabelItem</include>
        </control>

        <control type="image" id="9103">
          <description>TV Wide Thumb</description>
          <texture>ViewThumbTVWide.png</texture>
          <visible>Control.IsVisible(57) + Window.IsActive(24) + Container.Content(tvshows)</visible>
          <include>OMViewThumb</include>
        </control>
        <control type="label" id="9103">
          <description>TV Wide view button</description>
          <label>$LOCALIZE[539]</label>
          <visible>Control.IsVisible(57) + Window.IsActive(24) + Container.Content(tvshows)</visible>
          <include>OMViewLabelItem</include>
        </control>

        <control type="image" id="9104">
          <description>TV Seasons Thumb</description>
          <texture>ViewThumbSeasons.png</texture>
          <visible>Control.IsVisible(57) + Window.IsActive(24) + Container.Content(seasons)</visible>
          <include>OMViewThumb</include>
        </control>
        <control type="label" id="9104">
          <description>TV Seasons view button</description>
          <label>$LOCALIZE[31703]</label>
          <visible>Control.IsVisible(57) + Window.IsActive(24) + Container.Content(seasons)</visible>
          <include>OMViewLabelItem</include>
        </control>

        <control type="image" id="9105">
          <description>TV Episodes Thumb</description>
          <texture>ViewThumbEpisodes.png</texture>
          <visible>Control.IsVisible(56) + Container.Content(episodes)</visible>
          <include>OMViewThumb</include>
        </control>
        <control type="label" id="9105">
          <description>Episodes view button</description>
          <label>$LOCALIZE[31721]</label>
          <visible>Control.IsVisible(56) + Container.Content(episodes)</visible>
          <include>OMViewLabelItem</include>
        </control>

        <control type="image" id="9106">
          <description>Albums Thumb</description>
          <texture>ViewThumbAlbums.png</texture>
          <visible>Control.IsVisible(51) + [Window.IsVisible(MyMusicFiles) | Window.IsVisible(MyMusicLibrary)]</visible>
          <include>OMViewThumb</include>
        </control>
        <control type="label" id="9106">
          <description>Albums view button</description>
          <visible>Control.IsVisible(51) + [Window.IsVisible(MyMusicFiles) | Window.IsVisible(MyMusicLibrary)]</visible>
          <label>$LOCALIZE[132]</label>
          <include>OMViewLabelItem</include>
        </control>

        <control type="image" id="9107">
          <description>Songs Thumb</description>
          <texture>ViewThumbSongs.png</texture>
          <visible>Control.IsVisible(57) + [Window.IsVisible(MyMusicFiles) | Window.IsVisible(MyMusicLibrary) | Window.IsVisible(MyMusicPlaylist)]</visible>
          <include>OMViewThumb</include>
        </control>
        <control type="label" id="9107">
          <description>Songs view button</description>
          <label>$LOCALIZE[134]</label>
          <visible>Control.IsVisible(57) + [Window.IsVisible(MyMusicFiles) | Window.IsVisible(MyMusicLibrary) | Window.IsVisible(MyMusicPlaylist)]</visible>
          <include>OMViewLabelItem</include>
        </control>

        <control type="image" id="9108">
          <description>Pictures Thumb</description>
          <texture>ViewThumbPictures.png</texture>
          <visible>Control.IsVisible(51) + [Window.IsVisible(MyPictures)]</visible>
          <include>OMViewThumb</include>
        </control>
        <control type="label" id="9108">
          <description>Pictures view button</description>
          <visible>Control.IsVisible(51) + [Window.IsVisible(MyPictures)]</visible>
          <label>$LOCALIZE[1]</label>
          <include>OMViewLabelItem</include>
        </control>

        <control type="image" id="9109">
          <description>Info List Thumb</description>
          <texture>ViewThumbInfoList.png</texture>
          <visible>Control.IsVisible(56) + !Container.Content(episodes)</visible>
          <include>OMViewThumb</include>
        </control>
        <control type="label" id="9109">
          <description>Info List view selected</description>
          <label>$LOCALIZE[31711]</label>
          <visible>Control.IsVisible(56) + !Container.Content(episodes)</visible>
          <include>OMViewLabelItem</include>
        </control>
        <control type="image" id="9110">
          <description>Image Stream Thumb</description>
          <texture>ViewThumbImageStream.png</texture>
          <visible>Control.IsVisible(57) + [Window.IsVisible(MyPictures)]</visible>
          <include>OMViewThumb</include>
        </control>
        <control type="label" id="9110">
          <description>Image Stream view button</description>
          <visible>Control.IsVisible(57) + [Window.IsVisible(MyPictures)]</visible>
          <label>$LOCALIZE[31712]</label>
          <include>OMViewLabelItem</include>
        </control>

        <control type="image" id="9112">
          <description>Panel Stream Thumb</description>
          <texture>ViewThumbPanelStream.png</texture>
          <visible>Control.IsVisible(52)</visible>
          <include>OMViewThumb</include>
        </control>
        <control type="label" id="9112">
          <description>Panel Stream view button</description>
          <visible>Control.IsVisible(52)</visible>
          <label>$LOCALIZE[31715]</label>
          <include>OMViewLabelItem</include>
        </control>

        <control type="image" id="9113">
          <description>Coverflow Thumb</description>
          <texture>ViewThumbCoverflow.png</texture>
          <visible>Control.IsVisible(55)</visible>
          <include>OMViewThumb</include>
        </control>
        <control type="label" id="9113">
          <description>Coverflow view button</description>
          <label>$LOCALIZE[31716]</label>
          <visible>Control.IsVisible(55)</visible>
          <include>OMViewLabelItem</include>
        </control>

        <control type="image" id="9114">
          <description>Wall Stream Thumb</description>
          <texture>ViewThumbWallStream.png</texture>
          <visible>Control.IsVisible(53)</visible>
          <include>OMViewThumb</include>
        </control>
        <control type="label" id="9114">
          <description>Wall Stream view button</description>
          <label>$LOCALIZE[31714]</label>
          <visible>Control.IsVisible(53)</visible>
          <include>OMViewLabelItem</include>
        </control>
      </control>

      <control type="grouplist" id="9011">
        <posy>190</posy>
        <width>OMTextWidth</width>
        <height>522</height>
        <orientation>vertical</orientation>
        <itemgap>2</itemgap>
        <onleft>50</onleft>
        <include>OMNoViewThumbSlide</include>

<!-- Possible View Options -->
        <control type="button" id="911">
          <description>List view button</description>
<<<<<<< HEAD
          <visible>!Control.IsVisible(50) + !Container.Content(movies) + !Container.Content(Episodes) + !Container.Content(Seasons)</visible>
=======
          <visible>!Control.IsVisible(50) + !Container.Content(Episodes) + !Container.Content(TVShows)</visible>
>>>>>>> a67e1a7f
          <label>$LOCALIZE[535]</label>
          <onclick>Container.SetViewMode(50)</onclick>
          <onclick>SetFocus(50)</onclick>
          <include>OMButtonItem</include>
        </control>

        <control type="button" id="912">
          <description>Info List view button</description>
          <visible>!Control.IsVisible(56)</visible>
          <label>$LOCALIZE[31711]</label>
          <onclick>Container.SetViewMode(56)</onclick>
          <onclick>SetFocus(50)</onclick>
          <include>OMButtonItem</include>
        </control>

        <control type="button" id="915">
          <description>Media Preview button</description>
          <visible>!Control.IsVisible(51) + !Container.Content(Seasons)</visible>
          <label>$LOCALIZE[31707]</label>
          <onclick>Container.SetViewMode(51)</onclick>
          <onclick>SetFocus(50)</onclick>
          <include>OMButtonItem</include>
        </control>

        <control type="button" id="916">
          <description>Showcase view button</description>
          <visible>!Control.IsVisible(58) + !Container.Content(movies) + !Container.Content(Episodes)</visible>
          <label>$LOCALIZE[31702]</label>
          <onclick>Container.SetViewMode(58)</onclick>
          <onclick>SetFocus(50)</onclick>
          <include>OMButtonItem</include>
        </control>

        <control type="button" id="925">
          <description>TV Wide view button</description>
          <visible>!Control.IsVisible(57) + [Container.Content(tvshows)]</visible>
          <label>$LOCALIZE[539]</label>
          <onclick>Container.SetViewMode(57)</onclick>
          <onclick>SetFocus(50)</onclick>
          <include>OMButtonItem</include>
        </control>

        <control type="button" id="926">
          <description>TV Seasons view button</description>
          <visible>!Control.IsVisible(57) + [Container.Content(seasons)]</visible>
          <label>$LOCALIZE[31703]</label>
          <onclick>Container.SetViewMode(57)</onclick>
          <onclick>SetFocus(50)</onclick>
          <include>OMButtonItem</include>
        </control>

        <control type="button" id="927">
          <description>Episodes view button</description>
          <visible>!Control.IsVisible(56) + [Container.Content(episodes)]</visible>
          <label>$LOCALIZE[31721]</label>
          <onclick>Container.SetViewMode(56)</onclick>
          <onclick>SetFocus(50)</onclick>
          <include>OMButtonItem</include>
        </control>

        <control type="button" id="950">
          <description>Photo view button</description>
          <visible>!Control.IsVisible(51) + Control.IsVisible(9814)</visible>
          <label>$LOCALIZE[31704]</label>
          <onclick>Container.SetViewMode(51)</onclick>
          <onclick>SetFocus(50)</onclick>
          <include>OMButtonItem</include>
        </control>

        <control type="button" id="951">
          <description>Albums view button</description>
          <visible>!Control.IsVisible(51) + [Window.IsVisible(MyMusicFiles) | Window.IsVisible(MyMusicLibrary)]</visible>
          <label>$LOCALIZE[132]</label>
          <onclick>Container.SetViewMode(51)</onclick>
          <onclick>SetFocus(50)</onclick>
          <include>OMButtonItem</include>
        </control>

        <control type="button" id="952">
          <description>Songs view button</description>
          <visible>!Control.IsVisible(57) + [Window.IsVisible(MyMusicFiles) | Window.IsVisible(MyMusicLibrary) | Window.IsVisible(MyMusicPlaylist)]</visible>
          <label>$LOCALIZE[134]</label>
          <onclick>Container.SetViewMode(57)</onclick>
          <onclick>SetFocus(50)</onclick>
          <include>OMButtonItem</include>
        </control>

        <control type="button" id="953">
          <description>Coverflow view button</description>
          <visible>!Control.IsVisible(55) + !Container.Content(Episodes)</visible>
          <label>$LOCALIZE[31716]</label>
          <onclick>Container.SetViewMode(55)</onclick>
          <onclick>SetFocus(50)</onclick>
          <include>OMButtonItem</include>
        </control>

        <control type="button" id="955">
          <description>Pictures view button</description>
          <visible>!Control.IsVisible(51) + [Window.IsVisible(MyPictures)]</visible>
          <label>$LOCALIZE[1]</label>
          <onclick>Container.SetViewMode(51)</onclick>
          <onclick>SetFocus(50)</onclick>
          <include>OMButtonItem</include>
        </control>

        <control type="button" id="956">
          <description>Image Stream view button</description>
          <visible>!Control.IsVisible(57) + [Window.IsVisible(MyPictures)]</visible>
          <label>$LOCALIZE[31712]</label>
          <onclick>Container.SetViewMode(57)</onclick>
          <onclick>SetFocus(50)</onclick>
          <include>OMButtonItem</include>
        </control>

        <control type="button" id="957">
          <description>Panel Stream view button</description>
          <visible>!Control.IsVisible(52) + [!Window.IsVisible(MyPictures)]</visible>
          <label>$LOCALIZE[31715]</label>
          <onclick>Container.SetViewMode(52)</onclick>
          <onclick>SetFocus(50)</onclick>
          <include>OMButtonItem</include>
        </control>

        <control type="button" id="958">
          <description>Wall Stream view button</description>
          <visible>!Control.IsVisible(53) + !Container.Content(Seasons)</visible>
          <label>$LOCALIZE[31714]</label>
          <onclick>Container.SetViewMode(53)</onclick>
          <onclick>SetFocus(50)</onclick>
          <include>OMButtonItem</include>
        </control>
<!--
        <control type="button" id="959">
          <description>Grid view button</description>
          <visible>!Control.IsVisible(59)</visible>
          <label>$LOCALIZE[31720]</label>
          <onclick>Container.SetViewMode(59)</onclick>
          <onclick>SetFocus(50)</onclick>
          <include>OMButtonItem</include>
        </control>
-->

<!-- Setup Options -->
        <control type="label" id="1000">
          <description>Setup Options</description>
          <label>$LOCALIZE[31713]</label>
          <include>OMTitleItem</include>
          <visible>!Window.IsVisible(MyPrograms)</visible>
        </control>

<!--
        <control type="button" id="2000">
          <description>Library button</description>
          <visible>False</visible>
          <label>14022</label>
          <onclick>ReplaceWindow(MyVideoLibrary)</onclick>
          <onclick>SetFocus(50)</onclick>
          <include>OMButtonItem</include>
        </control>
-->
        <control type="button" id="2001">
          <description>Library button</description>
          <visible>Window.IsVisible(MyMusicFiles)</visible>
          <label>14022</label>
          <onclick>ReplaceWindow(MyMusicLibrary)</onclick>
          <onclick>SetFocus(50)</onclick>
          <include>OMButtonItem</include>
        </control>

<!--
        <control type="button" id="2002">
          <description>Files button</description>
          <visible>Window.IsActive(24)</visible>
          <label>744</label>
          <onclick>ReplaceWindow(MyVideoFiles)</onclick>
          <onclick>SetFocus(50)</onclick>
          <include>OMButtonItem</include>
        </control>
-->
        <control type="button" id="2003">
          <description>Files button</description>
          <visible>Window.IsVisible(MyMusicLibrary)</visible>
          <label>744</label>
          <onclick>ReplaceWindow(MyMusicFiles)</onclick>
          <onclick>SetFocus(50)</onclick>
          <include>OMButtonItem</include>
        </control>

<!--
        <control type="button" id="6">
          <description>Slideshow button</description>
          <visible>Window.IsVisible(MyPictures)</visible>
          <label>108</label>
          <include>OMButtonItem</include>
        </control>

        <control type="button" id="7">
          <description>Recursive Slideshow button</description>
          <visible>Window.IsVisible(MyPictures)</visible>
          <label>13318</label>
          <include>OMButtonItem</include>
        </control>
-->

        <control type="button" id="8">
          <description>Search button</description>
          <visible>Window.IsActive(24) | Window.IsVisible(MyMusicLibrary)</visible>
          <label>137</label>
          <include>OMButtonItem</include>
        </control>
        
        <!--
        <control type="button" id="9">
          <description>IMDb button</description>
          <visible>False | Window.IsActive(24)</visible>
          <label>368</label>
          <include>OMButtonItem</include>
        </control>
        -->

        <control type="button" id="26">
          <description>Repeat button</description>
          <visible>Window.IsVisible(MyVideoPlaylist) | Window.IsVisible(MyMusicPlaylist)</visible>
          <label>486</label>
          <onclick>PlayerControls(Repeat)</onclick>
          <include>OMButtonItem</include>
        </control>

        <control type="button" id="21">
          <description>Save button</description>
          <visible>Window.IsVisible(MyVideoPlaylist) | Window.IsVisible(MyMusicPlaylist)</visible>
          <label>190</label>
          <include>OMButtonItem</include>
        </control>

        <control type="button" id="22">
          <description>Clear button</description>
          <visible>Window.IsVisible(MyVideoPlaylist) | Window.IsVisible(MyMusicPlaylist) | Window.IsVisible(MyScripts)</visible>
          <label>192</label>
          <include>OMButtonItem</include>
        </control>

        <control type="radiobutton" id="10">
          <description>Randomize button</description>
          <visible>Window.IsVisible(MyPictures)</visible>
          <label>13319</label>
          <include>OMButtonItem</include>
        </control>

        <control type="radiobutton" id="14">
          <description>Watched Toggle</description>
          <visible>Window.IsActive(24)</visible>
          <label>20367</label>
          <include>OMButtonItem</include>
        </control>
<!--
        <control type="radiobutton" id="16">
          <description>PartyMode</description>
          <visible>Window.IsActive(24) | Window.IsVisible(MyMusicLibrary)</visible>
          <label>589</label>
          <include>OMButtonItem</include>
        </control>

        <control type="radiobutton" id="17">
          <description>Flatten</description>
          <visible>Window.IsActive(24)</visible>
          <label>20411</label>
          <include>OMButtonItem</include>
        </control>
-->
<!--
        <control type="radiobutton" id="19">
          <description>Filter</description>
          <visible>Window.IsActive(24) | Window.IsVisible(MyMusicLibrary)</visible>
          <label>587</label>
          <include>OMButtonItem</include>
        </control>
-->
        <control type="radiobutton" id="20">
          <description>Shuffle Toggle</description>
          <visible>Window.IsVisible(MyVideoPlaylist) | Window.IsVisible(MyMusicPlaylist)</visible>
          <label>191</label>
          <onclick>PlayerControls(Random)</onclick>
          <include>OMButtonItem</include>
        </control>

<!-- View specific Setup Options -->
<!--
        <control type="radiobutton" id="3500">
          <description>Show Fanart on TV Show List</description>
  				<label>$LOCALIZE[31670]</label>
          <onclick>Skin.ToggleSetting(ShowFanartOnTVList)</onclick>
          <selected>Skin.HasSetting(ShowFanartOnTVList)</selected>
          <visible>Control.IsVisible(57) + [Window.IsActive(24) + Container.Content(tvshows)]</visible>
          <include>OMButtonItem</include>
        </control>
-->
        <control type="radiobutton" id="3501">
          <description>Display Rotated Season Thumb</description>
          <label>$LOCALIZE[31678]</label>
          <onclick>Skin.ToggleSetting(ShowSeasonThumbInEps)</onclick>
          <selected>Skin.HasSetting(ShowSeasonThumbInEps)</selected>
          <visible>Control.IsVisible(54) + [Window.IsActive(24)]</visible>
          <include>OMButtonItem</include>
        </control>

<!--
        <control type="radiobutton" id="3502">
          <description>Hide Info in Media Preview view</description>
          <label>$LOCALIZE[31672]</label>
          <onclick>Skin.ToggleSetting(HideInfoInMediaPreview)</onclick>
          <onclick>Skin.Reset(ShowAnimMediaPreview)</onclick>
          <selected>Skin.HasSetting(HideInfoInMediaPreview)</selected>
          <visible>Control.IsVisible(51) + [Window.IsActive(24)]</visible>
          <include>OMButtonItem</include>
        </control>
-->
<!--
        <control type="radiobutton" id="3503">
          <description>Hide Fanart with Movies Views</description>
          <label>$LOCALIZE[31674]</label>
          <onclick>Skin.ToggleSetting(HideFanartForMovies)</onclick>
          <selected>Skin.HasSetting(HideFanartForMovies)</selected>
          <visible>Container.Content(movies)</visible>
          <include>OMButtonItem</include>
        </control>
-->

<!-- Sort Options -->
        <control type="label" id="969">
          <description>Sort By</description>
          <label>$LOCALIZE[31023]</label>
          <include>OMTitleItem</include>
        </control>

        <control type="button" id="970">
          <description>Sort by Name button</description>
          <visible>!Container.Content(albums)</visible>
          <label>551</label>
          <onclick>Container.SetSortMethod(1)</onclick>
          <include>OMButtonItem</include>
        </control>

        <control type="button" id="972">
          <description>Sort by Rating button</description>
          <visible>Container.Content(movies) | Container.Content(episodes) | Container.Content(songs)</visible>
          <label>563</label>
          <onclick>Container.SetSortMethod(17)</onclick>
          <include>OMButtonItem</include>
        </control>

        <control type="button" id="973">
          <description>Sort by Year button</description>
          <visible>Container.Content(movies) | Container.Content(tvshows)</visible>
          <label>345</label>
          <onclick>Container.SetSortMethod(16)</onclick>
          <include>OMButtonItem</include>
        </control>

        <control type="button" id="974">
          <description>Sort by Episodes button</description>
          <visible>Container.Content(tvshows)</visible>
          <label>20360</label>
          <onclick>Container.SetSortMethod(7)</onclick>
          <include>OMButtonItem</include>
        </control>

        <control type="button" id="975">
          <description>Sort by Episode button</description>
          <visible>Container.Content(episodes)</visible>
          <label>20359</label>
          <onclick>Container.SetSortMethod(20)</onclick>
          <include>OMButtonItem</include>
        </control>

        <control type="button" id="976">
          <description>Sort by Prod Code button</description>
          <visible>Container.Content(episode)</visible>
          <label>20368</label>
          <onclick>Container.SetSortMethod(22)</onclick>
          <include>OMButtonItem</include>
        </control>

        <control type="button" id="977">
          <description>Sort by Date button</description>
          <visible>Container.Content(episode) | Container.Content(scripts) | Window.IsVisible(MyPictures) | Window.IsVisible(MyPrograms) | Container.Content(files)</visible>
          <label>552</label>
          <onclick>Container.SetSortMethod(3)</onclick>
          <include>OMButtonItem</include>
        </control>

        <control type="button" id="978">
          <description>Sort by Album button</description>
          <visible>Container.Content(albums) | Container.Content(songs)</visible>
          <label>558</label>
          <onclick>Container.SetSortMethod(13)</onclick>
          <include>OMButtonItem</include>
        </control>

        <control type="button" id="979">
          <description>Sort by Artist button</description>
          <visible>Container.Content(albums) | Container.Content(songs)</visible>
          <label>557</label>
          <onclick>Container.SetSortMethod(11)</onclick>
          <include>OMButtonItem</include>
        </control>

        <control type="button" id="980">
          <description>Sort by Time button</description>
          <visible>Container.Content(songs)</visible>
          <label>555</label>
          <onclick>Container.SetSortMethod(8)</onclick>
          <include>OMButtonItem</include>
        </control>

        <control type="button" id="981">
          <description>Sort by Track button</description>
          <visible>Container.Content(songs)</visible>
          <label>554</label>
          <onclick>Container.SetSortMethod(7)</onclick>
          <include>OMButtonItem</include>
        </control>

        <control type="button" id="982">
          <description>Sort by Title button</description>
          <visible>Container.Content(songs)</visible>
          <label>556</label>
          <onclick>Container.SetSortMethod(9)</onclick>
          <include>OMButtonItem</include>
        </control>
<!--
        <control type="button" id="983">
          <description>Sort by Size button</description>
          <visible>Container.Content(scripts) | Window.IsVisible(MyPictures) | Window.IsVisible(MyPrograms) | Container.Content(files)</visible>
          <label>553</label>
          <onclick>Container.SetSortMethod(4)</onclick>
          <include>OMButtonItem</include>
        </control>

        <control type="button" id="984">
          <description>Sort by File button</description>
          <visible>Container.Content(scripts) | Window.IsVisible(MyPictures) | Window.IsVisible(MyPrograms) | Container.Content(files)</visible>
          <label>561</label>
          <onclick>Container.SetSortMethod(5)</onclick>
          <include>OMButtonItem</include>
        </control>
-->
        <control type="button" id="985">
          <description>Sort by Usage button</description>
          <visible>Window.IsVisible(MyPrograms)</visible>
          <label>565</label>
          <onclick>Container.SetSortMethod(18)</onclick>
          <include>OMButtonItem</include>
        </control>

        <control type="label" id="990">
          <description>Sort Direction</description>
          <label>$LOCALIZE[31024]</label>
          <visible>!Container.SortDirection(None)</visible>
          <include>OMTitleItem</include>
        </control>

        <control type="togglebutton" id="994">
          <description>Sort Direction</description>
          <width>20</width>
          <height>24</height>
          <label>584</label>
          <altlabel>585</altlabel>
          <font>DefaultCapsFont</font>
          <align>left</align>
          <textoffsetx>24</textoffsetx>
          <textoffsety>0</textoffsety>
          <onclick>Container.SortDirection()</onclick>
          <visible>!Container.SortDirection(None)</visible>
          <include>DialogTextColors</include>
        </control>

        <control type="label" id="995">
          <description>Developer Items</description>
          <label>Developer</label>
          <visible>Skin.HasSetting(Developer)</visible>
          <include>OMTitleItem</include>
        </control>


		<control type="button" id="996">
			<description>Developer Refresh Button</description>
         	<visible>Skin.HasSetting(Developer)</visible>
          	<label>Refresh</label>
          	<onclick>XBMC.ReloadSkin()</onclick>
          	<include>OMButtonItem</include>
		</control>
		<control type="radiobutton" id="997">
          	<description>Dev Background</description>
			<visible>Skin.HasSetting(Developer)</visible>
          	<label>Dev Background</label>
			<onclick>Skin.ToggleSetting(Developer_Background_Visible)</onclick>
			<selected>Skin.HasSetting(Developer_Background_Visible)</selected>
          	<include>OMButtonItem</include>
        </control>
		
		
      </control>

    </control>
  </include>

</includes>
<|MERGE_RESOLUTION|>--- conflicted
+++ resolved
@@ -1,948 +1,944 @@
-<includes>
-  <include name="OptionsMenuFade">
-    <animation effect="fade" time="400" start="0" end="100">Visible</animation>
-    <animation effect="fade" time="200" start="100" end="0">Hidden</animation>
-  </include>
-
-  <include name="OptionsMenu">
-    <control type="group">
-      <visible>!Control.IsVisible(9009)</visible>
-      <include>OptionsMenuFade</include>
-
-      <control type="image" id="9007">
-        <description>Options menu (Press Up)</description>
-        <posx>1210</posx>
-        <posy>9</posy>
-        <width>64</width>
-        <height>34</height>
-        <texture>OMIndicUp.png</texture>
-        <visible>!Control.IsVisible(9008)</visible>
-        <include>OptionsMenuFade</include>
-      </control>
-
-      <control type="image" id="9008">
-        <description>Options menu (Press Right)</description>
-        <posx>1210</posx>
-        <posy>9</posy>
-        <width>64</width>
-        <height>34</height>
-        <texture>OMIndicRight.png</texture>
-        <visible>Control.IsVisible(50) | Control.IsVisible(52) | Control.IsVisible(53) | Control.IsVisible(56) | Control.IsVisible(53) | [[Control.IsVisible(54) | Control.IsVisible(57)] + Window.IsActive(24)] | [[Control.IsVisible(51) | Control.IsVisible(57)] + [Window.IsVisible(MyMusicFiles) | Window.IsVisible(MyMusicLibrary)]] | [Control.IsVisible(51) + Window.IsVisible(MyPictures)]</visible>
-        <include>OptionsMenuFade</include>
-      </control>
-    </control>
-
-    <include>OptionsMenuUI</include>
-  </include>
-
-  <include name="OptionsMenuVisible">
-    <visible allowhiddenfocus="true">ControlGroup(9009).HasFocus()</visible>
-  </include>
-
-  <include name="OMTitleItem">
-    <width>OMTextWidth</width>
-    <height>24</height>
-    <font>MediumTitleCapsFont</font>
-  </include>
-
-  <include name="OMViewThumb">
-    <include>OMViewThumbDims</include>
-    <aspectratio>keep</aspectratio>
-    <bordertexture>Grey.png</bordertexture>
-    <bordersize>1</bordersize>
-    <visible>!Skin.HasSetting(HideOptionMenuThumbs)</visible>
-  </include>
-
-  <include name="OMNoViewThumbSlide">
-    <animation effect="slide" time="0" start="0,0" end="0,-130" condition="Skin.HasSetting(HideOptionMenuThumbs)">Conditional</animation>
-  </include>
-
-  <include name="OMViewLabelItem">
-    <posy>132</posy>
-    <width>OMTextWidth</width>
-    <height>30</height>
-    <font>DefaultCapsFont</font>
-    <align>center</align>
-    <textcolor>Selected</textcolor>
-  </include>
-
-  <include name="OMButtonItem">
-    <width>OMTextWidth</width>
-    <font>DefaultCapsFont</font>
-    <textoffsetx>10</textoffsetx>
-    <textoffsety>2</textoffsety>
-    <include>DialogTextControl</include>
-  </include>
-
-  <include name="OMViewLargeThumb">
-    <include>OMViewLargeThumbDims</include>
-    <aspectratio aligny="bottom">keep</aspectratio>
-    <bordertexture border="14">ThumbShadow2.png</bordertexture>
-    <bordersize>10</bordersize>
-  </include>
-
-  <include name="OptionsMenuUI">
-    <control type="group">
-      <include>OptionsMenuUIDims</include>
-      <visible>!Skin.HasSetting(HideOptionMenuThumbs) + ControlGroup(9009).HasFocus() + [Control.HasFocus(911) | Control.HasFocus(912) | Control.HasFocus(915) | Control.HasFocus(916) | Control.HasFocus(925) | Control.HasFocus(926) | Control.HasFocus(927) | Control.HasFocus(951) | Control.HasFocus(952)| Control.HasFocus(953)| Control.HasFocus(955) | Control.HasFocus(956) | Control.HasFocus(957) | Control.HasFocus(958)]</visible>
-
-      <control type="group">
-        <posy>12</posy>
-        <posx>16</posx>
-
-        <control type="image">
-          <description>List Thumb</description>
-          <include>OMViewLargeThumb</include>
-          <texture>ViewThumbList.png</texture>
-          <visible>ControlGroup(9009).HasFocus() + Control.HasFocus(911)</visible>
-          <include>VideoOSDSlideLeft</include>
-        </control>
-
-        <control type="image">
-          <description>Info List Thumb</description>
-          <include>OMViewLargeThumb</include>
-          <texture>ViewThumbInfoList.png</texture>
-          <visible>ControlGroup(9009).HasFocus() + Control.HasFocus(912)</visible>
-          <include>VideoOSDSlideLeft</include>
-        </control>
-
-        <control type="image">
-          <description>Media Preview Thumb</description>
-          <include>OMViewLargeThumb</include>
-          <texture>ViewThumbMediaPreview.png</texture>
-          <visible>ControlGroup(9009).HasFocus() + Control.HasFocus(915)</visible>
-          <include>VideoOSDSlideLeft</include>
-        </control>
-
-        <control type="image">
-          <description>Showcase Thumb</description>
-          <include>OMViewLargeThumb</include>
-          <texture>ViewThumbShowcase.png</texture>
-          <visible>ControlGroup(9009).HasFocus() + Control.HasFocus(916)</visible>
-          <include>VideoOSDSlideLeft</include>
-        </control>
-
-        <control type="image">
-          <description>TV Wide Thumb</description>
-          <include>OMViewLargeThumb</include>
-          <texture>ViewThumbTVWide.png</texture>
-          <visible>ControlGroup(9009).HasFocus() + Control.HasFocus(925)</visible>
-          <include>VideoOSDSlideLeft</include>
-        </control>
-
-        <control type="image">
-          <description>TV Seasons Thumb</description>
-          <include>OMViewLargeThumb</include>
-          <texture>ViewThumbSeasons.png</texture>
-          <visible>ControlGroup(9009).HasFocus() + Control.HasFocus(926)</visible>
-          <include>VideoOSDSlideLeft</include>
-        </control>
-
-        <control type="image">
-          <description>TV Episodes Thumb</description>
-          <include>OMViewLargeThumb</include>
-          <texture>ViewThumbEpisodes.png</texture>
-          <visible>ControlGroup(9009).HasFocus() + Control.HasFocus(927)</visible>
-          <include>VideoOSDSlideLeft</include>
-        </control>
-
-        <control type="image">
-          <description>Albums Thumb</description>
-          <include>OMViewLargeThumb</include>
-          <texture>ViewThumbAlbums.png</texture>
-          <visible>ControlGroup(9009).HasFocus() + Control.HasFocus(951)</visible>
-          <include>VideoOSDSlideLeft</include>
-        </control>
-
-        <control type="image">
-          <description>Songs Thumb</description>
-          <include>OMViewLargeThumb</include>
-          <texture>ViewThumbSongs.png</texture>
-          <visible>ControlGroup(9009).HasFocus() + Control.HasFocus(952)</visible>
-          <include>VideoOSDSlideLeft</include>
-        </control>
-
-        <control type="image">
-          <description>Coverflow Thumb</description>
-          <include>OMViewLargeThumb</include>
-          <texture>ViewThumbCoverflow.png</texture>
-          <visible>ControlGroup(9009).HasFocus() + Control.HasFocus(953)</visible>
-          <include>VideoOSDSlideLeft</include>
-        </control>
-
-        <control type="image">
-          <description>Pictures Thumb</description>
-          <include>OMViewLargeThumb</include>
-          <texture>ViewThumbPictures.png</texture>
-          <visible>ControlGroup(9009).HasFocus() + Control.HasFocus(955)</visible>
-          <include>VideoOSDSlideLeft</include>
-        </control>
-
-        <control type="image">
-          <description>Image Stream Thumb</description>
-          <include>OMViewLargeThumb</include>
-          <texture>ViewThumbImageStream.png</texture>
-          <visible>ControlGroup(9009).HasFocus() + Control.HasFocus(956)</visible>
-          <include>VideoOSDSlideLeft</include>
-        </control>
-
-        <control type="image">
-          <description>Panel Stream Thumb</description>
-          <include>OMViewLargeThumb</include>
-          <texture>ViewThumbPanelStream.png</texture>
-          <visible>ControlGroup(9009).HasFocus() + Control.HasFocus(957)</visible>
-          <include>VideoOSDSlideLeft</include>
-        </control>
-
-        <control type="image">
-          <description>Wall Stream Thumb</description>
-          <include>OMViewLargeThumb</include>
-          <texture>ViewThumbWallStream.png</texture>
-          <visible>ControlGroup(9009).HasFocus() + Control.HasFocus(958)</visible>
-          <include>VideoOSDSlideLeft</include>
-        </control>
-      </control>
-    </control>
-
-    <control type="group" id="9009">
-      <include>OptionsMenuPos</include>
-      <include>OptionsMenuVisible</include>
-      <include>VideoOSDSlideLeft</include>
-
-      <control type="image">
-        <description>Background Image</description>
-        <posx>-24</posx>
-        <posy>0</posy>
-        <include>OptionsMenuBGDims</include>
-        <texture>Black.png</texture>
-        <colordiffuse>99666666</colordiffuse>
-      </control>
-      <control type="image">
-        <description>Background Image</description>
-        <posx>-38</posx>
-        <posy>0</posy>
-        <include>OptionsMenuBGDims</include>
-        <texture flipx="true" border="22,0,0,0">VisOsdPanel.png</texture>
-      </control>
-
-      <control type="label" id="900">
-        <description>View Options</description>
-        <posy>10</posy>
-        <label>$LOCALIZE[14018]</label>
-        <include>OMTitleItem</include>
-      </control>
-
-
-<!-- Current View Details -->
-      <control type="group" id="9010">
-        <posy>36</posy>
-        <width>OMTextWidth</width>
-        <include>OMNoViewThumbSlide</include>
-
-        <control type="image" id="9100">
-          <description>List Thumb</description>
-          <texture>ViewThumbList.png</texture>
-          <visible>Control.IsVisible(50)</visible>
-          <include>OMViewThumb</include>
-        </control>
-        <control type="label" id="9100">
-          <description>List view selected</description>
-          <label>$LOCALIZE[535]</label>
-          <visible>Control.IsVisible(50)</visible>
-          <include>OMViewLabelItem</include>
-        </control>
-
-        <control type="image" id="9101">
-          <description>Media Preview Thumb</description>
-          <texture>ViewThumbMediaPreview.png</texture>
-          <visible>Control.IsVisible(51) + Window.IsActive(24)</visible>
-          <include>OMViewThumb</include>
-        </control>
-        <control type="label" id="9101">
-          <description>Media Preview selected</description>
-          <label>$LOCALIZE[31707]</label>
-          <visible>Control.IsVisible(51) + Window.IsActive(24)</visible>
-          <include>OMViewLabelItem</include>
-        </control>
-
-        <control type="image" id="9102">
-          <description>Showcase Thumb</description>
-          <texture>ViewThumbShowcase.png</texture>
-          <visible>Control.IsVisible(58) + Window.IsActive(24)</visible>
-          <include>OMViewThumb</include>
-        </control>
-        <control type="label" id="9102">
-          <description>Showcase view button</description>
-          <label>$LOCALIZE[31702]</label>
-          <visible>Control.IsVisible(58) + Window.IsActive(24)</visible>
-          <include>OMViewLabelItem</include>
-        </control>
-
-        <control type="image" id="9103">
-          <description>TV Wide Thumb</description>
-          <texture>ViewThumbTVWide.png</texture>
-          <visible>Control.IsVisible(57) + Window.IsActive(24) + Container.Content(tvshows)</visible>
-          <include>OMViewThumb</include>
-        </control>
-        <control type="label" id="9103">
-          <description>TV Wide view button</description>
-          <label>$LOCALIZE[539]</label>
-          <visible>Control.IsVisible(57) + Window.IsActive(24) + Container.Content(tvshows)</visible>
-          <include>OMViewLabelItem</include>
-        </control>
-
-        <control type="image" id="9104">
-          <description>TV Seasons Thumb</description>
-          <texture>ViewThumbSeasons.png</texture>
-          <visible>Control.IsVisible(57) + Window.IsActive(24) + Container.Content(seasons)</visible>
-          <include>OMViewThumb</include>
-        </control>
-        <control type="label" id="9104">
-          <description>TV Seasons view button</description>
-          <label>$LOCALIZE[31703]</label>
-          <visible>Control.IsVisible(57) + Window.IsActive(24) + Container.Content(seasons)</visible>
-          <include>OMViewLabelItem</include>
-        </control>
-
-        <control type="image" id="9105">
-          <description>TV Episodes Thumb</description>
-          <texture>ViewThumbEpisodes.png</texture>
-          <visible>Control.IsVisible(56) + Container.Content(episodes)</visible>
-          <include>OMViewThumb</include>
-        </control>
-        <control type="label" id="9105">
-          <description>Episodes view button</description>
-          <label>$LOCALIZE[31721]</label>
-          <visible>Control.IsVisible(56) + Container.Content(episodes)</visible>
-          <include>OMViewLabelItem</include>
-        </control>
-
-        <control type="image" id="9106">
-          <description>Albums Thumb</description>
-          <texture>ViewThumbAlbums.png</texture>
-          <visible>Control.IsVisible(51) + [Window.IsVisible(MyMusicFiles) | Window.IsVisible(MyMusicLibrary)]</visible>
-          <include>OMViewThumb</include>
-        </control>
-        <control type="label" id="9106">
-          <description>Albums view button</description>
-          <visible>Control.IsVisible(51) + [Window.IsVisible(MyMusicFiles) | Window.IsVisible(MyMusicLibrary)]</visible>
-          <label>$LOCALIZE[132]</label>
-          <include>OMViewLabelItem</include>
-        </control>
-
-        <control type="image" id="9107">
-          <description>Songs Thumb</description>
-          <texture>ViewThumbSongs.png</texture>
-          <visible>Control.IsVisible(57) + [Window.IsVisible(MyMusicFiles) | Window.IsVisible(MyMusicLibrary) | Window.IsVisible(MyMusicPlaylist)]</visible>
-          <include>OMViewThumb</include>
-        </control>
-        <control type="label" id="9107">
-          <description>Songs view button</description>
-          <label>$LOCALIZE[134]</label>
-          <visible>Control.IsVisible(57) + [Window.IsVisible(MyMusicFiles) | Window.IsVisible(MyMusicLibrary) | Window.IsVisible(MyMusicPlaylist)]</visible>
-          <include>OMViewLabelItem</include>
-        </control>
-
-        <control type="image" id="9108">
-          <description>Pictures Thumb</description>
-          <texture>ViewThumbPictures.png</texture>
-          <visible>Control.IsVisible(51) + [Window.IsVisible(MyPictures)]</visible>
-          <include>OMViewThumb</include>
-        </control>
-        <control type="label" id="9108">
-          <description>Pictures view button</description>
-          <visible>Control.IsVisible(51) + [Window.IsVisible(MyPictures)]</visible>
-          <label>$LOCALIZE[1]</label>
-          <include>OMViewLabelItem</include>
-        </control>
-
-        <control type="image" id="9109">
-          <description>Info List Thumb</description>
-          <texture>ViewThumbInfoList.png</texture>
-          <visible>Control.IsVisible(56) + !Container.Content(episodes)</visible>
-          <include>OMViewThumb</include>
-        </control>
-        <control type="label" id="9109">
-          <description>Info List view selected</description>
-          <label>$LOCALIZE[31711]</label>
-          <visible>Control.IsVisible(56) + !Container.Content(episodes)</visible>
-          <include>OMViewLabelItem</include>
-        </control>
-        <control type="image" id="9110">
-          <description>Image Stream Thumb</description>
-          <texture>ViewThumbImageStream.png</texture>
-          <visible>Control.IsVisible(57) + [Window.IsVisible(MyPictures)]</visible>
-          <include>OMViewThumb</include>
-        </control>
-        <control type="label" id="9110">
-          <description>Image Stream view button</description>
-          <visible>Control.IsVisible(57) + [Window.IsVisible(MyPictures)]</visible>
-          <label>$LOCALIZE[31712]</label>
-          <include>OMViewLabelItem</include>
-        </control>
-
-        <control type="image" id="9112">
-          <description>Panel Stream Thumb</description>
-          <texture>ViewThumbPanelStream.png</texture>
-          <visible>Control.IsVisible(52)</visible>
-          <include>OMViewThumb</include>
-        </control>
-        <control type="label" id="9112">
-          <description>Panel Stream view button</description>
-          <visible>Control.IsVisible(52)</visible>
-          <label>$LOCALIZE[31715]</label>
-          <include>OMViewLabelItem</include>
-        </control>
-
-        <control type="image" id="9113">
-          <description>Coverflow Thumb</description>
-          <texture>ViewThumbCoverflow.png</texture>
-          <visible>Control.IsVisible(55)</visible>
-          <include>OMViewThumb</include>
-        </control>
-        <control type="label" id="9113">
-          <description>Coverflow view button</description>
-          <label>$LOCALIZE[31716]</label>
-          <visible>Control.IsVisible(55)</visible>
-          <include>OMViewLabelItem</include>
-        </control>
-
-        <control type="image" id="9114">
-          <description>Wall Stream Thumb</description>
-          <texture>ViewThumbWallStream.png</texture>
-          <visible>Control.IsVisible(53)</visible>
-          <include>OMViewThumb</include>
-        </control>
-        <control type="label" id="9114">
-          <description>Wall Stream view button</description>
-          <label>$LOCALIZE[31714]</label>
-          <visible>Control.IsVisible(53)</visible>
-          <include>OMViewLabelItem</include>
-        </control>
-      </control>
-
-      <control type="grouplist" id="9011">
-        <posy>190</posy>
-        <width>OMTextWidth</width>
-        <height>522</height>
-        <orientation>vertical</orientation>
-        <itemgap>2</itemgap>
-        <onleft>50</onleft>
-        <include>OMNoViewThumbSlide</include>
-
-<!-- Possible View Options -->
-        <control type="button" id="911">
-          <description>List view button</description>
-<<<<<<< HEAD
-          <visible>!Control.IsVisible(50) + !Container.Content(movies) + !Container.Content(Episodes) + !Container.Content(Seasons)</visible>
-=======
-          <visible>!Control.IsVisible(50) + !Container.Content(Episodes) + !Container.Content(TVShows)</visible>
->>>>>>> a67e1a7f
-          <label>$LOCALIZE[535]</label>
-          <onclick>Container.SetViewMode(50)</onclick>
-          <onclick>SetFocus(50)</onclick>
-          <include>OMButtonItem</include>
-        </control>
-
-        <control type="button" id="912">
-          <description>Info List view button</description>
-          <visible>!Control.IsVisible(56)</visible>
-          <label>$LOCALIZE[31711]</label>
-          <onclick>Container.SetViewMode(56)</onclick>
-          <onclick>SetFocus(50)</onclick>
-          <include>OMButtonItem</include>
-        </control>
-
-        <control type="button" id="915">
-          <description>Media Preview button</description>
-          <visible>!Control.IsVisible(51) + !Container.Content(Seasons)</visible>
-          <label>$LOCALIZE[31707]</label>
-          <onclick>Container.SetViewMode(51)</onclick>
-          <onclick>SetFocus(50)</onclick>
-          <include>OMButtonItem</include>
-        </control>
-
-        <control type="button" id="916">
-          <description>Showcase view button</description>
-          <visible>!Control.IsVisible(58) + !Container.Content(movies) + !Container.Content(Episodes)</visible>
-          <label>$LOCALIZE[31702]</label>
-          <onclick>Container.SetViewMode(58)</onclick>
-          <onclick>SetFocus(50)</onclick>
-          <include>OMButtonItem</include>
-        </control>
-
-        <control type="button" id="925">
-          <description>TV Wide view button</description>
-          <visible>!Control.IsVisible(57) + [Container.Content(tvshows)]</visible>
-          <label>$LOCALIZE[539]</label>
-          <onclick>Container.SetViewMode(57)</onclick>
-          <onclick>SetFocus(50)</onclick>
-          <include>OMButtonItem</include>
-        </control>
-
-        <control type="button" id="926">
-          <description>TV Seasons view button</description>
-          <visible>!Control.IsVisible(57) + [Container.Content(seasons)]</visible>
-          <label>$LOCALIZE[31703]</label>
-          <onclick>Container.SetViewMode(57)</onclick>
-          <onclick>SetFocus(50)</onclick>
-          <include>OMButtonItem</include>
-        </control>
-
-        <control type="button" id="927">
-          <description>Episodes view button</description>
-          <visible>!Control.IsVisible(56) + [Container.Content(episodes)]</visible>
-          <label>$LOCALIZE[31721]</label>
-          <onclick>Container.SetViewMode(56)</onclick>
-          <onclick>SetFocus(50)</onclick>
-          <include>OMButtonItem</include>
-        </control>
-
-        <control type="button" id="950">
-          <description>Photo view button</description>
-          <visible>!Control.IsVisible(51) + Control.IsVisible(9814)</visible>
-          <label>$LOCALIZE[31704]</label>
-          <onclick>Container.SetViewMode(51)</onclick>
-          <onclick>SetFocus(50)</onclick>
-          <include>OMButtonItem</include>
-        </control>
-
-        <control type="button" id="951">
-          <description>Albums view button</description>
-          <visible>!Control.IsVisible(51) + [Window.IsVisible(MyMusicFiles) | Window.IsVisible(MyMusicLibrary)]</visible>
-          <label>$LOCALIZE[132]</label>
-          <onclick>Container.SetViewMode(51)</onclick>
-          <onclick>SetFocus(50)</onclick>
-          <include>OMButtonItem</include>
-        </control>
-
-        <control type="button" id="952">
-          <description>Songs view button</description>
-          <visible>!Control.IsVisible(57) + [Window.IsVisible(MyMusicFiles) | Window.IsVisible(MyMusicLibrary) | Window.IsVisible(MyMusicPlaylist)]</visible>
-          <label>$LOCALIZE[134]</label>
-          <onclick>Container.SetViewMode(57)</onclick>
-          <onclick>SetFocus(50)</onclick>
-          <include>OMButtonItem</include>
-        </control>
-
-        <control type="button" id="953">
-          <description>Coverflow view button</description>
-          <visible>!Control.IsVisible(55) + !Container.Content(Episodes)</visible>
-          <label>$LOCALIZE[31716]</label>
-          <onclick>Container.SetViewMode(55)</onclick>
-          <onclick>SetFocus(50)</onclick>
-          <include>OMButtonItem</include>
-        </control>
-
-        <control type="button" id="955">
-          <description>Pictures view button</description>
-          <visible>!Control.IsVisible(51) + [Window.IsVisible(MyPictures)]</visible>
-          <label>$LOCALIZE[1]</label>
-          <onclick>Container.SetViewMode(51)</onclick>
-          <onclick>SetFocus(50)</onclick>
-          <include>OMButtonItem</include>
-        </control>
-
-        <control type="button" id="956">
-          <description>Image Stream view button</description>
-          <visible>!Control.IsVisible(57) + [Window.IsVisible(MyPictures)]</visible>
-          <label>$LOCALIZE[31712]</label>
-          <onclick>Container.SetViewMode(57)</onclick>
-          <onclick>SetFocus(50)</onclick>
-          <include>OMButtonItem</include>
-        </control>
-
-        <control type="button" id="957">
-          <description>Panel Stream view button</description>
-          <visible>!Control.IsVisible(52) + [!Window.IsVisible(MyPictures)]</visible>
-          <label>$LOCALIZE[31715]</label>
-          <onclick>Container.SetViewMode(52)</onclick>
-          <onclick>SetFocus(50)</onclick>
-          <include>OMButtonItem</include>
-        </control>
-
-        <control type="button" id="958">
-          <description>Wall Stream view button</description>
-          <visible>!Control.IsVisible(53) + !Container.Content(Seasons)</visible>
-          <label>$LOCALIZE[31714]</label>
-          <onclick>Container.SetViewMode(53)</onclick>
-          <onclick>SetFocus(50)</onclick>
-          <include>OMButtonItem</include>
-        </control>
-<!--
-        <control type="button" id="959">
-          <description>Grid view button</description>
-          <visible>!Control.IsVisible(59)</visible>
-          <label>$LOCALIZE[31720]</label>
-          <onclick>Container.SetViewMode(59)</onclick>
-          <onclick>SetFocus(50)</onclick>
-          <include>OMButtonItem</include>
-        </control>
--->
-
-<!-- Setup Options -->
-        <control type="label" id="1000">
-          <description>Setup Options</description>
-          <label>$LOCALIZE[31713]</label>
-          <include>OMTitleItem</include>
-          <visible>!Window.IsVisible(MyPrograms)</visible>
-        </control>
-
-<!--
-        <control type="button" id="2000">
-          <description>Library button</description>
-          <visible>False</visible>
-          <label>14022</label>
-          <onclick>ReplaceWindow(MyVideoLibrary)</onclick>
-          <onclick>SetFocus(50)</onclick>
-          <include>OMButtonItem</include>
-        </control>
--->
-        <control type="button" id="2001">
-          <description>Library button</description>
-          <visible>Window.IsVisible(MyMusicFiles)</visible>
-          <label>14022</label>
-          <onclick>ReplaceWindow(MyMusicLibrary)</onclick>
-          <onclick>SetFocus(50)</onclick>
-          <include>OMButtonItem</include>
-        </control>
-
-<!--
-        <control type="button" id="2002">
-          <description>Files button</description>
-          <visible>Window.IsActive(24)</visible>
-          <label>744</label>
-          <onclick>ReplaceWindow(MyVideoFiles)</onclick>
-          <onclick>SetFocus(50)</onclick>
-          <include>OMButtonItem</include>
-        </control>
--->
-        <control type="button" id="2003">
-          <description>Files button</description>
-          <visible>Window.IsVisible(MyMusicLibrary)</visible>
-          <label>744</label>
-          <onclick>ReplaceWindow(MyMusicFiles)</onclick>
-          <onclick>SetFocus(50)</onclick>
-          <include>OMButtonItem</include>
-        </control>
-
-<!--
-        <control type="button" id="6">
-          <description>Slideshow button</description>
-          <visible>Window.IsVisible(MyPictures)</visible>
-          <label>108</label>
-          <include>OMButtonItem</include>
-        </control>
-
-        <control type="button" id="7">
-          <description>Recursive Slideshow button</description>
-          <visible>Window.IsVisible(MyPictures)</visible>
-          <label>13318</label>
-          <include>OMButtonItem</include>
-        </control>
--->
-
-        <control type="button" id="8">
-          <description>Search button</description>
-          <visible>Window.IsActive(24) | Window.IsVisible(MyMusicLibrary)</visible>
-          <label>137</label>
-          <include>OMButtonItem</include>
-        </control>
-        
-        <!--
-        <control type="button" id="9">
-          <description>IMDb button</description>
-          <visible>False | Window.IsActive(24)</visible>
-          <label>368</label>
-          <include>OMButtonItem</include>
-        </control>
-        -->
-
-        <control type="button" id="26">
-          <description>Repeat button</description>
-          <visible>Window.IsVisible(MyVideoPlaylist) | Window.IsVisible(MyMusicPlaylist)</visible>
-          <label>486</label>
-          <onclick>PlayerControls(Repeat)</onclick>
-          <include>OMButtonItem</include>
-        </control>
-
-        <control type="button" id="21">
-          <description>Save button</description>
-          <visible>Window.IsVisible(MyVideoPlaylist) | Window.IsVisible(MyMusicPlaylist)</visible>
-          <label>190</label>
-          <include>OMButtonItem</include>
-        </control>
-
-        <control type="button" id="22">
-          <description>Clear button</description>
-          <visible>Window.IsVisible(MyVideoPlaylist) | Window.IsVisible(MyMusicPlaylist) | Window.IsVisible(MyScripts)</visible>
-          <label>192</label>
-          <include>OMButtonItem</include>
-        </control>
-
-        <control type="radiobutton" id="10">
-          <description>Randomize button</description>
-          <visible>Window.IsVisible(MyPictures)</visible>
-          <label>13319</label>
-          <include>OMButtonItem</include>
-        </control>
-
-        <control type="radiobutton" id="14">
-          <description>Watched Toggle</description>
-          <visible>Window.IsActive(24)</visible>
-          <label>20367</label>
-          <include>OMButtonItem</include>
-        </control>
-<!--
-        <control type="radiobutton" id="16">
-          <description>PartyMode</description>
-          <visible>Window.IsActive(24) | Window.IsVisible(MyMusicLibrary)</visible>
-          <label>589</label>
-          <include>OMButtonItem</include>
-        </control>
-
-        <control type="radiobutton" id="17">
-          <description>Flatten</description>
-          <visible>Window.IsActive(24)</visible>
-          <label>20411</label>
-          <include>OMButtonItem</include>
-        </control>
--->
-<!--
-        <control type="radiobutton" id="19">
-          <description>Filter</description>
-          <visible>Window.IsActive(24) | Window.IsVisible(MyMusicLibrary)</visible>
-          <label>587</label>
-          <include>OMButtonItem</include>
-        </control>
--->
-        <control type="radiobutton" id="20">
-          <description>Shuffle Toggle</description>
-          <visible>Window.IsVisible(MyVideoPlaylist) | Window.IsVisible(MyMusicPlaylist)</visible>
-          <label>191</label>
-          <onclick>PlayerControls(Random)</onclick>
-          <include>OMButtonItem</include>
-        </control>
-
-<!-- View specific Setup Options -->
-<!--
-        <control type="radiobutton" id="3500">
-          <description>Show Fanart on TV Show List</description>
-  				<label>$LOCALIZE[31670]</label>
-          <onclick>Skin.ToggleSetting(ShowFanartOnTVList)</onclick>
-          <selected>Skin.HasSetting(ShowFanartOnTVList)</selected>
-          <visible>Control.IsVisible(57) + [Window.IsActive(24) + Container.Content(tvshows)]</visible>
-          <include>OMButtonItem</include>
-        </control>
--->
-        <control type="radiobutton" id="3501">
-          <description>Display Rotated Season Thumb</description>
-          <label>$LOCALIZE[31678]</label>
-          <onclick>Skin.ToggleSetting(ShowSeasonThumbInEps)</onclick>
-          <selected>Skin.HasSetting(ShowSeasonThumbInEps)</selected>
-          <visible>Control.IsVisible(54) + [Window.IsActive(24)]</visible>
-          <include>OMButtonItem</include>
-        </control>
-
-<!--
-        <control type="radiobutton" id="3502">
-          <description>Hide Info in Media Preview view</description>
-          <label>$LOCALIZE[31672]</label>
-          <onclick>Skin.ToggleSetting(HideInfoInMediaPreview)</onclick>
-          <onclick>Skin.Reset(ShowAnimMediaPreview)</onclick>
-          <selected>Skin.HasSetting(HideInfoInMediaPreview)</selected>
-          <visible>Control.IsVisible(51) + [Window.IsActive(24)]</visible>
-          <include>OMButtonItem</include>
-        </control>
--->
-<!--
-        <control type="radiobutton" id="3503">
-          <description>Hide Fanart with Movies Views</description>
-          <label>$LOCALIZE[31674]</label>
-          <onclick>Skin.ToggleSetting(HideFanartForMovies)</onclick>
-          <selected>Skin.HasSetting(HideFanartForMovies)</selected>
-          <visible>Container.Content(movies)</visible>
-          <include>OMButtonItem</include>
-        </control>
--->
-
-<!-- Sort Options -->
-        <control type="label" id="969">
-          <description>Sort By</description>
-          <label>$LOCALIZE[31023]</label>
-          <include>OMTitleItem</include>
-        </control>
-
-        <control type="button" id="970">
-          <description>Sort by Name button</description>
-          <visible>!Container.Content(albums)</visible>
-          <label>551</label>
-          <onclick>Container.SetSortMethod(1)</onclick>
-          <include>OMButtonItem</include>
-        </control>
-
-        <control type="button" id="972">
-          <description>Sort by Rating button</description>
-          <visible>Container.Content(movies) | Container.Content(episodes) | Container.Content(songs)</visible>
-          <label>563</label>
-          <onclick>Container.SetSortMethod(17)</onclick>
-          <include>OMButtonItem</include>
-        </control>
-
-        <control type="button" id="973">
-          <description>Sort by Year button</description>
-          <visible>Container.Content(movies) | Container.Content(tvshows)</visible>
-          <label>345</label>
-          <onclick>Container.SetSortMethod(16)</onclick>
-          <include>OMButtonItem</include>
-        </control>
-
-        <control type="button" id="974">
-          <description>Sort by Episodes button</description>
-          <visible>Container.Content(tvshows)</visible>
-          <label>20360</label>
-          <onclick>Container.SetSortMethod(7)</onclick>
-          <include>OMButtonItem</include>
-        </control>
-
-        <control type="button" id="975">
-          <description>Sort by Episode button</description>
-          <visible>Container.Content(episodes)</visible>
-          <label>20359</label>
-          <onclick>Container.SetSortMethod(20)</onclick>
-          <include>OMButtonItem</include>
-        </control>
-
-        <control type="button" id="976">
-          <description>Sort by Prod Code button</description>
-          <visible>Container.Content(episode)</visible>
-          <label>20368</label>
-          <onclick>Container.SetSortMethod(22)</onclick>
-          <include>OMButtonItem</include>
-        </control>
-
-        <control type="button" id="977">
-          <description>Sort by Date button</description>
-          <visible>Container.Content(episode) | Container.Content(scripts) | Window.IsVisible(MyPictures) | Window.IsVisible(MyPrograms) | Container.Content(files)</visible>
-          <label>552</label>
-          <onclick>Container.SetSortMethod(3)</onclick>
-          <include>OMButtonItem</include>
-        </control>
-
-        <control type="button" id="978">
-          <description>Sort by Album button</description>
-          <visible>Container.Content(albums) | Container.Content(songs)</visible>
-          <label>558</label>
-          <onclick>Container.SetSortMethod(13)</onclick>
-          <include>OMButtonItem</include>
-        </control>
-
-        <control type="button" id="979">
-          <description>Sort by Artist button</description>
-          <visible>Container.Content(albums) | Container.Content(songs)</visible>
-          <label>557</label>
-          <onclick>Container.SetSortMethod(11)</onclick>
-          <include>OMButtonItem</include>
-        </control>
-
-        <control type="button" id="980">
-          <description>Sort by Time button</description>
-          <visible>Container.Content(songs)</visible>
-          <label>555</label>
-          <onclick>Container.SetSortMethod(8)</onclick>
-          <include>OMButtonItem</include>
-        </control>
-
-        <control type="button" id="981">
-          <description>Sort by Track button</description>
-          <visible>Container.Content(songs)</visible>
-          <label>554</label>
-          <onclick>Container.SetSortMethod(7)</onclick>
-          <include>OMButtonItem</include>
-        </control>
-
-        <control type="button" id="982">
-          <description>Sort by Title button</description>
-          <visible>Container.Content(songs)</visible>
-          <label>556</label>
-          <onclick>Container.SetSortMethod(9)</onclick>
-          <include>OMButtonItem</include>
-        </control>
-<!--
-        <control type="button" id="983">
-          <description>Sort by Size button</description>
-          <visible>Container.Content(scripts) | Window.IsVisible(MyPictures) | Window.IsVisible(MyPrograms) | Container.Content(files)</visible>
-          <label>553</label>
-          <onclick>Container.SetSortMethod(4)</onclick>
-          <include>OMButtonItem</include>
-        </control>
-
-        <control type="button" id="984">
-          <description>Sort by File button</description>
-          <visible>Container.Content(scripts) | Window.IsVisible(MyPictures) | Window.IsVisible(MyPrograms) | Container.Content(files)</visible>
-          <label>561</label>
-          <onclick>Container.SetSortMethod(5)</onclick>
-          <include>OMButtonItem</include>
-        </control>
--->
-        <control type="button" id="985">
-          <description>Sort by Usage button</description>
-          <visible>Window.IsVisible(MyPrograms)</visible>
-          <label>565</label>
-          <onclick>Container.SetSortMethod(18)</onclick>
-          <include>OMButtonItem</include>
-        </control>
-
-        <control type="label" id="990">
-          <description>Sort Direction</description>
-          <label>$LOCALIZE[31024]</label>
-          <visible>!Container.SortDirection(None)</visible>
-          <include>OMTitleItem</include>
-        </control>
-
-        <control type="togglebutton" id="994">
-          <description>Sort Direction</description>
-          <width>20</width>
-          <height>24</height>
-          <label>584</label>
-          <altlabel>585</altlabel>
-          <font>DefaultCapsFont</font>
-          <align>left</align>
-          <textoffsetx>24</textoffsetx>
-          <textoffsety>0</textoffsety>
-          <onclick>Container.SortDirection()</onclick>
-          <visible>!Container.SortDirection(None)</visible>
-          <include>DialogTextColors</include>
-        </control>
-
-        <control type="label" id="995">
-          <description>Developer Items</description>
-          <label>Developer</label>
-          <visible>Skin.HasSetting(Developer)</visible>
-          <include>OMTitleItem</include>
-        </control>
-
-
-		<control type="button" id="996">
-			<description>Developer Refresh Button</description>
-         	<visible>Skin.HasSetting(Developer)</visible>
-          	<label>Refresh</label>
-          	<onclick>XBMC.ReloadSkin()</onclick>
-          	<include>OMButtonItem</include>
-		</control>
-		<control type="radiobutton" id="997">
-          	<description>Dev Background</description>
-			<visible>Skin.HasSetting(Developer)</visible>
-          	<label>Dev Background</label>
-			<onclick>Skin.ToggleSetting(Developer_Background_Visible)</onclick>
-			<selected>Skin.HasSetting(Developer_Background_Visible)</selected>
-          	<include>OMButtonItem</include>
-        </control>
-		
-		
-      </control>
-
-    </control>
-  </include>
-
-</includes>
+<includes>
+  <include name="OptionsMenuFade">
+    <animation effect="fade" time="400" start="0" end="100">Visible</animation>
+    <animation effect="fade" time="200" start="100" end="0">Hidden</animation>
+  </include>
+
+  <include name="OptionsMenu">
+    <control type="group">
+      <visible>!Control.IsVisible(9009)</visible>
+      <include>OptionsMenuFade</include>
+
+      <control type="image" id="9007">
+        <description>Options menu (Press Up)</description>
+        <posx>1210</posx>
+        <posy>9</posy>
+        <width>64</width>
+        <height>34</height>
+        <texture>OMIndicUp.png</texture>
+        <visible>!Control.IsVisible(9008)</visible>
+        <include>OptionsMenuFade</include>
+      </control>
+
+      <control type="image" id="9008">
+        <description>Options menu (Press Right)</description>
+        <posx>1210</posx>
+        <posy>9</posy>
+        <width>64</width>
+        <height>34</height>
+        <texture>OMIndicRight.png</texture>
+        <visible>Control.IsVisible(50) | Control.IsVisible(52) | Control.IsVisible(53) | Control.IsVisible(56) | Control.IsVisible(53) | [[Control.IsVisible(54) | Control.IsVisible(57)] + Window.IsActive(24)] | [[Control.IsVisible(51) | Control.IsVisible(57)] + [Window.IsVisible(MyMusicFiles) | Window.IsVisible(MyMusicLibrary)]] | [Control.IsVisible(51) + Window.IsVisible(MyPictures)]</visible>
+        <include>OptionsMenuFade</include>
+      </control>
+    </control>
+
+    <include>OptionsMenuUI</include>
+  </include>
+
+  <include name="OptionsMenuVisible">
+    <visible allowhiddenfocus="true">ControlGroup(9009).HasFocus()</visible>
+  </include>
+
+  <include name="OMTitleItem">
+    <width>OMTextWidth</width>
+    <height>24</height>
+    <font>MediumTitleCapsFont</font>
+  </include>
+
+  <include name="OMViewThumb">
+    <include>OMViewThumbDims</include>
+    <aspectratio>keep</aspectratio>
+    <bordertexture>Grey.png</bordertexture>
+    <bordersize>1</bordersize>
+    <visible>!Skin.HasSetting(HideOptionMenuThumbs)</visible>
+  </include>
+
+  <include name="OMNoViewThumbSlide">
+    <animation effect="slide" time="0" start="0,0" end="0,-130" condition="Skin.HasSetting(HideOptionMenuThumbs)">Conditional</animation>
+  </include>
+
+  <include name="OMViewLabelItem">
+    <posy>132</posy>
+    <width>OMTextWidth</width>
+    <height>30</height>
+    <font>DefaultCapsFont</font>
+    <align>center</align>
+    <textcolor>Selected</textcolor>
+  </include>
+
+  <include name="OMButtonItem">
+    <width>OMTextWidth</width>
+    <font>DefaultCapsFont</font>
+    <textoffsetx>10</textoffsetx>
+    <textoffsety>2</textoffsety>
+    <include>DialogTextControl</include>
+  </include>
+
+  <include name="OMViewLargeThumb">
+    <include>OMViewLargeThumbDims</include>
+    <aspectratio aligny="bottom">keep</aspectratio>
+    <bordertexture border="14">ThumbShadow2.png</bordertexture>
+    <bordersize>10</bordersize>
+  </include>
+
+  <include name="OptionsMenuUI">
+    <control type="group">
+      <include>OptionsMenuUIDims</include>
+      <visible>!Skin.HasSetting(HideOptionMenuThumbs) + ControlGroup(9009).HasFocus() + [Control.HasFocus(911) | Control.HasFocus(912) | Control.HasFocus(915) | Control.HasFocus(916) | Control.HasFocus(925) | Control.HasFocus(926) | Control.HasFocus(927) | Control.HasFocus(951) | Control.HasFocus(952)| Control.HasFocus(953)| Control.HasFocus(955) | Control.HasFocus(956) | Control.HasFocus(957) | Control.HasFocus(958)]</visible>
+
+      <control type="group">
+        <posy>12</posy>
+        <posx>16</posx>
+
+        <control type="image">
+          <description>List Thumb</description>
+          <include>OMViewLargeThumb</include>
+          <texture>ViewThumbList.png</texture>
+          <visible>ControlGroup(9009).HasFocus() + Control.HasFocus(911)</visible>
+          <include>VideoOSDSlideLeft</include>
+        </control>
+
+        <control type="image">
+          <description>Info List Thumb</description>
+          <include>OMViewLargeThumb</include>
+          <texture>ViewThumbInfoList.png</texture>
+          <visible>ControlGroup(9009).HasFocus() + Control.HasFocus(912)</visible>
+          <include>VideoOSDSlideLeft</include>
+        </control>
+
+        <control type="image">
+          <description>Media Preview Thumb</description>
+          <include>OMViewLargeThumb</include>
+          <texture>ViewThumbMediaPreview.png</texture>
+          <visible>ControlGroup(9009).HasFocus() + Control.HasFocus(915)</visible>
+          <include>VideoOSDSlideLeft</include>
+        </control>
+
+        <control type="image">
+          <description>Showcase Thumb</description>
+          <include>OMViewLargeThumb</include>
+          <texture>ViewThumbShowcase.png</texture>
+          <visible>ControlGroup(9009).HasFocus() + Control.HasFocus(916)</visible>
+          <include>VideoOSDSlideLeft</include>
+        </control>
+
+        <control type="image">
+          <description>TV Wide Thumb</description>
+          <include>OMViewLargeThumb</include>
+          <texture>ViewThumbTVWide.png</texture>
+          <visible>ControlGroup(9009).HasFocus() + Control.HasFocus(925)</visible>
+          <include>VideoOSDSlideLeft</include>
+        </control>
+
+        <control type="image">
+          <description>TV Seasons Thumb</description>
+          <include>OMViewLargeThumb</include>
+          <texture>ViewThumbSeasons.png</texture>
+          <visible>ControlGroup(9009).HasFocus() + Control.HasFocus(926)</visible>
+          <include>VideoOSDSlideLeft</include>
+        </control>
+
+        <control type="image">
+          <description>TV Episodes Thumb</description>
+          <include>OMViewLargeThumb</include>
+          <texture>ViewThumbEpisodes.png</texture>
+          <visible>ControlGroup(9009).HasFocus() + Control.HasFocus(927)</visible>
+          <include>VideoOSDSlideLeft</include>
+        </control>
+
+        <control type="image">
+          <description>Albums Thumb</description>
+          <include>OMViewLargeThumb</include>
+          <texture>ViewThumbAlbums.png</texture>
+          <visible>ControlGroup(9009).HasFocus() + Control.HasFocus(951)</visible>
+          <include>VideoOSDSlideLeft</include>
+        </control>
+
+        <control type="image">
+          <description>Songs Thumb</description>
+          <include>OMViewLargeThumb</include>
+          <texture>ViewThumbSongs.png</texture>
+          <visible>ControlGroup(9009).HasFocus() + Control.HasFocus(952)</visible>
+          <include>VideoOSDSlideLeft</include>
+        </control>
+
+        <control type="image">
+          <description>Coverflow Thumb</description>
+          <include>OMViewLargeThumb</include>
+          <texture>ViewThumbCoverflow.png</texture>
+          <visible>ControlGroup(9009).HasFocus() + Control.HasFocus(953)</visible>
+          <include>VideoOSDSlideLeft</include>
+        </control>
+
+        <control type="image">
+          <description>Pictures Thumb</description>
+          <include>OMViewLargeThumb</include>
+          <texture>ViewThumbPictures.png</texture>
+          <visible>ControlGroup(9009).HasFocus() + Control.HasFocus(955)</visible>
+          <include>VideoOSDSlideLeft</include>
+        </control>
+
+        <control type="image">
+          <description>Image Stream Thumb</description>
+          <include>OMViewLargeThumb</include>
+          <texture>ViewThumbImageStream.png</texture>
+          <visible>ControlGroup(9009).HasFocus() + Control.HasFocus(956)</visible>
+          <include>VideoOSDSlideLeft</include>
+        </control>
+
+        <control type="image">
+          <description>Panel Stream Thumb</description>
+          <include>OMViewLargeThumb</include>
+          <texture>ViewThumbPanelStream.png</texture>
+          <visible>ControlGroup(9009).HasFocus() + Control.HasFocus(957)</visible>
+          <include>VideoOSDSlideLeft</include>
+        </control>
+
+        <control type="image">
+          <description>Wall Stream Thumb</description>
+          <include>OMViewLargeThumb</include>
+          <texture>ViewThumbWallStream.png</texture>
+          <visible>ControlGroup(9009).HasFocus() + Control.HasFocus(958)</visible>
+          <include>VideoOSDSlideLeft</include>
+        </control>
+      </control>
+    </control>
+
+    <control type="group" id="9009">
+      <include>OptionsMenuPos</include>
+      <include>OptionsMenuVisible</include>
+      <include>VideoOSDSlideLeft</include>
+
+      <control type="image">
+        <description>Background Image</description>
+        <posx>-24</posx>
+        <posy>0</posy>
+        <include>OptionsMenuBGDims</include>
+        <texture>Black.png</texture>
+        <colordiffuse>99666666</colordiffuse>
+      </control>
+      <control type="image">
+        <description>Background Image</description>
+        <posx>-38</posx>
+        <posy>0</posy>
+        <include>OptionsMenuBGDims</include>
+        <texture flipx="true" border="22,0,0,0">VisOsdPanel.png</texture>
+      </control>
+
+      <control type="label" id="900">
+        <description>View Options</description>
+        <posy>10</posy>
+        <label>$LOCALIZE[14018]</label>
+        <include>OMTitleItem</include>
+      </control>
+
+
+<!-- Current View Details -->
+      <control type="group" id="9010">
+        <posy>36</posy>
+        <width>OMTextWidth</width>
+        <include>OMNoViewThumbSlide</include>
+
+        <control type="image" id="9100">
+          <description>List Thumb</description>
+          <texture>ViewThumbList.png</texture>
+          <visible>Control.IsVisible(50)</visible>
+          <include>OMViewThumb</include>
+        </control>
+        <control type="label" id="9100">
+          <description>List view selected</description>
+          <label>$LOCALIZE[535]</label>
+          <visible>Control.IsVisible(50)</visible>
+          <include>OMViewLabelItem</include>
+        </control>
+
+        <control type="image" id="9101">
+          <description>Media Preview Thumb</description>
+          <texture>ViewThumbMediaPreview.png</texture>
+          <visible>Control.IsVisible(51) + Window.IsActive(24)</visible>
+          <include>OMViewThumb</include>
+        </control>
+        <control type="label" id="9101">
+          <description>Media Preview selected</description>
+          <label>$LOCALIZE[31707]</label>
+          <visible>Control.IsVisible(51) + Window.IsActive(24)</visible>
+          <include>OMViewLabelItem</include>
+        </control>
+
+        <control type="image" id="9102">
+          <description>Showcase Thumb</description>
+          <texture>ViewThumbShowcase.png</texture>
+          <visible>Control.IsVisible(58) + Window.IsActive(24)</visible>
+          <include>OMViewThumb</include>
+        </control>
+        <control type="label" id="9102">
+          <description>Showcase view button</description>
+          <label>$LOCALIZE[31702]</label>
+          <visible>Control.IsVisible(58) + Window.IsActive(24)</visible>
+          <include>OMViewLabelItem</include>
+        </control>
+
+        <control type="image" id="9103">
+          <description>TV Wide Thumb</description>
+          <texture>ViewThumbTVWide.png</texture>
+          <visible>Control.IsVisible(57) + Window.IsActive(24) + Container.Content(tvshows)</visible>
+          <include>OMViewThumb</include>
+        </control>
+        <control type="label" id="9103">
+          <description>TV Wide view button</description>
+          <label>$LOCALIZE[539]</label>
+          <visible>Control.IsVisible(57) + Window.IsActive(24) + Container.Content(tvshows)</visible>
+          <include>OMViewLabelItem</include>
+        </control>
+
+        <control type="image" id="9104">
+          <description>TV Seasons Thumb</description>
+          <texture>ViewThumbSeasons.png</texture>
+          <visible>Control.IsVisible(57) + Window.IsActive(24) + Container.Content(seasons)</visible>
+          <include>OMViewThumb</include>
+        </control>
+        <control type="label" id="9104">
+          <description>TV Seasons view button</description>
+          <label>$LOCALIZE[31703]</label>
+          <visible>Control.IsVisible(57) + Window.IsActive(24) + Container.Content(seasons)</visible>
+          <include>OMViewLabelItem</include>
+        </control>
+
+        <control type="image" id="9105">
+          <description>TV Episodes Thumb</description>
+          <texture>ViewThumbEpisodes.png</texture>
+          <visible>Control.IsVisible(56) + Container.Content(episodes)</visible>
+          <include>OMViewThumb</include>
+        </control>
+        <control type="label" id="9105">
+          <description>Episodes view button</description>
+          <label>$LOCALIZE[31721]</label>
+          <visible>Control.IsVisible(56) + Container.Content(episodes)</visible>
+          <include>OMViewLabelItem</include>
+        </control>
+
+        <control type="image" id="9106">
+          <description>Albums Thumb</description>
+          <texture>ViewThumbAlbums.png</texture>
+          <visible>Control.IsVisible(51) + [Window.IsVisible(MyMusicFiles) | Window.IsVisible(MyMusicLibrary)]</visible>
+          <include>OMViewThumb</include>
+        </control>
+        <control type="label" id="9106">
+          <description>Albums view button</description>
+          <visible>Control.IsVisible(51) + [Window.IsVisible(MyMusicFiles) | Window.IsVisible(MyMusicLibrary)]</visible>
+          <label>$LOCALIZE[132]</label>
+          <include>OMViewLabelItem</include>
+        </control>
+
+        <control type="image" id="9107">
+          <description>Songs Thumb</description>
+          <texture>ViewThumbSongs.png</texture>
+          <visible>Control.IsVisible(57) + [Window.IsVisible(MyMusicFiles) | Window.IsVisible(MyMusicLibrary) | Window.IsVisible(MyMusicPlaylist)]</visible>
+          <include>OMViewThumb</include>
+        </control>
+        <control type="label" id="9107">
+          <description>Songs view button</description>
+          <label>$LOCALIZE[134]</label>
+          <visible>Control.IsVisible(57) + [Window.IsVisible(MyMusicFiles) | Window.IsVisible(MyMusicLibrary) | Window.IsVisible(MyMusicPlaylist)]</visible>
+          <include>OMViewLabelItem</include>
+        </control>
+
+        <control type="image" id="9108">
+          <description>Pictures Thumb</description>
+          <texture>ViewThumbPictures.png</texture>
+          <visible>Control.IsVisible(51) + [Window.IsVisible(MyPictures)]</visible>
+          <include>OMViewThumb</include>
+        </control>
+        <control type="label" id="9108">
+          <description>Pictures view button</description>
+          <visible>Control.IsVisible(51) + [Window.IsVisible(MyPictures)]</visible>
+          <label>$LOCALIZE[1]</label>
+          <include>OMViewLabelItem</include>
+        </control>
+
+        <control type="image" id="9109">
+          <description>Info List Thumb</description>
+          <texture>ViewThumbInfoList.png</texture>
+          <visible>Control.IsVisible(56) + !Container.Content(episodes)</visible>
+          <include>OMViewThumb</include>
+        </control>
+        <control type="label" id="9109">
+          <description>Info List view selected</description>
+          <label>$LOCALIZE[31711]</label>
+          <visible>Control.IsVisible(56) + !Container.Content(episodes)</visible>
+          <include>OMViewLabelItem</include>
+        </control>
+        <control type="image" id="9110">
+          <description>Image Stream Thumb</description>
+          <texture>ViewThumbImageStream.png</texture>
+          <visible>Control.IsVisible(57) + [Window.IsVisible(MyPictures)]</visible>
+          <include>OMViewThumb</include>
+        </control>
+        <control type="label" id="9110">
+          <description>Image Stream view button</description>
+          <visible>Control.IsVisible(57) + [Window.IsVisible(MyPictures)]</visible>
+          <label>$LOCALIZE[31712]</label>
+          <include>OMViewLabelItem</include>
+        </control>
+
+        <control type="image" id="9112">
+          <description>Panel Stream Thumb</description>
+          <texture>ViewThumbPanelStream.png</texture>
+          <visible>Control.IsVisible(52)</visible>
+          <include>OMViewThumb</include>
+        </control>
+        <control type="label" id="9112">
+          <description>Panel Stream view button</description>
+          <visible>Control.IsVisible(52)</visible>
+          <label>$LOCALIZE[31715]</label>
+          <include>OMViewLabelItem</include>
+        </control>
+
+        <control type="image" id="9113">
+          <description>Coverflow Thumb</description>
+          <texture>ViewThumbCoverflow.png</texture>
+          <visible>Control.IsVisible(55)</visible>
+          <include>OMViewThumb</include>
+        </control>
+        <control type="label" id="9113">
+          <description>Coverflow view button</description>
+          <label>$LOCALIZE[31716]</label>
+          <visible>Control.IsVisible(55)</visible>
+          <include>OMViewLabelItem</include>
+        </control>
+
+        <control type="image" id="9114">
+          <description>Wall Stream Thumb</description>
+          <texture>ViewThumbWallStream.png</texture>
+          <visible>Control.IsVisible(53)</visible>
+          <include>OMViewThumb</include>
+        </control>
+        <control type="label" id="9114">
+          <description>Wall Stream view button</description>
+          <label>$LOCALIZE[31714]</label>
+          <visible>Control.IsVisible(53)</visible>
+          <include>OMViewLabelItem</include>
+        </control>
+      </control>
+
+      <control type="grouplist" id="9011">
+        <posy>190</posy>
+        <width>OMTextWidth</width>
+        <height>522</height>
+        <orientation>vertical</orientation>
+        <itemgap>2</itemgap>
+        <onleft>50</onleft>
+        <include>OMNoViewThumbSlide</include>
+
+<!-- Possible View Options -->
+        <control type="button" id="911">
+          <description>List view button</description>
+          <visible>!Control.IsVisible(50) + !Container.Content(Episodes) + !Container.Content(TVShows)</visible>
+          <label>$LOCALIZE[535]</label>
+          <onclick>Container.SetViewMode(50)</onclick>
+          <onclick>SetFocus(50)</onclick>
+          <include>OMButtonItem</include>
+        </control>
+
+        <control type="button" id="912">
+          <description>Info List view button</description>
+          <visible>!Control.IsVisible(56)</visible>
+          <label>$LOCALIZE[31711]</label>
+          <onclick>Container.SetViewMode(56)</onclick>
+          <onclick>SetFocus(50)</onclick>
+          <include>OMButtonItem</include>
+        </control>
+
+        <control type="button" id="915">
+          <description>Media Preview button</description>
+          <visible>!Control.IsVisible(51) + !Container.Content(Seasons)</visible>
+          <label>$LOCALIZE[31707]</label>
+          <onclick>Container.SetViewMode(51)</onclick>
+          <onclick>SetFocus(50)</onclick>
+          <include>OMButtonItem</include>
+        </control>
+
+        <control type="button" id="916">
+          <description>Showcase view button</description>
+          <visible>!Control.IsVisible(58) + !Container.Content(movies) + !Container.Content(Episodes)</visible>
+          <label>$LOCALIZE[31702]</label>
+          <onclick>Container.SetViewMode(58)</onclick>
+          <onclick>SetFocus(50)</onclick>
+          <include>OMButtonItem</include>
+        </control>
+
+        <control type="button" id="925">
+          <description>TV Wide view button</description>
+          <visible>!Control.IsVisible(57) + [Container.Content(tvshows)]</visible>
+          <label>$LOCALIZE[539]</label>
+          <onclick>Container.SetViewMode(57)</onclick>
+          <onclick>SetFocus(50)</onclick>
+          <include>OMButtonItem</include>
+        </control>
+
+        <control type="button" id="926">
+          <description>TV Seasons view button</description>
+          <visible>!Control.IsVisible(57) + [Container.Content(seasons)]</visible>
+          <label>$LOCALIZE[31703]</label>
+          <onclick>Container.SetViewMode(57)</onclick>
+          <onclick>SetFocus(50)</onclick>
+          <include>OMButtonItem</include>
+        </control>
+
+        <control type="button" id="927">
+          <description>Episodes view button</description>
+          <visible>!Control.IsVisible(56) + [Container.Content(episodes)]</visible>
+          <label>$LOCALIZE[31721]</label>
+          <onclick>Container.SetViewMode(56)</onclick>
+          <onclick>SetFocus(50)</onclick>
+          <include>OMButtonItem</include>
+        </control>
+
+        <control type="button" id="950">
+          <description>Photo view button</description>
+          <visible>!Control.IsVisible(51) + Control.IsVisible(9814)</visible>
+          <label>$LOCALIZE[31704]</label>
+          <onclick>Container.SetViewMode(51)</onclick>
+          <onclick>SetFocus(50)</onclick>
+          <include>OMButtonItem</include>
+        </control>
+
+        <control type="button" id="951">
+          <description>Albums view button</description>
+          <visible>!Control.IsVisible(51) + [Window.IsVisible(MyMusicFiles) | Window.IsVisible(MyMusicLibrary)]</visible>
+          <label>$LOCALIZE[132]</label>
+          <onclick>Container.SetViewMode(51)</onclick>
+          <onclick>SetFocus(50)</onclick>
+          <include>OMButtonItem</include>
+        </control>
+
+        <control type="button" id="952">
+          <description>Songs view button</description>
+          <visible>!Control.IsVisible(57) + [Window.IsVisible(MyMusicFiles) | Window.IsVisible(MyMusicLibrary) | Window.IsVisible(MyMusicPlaylist)]</visible>
+          <label>$LOCALIZE[134]</label>
+          <onclick>Container.SetViewMode(57)</onclick>
+          <onclick>SetFocus(50)</onclick>
+          <include>OMButtonItem</include>
+        </control>
+
+        <control type="button" id="953">
+          <description>Coverflow view button</description>
+          <visible>!Control.IsVisible(55) + !Container.Content(Episodes)</visible>
+          <label>$LOCALIZE[31716]</label>
+          <onclick>Container.SetViewMode(55)</onclick>
+          <onclick>SetFocus(50)</onclick>
+          <include>OMButtonItem</include>
+        </control>
+
+        <control type="button" id="955">
+          <description>Pictures view button</description>
+          <visible>!Control.IsVisible(51) + [Window.IsVisible(MyPictures)]</visible>
+          <label>$LOCALIZE[1]</label>
+          <onclick>Container.SetViewMode(51)</onclick>
+          <onclick>SetFocus(50)</onclick>
+          <include>OMButtonItem</include>
+        </control>
+
+        <control type="button" id="956">
+          <description>Image Stream view button</description>
+          <visible>!Control.IsVisible(57) + [Window.IsVisible(MyPictures)]</visible>
+          <label>$LOCALIZE[31712]</label>
+          <onclick>Container.SetViewMode(57)</onclick>
+          <onclick>SetFocus(50)</onclick>
+          <include>OMButtonItem</include>
+        </control>
+
+        <control type="button" id="957">
+          <description>Panel Stream view button</description>
+          <visible>!Control.IsVisible(52) + [!Window.IsVisible(MyPictures)]</visible>
+          <label>$LOCALIZE[31715]</label>
+          <onclick>Container.SetViewMode(52)</onclick>
+          <onclick>SetFocus(50)</onclick>
+          <include>OMButtonItem</include>
+        </control>
+
+        <control type="button" id="958">
+          <description>Wall Stream view button</description>
+          <visible>!Control.IsVisible(53) + !Container.Content(Seasons)</visible>
+          <label>$LOCALIZE[31714]</label>
+          <onclick>Container.SetViewMode(53)</onclick>
+          <onclick>SetFocus(50)</onclick>
+          <include>OMButtonItem</include>
+        </control>
+<!--
+        <control type="button" id="959">
+          <description>Grid view button</description>
+          <visible>!Control.IsVisible(59)</visible>
+          <label>$LOCALIZE[31720]</label>
+          <onclick>Container.SetViewMode(59)</onclick>
+          <onclick>SetFocus(50)</onclick>
+          <include>OMButtonItem</include>
+        </control>
+-->
+
+<!-- Setup Options -->
+        <control type="label" id="1000">
+          <description>Setup Options</description>
+          <label>$LOCALIZE[31713]</label>
+          <include>OMTitleItem</include>
+          <visible>!Window.IsVisible(MyPrograms)</visible>
+        </control>
+
+<!--
+        <control type="button" id="2000">
+          <description>Library button</description>
+          <visible>False</visible>
+          <label>14022</label>
+          <onclick>ReplaceWindow(MyVideoLibrary)</onclick>
+          <onclick>SetFocus(50)</onclick>
+          <include>OMButtonItem</include>
+        </control>
+-->
+        <control type="button" id="2001">
+          <description>Library button</description>
+          <visible>Window.IsVisible(MyMusicFiles)</visible>
+          <label>14022</label>
+          <onclick>ReplaceWindow(MyMusicLibrary)</onclick>
+          <onclick>SetFocus(50)</onclick>
+          <include>OMButtonItem</include>
+        </control>
+
+<!--
+        <control type="button" id="2002">
+          <description>Files button</description>
+          <visible>Window.IsActive(24)</visible>
+          <label>744</label>
+          <onclick>ReplaceWindow(MyVideoFiles)</onclick>
+          <onclick>SetFocus(50)</onclick>
+          <include>OMButtonItem</include>
+        </control>
+-->
+        <control type="button" id="2003">
+          <description>Files button</description>
+          <visible>Window.IsVisible(MyMusicLibrary)</visible>
+          <label>744</label>
+          <onclick>ReplaceWindow(MyMusicFiles)</onclick>
+          <onclick>SetFocus(50)</onclick>
+          <include>OMButtonItem</include>
+        </control>
+
+<!--
+        <control type="button" id="6">
+          <description>Slideshow button</description>
+          <visible>Window.IsVisible(MyPictures)</visible>
+          <label>108</label>
+          <include>OMButtonItem</include>
+        </control>
+
+        <control type="button" id="7">
+          <description>Recursive Slideshow button</description>
+          <visible>Window.IsVisible(MyPictures)</visible>
+          <label>13318</label>
+          <include>OMButtonItem</include>
+        </control>
+-->
+
+        <control type="button" id="8">
+          <description>Search button</description>
+          <visible>Window.IsActive(24) | Window.IsVisible(MyMusicLibrary)</visible>
+          <label>137</label>
+          <include>OMButtonItem</include>
+        </control>
+        
+        <!--
+        <control type="button" id="9">
+          <description>IMDb button</description>
+          <visible>False | Window.IsActive(24)</visible>
+          <label>368</label>
+          <include>OMButtonItem</include>
+        </control>
+        -->
+
+        <control type="button" id="26">
+          <description>Repeat button</description>
+          <visible>Window.IsVisible(MyVideoPlaylist) | Window.IsVisible(MyMusicPlaylist)</visible>
+          <label>486</label>
+          <onclick>PlayerControls(Repeat)</onclick>
+          <include>OMButtonItem</include>
+        </control>
+
+        <control type="button" id="21">
+          <description>Save button</description>
+          <visible>Window.IsVisible(MyVideoPlaylist) | Window.IsVisible(MyMusicPlaylist)</visible>
+          <label>190</label>
+          <include>OMButtonItem</include>
+        </control>
+
+        <control type="button" id="22">
+          <description>Clear button</description>
+          <visible>Window.IsVisible(MyVideoPlaylist) | Window.IsVisible(MyMusicPlaylist) | Window.IsVisible(MyScripts)</visible>
+          <label>192</label>
+          <include>OMButtonItem</include>
+        </control>
+
+        <control type="radiobutton" id="10">
+          <description>Randomize button</description>
+          <visible>Window.IsVisible(MyPictures)</visible>
+          <label>13319</label>
+          <include>OMButtonItem</include>
+        </control>
+
+        <control type="radiobutton" id="14">
+          <description>Watched Toggle</description>
+          <visible>Window.IsActive(24)</visible>
+          <label>20367</label>
+          <include>OMButtonItem</include>
+        </control>
+<!--
+        <control type="radiobutton" id="16">
+          <description>PartyMode</description>
+          <visible>Window.IsActive(24) | Window.IsVisible(MyMusicLibrary)</visible>
+          <label>589</label>
+          <include>OMButtonItem</include>
+        </control>
+
+        <control type="radiobutton" id="17">
+          <description>Flatten</description>
+          <visible>Window.IsActive(24)</visible>
+          <label>20411</label>
+          <include>OMButtonItem</include>
+        </control>
+-->
+<!--
+        <control type="radiobutton" id="19">
+          <description>Filter</description>
+          <visible>Window.IsActive(24) | Window.IsVisible(MyMusicLibrary)</visible>
+          <label>587</label>
+          <include>OMButtonItem</include>
+        </control>
+-->
+        <control type="radiobutton" id="20">
+          <description>Shuffle Toggle</description>
+          <visible>Window.IsVisible(MyVideoPlaylist) | Window.IsVisible(MyMusicPlaylist)</visible>
+          <label>191</label>
+          <onclick>PlayerControls(Random)</onclick>
+          <include>OMButtonItem</include>
+        </control>
+
+<!-- View specific Setup Options -->
+<!--
+        <control type="radiobutton" id="3500">
+          <description>Show Fanart on TV Show List</description>
+  				<label>$LOCALIZE[31670]</label>
+          <onclick>Skin.ToggleSetting(ShowFanartOnTVList)</onclick>
+          <selected>Skin.HasSetting(ShowFanartOnTVList)</selected>
+          <visible>Control.IsVisible(57) + [Window.IsActive(24) + Container.Content(tvshows)]</visible>
+          <include>OMButtonItem</include>
+        </control>
+-->
+        <control type="radiobutton" id="3501">
+          <description>Display Rotated Season Thumb</description>
+          <label>$LOCALIZE[31678]</label>
+          <onclick>Skin.ToggleSetting(ShowSeasonThumbInEps)</onclick>
+          <selected>Skin.HasSetting(ShowSeasonThumbInEps)</selected>
+          <visible>Control.IsVisible(54) + [Window.IsActive(24)]</visible>
+          <include>OMButtonItem</include>
+        </control>
+
+<!--
+        <control type="radiobutton" id="3502">
+          <description>Hide Info in Media Preview view</description>
+          <label>$LOCALIZE[31672]</label>
+          <onclick>Skin.ToggleSetting(HideInfoInMediaPreview)</onclick>
+          <onclick>Skin.Reset(ShowAnimMediaPreview)</onclick>
+          <selected>Skin.HasSetting(HideInfoInMediaPreview)</selected>
+          <visible>Control.IsVisible(51) + [Window.IsActive(24)]</visible>
+          <include>OMButtonItem</include>
+        </control>
+-->
+<!--
+        <control type="radiobutton" id="3503">
+          <description>Hide Fanart with Movies Views</description>
+          <label>$LOCALIZE[31674]</label>
+          <onclick>Skin.ToggleSetting(HideFanartForMovies)</onclick>
+          <selected>Skin.HasSetting(HideFanartForMovies)</selected>
+          <visible>Container.Content(movies)</visible>
+          <include>OMButtonItem</include>
+        </control>
+-->
+
+<!-- Sort Options -->
+        <control type="label" id="969">
+          <description>Sort By</description>
+          <label>$LOCALIZE[31023]</label>
+          <include>OMTitleItem</include>
+        </control>
+
+        <control type="button" id="970">
+          <description>Sort by Name button</description>
+          <visible>!Container.Content(albums)</visible>
+          <label>551</label>
+          <onclick>Container.SetSortMethod(1)</onclick>
+          <include>OMButtonItem</include>
+        </control>
+
+        <control type="button" id="972">
+          <description>Sort by Rating button</description>
+          <visible>Container.Content(movies) | Container.Content(episodes) | Container.Content(songs)</visible>
+          <label>563</label>
+          <onclick>Container.SetSortMethod(17)</onclick>
+          <include>OMButtonItem</include>
+        </control>
+
+        <control type="button" id="973">
+          <description>Sort by Year button</description>
+          <visible>Container.Content(movies) | Container.Content(tvshows)</visible>
+          <label>345</label>
+          <onclick>Container.SetSortMethod(16)</onclick>
+          <include>OMButtonItem</include>
+        </control>
+
+        <control type="button" id="974">
+          <description>Sort by Episodes button</description>
+          <visible>Container.Content(tvshows)</visible>
+          <label>20360</label>
+          <onclick>Container.SetSortMethod(7)</onclick>
+          <include>OMButtonItem</include>
+        </control>
+
+        <control type="button" id="975">
+          <description>Sort by Episode button</description>
+          <visible>Container.Content(episodes)</visible>
+          <label>20359</label>
+          <onclick>Container.SetSortMethod(20)</onclick>
+          <include>OMButtonItem</include>
+        </control>
+
+        <control type="button" id="976">
+          <description>Sort by Prod Code button</description>
+          <visible>Container.Content(episode)</visible>
+          <label>20368</label>
+          <onclick>Container.SetSortMethod(22)</onclick>
+          <include>OMButtonItem</include>
+        </control>
+
+        <control type="button" id="977">
+          <description>Sort by Date button</description>
+          <visible>Container.Content(episode) | Container.Content(scripts) | Window.IsVisible(MyPictures) | Window.IsVisible(MyPrograms) | Container.Content(files)</visible>
+          <label>552</label>
+          <onclick>Container.SetSortMethod(3)</onclick>
+          <include>OMButtonItem</include>
+        </control>
+
+        <control type="button" id="978">
+          <description>Sort by Album button</description>
+          <visible>Container.Content(albums) | Container.Content(songs)</visible>
+          <label>558</label>
+          <onclick>Container.SetSortMethod(13)</onclick>
+          <include>OMButtonItem</include>
+        </control>
+
+        <control type="button" id="979">
+          <description>Sort by Artist button</description>
+          <visible>Container.Content(albums) | Container.Content(songs)</visible>
+          <label>557</label>
+          <onclick>Container.SetSortMethod(11)</onclick>
+          <include>OMButtonItem</include>
+        </control>
+
+        <control type="button" id="980">
+          <description>Sort by Time button</description>
+          <visible>Container.Content(songs)</visible>
+          <label>555</label>
+          <onclick>Container.SetSortMethod(8)</onclick>
+          <include>OMButtonItem</include>
+        </control>
+
+        <control type="button" id="981">
+          <description>Sort by Track button</description>
+          <visible>Container.Content(songs)</visible>
+          <label>554</label>
+          <onclick>Container.SetSortMethod(7)</onclick>
+          <include>OMButtonItem</include>
+        </control>
+
+        <control type="button" id="982">
+          <description>Sort by Title button</description>
+          <visible>Container.Content(songs)</visible>
+          <label>556</label>
+          <onclick>Container.SetSortMethod(9)</onclick>
+          <include>OMButtonItem</include>
+        </control>
+<!--
+        <control type="button" id="983">
+          <description>Sort by Size button</description>
+          <visible>Container.Content(scripts) | Window.IsVisible(MyPictures) | Window.IsVisible(MyPrograms) | Container.Content(files)</visible>
+          <label>553</label>
+          <onclick>Container.SetSortMethod(4)</onclick>
+          <include>OMButtonItem</include>
+        </control>
+
+        <control type="button" id="984">
+          <description>Sort by File button</description>
+          <visible>Container.Content(scripts) | Window.IsVisible(MyPictures) | Window.IsVisible(MyPrograms) | Container.Content(files)</visible>
+          <label>561</label>
+          <onclick>Container.SetSortMethod(5)</onclick>
+          <include>OMButtonItem</include>
+        </control>
+-->
+        <control type="button" id="985">
+          <description>Sort by Usage button</description>
+          <visible>Window.IsVisible(MyPrograms)</visible>
+          <label>565</label>
+          <onclick>Container.SetSortMethod(18)</onclick>
+          <include>OMButtonItem</include>
+        </control>
+
+        <control type="label" id="990">
+          <description>Sort Direction</description>
+          <label>$LOCALIZE[31024]</label>
+          <visible>!Container.SortDirection(None)</visible>
+          <include>OMTitleItem</include>
+        </control>
+
+        <control type="togglebutton" id="994">
+          <description>Sort Direction</description>
+          <width>20</width>
+          <height>24</height>
+          <label>584</label>
+          <altlabel>585</altlabel>
+          <font>DefaultCapsFont</font>
+          <align>left</align>
+          <textoffsetx>24</textoffsetx>
+          <textoffsety>0</textoffsety>
+          <onclick>Container.SortDirection()</onclick>
+          <visible>!Container.SortDirection(None)</visible>
+          <include>DialogTextColors</include>
+        </control>
+
+        <control type="label" id="995">
+          <description>Developer Items</description>
+          <label>Developer</label>
+          <visible>Skin.HasSetting(Developer)</visible>
+          <include>OMTitleItem</include>
+        </control>
+
+
+		<control type="button" id="996">
+			<description>Developer Refresh Button</description>
+         	<visible>Skin.HasSetting(Developer)</visible>
+          	<label>Refresh</label>
+          	<onclick>XBMC.ReloadSkin()</onclick>
+          	<include>OMButtonItem</include>
+		</control>
+		<control type="radiobutton" id="997">
+          	<description>Dev Background</description>
+			<visible>Skin.HasSetting(Developer)</visible>
+          	<label>Dev Background</label>
+			<onclick>Skin.ToggleSetting(Developer_Background_Visible)</onclick>
+			<selected>Skin.HasSetting(Developer_Background_Visible)</selected>
+          	<include>OMButtonItem</include>
+        </control>
+		
+		
+      </control>
+
+    </control>
+  </include>
+
+</includes>