--- conflicted
+++ resolved
@@ -1,6 +1,5 @@
-<<<<<<< HEAD
 <includes>
-
+ 
   <include name="List">
     <control type="group">
       <include>ListViewVisible</include>
@@ -1617,1578 +1616,4 @@
     </control>
   </include>
 
-</includes>
-=======
-<includes>
-
-  <include name="List">
-    <control type="group">
-      <include>ListViewVisible</include>
-      <include>BackgroundOverlayFade</include>
-      <include>MediaViewBGOverlay</include>
-    </control>
-
-    <control type="group">
-      <include>ListViewVisible</include>
-      <include>MediaListSelectDelay</include>
-      <include>MediaViewTransition</include>
-      <visible>![Skin.HasSetting(HideListViewIcons) | [Skin.HasSetting(HideListViewIconsVideos) + [Window.IsActive(24) | Window.IsVisible(MyVideoPlaylist)]] | [Skin.HasSetting(HideListViewIconsMusic) + [Window.IsVisible(MyMusicFiles) | Window.IsVisible(MyMusicLibrary) | Window.IsVisible(MyMusicPlaylist)]]]</visible>
-
-      <control type="group">
-        <posx>34</posx>
-        <posy>260</posy>
-
-        <control type="image">
-          <posx>-3</posx>
-          <posy>-8</posy>
-          <width>436</width>
-          <height>364</height>
-          <info>ListItem.Icon</info>
-          <aspectratio aligny="bottom">keep</aspectratio>
-          <bordersize>8</bordersize>
-        </control>
-        <control type="image">
-					<posx>5</posx>
-          <posy>348</posy>
-          <width>420</width>
-          <height>348</height>
-          <info>ListItem.Icon</info>
-          <texture flipy="true" diffuse="DiffuseMirror.png" />
-          <aspectratio aligny="top">keep</aspectratio>
-        </control>
-
-      </control>
-    </control>
-
-    <control type="group">
-      <include>ListViewVisible</include>
-      <include>MediaViewFade</include>
-      <posx>460</posx>
-      <posy>80</posy>
-
-      <control type="list" id="50">
-        <viewtype label="List">list</viewtype>
-        <include condition="Skin.HasSetting(HideScrollBars)">NoScrollbarsListView</include>
-        <include condition="[Skin.HasSetting(HideListViewIcons) | [Skin.HasSetting(HideListViewIconsVideos) + [Window.IsActive(24) | Window.IsVisible(MyVideoPlaylist)]] | [Skin.HasSetting(HideListViewIconsMusic) + [Window.IsVisible(MyMusicFiles) | Window.IsVisible(MyMusicLibrary) | Window.IsVisible(MyMusicPlaylist)]]]">NoIconsListView</include>
-        <posx>10</posx>
-        <posy>180</posy>
-        <width>840</width>
-        <height>378</height>
-        <scrolltime>200</scrolltime>
-        <pagecontrol>61</pagecontrol>
-        <onleft>61</onleft>
-        <onright>9009</onright>
-        <onup>50</onup>
-        <ondown>50</ondown>
-
-        <itemlayout condition="![Skin.HasSetting(HideListViewIcons) | [Skin.HasSetting(HideListViewIconsVideos) + [Window.IsActive(24) | Window.IsVisible(MyVideoPlaylist)]] | [Skin.HasSetting(HideListViewIconsMusic) + [Window.IsVisible(MyMusicFiles) | Window.IsVisible(MyMusicLibrary) | Window.IsVisible(MyMusicPlaylist)]]]" width="840" height="42">
-          <include>ListViewItemLayoutWide</include>
-        </itemlayout>
-
-        <focusedlayout condition="![Skin.HasSetting(HideListViewIcons) | [Skin.HasSetting(HideListViewIconsVideos) + [Window.IsActive(24) | Window.IsVisible(MyVideoPlaylist)]] | [Skin.HasSetting(HideListViewIconsMusic) + [Window.IsVisible(MyMusicFiles) | Window.IsVisible(MyMusicLibrary) | Window.IsVisible(MyMusicPlaylist)]]]" width="840" height="42">
-          <include>ListViewFocusedLayoutWide</include>
-        </focusedlayout>
-
-        <itemlayout condition="[Skin.HasSetting(HideListViewIcons) | [Skin.HasSetting(HideListViewIconsVideos) + [Window.IsActive(24) | Window.IsVisible(MyVideoPlaylist)]] | [Skin.HasSetting(HideListViewIconsMusic) + [Window.IsVisible(MyMusicFiles) | Window.IsVisible(MyMusicLibrary) | Window.IsVisible(MyMusicPlaylist)]]]" width="1280" height="42">
-          <control type="image">
-            <include>MediaItemBGSuperWide</include>
-          </control>
-          <control type="label">
-            <width>1026</width>
-            <include>MediaItemMainInfoNFWide</include>
-          </control>
-          <control type="image">
-            <posx>1128</posx>
-            <include>TVEpisodeItemOverlayWide</include>
-            <include>MediaItemNFFade</include>
-          </control>
-          <control type="label">
-            <visible>!IsEmpty(ListItem.Overlay)</visible>
-            <posx>1154</posx>
-            <include>InfoListItemDetailInfoNFWide</include>
-          </control>
-          <control type="label">
-            <visible>IsEmpty(ListItem.Overlay)</visible>
-            <posx>1154</posx>
-            <include>MediaItemDetailInfoNFWide</include>
-          </control>
-        </itemlayout>
-
-        <focusedlayout condition="[Skin.HasSetting(HideListViewIcons) | [Skin.HasSetting(HideListViewIconsVideos) + [Window.IsActive(24) | Window.IsVisible(MyVideoPlaylist)]] | [Skin.HasSetting(HideListViewIconsMusic) + [Window.IsVisible(MyMusicFiles) | Window.IsVisible(MyMusicLibrary) | Window.IsVisible(MyMusicPlaylist)]]]" width="1280" height="42">
-          <control type="image">
-            <include>MediaItemBGWide</include>
-          </control>
-          <control type="image">
-            <posx>50</posx>
-            <width>1260</width>
-            <include>MediaItemFocusBG</include>
-          </control>
-          <control type="image">
-            <visible>!IsEmpty(ListItem.Label2)</visible>
-            <posx>1122</posx>
-            <include>MediaItemDetailBGWide</include>
-          </control>
-          <control type="label">
-            <width>1026</width>
-            <include>MediaItemMainInfoNFWide</include>
-            <include>MediaListItemFadeOut</include>
-          </control>
-          <control type="label">
-            <visible>!IsEmpty(ListItem.Overlay)</visible>
-            <posx>1154</posx>
-            <include>InfoListItemDetailInfoNFWide</include>
-            <include>MediaListItemFadeOut</include>
-          </control>
-          <control type="label">
-            <visible>IsEmpty(ListItem.Overlay)</visible>
-            <posx>1154</posx>
-            <include>MediaItemDetailInfoNFWide</include>
-            <include>MediaListItemFadeOut</include>
-          </control>
-          <control type="label">
-            <width>1026</width>
-            <include>MediaItemMainInfoFOWide</include>
-            <include>MediaListItemFade</include>
-          </control>
-          <control type="image">
-            <posx>1128</posx>
-            <include>TVEpisodeItemOverlayWide</include>
-            <include>MediaListItemFade</include>
-          </control>
-          <control type="label">
-            <visible>!IsEmpty(ListItem.Overlay)</visible>
-            <posx>1154</posx>
-            <include>InfoListItemDetailInfoFOWide</include>
-            <include>MediaListItemFade</include>
-          </control>
-          <control type="label">
-            <visible>IsEmpty(ListItem.Overlay)</visible>
-            <posx>1154</posx>
-            <include>MediaItemDetailInfoFOWide</include>
-            <include>MediaListItemFade</include>
-          </control>
-        </focusedlayout>
-      </control>
-
-      <control type="image">
-        <description>List overlay</description>
-        <visible>![Container(50).Position(8)] + !Skin.HasTheme(lite)</visible>
-        <include condition="[Skin.HasSetting(HideListViewIcons) | [Skin.HasSetting(HideListViewIconsVideos) + [Window.IsActive(24) | Window.IsVisible(MyVideoPlaylist)]] | [Skin.HasSetting(HideListViewIconsMusic) + [Window.IsVisible(MyMusicFiles) | Window.IsVisible(MyMusicLibrary) | Window.IsVisible(MyMusicPlaylist)]]]">NoIconListViewFadeOverlay</include>
-        <posy>488</posy>
-        <width>660</width>
-        <height>100</height>
-        <texture>BlackGradient2.png</texture>
-        <aspectratio>stretch</aspectratio>
-      </control>
-
-      <control type="scrollbar" id="61">
-        <include condition="[Skin.HasSetting(HideListViewIcons) | [Skin.HasSetting(HideListViewIconsVideos) + [Window.IsActive(24) | Window.IsVisible(MyVideoPlaylist)]] | [Skin.HasSetting(HideListViewIconsMusic) + [Window.IsVisible(MyMusicFiles) | Window.IsVisible(MyMusicLibrary) | Window.IsVisible(MyMusicPlaylist)]]]">NoIconListViewScrollbar</include>
-        <onup>61</onup>
-        <ondown>61</ondown>
-        <onleft>Skin.ToggleSetting(HideNowPlayingMusicInfo)</onleft>
-        <onright>50</onright>
-        <posx>28</posx>
-        <posy>179</posy>
-        <height>380</height>
-        <visible>!Skin.HasSetting(HideScrollBars)</visible>
-      </control>
-    </control>
-
-    <control type="group">
-      <include>ListViewVisible</include>
-      <include>CommonSortLetters</include>
-    </control>
-  </include>
-
-
-  <include name="InfoList">
-    <control type="group">
-      <include>InfoListVisible</include>
-      <include>MediaViewBGOverlay</include>
-    </control>
-
-    <control type="group">
-      <include>InfoListVisible</include>
-      <include>MediaViewFade</include>
-
-      <control type="list" id="56">
-        <viewtype label="InfoList">list</viewtype>
-        <include condition="Skin.HasSetting(HideScrollBars)">InfoListNoScrollbars</include>
-        <posx>-24</posx>
-        <posy>230</posy>
-        <width>640</width>
-        <height>454</height>
-        <scrolltime>200</scrolltime>
-        <pagecontrol>61</pagecontrol>
-        <onleft>Skin.ToggleSetting(HideNowPlayingMusicInfo)</onleft>
-        <onright>61</onright>
-        <onup>56</onup>
-        <ondown>56</ondown>
-    
-        <itemlayout height="42" width="530">
-		    <control type="image">
-			    <posx>0</posx>
-			    <posy>-6</posy>
-			    <width>679</width>
-			    <height>54</height>
-			    <texture>MediaItemBG.png</texture>
-		    </control>
-		    <control type="label">
-		        <posx>60</posx>
-			    <width>356</width>
-			    <height>42</height>
-			    <align>left</align>
-			    <aligny>center</aligny>
-			    <label>$INFO[ListItem.Label]</label>
-			    <font>MediumSmallDefaultCapsFont</font>
-			    <textcolor>Unfocused</textcolor>
-		    </control>
-		    <control type="image">
-		        <include>TVEpisodeItemOverlayDims</include>
-			    <info>ListItem.Overlay</info>
-		        <animation effect="fade" start="30" end="30" time="0" condition="true">Conditional</animation>
-		    </control>
-		    <control type="label">
-		    	<visible>!IsEmpty(ListItem.Overlay)</visible>
-		    	<posx>456</posx>
-		    	<posy>2</posy>
-		    	<width>104</width>
-		    	<height>42</height>
-		    	<align>left</align>
-		    	<aligny>center</aligny>
-		    	<label>$INFO[ListItem.Label2]</label>
-		    	<font>SmallDefaultCapsFont</font>
-		    	<textcolor>Unfocused</textcolor>
-		    </control>
-		    <control type="label">
-		      <visible>IsEmpty(ListItem.Overlay)</visible>
-		      <posx>492</posx>
-		      <posy>2</posy>
-		      <width>95</width>
-		      <height>42</height>
-		      <align>left</align>
-		      <aligny>center</aligny>
-		      <label>$INFO[ListItem.Label2]</label>
-		      <font>SmallDefaultCapsFont</font>
-		      <textcolor>Unfocused</textcolor>
-		    </control>
-        </itemlayout>
-
-        <focusedlayout height="42" width="530">
-		    <control type="image">
-		        <posx>0</posx>
-			    <posy>0</posy>
-			    <width>530</width>
-			    <height>42</height>
-			    <texture>MediaItemBG.png</texture>
-		    </control>
-		
-		    <control type="image">
-		        <posx>44</posx>
-			    <posy>2</posy>
-			    <width>530</width>
-			    <height>41</height>
-			    <texture aspectratio="stretch" flipx="true">InfoList_focused.png</texture>
-			    <animation effect="slide" start="0,-42" end="0,0" time="MediaListSlideTime" reversible="false" tween="quadratic" easing="out" condition="Container.OnNext">focus</animation>
-			    <animation effect="slide" start="0,42" end="0,0" time="MediaListSlideTime" reversible="false"  tween="quadratic" easing="out" condition="Container.OnPrevious">focus</animation>
-		    </control>
-		    <control type="image">
-		      <visible>!IsEmpty(ListItem.Label2)</visible>
-		      <posx>482</posx>
-		      <posy>12</posy>
-		      <width>92</width>
-		      <height>22</height>
-		      <texture border="13,0,0,0">InfoList_focused_detail.png</texture>
-		      <animation effect="slide" start="0,-42" end="0,0" time="MediaListSlideTime" reversible="false" tween="quadratic" easing="out" condition="Container.OnNext">focus</animation>
-		    <animation effect="slide" start="0,42" end="0,0" time="MediaListSlideTime" reversible="false"  tween="quadratic" easing="out" condition="Container.OnPrevious">focus</animation>
-		    </control>
-		    <control type="label">
-		        <posx>60</posx>
-			    <width>356</width>
-			    <height>42</height>
-			    <align>left</align>
-			    <aligny>center</aligny>
-			    <label>$INFO[ListItem.Label]</label>
-			    <font>MediumSmallDefaultCapsFont</font>
-			    <textcolor>Unfocused</textcolor>
-		      	<animation effect="fade" start="100" end="0" time="100" delay="100" reversible="false">Focus</animation>
-		    </control>
-		    <control type="label">
-		      <visible>!IsEmpty(ListItem.Overlay)</visible>
-		      <posx>456</posx>
-		      <posy>2</posy>
-		      <width>104</width>
-		      <height>42</height>
-		      <align>left</align>
-		      <aligny>center</aligny>
-		      <label>$INFO[ListItem.Label2]</label>
-		      <font>SmallDefaultCapsFont</font>
-		      <textcolor>Unfocused</textcolor>
-		      <animation effect="fade" start="100" end="0" time="100" delay="100" reversible="false">Focus</animation>
-		    </control>
-		    <control type="label">
-		      <visible>IsEmpty(ListItem.Overlay)</visible>
-		      <posx>492</posx>
-		      <posy>2</posy>
-		      <width>95</width>
-		      <height>42</height>
-		      <align>left</align>
-		      <aligny>center</aligny>
-		      <label>$INFO[ListItem.Label2]</label>
-		      <font>SmallDefaultCapsFont</font>
-		      <textcolor>Unfocused</textcolor>
-		      <animation effect="fade" start="100" end="0" time="100" delay="100" reversible="false">Focus</animation>
-		    </control>
-		    <control type="label">
-				<description>shadow</description>
-		        <posx>61</posx>
-				<posy>2</posy>
-			    <width>356</width>
-			    <height>42</height>
-			    <align>left</align>
-			    <aligny>center</aligny>
-			    <label>$INFO[ListItem.Label]</label>
-			    <font>MediumSmallDefaultCapsFont</font>
-				<textcolor>6D000000</textcolor>
-		        <animation effect="fade" start="0" end="100" time="100" delay="100" reversible="false" condition="Container.OnNext">Focus</animation>
-			    <animation effect="fade" start="0" end="100" time="100" delay="100" reversible="false" condition="Container.OnPrevious">Focus</animation>
-		    </control>
-		    <control type="label">
-				<description>shadow</description>
-		        <posx>60</posx>
-				<posy>1</posy>
-			    <width>356</width>
-			    <height>42</height>
-			    <align>left</align>
-			    <aligny>center</aligny>
-			    <label>$INFO[ListItem.Label]</label>
-			    <font>MediumSmallDefaultCapsFont</font>
-				<textcolor>25000000</textcolor>
-		        <animation effect="fade" start="0" end="100" time="100" delay="100" reversible="false" condition="Container.OnNext">Focus</animation>
-			    <animation effect="fade" start="0" end="100" time="100" delay="100" reversible="false" condition="Container.OnPrevious">Focus</animation>
-		    </control>
-		    <control type="label">
-		        <posx>60</posx>
-			    <width>356</width>
-			    <height>42</height>
-			    <align>left</align>
-			    <aligny>center</aligny>
-			    <label>$INFO[ListItem.Label]</label>
-			    <font>MediumSmallDefaultCapsFont</font>
-		        <animation effect="fade" start="0" end="100" time="100" delay="100" reversible="false" condition="Container.OnNext">Focus</animation>
-			    <animation effect="fade" start="0" end="100" time="100" delay="100" reversible="false" condition="Container.OnPrevious">Focus</animation>
-		    </control>
-		    <control type="image">
-		      <posx>428</posx>
-			  <posy>10</posy>
-			  <width>16</width>
-			  <height>25</height>
-			  <info>ListItem.Overlay</info>
-		      <include>MediaListItemFade</include>
-		    </control>
-		    <control type="label">
-		      <visible>!IsEmpty(ListItem.Overlay)</visible>
-		      <posx>492</posx>
-		      <posy>2</posy>
-		      <width>95</width>
-		      <height>42</height>
-		      <align>left</align>
-		      <aligny>center</aligny>
-		      <label>$INFO[ListItem.Label2]</label>
-		      <include>MediaItemDetailFontFO</include>
-		      <include>MediaListItemFade</include>
-		    </control>
-		    <control type="label">
-		      <visible>IsEmpty(ListItem.Overlay)</visible>
-		      <posx>492</posx>
-		      <posy>2</posy>
-		      <width>95</width>
-		      <height>42</height>
-		      <align>left</align>
-		      <aligny>center</aligny>
-		      <label>$INFO[ListItem.Label2]</label>
-		      <font>SmallDefaultCapsFont</font>
-		      <include>MediaListItemFade</include>
-		    </control>
-        </focusedlayout>
-      </control>
-    </control>
-
-    <control type="group">
-      <posx>558</posx>
-      <include>InfoListVisible</include>
-      <include>MediaViewFade</include>
-
-      <control type="image">
-        <description>List overlay</description>
-		<posx>-590</posx>
-        <posy>666</posy>
-        <visible>![Container(56).Position(7)] + !Skin.HasTheme(lite)</visible>
-        <width>650</width>
-        <height>100</height>
-        <texture>BlackGradient2.png</texture>
-        <aspectratio>stretch</aspectratio>
-      </control>
-
-      <control type="scrollbar" id="61">
-        <posx>3</posx>
-        <posy>225</posy>
-        <height>465</height>
-        <onup>61</onup>
-        <ondown>61</ondown>
-        <onleft>50</onleft>
-        <onright>9009</onright>
-        <visible>!Skin.HasSetting(HideScrollBars)</visible>
-
-      </control>
-    </control>
-
-
-    <control type="group">
-      <include>InfoListVisible</include>
-      <include>MediaViewFade</include>
-
-      <control type="group">
-        <posx>592</posx>
-        <posy>237</posy>
-        <include>MediaListSelectDelay</include>
-
-        <control type="group">
-          <visible>!IsEmpty(ListItem.Thumb) | !Skin.HasSetting(HideNoThumbIcon)</visible>
-		  <posx>400</posx>
-		  <posy>-5</posy>
-
-          <control type="image">
-            <description>Thumb image</description>
-			<visible>!Container.Content(Episodes)</visible>
-            <posx>0</posx>
-            <width>270</width>
-            <height>366</height>
-            <texture>amt-blank-poster.png</texture>
-            <info>ListItem.Icon</info>
-            <aspectratio align="left" aligny="top">keep</aspectratio>
-		    <bordertexture border="7">ThumbBorder.png</bordertexture>
-       		<bordersize>4</bordersize>
-         </control>
-
-          <control type="image">
-            <description>Thumb image</description>
-			<visible>Container.Content(Episodes)</visible>
-            <posx>-392</posx>
-            <width>365</width>
-            <height>205</height>
-            <texture>amt-blank-poster.png</texture>
-            <info>ListItem.Icon</info>
-            <aspectratio align="right" aligny="top">keep</aspectratio>
-		    <bordertexture border="7">ThumbBorder.png</bordertexture>
-       		<bordersize>4</bordersize>
-         </control>
-
-    <!--
-          <control type="label">
-            <description>No Thumb label</description>
-            <include>InfoListNoThumbDims</include>
-            <include>NoThumbLabel</include>
-          </control>-->
-  
-          <control type="group">
-            <description>Watched/Unwatched Overlay</description>
-            <posx>228</posx>
-            <posy>30</posy>
-  
-            <include>WatchedUnwatchedOverlay</include>
-          </control>
-        </control>
-
-<!-- Layout for any except Episodes -->
-
-        <control type="group">
-          <posx>10</posx>
-          <posy>-4</posy>
-		  <visible>!Container.Content(Episodes)</visible>
-		  
-          <control type="label">
-            <description>Title</description>
-            <width>InfoListTitleWidth</width>
-            <font>MediumLargeTitleCapsFont</font>
-            <label>$INFO[ListItem.Title]</label>
-            <visible>![Container.Content(albums) | Container.Content(artists)]</visible>
-          </control>
-          <control type="label">
-            <description>Album</description>
-            <width>InfoListTitleWidth</width>
-            <font>MediumLargeTitleCapsFont</font>
-            <label>$INFO[ListItem.Album]</label>
-            <visible>Container.Content(albums)</visible>
-          </control>
-          <control type="label">
-            <description>Artist</description>
-            <width>InfoListTitleWidth</width>
-            <font>MediumLargeTitleCapsFont</font>
-            <label>$INFO[ListItem.Artist]</label>
-            <visible>Container.Content(artists)</visible>
-          </control>
-
-          <control type="label">
-            <description>Year</description>
-			<visible>Container.Content(movies)</visible>
-            <posy>28</posy>
-            <width>InfoListTitleWidth</width>
-            <font>SmallTitleCapsFont</font>
-            <label>$INFO[ListItem.Year]</label>
-            <textcolor>Focused</textcolor>
-          </control>
-
-
-	        <control type="image">
-				<description>Star Rating</description>
-				<align>left</align>
-				<info>ListItem.StarRating</info>
-				<aspectratio>keep</aspectratio>
-				<width>120</width>
-				<height>47</height>
-				<posy>50</posy>
-				<posx>-2</posx>
-				<colordiffuse>$INFO[ListItem.StarDiffuse]</colordiffuse>
-	        </control>
-
-	          <control type="group">
-	            <posy>95</posy>
-	            <control type="textbox">
-	              <description>Plot</description>
-	              <width>InfoListTitleWidth</width>
-	              <height>260</height>
-	              <info>ListItem.Plot</info>
-	              <visible>![Container.Content(seasons) | Container.Content(albums) | Container.Content(artists)]</visible>
-	            </control>
-	            <control type="textbox">
-	              <description>Plot</description>
-	              <width>InfoListTitleWidth</width>
-	              <height>317</height>
-	              <info>Container.ShowPlot</info>
-	              <visible>Container.Content(seasons)</visible>
-	            </control>
-	            <control type="textbox">
-	              <description>Album review</description>
-	              <width>InfoListTitleWidth</width>
-	              <height>317</height>
-	              <info>ListItem.Property(description)</info>
-	              <visible>Container.Content(albums) | Container.Content(artists)</visible>
-	            </control>
-	          </control>
-			</control>
-
-	        <control type="group">
-				<posy>400</posy>
-				<posx>11</posx>
-				<include>InfoListFlags</include>
-		 	</control>
-
-<!-- Layout for Episodes -->
-
-        <control type="group">
-          <posx>400</posx>
-          <posy>-4</posy>
-		  <visible>Container.Content(Episodes)</visible>
-		  
-          <control type="textbox">
-            <description>Title</description>
-            <width>260</width>
-            <height>60</height>
-            <font>MediumLargeTitleCapsFont</font>
-            <label>$INFO[ListItem.Title]</label>
-		  <visible>Container.Content(Episodes)</visible>
-          </control>
-
-          <control type="label">
-            <description>Star Rating Label</description>
-			<posy>70</posy>
-			<posx>60</posx>
-            <width>80</width>
-            <font>MediumTitleFont</font>
-            <label>$LOCALIZE[563]:</label>
-			<align>right</align>
-            <textcolor>FFFF9900</textcolor>
-		  <visible>Container.Content(Episodes)</visible>
-          </control>
-          <control type="image">
-			<description>Star Rating</description>
-			<align>left</align>
-			<info>ListItem.StarRating</info>
-			<aspectratio>keep</aspectratio>
-			<width>120</width>
-			<height>47</height>
-			<posy>59</posy>
-			<posx>67</posx>
-			<colordiffuse>$INFO[ListItem.StarDiffuse]</colordiffuse>
-          </control>
-          <control type="label">
-            <description>Duration Label</description>
-			<posy>100</posy>
-			<posx>60</posx>
-            <width>80</width>
-            <font>MediumTitleFont</font>
-            <label>$LOCALIZE[2050]:</label>
-			<align>right</align>
-            <textcolor>FFFF9900</textcolor>
-		  <visible>Container.Content(Episodes)</visible>
-          </control>
-          <control type="label">
-            <description>Duration</description>
-			<posx>70</posx>
-			<posy>103</posy>
-            <width>180</width>
-            <label>$INFO[ListItem.Duration]</label>
-			<align>left</align>
-		  <visible>Container.Content(Episodes)</visible>
-          </control>
-          <control type="label">
-            <description>Director Label</description>
-			<posy>130</posy>
-			<posx>60</posx>
-            <width>80</width>
-            <font>MediumTitleFont</font>
-            <label>$LOCALIZE[20339]:</label>
-			<align>right</align>
-            <textcolor>FFFF9900</textcolor>
-		  <visible>Container.Content(Episodes)</visible>
-          </control>
-          <control type="label">
-            <description>Director</description>
-			<posx>70</posx>
-			<posy>133</posy>
-            <width>180</width>
-			<label fallback="31047">$INFO[ListItem.Director]</label>
-			<align>left</align>
-		  <visible>Container.Content(Episodes)</visible>
-          </control>
-          <control type="label">
-            <description>Writer Label</description>
-			<posx>60</posx>
-			<posy>160</posy>
-            <width>80</width>
-            <font>MediumTitleFont</font>
-            <textcolor>FFFF9900</textcolor>
-            <label>$LOCALIZE[31029]:</label>
-			<align>right</align>
-		  <visible>Container.Content(Episodes)</visible>
-          </control>
-          <control type="label">
-            <description>Writer</description>
-			<posx>70</posx>
-			<posy>163</posy>
-            <width>180</width>
-			<label fallback="31047">$INFO[ListItem.Writer]</label>
-			<align>left</align>
-		  <visible>Container.Content(Episodes)</visible>
-          </control>
-
-	          <control type="group">
-	            <posy>210</posy>
-				<posx>-387</posx>
-	            <control type="textbox">
-	              <description>Plot</description>
-	              <width>650</width>
-	              <height>175</height>
-	              <info>ListItem.Plot</info>
-	              <visible>Container.Content(Episodes)</visible>
-	            </control>
-<!--
-	            <control type="textbox">
-	              <description>Plot</description>
-	              <width>InfoListTitleWidth</width>
-	              <height>317</height>
-	              <info>Container.ShowPlot</info>
-	              <visible>Container.Content(seasons)</visible>
-	            </control>
-	            <control type="textbox">
-	              <description>Album review</description>
-	              <width>InfoListTitleWidth</width>
-	              <height>317</height>
-	              <info>ListItem.Property(description)</info>
-	              <visible>Container.Content(albums) | Container.Content(artists)</visible>
-	            </control>
--->
-	          </control>
-        </control>
-      </control>
-    </control>
-
-
-    <control type="group">
-      <include>InfoListVisible</include>
-      <include>CommonSortLetters</include>
-    </control>
-  </include>
-
-<!--
-  <include name="GridView">
-    <control type="group">
-      <include>GridViewVisible</include>
-      <include>MediaViewBGOverlay</include>
-    </control>
-
-    <control type="group">
-      <posy>206</posy>
-      <include>PanelStreamVisible</include>
-      <include>MediaViewFade</include>
-
-      <control type="panel" id="59">
-        <viewtype label="Panel Stream">panel</viewtype>
-        <onup>52</onup>
-        <ondown>52</ondown>
-        <onleft>Skin.ToggleSetting(HideNowPlayingMusicInfo)</onleft>
-        <onright>9009</onright>
-        <orientation>vertical</orientation>
-        <include condition="Window.IsMedia + !Skin.HasSetting(HideFocusDetailForPanel)">PanelStreamContentWithDetail</include>
-        <include condition="!Window.IsMedia | Skin.HasSetting(HideFocusDetailForPanel)">PanelStreamContent</include>
-      </control>
-
-      <control type="group">
-        <visible>!Skin.HasSetting(HideFocusDetailForPanel)</visible>
-        <posx>754</posx>
-        <posy>30</posy>
-
-        <control type="group">
-          <visible>![Container.Content(movies) | Container.Content(tvshows) | Container.Content(seasons) | Container.Content(episodes) | Container.Content(artists) | Container.Content(albums) | Container.Content(songs)]</visible>
-
-          <control type="label">
-            <description>Title</description>
-            <width>PanelStreamDetailTextWidth</width>
-            <label>$INFO[ListItem.Label]</label>
-            <font>TitleCapsFont</font>
-            <scroll>true</scroll>
-          </control>
-
-          <control type="textbox">
-            <description>Detail</description>
-            <posy>36</posy>
-            <width>PanelStreamDetailTextWidth</width>
-            <height>340</height>
-            <info>ListItem.Label2</info>
-          </control>
-
-          <control type="textbox">
-            <description>Plot/Details</description>
-            <posy>68</posy>
-            <width>PanelStreamDetailTextWidth</width>
-            <height>348</height>
-            <info>ListItem.Plot</info>
-          </control>
-
-        </control>
-
-        <control type="group">
-          <visible>Container.Content(movies)</visible>
-
-          <control type="label">
-            <description>Movie Title</description>
-            <width>PanelStreamDetailTextWidth</width>
-            <label>$INFO[ListItem.Label]</label>
-            <font>TitleCapsFont</font>
-            <scroll>true</scroll>
-          </control>
-
-          <control type="textbox">
-            <description>Plot/Details</description>
-            <posy>36</posy>
-            <width>PanelStreamDetailTextWidth</width>
-            <height>348</height>
-            <info>ListItem.Plot</info>
-          </control>
-
-          <control type="group">
-            <posy>390</posy>
-            <include>StarRatingDetails</include>
-          </control>
-        </control>
-
-        <control type="group">
-          <visible>Container.Content(tvshows)</visible>
-
-          <control type="label">
-            <description>TV Show Title</description>
-            <width>PanelStreamDetailTextWidth</width>
-            <label>$INFO[ListItem.TVShowTitle]</label>
-            <font>TitleCapsFont</font>
-            <scroll>true</scroll>
-          </control>
-
-          <control type="label">
-            <description>Genre</description>
-            <posy>36</posy>
-            <font>MediumTitleCapsFont</font>
-            <textcolor>Unfocused</textcolor>
-            <label>$INFO[ListItem.Genre]</label>
-          </control>
-
-          <control type="textbox">
-            <description>Plot/Details</description>
-            <posy>68</posy>
-            <width>PanelStreamDetailTextWidth</width>
-            <height>300</height>
-            <info>ListItem.Plot</info>
-          </control>
-
-          <control type="group">
-            <posy>380</posy>
-            <include>StarRatingDetails</include>
-          </control>
-        </control>
-
-        <control type="group">
-          <visible>Container.Content(seasons)</visible>
-
-          <control type="label">
-            <description>Season</description>
-            <width>PanelStreamDetailTextWidth</width>
-            <info>ListItem.Label</info>
-            <font>TitleCapsFont</font>
-            <scroll>true</scroll>
-          </control>
-
-          <control type="label">
-            <description>Tv Show Title</description>
-            <posy>36</posy>
-            <font>MediumTitleCapsFont</font>
-            <textcolor>Unfocused</textcolor>
-            <label>$INFO[ListItem.TVShowTitle]</label>
-          </control>
-
-          <control type="textbox">
-            <description>Plot/Details</description>
-            <posy>68</posy>
-            <width>PanelStreamDetailTextWidth</width>
-            <height>390</height>
-            <info>Container.ShowPlot</info>
-          </control>
-        </control>
-
-        <control type="group">
-          <visible>Container.Content(episodes)</visible>
-          <posx>20</posx>
-
-          <control type="label">
-            <description>Episode Title</description>
-            <width>PanelStreamEpisodeDetailTextWidth</width>
-            <label>$INFO[ListItem.Title]</label>
-            <font>TitleCapsFont</font>
-            <scroll>true</scroll>
-          </control>
-
-          <control type="label">
-            <description>Episode</description>
-            <posy>36</posy>
-            <font>MediumTitleCapsFont</font>
-            <textcolor>Unfocused</textcolor>
-            <label>$INFO[ListItem.Episode,$LOCALIZE[20359] ]</label>
-          </control>
-
-          <control type="textbox">
-            <description>Plot/Details</description>
-            <posy>68</posy>
-            <width>PanelStreamEpisodeDetailTextWidth</width>
-            <height>300</height>
-            <info>ListItem.Plot</info>
-          </control>
-
-          <control type="group">
-            <posy>380</posy>
-            <include>StarRatingDetails</include>
-          </control>
-        </control>
-
-        <control type="group">
-          <visible>Container.Content(artists)</visible>
-
-          <control type="label">
-            <description>Artist Name</description>
-            <width>PanelStreamDetailTextWidth</width>
-            <font>TitleCapsFont</font>
-            <scroll>true</scroll>
-            <info>ListItem.Artist</info>
-          </control>
-
-          <control type="label">
-            <description>Genre</description>
-            <posy>30</posy>
-            <width>PanelStreamDetailTextWidth</width>
-            <font>MediumTitleCapsFont</font>
-            <textcolor>Unfocused</textcolor>
-            <info>ListItem.Genre</info>
-          </control>
-
-          <control type="textbox">
-            <description>Review</description>
-            <posy>68</posy>
-            <width>PanelStreamDetailTextWidth</width>
-            <height>390</height>
-            <info>ListItem.Property(description)</info>
-          </control>
-        </control>
-
-        <control type="group">
-          <visible>Container.Content(albums)</visible>
-
-          <control type="label">
-            <description>Album Title</description>
-            <width>PanelStreamDetailTextWidth</width>
-            <label>$INFO[ListItem.Album]</label>
-            <font>TitleCapsFont</font>
-            <scroll>true</scroll>
-          </control>
-
-          <control type="label">
-            <description>Artist</description>
-            <posy>30</posy>
-            <width>PanelStreamDetailTextWidth</width>
-            <font>MediumSmallTitleCapsFont</font>
-            <label>$INFO[ListItem.Artist]</label>
-          </control>
-
-          <control type="label">
-            <description>Year</description>
-            <posy>56</posy>
-            <width>PanelStreamDetailTextWidth</width>
-            <font>MediumSmallTitleCapsFont</font>
-            <textcolor>Unfocused</textcolor>
-            <label>$INFO[ListItem.Year]</label>
-          </control>
-
-          <control type="textbox">
-            <description>Review</description>
-            <posy>90</posy>
-            <width>PanelStreamDetailTextWidth</width>
-            <height>370</height>
-            <info>ListItem.Property(description)</info>
-          </control>
-        </control>
-
-        <control type="group">
-          <visible>Container.Content(songs)</visible>
-
-          <control type="label">
-            <description>Song Title</description>
-            <width>PanelStreamDetailTextWidth</width>
-            <label>$INFO[ListItem.Title]</label>
-            <font>TitleCapsFont</font>
-            <scroll>true</scroll>
-          </control>
-
-          <control type="label">
-            <description>Artist</description>
-            <posy>30</posy>
-            <width>PanelStreamDetailTextWidth</width>
-            <font>MediumTitleCapsFont</font>
-            <textcolor>Unfocused</textcolor>
-            <label>$INFO[ListItem.Artist]</label>
-          </control>
-
-          <control type="label">
-            <description>Album</description>
-            <posy>56</posy>
-            <width>PanelStreamDetailTextWidth</width>
-            <font>MediumSmallTitleCapsFont</font>
-            <textcolor>Unfocused</textcolor>
-            <label>$INFO[ListItem.Album]</label>
-          </control>
-
-          <control type="image">
-            <width>76</width>
-            <height>20</height>
-            <info>ListItem.Rating</info>
-            <include>MediaInfoWideValue</include>
-          </control>
-
-          <control type="textbox">
-            <description>Review</description>
-            <posy>110</posy>
-            <width>PanelStreamDetailTextWidth</width>
-            <height>358</height>
-            <info>ListItem.Comment</info>
-          </control>
-        </control>
-      </control>
-    </control>
-  </include>
--->
-
-  <include name="PanelStream">
-    <control type="group">
-      <include>PanelStreamVisible</include>
-      <include>MediaViewBGOverlay</include>
-    </control>
-
-    <control type="group">
-      <posy>206</posy>
-      <include>PanelStreamVisible</include>
-      <include>MediaViewFade</include>
-
-      <control type="panel" id="52">
-        <viewtype label="Panel Stream">panel</viewtype>
-        <onup>52</onup>
-        <ondown>52</ondown>
-        <onleft>Skin.ToggleSetting(HideNowPlayingMusicInfo)</onleft>
-        <onright>9009</onright>
-        <orientation>vertical</orientation>
-        <include condition="Window.IsMedia + !Skin.HasSetting(HideFocusDetailForPanel)">PanelStreamContentWithDetail</include>
-        <include condition="!Window.IsMedia | Skin.HasSetting(HideFocusDetailForPanel)">PanelStreamContent</include>
-      </control>
-
-      <control type="group">
-        <visible>!Skin.HasSetting(HideFocusDetailForPanel)</visible>
-        <posx>824</posx>
-        <posy>30</posy>
-
-
-
-        <control type="group">
-          <visible>![Container.Content(movies) | Container.Content(tvshows) | Container.Content(seasons) | Container.Content(episodes) | Container.Content(artists) | Container.Content(albums) | Container.Content(songs)]</visible>
-
-          <control type="label">
-            <description>Title</description>
-            <width>PanelStreamDetailTextWidth</width>
-            <label>$INFO[ListItem.Label]</label>
-            <font>TitleCapsFont</font>
-            <scroll>true</scroll>
-          </control>
-
-          <control type="textbox">
-            <description>Year</description>
-            <posy>30</posy>
-            <width>PanelStreamDetailTextWidth</width>
-            <height>340</height>
-            <info>ListItem.Year</info>
-          </control>
-
-
-		  <control type="image">
-			  <posy>55</posy>
-			  <align>center</align>
-			  <aspectratio>keep</aspectratio>
-			  <info>ListItem.StarRating</info>
-			  <colordiffuse>$INFO[ListItem.StarDiffuse]</colordiffuse>
-		  </control>
-
-		<!--
-          <control type="textbox">
-            <description>Detail</description>
-            <posy>36</posy>
-            <width>PanelStreamDetailTextWidth</width>
-            <height>340</height>
-            <info>ListItem.Label2</info>
-          </control>
-		-->
-          <control type="textbox">
-            <description>Plot/Details</description>
-            <posy>90</posy>
-            <width>PanelStreamDetailTextWidth</width>
-            <height>319</height>
-            <info>ListItem.Plot</info>
-          </control>
-
-			<control type="group">
-				<description>Media Flags</description>
-				<posy>425</posy>
-				<include>PanelStreamFlags</include>
-			</control>
-
-        </control>
-
-        <control type="group">
-          <visible>Container.Content(movies)</visible>
-
-          <control type="label">
-            <description>Title</description>
-            <width>PanelStreamDetailTextWidth</width>
-            <label>$INFO[ListItem.Label]</label>
-            <font>TitleCapsFont</font>
-            <scroll>true</scroll>
-          </control>
-
-		<control type="image">
-			<visible>true</visible>
-			<posx>330</posx>
-			<posy>0</posy>
-			<height>91</height>
-			<width>91</width>
-			<info>Listitem.Property(mediaTag::movieStudio)</info>
-			<aspectratio>keep</aspectratio>
-		</control>
-
-          <control type="label">
-            <description>Year</description>
-            <posy>30</posy>
-            <width>PanelStreamDetailTextWidth</width>
-            <height>340</height>
-            <info>ListItem.Year</info>
-          </control>
-
-			<control type="image">
-				<posy>55</posy>
-				<posx>-2</posx>
-				<align>center</align>
-				<aspectratio>keep</aspectratio>
-				<info>ListItem.StarRating</info>
-				<colordiffuse>$INFO[ListItem.StarDiffuse]</colordiffuse>
-			</control>
-
-			<control type="textbox">
-				<description>Plot/Details</description>
-				<posy>90</posy>
-				<width>PanelStreamDetailTextWidth</width>
-				<height>258</height>
-				<info>ListItem.Plot</info>
-			</control>
-
-		  <control type="group">
-				<description>Media Flags</description>
-				<posy>398</posy>
-				<include>PanelStreamFlags</include>
-			</control>
-
-        </control>
-
-        <control type="group">
-          <visible>Container.Content(tvshows)</visible>
-
-          <control type="label">
-            <description>Title</description>
-            <width>PanelStreamDetailTextWidth</width>
-            <label>$INFO[ListItem.Label]</label>
-            <font>TitleCapsFont</font>
-            <scroll>true</scroll>
-          </control>
-
-          <control type="label">
-            <description>Genre</description>
-            <posy>30</posy>
-            <width>PanelStreamDetailTextWidth</width>
-            <height>340</height>
-            <label>$INFO[ListItem.Genre]</label>
-          </control>
-
-		  <control type="image">
-			  <posy>55</posy>
-			  <align>center</align>
-			  <aspectratio>keep</aspectratio>
-			  <info>ListItem.StarRating</info>
-			  <colordiffuse>$INFO[ListItem.StarDiffuse]</colordiffuse>
-		  </control>
-
-          <control type="textbox">
-            <description>Plot/Details</description>
-            <posy>85</posy>
-            <width>PanelStreamDetailTextWidth</width>
-            <height>300</height>
-            <info>ListItem.Plot</info>
-          </control>
-
-		  <control type="group">
-				<description>Media Flags</description>
-				<posy>405</posy>
-				<include>PanelStreamFlags</include>
-			</control>
-
-		</control>
-
-        <control type="group">
-          <visible>Container.Content(seasons)</visible>
-
-          <control type="label">
-            <description>Season</description>
-            <width>PanelStreamDetailTextWidth</width>
-            <info>ListItem.Label</info>
-            <font>TitleCapsFont</font>
-            <scroll>true</scroll>
-          </control>
-
-          <control type="label">
-            <description>Tv Show Title</description>
-            <posy>36</posy>
-            <font>MediumTitleCapsFont</font>
-            <textcolor>Unfocused</textcolor>
-            <label>$INFO[ListItem.TVShowTitle]</label>
-          </control>
-
-          <control type="textbox">
-            <description>Plot/Details</description>
-            <posy>68</posy>
-            <width>PanelStreamDetailTextWidth</width>
-            <height>390</height>
-            <info>Container.ShowPlot</info>
-          </control>
-        </control>
-
-        <control type="group">
-          <visible>Container.Content(episodes)</visible>
-          <posx>20</posx>
-
-          <control type="label">
-            <description>Episode Title</description>
-            <width>PanelStreamEpisodeDetailTextWidth</width>
-            <label>$INFO[ListItem.Title]</label>
-            <font>TitleCapsFont</font>
-            <scroll>true</scroll>
-          </control>
-
-          <control type="label">
-            <description>Episode</description>
-            <posy>36</posy>
-            <font>MediumTitleCapsFont</font>
-            <textcolor>Unfocused</textcolor>
-            <label>$INFO[ListItem.Episode,$LOCALIZE[20359] ]</label>
-          </control>
-
-          <control type="textbox">
-            <description>Plot/Details</description>
-            <posy>68</posy>
-            <width>PanelStreamEpisodeDetailTextWidth</width>
-            <height>300</height>
-            <info>ListItem.Plot</info>
-          </control>
-		
-		  <control type="image">
-			  <posy>380</posy>
-			  <align>center</align>
-			  <aspectratio>keep</aspectratio>
-			  <info>ListItem.StarRating</info>
-			  <colordiffuse>$INFO[ListItem.StarDiffuse]</colordiffuse>
-		  </control>
-
-
-
-		  	<control type="group">
-				<description>Media Flags</description>
-				<posy>425</posy>
-				<include>PanelStreamFlags</include>
-			</control>
-		
-        </control>
-
-        <control type="group">
-          <visible>Container.Content(artists)</visible>
-
-          <control type="label">
-            <description>Artist Name</description>
-            <width>PanelStreamDetailTextWidth</width>
-            <font>TitleCapsFont</font>
-            <scroll>true</scroll>
-            <info>ListItem.Artist</info>
-          </control>
-
-          <control type="label">
-            <description>Genre</description>
-            <posy>30</posy>
-            <width>PanelStreamDetailTextWidth</width>
-            <font>MediumTitleCapsFont</font>
-            <textcolor>Unfocused</textcolor>
-            <info>ListItem.Genre</info>
-          </control>
-
-          <control type="textbox">
-            <description>Review</description>
-            <posy>68</posy>
-            <width>PanelStreamDetailTextWidth</width>
-            <height>390</height>
-            <info>ListItem.Property(description)</info>
-          </control>
-        </control>
-
-        <control type="group">
-          <visible>Container.Content(albums)</visible>
-
-          <control type="label">
-            <description>Album Title</description>
-            <width>PanelStreamDetailTextWidth</width>
-            <label>$INFO[ListItem.Album]</label>
-            <font>TitleCapsFont</font>
-            <scroll>true</scroll>
-          </control>
-
-          <control type="label">
-            <description>Artist</description>
-            <posy>30</posy>
-            <width>PanelStreamDetailTextWidth</width>
-            <font>MediumSmallTitleCapsFont</font>
-            <label>$INFO[ListItem.Artist]</label>
-          </control>
-
-          <control type="label">
-            <description>Year</description>
-            <posy>56</posy>
-            <width>PanelStreamDetailTextWidth</width>
-            <font>MediumSmallTitleCapsFont</font>
-            <textcolor>Unfocused</textcolor>
-            <label>$INFO[ListItem.Year]</label>
-          </control>
-
-          <control type="textbox">
-            <description>Review</description>
-            <posy>90</posy>
-            <width>PanelStreamDetailTextWidth</width>
-            <height>370</height>
-            <info>ListItem.Property(description)</info>
-          </control>
-        </control>
-
-        <control type="group">
-          <visible>Container.Content(songs)</visible>
-
-          <control type="label">
-            <description>Song Title</description>
-            <width>PanelStreamDetailTextWidth</width>
-            <label>$INFO[ListItem.Title]</label>
-            <font>TitleCapsFont</font>
-            <scroll>true</scroll>
-          </control>
-
-          <control type="label">
-            <description>Artist</description>
-            <posy>30</posy>
-            <width>PanelStreamDetailTextWidth</width>
-            <font>MediumTitleCapsFont</font>
-            <textcolor>Unfocused</textcolor>
-            <label>$INFO[ListItem.Artist]</label>
-          </control>
-
-          <control type="label">
-            <description>Album</description>
-            <posy>56</posy>
-            <width>PanelStreamDetailTextWidth</width>
-            <font>MediumSmallTitleCapsFont</font>
-            <textcolor>Unfocused</textcolor>
-            <label>$INFO[ListItem.Album]</label>
-          </control>
-
-          <control type="image">
-            <width>76</width>
-            <height>20</height>
-            <info>ListItem.Rating</info>
-            <include>MediaInfoWideValue</include>
-          </control>
-
-          <control type="textbox">
-            <description>Review</description>
-            <posy>110</posy>
-            <width>PanelStreamDetailTextWidth</width>
-            <height>358</height>
-            <info>ListItem.Comment</info>
-          </control>
-        </control>
-      </control>
-    </control>
-  </include>
-
-  <include name="WallStream">
-    <control type="group">
-      <include>WallStreamVisible</include>
-      <include>MediaViewFade</include>
-
-      <control type="panel" id="53">
-        <viewtype label="Wall Stream">panel</viewtype>
-        <posx>0</posx>
-        <posy>0</posy>
-        <width>1281</width>
-        <height>720</height>
-        <onup>53</onup>
-        <ondown>53</ondown>
-        <onleft>Skin.ToggleSetting(HideNowPlayingMusicInfo)</onleft>
-        <onright>9009</onright>
-        <orientation>vertical</orientation>
-
-        <!-- Generic -->
-        <itemlayout condition="![Container.Content(episodes) | Window.IsVisible(MyMusicFiles) | Window.IsVisible(MyMusicLibrary) | Window.IsVisible(MyMusicPlaylist)]" width="WallStreamPosterWidth" height="WallStreamPosterHeight">
-          <control type="image">
-            <description>Poster</description>
-            <colordiffuse>cc999999</colordiffuse>
-            <include>WallStreamPoster</include>
-          </control>
-        </itemlayout>
-
-        <focusedlayout condition="![Container.Content(episodes) | Window.IsVisible(MyMusicFiles) | Window.IsVisible(MyMusicLibrary) | Window.IsVisible(MyMusicPlaylist)]" width="WallStreamPosterWidth" height="WallStreamPosterHeight">
-          <control type="group">
-            <include>WallStreamPosterSlideAnim</include>
-
-            <control type="image">
-              <description>Poster</description>
-              <include>WallStreamPosterFocusDims</include>
-              <include>WallStreamPoster</include>
-              <bordertexture border="14">ThumbShadow2.png</bordertexture>
-              <bordersize>8</bordersize>
-              <include>WallStreamPosterZoomAnim</include>
-            </control>
-            <control type="image">
-              <description>Glass Overlay</description>
-              <include>WallStreamPosterOverlayFocusDims</include>
-              <include>GlassTextureOverlay2</include>
-              <include>WallStreamPosterOverlayZoomAnim</include>
-              <visible>!IsEmpty(ListItem.Thumb)</visible>
-            </control>
-          </control>
-        </focusedlayout>
-
-        <!-- Music -->
-        <itemlayout condition="[Window.IsVisible(MyMusicFiles) | Window.IsVisible(MyMusicLibrary) | Window.IsVisible(MyMusicPlaylist)]" width="WallStreamCoverWidth" height="WallStreamCoverHeight">
-          <control type="image">
-            <description>Album Cover</description>
-            <colordiffuse>cc999999</colordiffuse>
-            <include>WallStreamAlbumCover</include>
-          </control>
-        </itemlayout>
-
-        <focusedlayout condition="[Window.IsVisible(MyMusicFiles) | Window.IsVisible(MyMusicLibrary) | Window.IsVisible(MyMusicPlaylist)]" width="WallStreamCoverWidth" height="WallStreamCoverHeight">
-          <control type="group">
-            <include>WallStreamAlbumCoverSlideAnim</include>
-
-            <control type="image">
-              <description>Album Cover</description>
-              <include>WallStreamAlbumCoverFocusDims</include>
-              <include>WallStreamAlbumCover</include>
-              <bordertexture border="14">ThumbShadow2.png</bordertexture>
-              <bordersize>8</bordersize>
-              <include>WallStreamAlbumCoverZoomAnim</include>
-            </control>
-            <control type="image">
-              <description>Glass Overlay</description>
-              <include>WallStreamAlbumOverlayFocusDims</include>
-              <include>GlassTextureOverlay2</include>
-              <include>WallStreamAlbumOverlayZoomAnim</include>
-              <visible>!IsEmpty(ListItem.Thumb)</visible>
-            </control>
-          </control>
-        </focusedlayout>
-
-        <!-- Episodes -->
-        <itemlayout condition="Container.Content(episodes)" width="WallStreamEpThumbWidth" height="WallStreamEpThumbHeight">
-          <control type="image">
-            <description>Episode Thumb</description>
-            <colordiffuse>cc999999</colordiffuse>
-            <include>WallStreamEpThumb</include>
-          </control>
-        </itemlayout>
-
-        <focusedlayout condition="Container.Content(episodes)" width="WallStreamEpThumbWidth" height="WallStreamEpThumbHeight">
-          <control type="group">
-            <include>WallStreamEpThumbSlideAnim</include>
-
-            <control type="image">
-              <description>Episode Thumb</description>
-              <include>WallStreamEpThumbFocusDims</include>
-              <include>WallStreamEpThumb</include>
-              <bordertexture border="14">ThumbShadow2.png</bordertexture>
-              <bordersize>8</bordersize>
-              <include>WallStreamEpThumbZoomAnim</include>
-            </control>
-            <control type="image">
-              <description>Glass Overlay</description>
-              <include>WallStreamEpThumbOverlayFocusDims</include>
-              <include>GlassTextureOverlay2</include>
-              <include>WallStreamEpThumbOverlayZoomAnim</include>
-              <visible>!IsEmpty(ListItem.Thumb)</visible>
-            </control>
-          </control>
-        </focusedlayout>
-      </control>
-
-      <control type="group">
-        <visible>![Container(53).OnNext | Container(53).OnPrevious] + !Skin.HasSetting(HideInfoInWallStream)</visible>
-        <include>WallStreamFadeAnim</include>
-
-        <!-- Generic Info -->
-        <control type="group">
-          <description>1st Row (Generic)</description>
-          <visible>![Container.Content(episodes) | Window.IsVisible(MyMusicFiles) | Window.IsVisible(MyMusicLibrary) | Window.IsVisible(MyMusicPlaylist)]</visible>
-          <posy>45</posy>
-
-          <include>WallStreamGenericFirstRowInfo</include>
-        </control>
-
-        <control type="group">
-          <description>2nd Row (Generic)</description>
-          <visible>![Container.Content(episodes) | Window.IsVisible(MyMusicFiles) | Window.IsVisible(MyMusicLibrary) | Window.IsVisible(MyMusicPlaylist)]</visible>
-          <posy>233</posy>
-
-          <include>WallStreamGenericSecondRowInfo</include>
-        </control>
-
-        <control type="group">
-          <description>3rd Row (Generic)</description>
-          <posy>451</posy>
-          <visible>![Container.Content(episodes) | Window.IsVisible(MyMusicFiles) | Window.IsVisible(MyMusicLibrary) | Window.IsVisible(MyMusicPlaylist)]</visible>
-
-          <include>WallStreamGenericThirdRowInfo</include>
-        </control>
-
-        <!-- Music Info -->
-        <control type="group">
-          <description>1st Row (Music)</description>
-          <visible>[Window.IsVisible(MyMusicFiles) | Window.IsVisible(MyMusicLibrary) | Window.IsVisible(MyMusicPlaylist)]</visible>
-          <posy>45</posy>
-
-          <include>WallStreamMusicFirstRowInfo</include>
-        </control>
-
-        <control type="group">
-          <description>2nd Row (Music)</description>
-          <visible>[Window.IsVisible(MyMusicFiles) | Window.IsVisible(MyMusicLibrary) | Window.IsVisible(MyMusicPlaylist)]</visible>
-          <posy>176</posy>
-
-          <include>WallStreamMusicSecondRowInfo</include>
-        </control>
-
-        <control type="group">
-          <description>3rd Row (Music)</description>
-          <visible>[Window.IsVisible(MyMusicFiles) | Window.IsVisible(MyMusicLibrary) | Window.IsVisible(MyMusicPlaylist)]</visible>
-          <posy>336</posy>
-
-          <include>WallStreamMusicThirdRowInfo</include>
-        </control>
-
-        <control type="group">
-          <description>4th Row (Music)</description>
-          <visible>[Window.IsVisible(MyMusicFiles) | Window.IsVisible(MyMusicLibrary) | Window.IsVisible(MyMusicPlaylist)]</visible>
-          <posy>496</posy>
-
-          <include>WallStreamMusicFourthRowInfo</include>
-        </control>
-
-        <!-- Episode Info -->
-        <control type="group">
-          <description>1st Row (Episodes)</description>
-          <visible>Container.Content(episodes)</visible>
-          <posy>45</posy>
-
-          <include>WallStreamEpisodesFirstRowInfo</include>
-        </control>
-
-        <control type="group">
-          <description>2nd Row (Episodes)</description>
-          <visible>Container.Content(episodes)</visible>
-          <posy>210</posy>
-
-          <include>WallStreamEpisodesSecondRowInfo</include>
-        </control>
-
-        <control type="group">
-          <description>3rd Row (Episodes)</description>
-          <visible>Container.Content(episodes)</visible>
-          <posy>390</posy>
-
-          <include>WallStreamEpisodesThirdRowInfo</include>
-        </control>
-
-        <control type="group">
-          <description>4th Row (Episodes)</description>
-          <visible>Container.Content(episodes)</visible>
-          <posy>554</posy>
-
-          <include>WallStreamEpisodesFourthRowInfo</include>
-        </control>
-      </control>
-
-    </control>
-  </include>
-
-</includes>
->>>>>>> 77633bc9
+</includes>