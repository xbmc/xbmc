<includes>
	<!-- Available Media Flags

		Listitem.Property(mediaTag::videoResolution)
		Listitem.Property(mediaTag::audioCodec)
		Listitem.Property(mediaTag::videoCodec)
		Listitem.Property(mediaTag::aspectRatio)
		Listitem.Property(mediaTag::videoFrameRate)
		Listitem.Property(mediaTag::audioChannels)
		Listitem.Property(mediaTag::contentRating)
		Listitem.Property(mediaTag::movieStudio)
	-->
 
	<include name="InfoListFlags">
		<!-- width 400 -->
		<control type="image">
			<visible>true</visible>
			<posx>0</posx>
			<posy>0</posy>
			<height>45</height>
			<width>95</width>
			<info>Listitem.Property(mediaTag::contentRating)</info>
			<aspectratio>keep</aspectratio>
		</control>
 
		<control type="image">
			<visible>true</visible>
			<posx>150</posx>
			<posy>5</posy>
			<height>35</height>
			<width>95</width>
			<info>Listitem.Property(mediaTag::videoResolution)</info>
			<aspectratio>keep</aspectratio>
		</control>
 
		<control type="image">
			<visible>true</visible>
			<posx>255</posx>
			<posy>-15</posy>
			<height>75</height>
			<width>95</width>
			<info>Listitem.Property(mediaTag::audioCodec)</info>
			<aspectratio>keep</aspectratio>
		</control>
 
		<control type="image">
			<visible>true</visible>
			<posx>355</posx>
			<posy>3</posy>
			<height>40</height>
			<width>95</width>
			<info>Listitem.Property(mediaTag::audioChannels)</info>
			<aspectratio>keep</aspectratio>
		</control>
 
		<control type="image">
			<visible>true</visible>
			<posx>465</posx>
			<posy>-15</posy>
			<height>70</height>
			<width>130</width>
			<info>Listitem.Property(mediaTag::studio)</info>
			<aspectratio>keep</aspectratio>
		</control>
	</include> 
	<include name="PanelStreamFlags">
		<control type="image">
			<visible>!IsEmpty(ListItem.Property(mediaType::movie))</visible>
			<posx>0</posx>
			<posy>0</posy>
			<height>40</height>
			<width>90</width>
			<info>Listitem.Property(mediaTag::contentRating)</info>
			<aspectratio>keep</aspectratio>
		</control>
 
		<control type="image">
			<visible>true</visible>
			<posx>110</posx>
			<posy>0</posy>
			<height>40</height>
			<width>90</width>
			<info>Listitem.Property(mediaTag::videoResolution)</info>
			<aspectratio>keep</aspectratio>
		</control>
 
		<control type="image">
			<visible>true</visible>
<<<<<<< HEAD
			<posx>222.5</posx>
			<posy>0</posy>
			<height>37</height>
			<width>95</width>
=======
			<posx>220</posx>
			<posy>0</posy>
			<height>40</height>
			<width>90</width>
>>>>>>> ceb424a6
			<info>Listitem.Property(mediaTag::audioCodec)</info>
			<aspectratio>keep</aspectratio>
		</control>
 
		<control type="image">
			<visible>true</visible>
			<posx>330</posx>
			<posy>0</posy>
			<height>40</height>
			<width>90</width>
			<info>Listitem.Property(mediaTag::audioChannels)</info>
			<aspectratio>keep</aspectratio>
		</control>
	</include>
 
	<include name="EpisodeListFlags">
		<!-- width 400 -->
		<control type="image">
			<posx>0</posx>
			<posy>-10</posy>
			<height>55</height>
			<width>90</width>
			<info>Listitem.Property(mediaTag::videoCodec)</info>
			<aspectratio>keep</aspectratio>
		</control>
 
		<control type="image">
			<visible>true</visible>
			<posx>100</posx>
			<posy>0</posy>
			<height>40</height>
			<width>90</width>
			<info>Listitem.Property(mediaTag::videoResolution)</info>
			<aspectratio>keep</aspectratio>
		</control>
 
		<control type="image">
			<visible>true</visible>
			<posx>190</posx>
			<posy>-7</posy>
			<height>55</height>
			<width>90</width>
			<info>Listitem.Property(mediaTag::audioCodec)</info>
			<aspectratio>keep</aspectratio>
		</control>
 
		<control type="image">
			<visible>true</visible>
			<posx>260</posx>
			<posy>0</posy>
			<height>40</height>
			<width>90</width>
			<info>Listitem.Property(mediaTag::audioChannels)</info>
			<aspectratio>keep</aspectratio>
		</control>
	</include>
 
</includes>
 <|MERGE_RESOLUTION|>--- conflicted
+++ resolved
@@ -1,6 +1,5 @@
 <includes>
 	<!-- Available Media Flags
-
 		Listitem.Property(mediaTag::videoResolution)
 		Listitem.Property(mediaTag::audioCodec)
 		Listitem.Property(mediaTag::videoCodec)
@@ -86,17 +85,10 @@
  
 		<control type="image">
 			<visible>true</visible>
-<<<<<<< HEAD
 			<posx>222.5</posx>
 			<posy>0</posy>
 			<height>37</height>
 			<width>95</width>
-=======
-			<posx>220</posx>
-			<posy>0</posy>
-			<height>40</height>
-			<width>90</width>
->>>>>>> ceb424a6
 			<info>Listitem.Property(mediaTag::audioCodec)</info>
 			<aspectratio>keep</aspectratio>
 		</control>
