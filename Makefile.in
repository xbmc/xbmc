AUTOGENERATED_MAKEFILES=@OUTPUT_FILES@

EC_DIRS= \
	tools/EventClients

XBMCTEX_DIRS= \
	tools/TexturePacker

DVDPCODECS_DIRS= \
	lib \
	lib/libdvd

DVDPLAYER_ARCHIVES=xbmc/cores/dvdplayer/DVDPlayer.a \
                   xbmc/cores/dvdplayer/DVDCodecs/DVDCodecs.a \
                   xbmc/cores/dvdplayer/DVDCodecs/Audio/Audio.a \
                   xbmc/cores/dvdplayer/DVDCodecs/Overlay/Overlay.a \
                   xbmc/cores/dvdplayer/DVDCodecs/Video/Video.a \
                   xbmc/cores/dvdplayer/DVDDemuxers/DVDDemuxers.a \
                   xbmc/cores/dvdplayer/DVDInputStreams/DVDInputStreams.a \
                   xbmc/cores/dvdplayer/DVDSubtitles/DVDSubtitles.a

DIRECTORY_ARCHIVES=$(DVDPLAYER_ARCHIVES) \
                   lib/SlingboxLib/SlingboxLib.a \
                   lib/libRTV/librtv.a \
                   lib/libUPnP/libupnp.a \
                   lib/libXDAAP/libxdaap.a \
                   lib/libhts/libhts.a \
                   lib/libsquish/libsquish.a \
                   lib/xbmc-dll-symbols/dll-symbols.a \
                   xbmc/addons/addons.a \
                   xbmc/cdrip/cdrip.a \
                   xbmc/cores/AudioEngine/audioengine.a \
                   xbmc/cores/DllLoader/dllloader.a \
                   xbmc/cores/DllLoader/exports/exports.a \
                   xbmc/cores/DllLoader/exports/util/exports_utils.a \
                   xbmc/cores/ExternalPlayer/ExternalPlayer.a \
                   xbmc/cores/VideoRenderers/VideoRenderer.a \
                   xbmc/cores/VideoRenderers/VideoShaders/VideoShaders.a \
                   xbmc/cores/cores.a \
                   xbmc/cores/paplayer/paplayer.a \
                   xbmc/cores/playercorefactory/playercorefactory.a \
                   xbmc/dbwrappers/dbwrappers.a \
                   xbmc/dialogs/dialogs.a \
                   xbmc/epg/epg.a \
                   xbmc/filesystem/MusicDatabaseDirectory/musicdatabasedirectory.a \
                   xbmc/filesystem/VideoDatabaseDirectory/videodatabasedirectory.a \
                   xbmc/filesystem/filesystem.a \
                   xbmc/guilib/guilib.a \
                   xbmc/input/input.a \
                   xbmc/interfaces/http-api/http-api.a \
                   xbmc/interfaces/info/info.a \
                   xbmc/interfaces/interfaces.a \
                   xbmc/interfaces/json-rpc/json-rpc.a \
                   xbmc/interfaces/python/python.a \
                   xbmc/interfaces/python/xbmcmodule/xbmcmodule.a \
                   xbmc/linux/linux.a \
                   xbmc/music/dialogs/musicdialogs.a \
                   xbmc/music/infoscanner/musicscanner.a \
                   xbmc/music/karaoke/karaoke.a \
                   xbmc/music/music.a \
                   xbmc/music/tags/musictags.a \
                   xbmc/music/windows/musicwindows.a \
                   xbmc/network/libscrobbler/scrobbler.a \
                   xbmc/network/websocket/websocket.a \
                   xbmc/network/network.a \
                   xbmc/peripherals/bus/peripheral-bus.a \
                   xbmc/peripherals/devices/peripheral-devices.a \
                   xbmc/peripherals/dialogs/peripheral-dialogs.a \
                   xbmc/peripherals/peripherals.a \
                   xbmc/pictures/pictures.a \
                   xbmc/playlists/playlists.a \
                   xbmc/powermanagement/powermanagement.a \
                   xbmc/programs/programs.a \
                   xbmc/pvr/addons/pvraddons.a \
                   xbmc/pvr/channels/pvrchannels.a \
                   xbmc/pvr/dialogs/pvrdialogs.a \
                   xbmc/pvr/pvr.a \
                   xbmc/pvr/recordings/pvrrecordings.a \
                   xbmc/pvr/timers/pvrtimers.a \
                   xbmc/pvr/windows/pvrwindows.a \
                   xbmc/rendering/rendering.a \
                   xbmc/settings/settings.a \
                   xbmc/storage/storage.a \
                   xbmc/utils/utils.a \
                   xbmc/video/dialogs/videodialogs.a \
                   xbmc/video/video.a \
                   xbmc/video/windows/videowindows.a \
                   xbmc/windowing/windowing.a \
                   xbmc/windows/windows.a \
                   xbmc/xbmc.a \


NWAOBJSXBMC=	xbmc/commons/commons.a \
		xbmc/threads/threads.a \


ifeq (@USE_WEB_SERVER@,1)
DIRECTORY_ARCHIVES += xbmc/network/httprequesthandler/httprequesthandlers.a
endif

ifeq (@USE_OPENGL@,1)
DIRECTORY_ARCHIVES += xbmc/rendering/gl/rendering_gl.a
endif

ifeq (@USE_OPENGLES@,1)
DIRECTORY_ARCHIVES += xbmc/rendering/gles/rendering_gles.a
DIRECTORY_ARCHIVES += xbmc/windowing/egl/windowing_egl.a
DIRECTORY_ARCHIVES += xbmc/visualizations/EGLHelpers/eglhelpers.a
endif

ifeq ($(findstring osx,@ARCH@),osx)
DIRECTORY_ARCHIVES += xbmc/osx/osx.a
DIRECTORY_ARCHIVES += xbmc/network/osx/network.a
DIRECTORY_ARCHIVES += xbmc/network/linux/network_linux.a
DIRECTORY_ARCHIVES += xbmc/powermanagement/osx/powermanagement.a
DIRECTORY_ARCHIVES += xbmc/storage/osx/storage.a
DIRECTORY_ARCHIVES += xbmc/windowing/osx/windowing_osx.a
else
ifeq (@USE_ANDROID@,1)
DIRECTORY_ARCHIVES += xbmc/input/linux/input_linux.a
DIRECTORY_ARCHIVES += xbmc/network/linux/network_linux.a
DIRECTORY_ARCHIVES += xbmc/powermanagement/android/powermanagement_android.a
DIRECTORY_ARCHIVES += xbmc/storage/android/storage_android.a
DIRECTORY_ARCHIVES += xbmc/windowing/X11/windowing_X11.a
else
DIRECTORY_ARCHIVES += xbmc/input/linux/input_linux.a
DIRECTORY_ARCHIVES += xbmc/network/linux/network_linux.a
DIRECTORY_ARCHIVES += xbmc/powermanagement/linux/powermanagement_linux.a
DIRECTORY_ARCHIVES += xbmc/storage/linux/storage_linux.a
DIRECTORY_ARCHIVES += xbmc/windowing/X11/windowing_X11.a
endif
endif

ifeq ($(findstring freebsd,@ARCH@),freebsd)
DIRECTORY_ARCHIVES += xbmc/freebsd/freebsd.a
endif

ifeq (@HAVE_XBMC_NONFREE@,1)
DIRECTORY_ARCHIVES += lib/UnrarXLib/UnrarXLib.a
endif

BIN_DIRS = $(dir $(DIRECTORY_ARCHIVES)) $(dir $(NWAOBJSXBMC))

ifeq (@USE_ANDROID@,1)
DIRECTORY_ARCHIVES += xbmc/android/loader/AndroidDyload.a
DIRECTORY_ARCHIVES += xbmc/windowing/android/windowing_android.a
DIRECTORY_ARCHIVES += xbmc/android/activity/activity.a
endif

ifeq (@USE_AMLPLAYER@,1)
DIRECTORY_ARCHIVES += xbmc/cores/amlplayer/amlplayer.a
endif

PAPCODECS_DIRS= \
	lib/xbadpcm \
	lib/nosefart \
	lib/timidity \
	lib/libsidplay2 \
	lib/stsound/StSoundLibrary \
	lib/snesapu/SNES/SNESAPU \
	lib/vgmstream

ifeq (@USE_ASAP_CODEC@,1)
PAPCODECS_DIRS+= \
	lib/asap
endif

LIB_DIRS=\
	lib/cximage-6.0 \
	lib/libexif \
	lib/libhdhomerun \
	lib/libid3tag \
	lib/libapetag \
	lib/cpluff \
	lib/xbmc-dll-symbols

ifeq (@USE_MYSQL@,1)
LIB_DIRS += lib/cmyth
CMYTH=cmyth
endif

SS_DIRS=
ifneq (@DISABLE_RSXS@,1)
  SS_DIRS+= xbmc/screensavers/rsxs-0.9/xbmc
endif

VIS_DIRS=xbmc/visualizations/OpenGLSpectrum \
         xbmc/visualizations/WaveForm

ifneq (@DISABLE_PROJECTM@,1)
  VIS_DIRS+= xbmc/visualizations/XBMCProjectM
endif

ifeq (($(findstring osx,@ARCH@), osx),(@USE_OPENGL@,1))
  VIS_DIRS+=xbmc/visualizations/iTunes
endif

ifneq (@DISABLE_GOOM@,1)
  VIS_DIRS+=xbmc/visualizations/Goom
endif

PVR_DIRS=\
	xbmc/pvrclients/MediaPortal \
	xbmc/pvrclients/vdr-vnsi \
	xbmc/pvrclients/tvheadend \
	xbmc/pvrclients/pvr-demo

LIBADDON_DIRS=\
	lib/addons/library.xbmc.addon \
	lib/addons/library.xbmc.pvr \
	lib/addons/library.xbmc.gui \

CONFLUENCE_MEDIA=addons/skin.confluence/media
SKIN_DIRS=$(CONFLUENCE_MEDIA)

ifeq (@USE_SKIN_TOUCHED@,1)
TOUCHED_MEDIA=addons/skin.touched/media
SKIN_DIRS+=$(TOUCHED_MEDIA)
endif

DIRS= $(BIN_DIRS) $(EC_DIRS) $(XBMCTEX_DIRS) $(DVDPCODECS_DIRS) $(PAPCODECS_DIRS) \
	$(LIB_DIRS) $(SS_DIRS) $(VIS_DIRS) $(PVR_DIRS) $(LIBADDON_DIRS) $(SKIN_DIRS)

LIBS=@LIBS@
CFLAGS=@CFLAGS@
CXXFLAGS=@CXXFLAGS@
LDFLAGS=@LDFLAGS@
INCLUDES=$(sort @INCLUDES@)

CLEAN_FILES=xbmc.bin xbmc-xrandr libxbmc.so

DISTCLEAN_FILES=config.h config.log config.status tools/Linux/xbmc.sh \
        tools/Linux/xbmc-standalone.sh autom4te.cache config.h.in~ \
        system/libcpluff-@ARCH@.so

ifeq (@USE_LIBXBMC@,1)
FINAL_TARGETS+=libxbmc.so
ifeq (@USE_ANDROID@,1)
FINAL_TARGETS+=skins
endif
else
FINAL_TARGETS=xbmc.bin skins xbmc-xrandr
endif
FINAL_TARGETS+=Makefile externals

CHECK_DIRS = xbmc/utils/test \
             xbmc/threads/test

all : $(FINAL_TARGETS)
	@echo '-----------------------'
	@echo 'XBMC built successfully'
	@echo '-----------------------'

include Makefile.include

.PHONY : dllloader exports pvrclients visualizations screensavers eventclients \
	papcodecs dvdpcodecs imagelib codecs externals force libaddon skins

# hack targets to keep build system up to date
Makefile : config.status $(addsuffix .in, $(AUTOGENERATED_MAKEFILES))
	@echo "Regenerating Makefiles..."
	@./config.status &> /dev/null
	@echo "done"

config.status: configure
	@echo "Build system configuration is stale."
	@echo "Please (re)run configure."
	@test -n "$$XBMC_IGNORE_STALE"

configure: configure.in
	@echo 'configure is outdated, regenerating...'
	@./bootstrap

# skin textures
ifeq (@USE_TEXTUREPACKER@,1)
skins: tools/TexturePacker/TexturePacker force
	 $(MAKE) -C $(CONFLUENCE_MEDIA)
ifeq (@USE_SKIN_TOUCHED@,1)
	 $(MAKE) -C $(TOUCHED_MEDIA)
endif
else
skins:
endif

# Setup some dependencies for subdir makes
xbmc/cores/paplayer/paplayer.a: papcodecs
$(DVDPLAYER_ARCHIVES)         : dvdpcodecs

$(NWAOBJSXBMC): force
	@$(MAKE) $(if $(V),,-s) -C $(@D)

$(DIRECTORY_ARCHIVES): force
	@$(MAKE) $(if $(V),,-s) -C $(@D)

lib/libapetag/.libs/libapetag.a: force
	$(MAKE) -C lib/libapetag
lib/cpluff/libcpluff/.libs/libcpluff.a: force
	$(MAKE) -C lib/cpluff/libcpluff
system/libcpluff-@ARCH@.so: lib/cpluff/libcpluff/.libs/libcpluff.a exports
ifeq ($(findstring osx,@ARCH@), osx)
  ifeq (@ARCH@, arm-osx)
	$(CXX) $(LDFLAGS) -all_load -bundle -flat_namespace -undefined dynamic_lookup -read_only_relocs suppress -o $@ $<
  else
	$(CXX) $(LDFLAGS) -all_load -bundle -flat_namespace -undefined dynamic_lookup -lexpat $(BUNDLE1_O) -o $@ $<
  endif
else
	$(CXX) $(LDFLAGS) -shared -o $@ -Wl,--whole-archive $< \
		-Wl,--no-whole-archive  \
		`cat xbmc/cores/DllLoader/exports/wrapper.def` xbmc/cores/DllLoader/exports/wrapper.o -lexpat -ldl
endif

exports: xbmc/cores/DllLoader/exports/exports.a xbmc/cores/DllLoader/exports/util/exports_utils.a
	$(MAKE) -C xbmc/cores/DllLoader/exports wrapper.def
dllloader: exports xbmc/cores/DllLoader/dllloader.a

ifeq (@USE_OPENGLES@,1)
EGLHELPERS=xbmc/visualizations/EGLHelpers/eglhelpers.a
endif

$(VIS_DIRS): force exports $(EGLHELPERS)
	$(MAKE) -C $@

$(SS_DIRS): force exports
	$(MAKE) -C $@

visualizations: $(VIS_DIRS)

screensavers: $(SS_DIRS)

pvrclients: exports
	$(MAKE) -C xbmc/pvrclients/MediaPortal
	$(MAKE) -C xbmc/pvrclients/vdr-vnsi
	$(MAKE) -C xbmc/pvrclients/tvheadend
	$(MAKE) -C xbmc/pvrclients/pvr-demo
libaddon: exports
	$(MAKE) -C lib/addons/library.xbmc.addon
	$(MAKE) -C lib/addons/library.xbmc.gui
	$(MAKE) -C lib/addons/library.xbmc.pvr
libpython: dllloader
	$(MAKE) -C xbmc/interfaces/python
	$(MAKE) -C xbmc/interfaces/python/xbmcmodule
dvdpcodecs: dllloader
	$(MAKE) -C lib 
	$(MAKE) -C lib/libdvd
eventclients:
ifeq ($(findstring osx,@ARCH@), osx)
ifneq ($(findstring arm,@ARCH@), arm)
	$(MAKE) -C tools/EventClients/Clients/OSXRemote
endif
else
	$(MAKE) -C tools/EventClients
endif
libexif: dllloader
	$(MAKE) -C lib/libexif
cmyth: dllloader
	$(MAKE) -C lib/cmyth
libhdhomerun: dllloader
	$(MAKE) -C lib/libhdhomerun
libid3tag: dllloader
	$(MAKE) -C lib/libid3tag
papcodecs: dllloader dvdpcodecs
	test -d system/players/paplayer || mkdir system/players/paplayer
	$(MAKE) -C lib/xbadpcm
	$(MAKE) -C lib/vgmstream
	$(MAKE) -C lib/timidity
	$(MAKE) -C lib/nosefart 
ifneq ($(findstring arm-osx,@ARCH@), arm-osx)
	$(MAKE) -C lib/libsidplay2 
endif
ifeq (@USE_ASAP_CODEC@,1)
  ifneq ($(findstring osx,@ARCH@), osx)
	$(MAKE) -C lib/asap asap-xbmc
  endif
endif
	$(MAKE) -C lib/stsound/StSoundLibrary	
ifeq ($(or $(findstring powerpc,@ARCH@),$(findstring x86_64-linux,@ARCH@),$(findstring arm, @ARCH@),$(findstring freebsd,@ARCH@)),)
	$(MAKE) -C lib/snesapu/SNES/SNESAPU
endif
imagelib: dllloader
	$(MAKE) -C lib/cximage-6.0

codecs: papcodecs dvdpcodecs

libs: libhdhomerun libid3tag imagelib libexif system/libcpluff-@ARCH@.so $(CMYTH)

externals: libaddon codecs libs pvrclients visualizations screensavers

xcode_depends: \
	codecs libs pvrclients visualizations screensavers eventclients libaddon skins \
	lib/libsquish/libsquish.a \
	lib/libapetag/.libs/libapetag.a \
	lib/libRTV/librtv.a \
	lib/libXDAAP/libxdaap.a \
	lib/SlingboxLib/SlingboxLib.a

OBJSXBMC =$(DIRECTORY_ARCHIVES)
OBJSXBMC+=lib/libapetag/.libs/libapetag.a

DYNOBJSXBMC= \
	xbmc/linux/linux.a \
	xbmc/network/network.a \
	xbmc/video/windows/videowindows.a \
	xbmc/utils/utils.a \
	xbmc/cores/DllLoader/exports/util/exports_utils.a \
	xbmc/cores/DllLoader/exports/exports.a \
	xbmc/settings/settings.a \
	xbmc/video/video.a \
	xbmc/pvr/addons/pvraddons.a \
	xbmc/pvr/windows/pvrwindows.a \
	xbmc/guilib/guilib.a # must be dynamic to avoid linker errors

ifeq ($(findstring freebsd,@ARCH@),freebsd)
DYNOBJSXBMC+= xbmc/freebsd/freebsd.a
endif

OBJSXBMC:=$(filter-out $(DYNOBJSXBMC), $(OBJSXBMC))

libxbmc.so: $(OBJSXBMC) $(DYNOBJSXBMC) $(NWAOBJSXBMC)
ifeq ($(findstring osx,@ARCH@), osx)
	$(SILENT_LD) $(CXX) $(LDFLAGS) -bundle -o $@ -Wl,-all_load,-ObjC $(DYNOBJSXBMC) $(NWAOBJSXBMC) $(OBJSXBMC) $(LIBS)
else
	$(SILENT_LD) $(CXX) $(CXXFLAGS) $(LDFLAGS) -shared -o $@ -Wl,--whole-archive $(DYNOBJSXBMC) $(OBJSXBMC) -Wl,--no-whole-archive -Wl,--no-undefined $(NWAOBJSXBMC) $(LIBS)
endif

xbmc.bin: $(OBJSXBMC) $(DYNOBJSXBMC) $(NWAOBJSXBMC)

ifeq ($(findstring osx,@ARCH@), osx)
	$(SILENT_LD) $(CXX) $(LDFLAGS) -o xbmc.bin -Wl,-all_load,-ObjC $(DYNOBJSXBMC) $(NWAOBJSXBMC) $(OBJSXBMC) $(LIBS) -rdynamic
else
	$(SILENT_LD) $(CXX) $(CXXFLAGS) $(LDFLAGS) -o xbmc.bin -Wl,--whole-archive $(DYNOBJSXBMC) $(OBJSXBMC) -Wl,--no-whole-archive $(NWAOBJSXBMC) $(LIBS) -rdynamic
endif

xbmc-xrandr: xbmc-xrandr.c
ifneq (1,@USE_XRANDR@)
	# xbmc-xrandr.c gets picked up by the default make rules
	@echo "excluding xbmc-xrandr"
else
	$(SILENT_LD) $(CC) $(CFLAGS) $(LDFLAGS) -o xbmc-xrandr xbmc-xrandr.c -lXrandr -lX11 -lm
endif

tools/XBMCTex/XBMCTex:
ifeq ($(findstring osx,@ARCH@), osx)
	# hack this for now
	$(MAKE) -C tools/XBMCTex -f Makefile.osx
else
	$(MAKE) -C tools/XBMCTex/
endif

tools/TexturePacker/TexturePacker: xbmc/guilib/guilib.a lib/libsquish/libsquish.a
	$(MAKE) -C tools/TexturePacker/


install-bin: xbmc.bin # developement convenience target
	sudo install -d $(DESTDIR)$(libdir)
	sudo install xbmc.bin $(DESTDIR)$(libdir)/xbmc

ifeq ($(findstring osx,@ARCH@), osx)
	# TODO: add osx install
else
install: install-binaries install-arch install-datas

apk: install
	make -C tools/android/packaging

install-binaries: install-scripts
	@echo "Copying XBMC binary to $(DESTDIR)$(libdir)/xbmc/"
	@install -d $(DESTDIR)$(libdir)/xbmc
ifeq (1,@USE_XRANDR@)
	@install xbmc-xrandr $(DESTDIR)$(libdir)/xbmc/xbmc-xrandr
endif
ifeq (@USE_LIBXBMC@,1)
	@install libxbmc.so $(DESTDIR)$(libdir)/xbmc/libxbmc.so
else
	@install xbmc.bin $(DESTDIR)$(libdir)/xbmc/xbmc.bin
	@echo "You can run XBMC with the command 'xbmc'"
endif
endif

install-arch:
	@# Arch dependent files
ifeq ($(findstring freebsd,@ARCH@), freebsd)
	@find -E system addons -type f -not -iregex ".*svn.*" \
		-iregex ".*@ARCH@.*|.*\.pvr|.*\.vis|.*\.xbs" \
		-exec sh -c "install -d \"$(DESTDIR)$(libdir)/xbmc/\`dirname '{}'\`\"" \; \
		-and \
		-exec install "{}" $(DESTDIR)$(libdir)/xbmc/"{}" \; \
		-exec printf " -- %-75.75s\r" "{}" \;
else
<<<<<<< HEAD
	@find system addons -regextype posix-extended -type f -not -iregex ".*svn.*" -iregex ".*@ARCH@.*|.*\.pvr|.*\.vis|.*\.xbs" -exec install -D "{}" $(DESTDIR)$(libdir)/xbmc/"{}" \; -printf " -- %-75.75f\r"
=======
ifeq ($(findstring Darwin,$(shell uname -s)),Darwin)
	@find -E system addons -type f -not -iregex ".*svn.*" \
		-iregex ".*@ARCH@.*|.*\.vis|.*\.xbs" \
		-exec sh -c "install -d \"$(DESTDIR)$(libdir)/xbmc/\`dirname '{}'\`\"" \; \
		-and \
		-exec install "{}" $(DESTDIR)$(libdir)/xbmc/"{}" \; \
		-exec printf " -- %-75.75s\r" "{}" \;
else
	@find system addons -regextype posix-extended -type f -not -iregex ".*svn.*" -iregex ".*\.so|.*\.vis|.*\.xbs" -exec install -D "{}" $(DESTDIR)$(libdir)/xbmc/"{}" \; -printf " -- %-75.75f\r"
endif
>>>>>>> c5eeeffb
endif

install-scripts:
	@install -d $(DESTDIR)$(bindir)
	@install tools/Linux/xbmc.sh $(DESTDIR)$(bindir)/xbmc
	@install tools/Linux/xbmc-standalone.sh $(DESTDIR)$(bindir)/xbmc-standalone
	@install -d $(DESTDIR)$(datarootdir)/xbmc
	@install -m 0644 tools/Linux/FEH.py $(DESTDIR)$(datarootdir)/xbmc/FEH.py
	@install -d $(DESTDIR)$(datarootdir)/xsessions
	@install -m 0644 tools/Linux/xbmc-xsession.desktop $(DESTDIR)$(datarootdir)/xsessions/XBMC.desktop

install-datas: install-scripts
	@echo "Copying support and legal files..."
	@install -d $(DESTDIR)$(docdir)
	@for FILE in `ls LICENSE.GPL *.txt`; do \
		install -m 0644 "$$FILE" "$(DESTDIR)$(docdir)/$$FILE"; done
	@install -m 0644 "docs/README.linux" "$(DESTDIR)$(docdir)/README.linux"
	@echo "Done!"
	@echo "Copying system files to $(DESTDIR)$(datarootdir)/xbmc"
	@install -d $(DESTDIR)$(datarootdir)/xbmc
	@# Arch independent files
ifeq ($(findstring bsd,@ARCH@), bsd)
	@find -E addons language media sounds userdata system -type f \
		-not -iregex ".*@ARCH@.*|.*\.pvr|.*\.vis|.*\.xbs|.*svn.*|.*\.so|.*\.dll" \
		-not -iregex ".*@ARCH@.*|.*\.vis|.*\.xbs|.*svn.*|.*\.so|.*\.dll" \
		-exec sh -c "install -d \"$(DESTDIR)$(datarootdir)/xbmc/\`dirname '{}'\`\"" \; \
		-and \
		-exec install -m 0644 "{}" $(DESTDIR)$(datarootdir)/xbmc/"{}" \; \
		-exec printf " -- %-75.75s\r" "{}" \;
else
<<<<<<< HEAD
	@find addons language media sounds userdata system -regextype posix-extended -type f -not -iregex ".*@ARCH@.*|.*\.pvr|.*\.vis|.*\.xbs|.*svn.*|.*\.so|.*\.dll" -exec install -D -m 0644 "{}" $(DESTDIR)$(datarootdir)/xbmc/"{}" \; -printf " -- %-75.75f\r"
=======
ifeq ($(findstring Darwin,$(shell uname -s)),Darwin)
	@find -E addons language media sounds userdata system -type f \
		-not -iregex ".*@ARCH@.*|.*\.vis|.*\.xbs|.*svn.*|.*\.so|.*\.dll" \
		-exec sh -c "install -d \"$(DESTDIR)$(datarootdir)/xbmc/\`dirname '{}'\`\"" \; \
		-and \
		-exec install -m 0644 "{}" $(DESTDIR)$(datarootdir)/xbmc/"{}" \; \
		-exec printf " -- %-75.75s\r" "{}" \;
else
	@find addons language media sounds userdata system -regextype posix-extended -type f -not -iregex ".*@ARCH@.*|.*\.vis|.*\.xbs|.*svn.*|.*\.so|.*\.dll" -exec install -D -m 0644 "{}" $(DESTDIR)$(datarootdir)/xbmc/"{}" \; -printf " -- %-75.75f\r"
>>>>>>> c5eeeffb
endif
endif
	@# Icons and links
	@install -d $(DESTDIR)$(datarootdir)/applications
	@install tools/Linux/xbmc.desktop $(DESTDIR)$(datarootdir)/applications/xbmc.desktop
	@install -d $(DESTDIR)$(datadir)/icons/hicolor/48x48/apps
	@install -m 0644 tools/Linux/xbmc-48x48.png $(DESTDIR)$(datadir)/icons/hicolor/48x48/apps/xbmc.png
	@install -d $(DESTDIR)$(datadir)/icons/hicolor/256x256/apps
	@install -m 0644 media/icon.png $(DESTDIR)$(datadir)/icons/hicolor/256x256/apps/xbmc.png
	@test -z "$(DESTDIR)" && gtk-update-icon-cache -f -q -t $(datadir)/icons/hicolor || :

uninstall:
	@echo "Removing XBMC..."
	@rm -rf $(DESTDIR)$(libdir)/xbmc
	@rm -rf $(DESTDIR)$(datarootdir)/xbmc $(DESTDIR)$(bindir)/xbmc
	@rm -rf $(DESTDIR)$(bindir)/xbmc-standalone
	@rm -rf $(DESTDIR)$(datarootdir)/xsessions/XBMC.desktop
	@rm -rf $(libdir)/libXBMC_*
	@rm -rf $(prefix)/include/xbmc
	@echo "Done!"

clean-xbmc.bin:
	rm -f xbmc.bin
	for d in $(BIN_DIRS); do if test -f $$d/Makefile; then $(MAKE) -C $$d clean; fi; done
clean-eventclients:
	for d in $(EC_DIRS); do if test -f $$d/Makefile; then $(MAKE) -C $$d clean; fi; done
clean-xbmctex:
	for d in $(XBMCTEX_DIRS); do if test -f $$d/Makefile; then $(MAKE) -C $$d clean; fi; done
clean-dvdpcodecs: 
	for d in $(DVDPCODECS_DIRS); do if test -f $$d/Makefile; then $(MAKE) -C $$d clean; fi; done
clean-papcodecs:
	for d in $(PAPCODECS_DIRS); do if test -f $$d/Makefile; then $(MAKE) -C $$d clean; fi; done
clean-libs: 
	for d in $(LIB_DIRS); do if test -f $$d/Makefile; then $(MAKE) -C $$d clean; fi; done
clean-screensavers: 
	for d in $(SS_DIRS); do if test -f $$d/Makefile; then $(MAKE) -C $$d clean; fi; done
clean-visualisations:
	for d in $(VIS_DIRS); do if test -f $$d/Makefile; then $(MAKE) -C $$d clean; fi; done
clean-pvrclients:
	for d in $(PVR_DIRS); do if test -f $$d/Makefile; then $(MAKE) -C $$d clean; fi; done
clean-libaddons:
	for d in $(LIBADDON_DIRS); do if test -f $$d/Makefile; then $(MAKE) -C $$d clean; fi; done

clean-codecs: clean-dvdpcodecs clean-papcodecs

clean-externals: clean-codecs clean-eventclients clean-xbmctex clean-libs \
	clean-pvrclients clean-screensavers clean-visualisations clean-libaddons

check:
	for d in $(CHECK_DIRS); do if test -f $$d/Makefile; then $(MAKE) -C $$d $@; fi; done<|MERGE_RESOLUTION|>--- conflicted
+++ resolved
@@ -486,20 +486,16 @@
 		-exec install "{}" $(DESTDIR)$(libdir)/xbmc/"{}" \; \
 		-exec printf " -- %-75.75s\r" "{}" \;
 else
-<<<<<<< HEAD
-	@find system addons -regextype posix-extended -type f -not -iregex ".*svn.*" -iregex ".*@ARCH@.*|.*\.pvr|.*\.vis|.*\.xbs" -exec install -D "{}" $(DESTDIR)$(libdir)/xbmc/"{}" \; -printf " -- %-75.75f\r"
-=======
 ifeq ($(findstring Darwin,$(shell uname -s)),Darwin)
 	@find -E system addons -type f -not -iregex ".*svn.*" \
-		-iregex ".*@ARCH@.*|.*\.vis|.*\.xbs" \
+		-iregex ".*@ARCH@.*|.*\.vis|.*\.xbs|.*\.pvr" \
 		-exec sh -c "install -d \"$(DESTDIR)$(libdir)/xbmc/\`dirname '{}'\`\"" \; \
 		-and \
 		-exec install "{}" $(DESTDIR)$(libdir)/xbmc/"{}" \; \
 		-exec printf " -- %-75.75s\r" "{}" \;
 else
-	@find system addons -regextype posix-extended -type f -not -iregex ".*svn.*" -iregex ".*\.so|.*\.vis|.*\.xbs" -exec install -D "{}" $(DESTDIR)$(libdir)/xbmc/"{}" \; -printf " -- %-75.75f\r"
-endif
->>>>>>> c5eeeffb
+	@find system addons -regextype posix-extended -type f -not -iregex ".*svn.*" -iregex ".*\.so|.*\.vis|.*\.xbs|.*\.pvr" -exec install -D "{}" $(DESTDIR)$(libdir)/xbmc/"{}" \; -printf " -- %-75.75f\r"
+endif
 endif
 
 install-scripts:
@@ -530,19 +526,15 @@
 		-exec install -m 0644 "{}" $(DESTDIR)$(datarootdir)/xbmc/"{}" \; \
 		-exec printf " -- %-75.75s\r" "{}" \;
 else
-<<<<<<< HEAD
-	@find addons language media sounds userdata system -regextype posix-extended -type f -not -iregex ".*@ARCH@.*|.*\.pvr|.*\.vis|.*\.xbs|.*svn.*|.*\.so|.*\.dll" -exec install -D -m 0644 "{}" $(DESTDIR)$(datarootdir)/xbmc/"{}" \; -printf " -- %-75.75f\r"
-=======
 ifeq ($(findstring Darwin,$(shell uname -s)),Darwin)
 	@find -E addons language media sounds userdata system -type f \
-		-not -iregex ".*@ARCH@.*|.*\.vis|.*\.xbs|.*svn.*|.*\.so|.*\.dll" \
+		-not -iregex ".*@ARCH@.*|.*\.vis|.*\.xbs|.*svn.*|.*\.so|.*\.dll|.*\.pvr" \
 		-exec sh -c "install -d \"$(DESTDIR)$(datarootdir)/xbmc/\`dirname '{}'\`\"" \; \
 		-and \
 		-exec install -m 0644 "{}" $(DESTDIR)$(datarootdir)/xbmc/"{}" \; \
 		-exec printf " -- %-75.75s\r" "{}" \;
 else
-	@find addons language media sounds userdata system -regextype posix-extended -type f -not -iregex ".*@ARCH@.*|.*\.vis|.*\.xbs|.*svn.*|.*\.so|.*\.dll" -exec install -D -m 0644 "{}" $(DESTDIR)$(datarootdir)/xbmc/"{}" \; -printf " -- %-75.75f\r"
->>>>>>> c5eeeffb
+	@find addons language media sounds userdata system -regextype posix-extended -type f -not -iregex ".*@ARCH@.*|.*\.vis|.*\.xbs|.*svn.*|.*\.so|.*\.dll|.*\.pvr" -exec install -D -m 0644 "{}" $(DESTDIR)$(datarootdir)/xbmc/"{}" \; -printf " -- %-75.75f\r"
 endif
 endif
 	@# Icons and links
