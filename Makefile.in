--- conflicted
+++ resolved
@@ -741,21 +741,13 @@
 	@# Arch dependent files
 ifeq ($(findstring freebsd,@ARCH@), freebsd)
 	@find -E system addons -type f -not -iregex ".*svn.*|.*script\.module\..*" \
-<<<<<<< HEAD
-		-iregex ".*$(ARCH).*|.*\.pvr|.*\.vis|.*\.xbs|.*python.*\.zip" \
-=======
-		-iregex ".*@ARCH@.*|.*\.vis|.*\.xbs|.*python.*\.zip" \
->>>>>>> 7b24e80f
+		-iregex ".*@ARCH@.*|.*\.pvr|.*\.vis|.*\.xbs|.*python.*\.zip" \
 		-exec sh -c "install -d \"$(DESTDIR)$(libdir)/xbmc/\`dirname '{}'\`\"" \; \
 		-and \
 		-exec install "{}" $(DESTDIR)$(libdir)/xbmc/"{}" \; \
 		-exec printf " -- %-75.75s\r" "{}" \;
 else
-<<<<<<< HEAD
-	@find system addons -regextype posix-extended -type f -not -iregex ".*svn.*|.*script\.module\..*" -iregex ".*$(ARCH).*|.*\.pvr|.*\.vis|.*\.xbs|.*python.*\.zip" -exec install -D "{}" $(DESTDIR)$(libdir)/xbmc/"{}" \; -printf " -- %-75.75f\r"
-=======
-	@find system addons -regextype posix-extended -type f -not -iregex ".*svn.*|.*script\.module\..*" -iregex ".*@ARCH@.*|.*\.vis|.*\.xbs|.*python.*\.zip" -exec install -D "{}" $(DESTDIR)$(libdir)/xbmc/"{}" \; -printf " -- %-75.75f\r"
->>>>>>> 7b24e80f
+	@find system addons -regextype posix-extended -type f -not -iregex ".*svn.*|.*script\.module\..*" -iregex ".*@ARCH@.*|.*\.pvr|.*\.vis|.*\.xbs|.*python.*\.zip" -exec install -D "{}" $(DESTDIR)$(libdir)/xbmc/"{}" \; -printf " -- %-75.75f\r"
 endif
 	@cp -r addons/script.module.pil $(DESTDIR)$(libdir)/xbmc/addons/
 	@cp -r addons/script.module.pysqlite $(DESTDIR)$(libdir)/xbmc/addons/
@@ -780,21 +772,13 @@
 	@# Arch independent files
 ifeq ($(findstring bsd,@ARCH@), bsd)
 	@find -E addons language media sounds userdata system -type f \
-<<<<<<< HEAD
-		-not -iregex ".*script\.module\..*|.*$(ARCH).*|.*\.pvr|.*\.vis|.*\.xbs|.*svn.*|.*\.so|.*\.dll|.*\.pyd|.*python.*\.zip" \
-=======
-		-not -iregex ".*script\.module\..*|.*@ARCH@.*|.*\.vis|.*\.xbs|.*svn.*|.*\.so|.*\.dll|.*\.pyd|.*python.*\.zip" \
->>>>>>> 7b24e80f
+		-not -iregex ".*script\.module\..*|.*@ARCH@.*|.*\.pvr|.*\.vis|.*\.xbs|.*svn.*|.*\.so|.*\.dll|.*\.pyd|.*python.*\.zip" \
 		-exec sh -c "install -d \"$(DESTDIR)$(datarootdir)/xbmc/\`dirname '{}'\`\"" \; \
 		-and \
 		-exec install -m 0644 "{}" $(DESTDIR)$(datarootdir)/xbmc/"{}" \; \
 		-exec printf " -- %-75.75s\r" "{}" \;
 else
-<<<<<<< HEAD
-	@find addons language media sounds userdata system -regextype posix-extended -type f -not -iregex ".*script\.module\..*|.*$(ARCH).*|.*\.pvr|.*\.vis|.*\.xbs|.*svn.*|.*\.so|.*\.dll|.*\.pyd|.*python.*\.zip" -exec install -D -m 0644 "{}" $(DESTDIR)$(datarootdir)/xbmc/"{}" \; -printf " -- %-75.75f\r"
-=======
-	@find addons language media sounds userdata system -regextype posix-extended -type f -not -iregex ".*script\.module\..*|.*@ARCH@.*|.*\.vis|.*\.xbs|.*svn.*|.*\.so|.*\.dll|.*\.pyd|.*python.*\.zip" -exec install -D -m 0644 "{}" $(DESTDIR)$(datarootdir)/xbmc/"{}" \; -printf " -- %-75.75f\r"
->>>>>>> 7b24e80f
+	@find addons language media sounds userdata system -regextype posix-extended -type f -not -iregex ".*script\.module\..*|.*@ARCH@.*|.*\.pvr|.*\.vis|.*\.xbs|.*svn.*|.*\.so|.*\.dll|.*\.pyd|.*python.*\.zip" -exec install -D -m 0644 "{}" $(DESTDIR)$(datarootdir)/xbmc/"{}" \; -printf " -- %-75.75f\r"
 endif	
 	@# Icons and links
 	@install -d $(DESTDIR)$(datarootdir)/applications
