/*
 *      Copyright (C) 2005-2009 Team XBMC
 *      http://www.xbmc.org
 *
 *  This Program is free software; you can redistribute it and/or modify
 *  it under the terms of the GNU General Public License as published by
 *  the Free Software Foundation; either version 2, or (at your option)
 *  any later version.
 *
 *  This Program is distributed in the hope that it will be useful,
 *  but WITHOUT ANY WARRANTY; without even the implied warranty of
 *  MERCHANTABILITY or FITNESS FOR A PARTICULAR PURPOSE. See the
 *  GNU General Public License for more details.
 *
 *  You should have received a copy of the GNU General Public License
 *  along with XBMC; see the file COPYING.  If not, write to
 *  the Free Software Foundation, 675 Mass Ave, Cambridge, MA 02139, USA.
 *  http://www.gnu.org/copyleft/gpl.html
 *
 */

#if (defined HAVE_CONFIG_H) && (!defined WIN32)
  #include "config.h"
#endif

// python.h should always be included first before any other includes
#include <Python.h>
#include <osdefs.h>

#include "system.h"
#include "filesystem/SpecialProtocol.h"
#include "guilib/GUIWindowManager.h"
#include "dialogs/GUIDialogKaiToast.h"
#include "guilib/LocalizeStrings.h"
#include "utils/log.h"
#include "threads/SingleLock.h"
#include "utils/URIUtils.h"
#include "addons/AddonManager.h"
#include "addons/Addon.h"

#include "XBPyThread.h"
#include "XBPython.h"

#include "xbmcmodule/pyutil.h"
#include "xbmcmodule/pythreadstate.h"

#ifndef __GNUC__
#pragma code_seg("PY_TEXT")
#pragma data_seg("PY_DATA")
#pragma bss_seg("PY_BSS")
#pragma const_seg("PY_RDATA")
#endif

#ifdef _WIN32
extern "C" FILE *fopen_utf8(const char *_Filename, const char *_Mode);
#else
#define fopen_utf8 fopen
#endif

#define PY_PATH_SEP DELIM

extern "C"
{
  int xbp_chdir(const char *dirname);
  char* dll_getenv(const char* szKey);
}

XBPyThread::XBPyThread(XBPython *pExecuter, int id)
{
  CLog::Log(LOGDEBUG,"new python thread created. id=%d", id);
  m_pExecuter   = pExecuter;
  m_threadState = NULL;
  m_id          = id;
  m_stopping    = false;
  m_argv        = NULL;
  m_source      = NULL;
  m_argc        = 0;
}

XBPyThread::~XBPyThread()
{
  stop();
  g_pythonParser.PulseGlobalEvent();
  CLog::Log(LOGDEBUG,"waiting for python thread %d to stop", m_id);
  StopThread();
  CLog::Log(LOGDEBUG,"python thread %d destructed", m_id);
  delete [] m_source;
  if (m_argv)
  {
    for (unsigned int i = 0; i < m_argc; i++)
      delete [] m_argv[i];
    delete [] m_argv;
  }
}

int XBPyThread::evalFile(const CStdString &src)
{
  m_type    = 'F';
  m_source  = new char[src.GetLength()+1];
  strcpy(m_source, src);
  Create();
  return 0;
}

int XBPyThread::evalString(const CStdString &src)
{
  m_type    = 'S';
  m_source  = new char[src.GetLength()+1];
  strcpy(m_source, src);
  Create();
  return 0;
}

int XBPyThread::setArgv(const std::vector<CStdString> &argv)
{
  m_argc = argv.size();
  m_argv = new char*[m_argc];
  for(unsigned int i = 0; i < m_argc; i++)
  {
    m_argv[i] = new char[argv[i].GetLength()+1];
    strcpy(m_argv[i], argv[i].c_str());
  }
  return 0;
}

void XBPyThread::OnStartup()
{
  CThread::SetName("Python Thread");
}

void XBPyThread::Process()
{
  CLog::Log(LOGDEBUG,"Python thread: start processing");

  int m_Py_file_input = Py_file_input;

  // get the global lock
  PyEval_AcquireLock();
  PyThreadState* state = Py_NewInterpreter();
  if (!state)
  {
    PyEval_ReleaseLock();
    CLog::Log(LOGERROR,"Python thread: FAILED to get thread state!");
    return;
  }
  // swap in my thread state
  PyThreadState_Swap(state);

  m_pExecuter->InitializeInterpreter(addon);

  CLog::Log(LOGDEBUG, "%s - The source file to load is %s", __FUNCTION__, m_source);

  // get path from script file name and add python path's
  // this is used for python so it will search modules from script path first
  CStdString scriptDir;
  URIUtils::GetDirectory(_P(m_source), scriptDir);
  URIUtils::RemoveSlashAtEnd(scriptDir);
  CStdString path = scriptDir;

  // add on any addon modules the user has installed
  ADDON::VECADDONS addons;
  ADDON::CAddonMgr::Get().GetAddons(ADDON::ADDON_SCRIPT_MODULE, addons);
  for (unsigned int i = 0; i < addons.size(); ++i)
    path += PY_PATH_SEP + _P(addons[i]->LibPath());

  // and add on whatever our default path is
  path += PY_PATH_SEP;

  {
    // we want to use sys.path so it includes site-packages
    // if this fails, default to using Py_GetPath
    PyObject *sysMod(PyImport_ImportModule((char*)"sys")); // must call Py_DECREF when finished
    PyObject *sysModDict(PyModule_GetDict(sysMod)); // borrowed ref, no need to delete
    PyObject *pathObj(PyDict_GetItemString(sysModDict, "path")); // borrowed ref, no need to delete

    if( pathObj && PyList_Check(pathObj) )
    {
      for( int i = 0; i < PyList_Size(pathObj); i++ )
      {
        PyObject *e = PyList_GetItem(pathObj, i); // borrowed ref, no need to delete
        if( e && PyString_Check(e) )
        {
            path += PyString_AsString(e); // returns internal data, don't delete or modify
            path += PY_PATH_SEP;
        }
      }
    }
    else
    {
      path += Py_GetPath();
    }
    Py_DECREF(sysMod); // release ref to sysMod
  }

  // set current directory and python's path.
  if (m_argv != NULL)
    PySys_SetArgv(m_argc, m_argv);

  CLog::Log(LOGDEBUG, "%s - Setting the Python path to %s", __FUNCTION__, path.c_str());

  PySys_SetPath((char *)path.c_str());

  CLog::Log(LOGDEBUG, "%s - Entering source directory %s", __FUNCTION__, scriptDir.c_str());

  PyObject* module = PyImport_AddModule((char*)"__main__");
  PyObject* moduleDict = PyModule_GetDict(module);

  // when we are done initing we store thread state so we can be aborted
  PyThreadState_Swap(NULL);
  PyEval_ReleaseLock();

  // we need to check if we was asked to abort before we had inited
  bool stopping = false;
  { CSingleLock lock(m_pExecuter->m_critSection);
    m_threadState = state;
    stopping = m_stopping;
  }

  PyEval_AcquireLock();
  PyThreadState_Swap(state);

  if (!stopping)
  {
    if (m_type == 'F')
    {
      // run script from file
      // We need to have python open the file because on Windows the DLL that python
      //  is linked against may not be the DLL that xbmc is linked against so
      //  passing a FILE* to python from an fopen has the potential to crash.
      PyObject* file = PyFile_FromString((char *) _P(m_source).c_str(), (char*)"r");
      FILE *fp = PyFile_AsFile(file);

      if (fp)
      {
        PyObject *f = PyString_FromString(_P(m_source).c_str());
        PyDict_SetItemString(moduleDict, "__file__", f);
<<<<<<< HEAD
=======
        if (addon.get() != NULL)
        {
          PyObject *pyaddonid = PyString_FromString(addon->ID().c_str());
          PyDict_SetItemString(moduleDict, "__xbmcaddonid__", pyaddonid);

          CStdString version = ADDON::GetXbmcApiVersionDependency(addon);
          PyObject *pyxbmcapiversion = PyString_FromString(version.c_str());
          PyDict_SetItemString(moduleDict, "__xbmcapiversion__", pyxbmcapiversion);

          CLog::Log(LOGDEBUG,"Instantiating addon using automatically obtained id of \"%s\" dependent on version %s of the xbmc.python api",addon->ID().c_str(),version.c_str());
        }
>>>>>>> b1aaf9d6
        Py_DECREF(f);
        PyRun_FileExFlags(fp, _P(m_source).c_str(), m_Py_file_input, moduleDict, moduleDict,1,NULL);
      }
      else
        CLog::Log(LOGERROR, "%s not found!", m_source);
    }
    else
    {
      //run script
      PyRun_String(m_source, m_Py_file_input, moduleDict, moduleDict);
    }
  }

  if (!PyErr_Occurred())
    CLog::Log(LOGINFO, "Scriptresult: Success");
  else if (PyErr_ExceptionMatches(PyExc_SystemExit))
    CLog::Log(LOGINFO, "Scriptresult: Aborted");
  else
  {
    PyObject* exc_type;
    PyObject* exc_value;
    PyObject* exc_traceback;
    PyObject* pystring;
    pystring = NULL;

    PyErr_Fetch(&exc_type, &exc_value, &exc_traceback);
    if (exc_type == 0 && exc_value == 0 && exc_traceback == 0)
    {
      CLog::Log(LOGINFO, "Strange: No Python exception occured");
    }
    else
    {
      if (exc_type != NULL && (pystring = PyObject_Str(exc_type)) != NULL && (PyString_Check(pystring)))
      {
          PyObject *tracebackModule;

          CLog::Log(LOGINFO, "-->Python script returned the following error<--");
          CLog::Log(LOGERROR, "Error Type: %s", PyString_AsString(PyObject_Str(exc_type)));
          if (PyObject_Str(exc_value))
            CLog::Log(LOGERROR, "Error Contents: %s", PyString_AsString(PyObject_Str(exc_value)));

          tracebackModule = PyImport_ImportModule((char*)"traceback");
          if (tracebackModule != NULL)
          {
            PyObject *tbList, *emptyString, *strRetval;

            tbList = PyObject_CallMethod(tracebackModule, (char*)"format_exception", (char*)"OOO", exc_type, exc_value == NULL ? Py_None : exc_value, exc_traceback == NULL ? Py_None : exc_traceback);
            emptyString = PyString_FromString("");
            strRetval = PyObject_CallMethod(emptyString, (char*)"join", (char*)"O", tbList);

            CLog::Log(LOGERROR, "%s", PyString_AsString(strRetval));

            Py_DECREF(tbList);
            Py_DECREF(emptyString);
            Py_DECREF(strRetval);
            Py_DECREF(tracebackModule);
          }
          CLog::Log(LOGINFO, "-->End of Python script error report<--");
      }
      else
      {
        pystring = NULL;
        CLog::Log(LOGINFO, "<unknown exception type>");
      }

      CGUIDialogKaiToast *pDlgToast = (CGUIDialogKaiToast*)g_windowManager.GetWindow(WINDOW_DIALOG_KAI_TOAST);
      if (pDlgToast)
      {
        CStdString desc;
        CStdString path;
        CStdString script;
        URIUtils::Split(m_source, path, script);
        if (script.Equals("default.py"))
        {
          CStdString path2;
          URIUtils::RemoveSlashAtEnd(path);
          URIUtils::Split(path, path2, script);
        }

        desc.Format(g_localizeStrings.Get(2100), script);
        pDlgToast->QueueNotification(CGUIDialogKaiToast::Error, g_localizeStrings.Get(257), desc);
      }
    }

    Py_XDECREF(exc_type);
    Py_XDECREF(exc_value); // caller owns all 3
    Py_XDECREF(exc_traceback); // already NULL'd out
    Py_XDECREF(pystring);
  }

  PyObject *m = PyImport_AddModule((char*)"xbmc");
  if(!m || PyObject_SetAttrString(m, (char*)"abortRequested", PyBool_FromLong(1)))
    CLog::Log(LOGERROR, "Scriptresult: failed to set abortRequested");

  // make sure all sub threads have finished
  for(PyThreadState* s = state->interp->tstate_head, *old = NULL; s;)
  {
    if(s == state)
    {
      s = s->next;
      continue;
    }
    if(old != s)
    {
      CLog::Log(LOGINFO, "Scriptresult: Waiting on thread %"PRIu64, (uint64_t)s->thread_id);
      old = s;
    }

    CPyThreadState pyState;
    Sleep(100);
    pyState.Restore();

    s = state->interp->tstate_head;
  }

  // pending calls must be cleared out
  PyXBMC_ClearPendingCalls(state);

  PyThreadState_Swap(NULL);
  PyEval_ReleaseLock();

  { CSingleLock lock(m_pExecuter->m_critSection);
    m_threadState = NULL;
  }

  PyEval_AcquireLock();
  PyThreadState_Swap(state);

  m_pExecuter->DeInitializeInterpreter();

  Py_EndInterpreter(state);
  PyThreadState_Swap(NULL);

  PyEval_ReleaseLock();
}

void XBPyThread::OnExit()
{
  m_pExecuter->setDone(m_id);
}

void XBPyThread::OnException()
{
  PyThreadState_Swap(NULL);
  PyEval_ReleaseLock();

  CSingleLock lock(m_pExecuter->m_critSection);
  m_threadState = NULL;
  CLog::Log(LOGERROR,"%s, abnormally terminating python thread", __FUNCTION__);
  m_pExecuter->setDone(m_id);
}

bool XBPyThread::isStopping() {
  return m_stopping;
}

void XBPyThread::stop()
{
  CSingleLock lock(m_pExecuter->m_critSection);
  if(m_stopping)
    return;

  m_stopping = true;

  if (m_threadState)
  {
    PyEval_AcquireLock();
    PyThreadState* old = PyThreadState_Swap((PyThreadState*)m_threadState);

    PyObject *m;
    m = PyImport_AddModule((char*)"xbmc");
    if(!m || PyObject_SetAttrString(m, (char*)"abortRequested", PyBool_FromLong(1)))
      CLog::Log(LOGERROR, "XBPyThread::stop - failed to set abortRequested");

    for(PyThreadState* state = ((PyThreadState*)m_threadState)->interp->tstate_head; state; state = state->next)
    {
      Py_XDECREF(state->async_exc);
      state->async_exc = PyExc_SystemExit;
      Py_XINCREF(state->async_exc);
    }

    PyThreadState_Swap(old);
    PyEval_ReleaseLock();
  }
}<|MERGE_RESOLUTION|>--- conflicted
+++ resolved
@@ -234,8 +234,6 @@
       {
         PyObject *f = PyString_FromString(_P(m_source).c_str());
         PyDict_SetItemString(moduleDict, "__file__", f);
-<<<<<<< HEAD
-=======
         if (addon.get() != NULL)
         {
           PyObject *pyaddonid = PyString_FromString(addon->ID().c_str());
@@ -247,7 +245,6 @@
 
           CLog::Log(LOGDEBUG,"Instantiating addon using automatically obtained id of \"%s\" dependent on version %s of the xbmc.python api",addon->ID().c_str(),version.c_str());
         }
->>>>>>> b1aaf9d6
         Py_DECREF(f);
         PyRun_FileExFlags(fp, _P(m_source).c_str(), m_Py_file_input, moduleDict, moduleDict,1,NULL);
       }
