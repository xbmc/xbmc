/*
 *      Copyright (C) 2005-2012 Team XBMC
 *      http://www.xbmc.org
 *
 *  This Program is free software; you can redistribute it and/or modify
 *  it under the terms of the GNU General Public License as published by
 *  the Free Software Foundation; either version 2, or (at your option)
 *  any later version.
 *
 *  This Program is distributed in the hope that it will be useful,
 *  but WITHOUT ANY WARRANTY; without even the implied warranty of
 *  MERCHANTABILITY or FITNESS FOR A PARTICULAR PURPOSE. See the
 *  GNU General Public License for more details.
 *
 *  You should have received a copy of the GNU General Public License
 *  along with XBMC; see the file COPYING.  If not, see
 *  <http://www.gnu.org/licenses/>.
 *
 */

#include <map>
#include <string.h>
<<<<<<< HEAD
#include "music/spotyXBMC/Logger.h"
=======

>>>>>>> 192701b6
#include "FileItemHandler.h"
#include "PlaylistOperations.h"
#include "AudioLibrary.h"
#include "VideoLibrary.h"
#include "FileOperations.h"
#include "utils/URIUtils.h"
#include "utils/ISerializable.h"
#include "utils/Variant.h"
#include "video/VideoInfoTag.h"
#include "music/tags/MusicInfoTag.h"
#include "pictures/PictureInfoTag.h"
#include "video/VideoDatabase.h"
#include "filesystem/Directory.h"
#include "filesystem/File.h"
#include "TextureCache.h"
#include "video/VideoThumbLoader.h"
#include "music/MusicThumbLoader.h"
#include "Util.h"
#include "pvr/channels/PVRChannel.h"

using namespace MUSIC_INFO;
using namespace JSONRPC;
using namespace XFILE;

bool CFileItemHandler::GetField(const std::string &field, const CVariant &info, const CFileItemPtr &item, CVariant &result, bool &fetchedArt, CThumbLoader *thumbLoader /* = NULL */)
{
  if (result.isMember(field) && !result[field].empty())
    return true;

  if (info.isMember(field) && !info[field].isNull())
  {
    result[field] = info[field];
    return true;
  }

  if (item)
  {
    if (item->IsAlbum())
    {
      if (field == "albumlabel")
      {
        result[field] = item->GetProperty("album_label");
        return true;
      }
      if (item->HasProperty("album_" + field + "_array"))
      {
        result[field] = item->GetProperty("album_" + field + "_array");
        return true;
      }
      if (item->HasProperty("album_" + field))
      {
        result[field] = item->GetProperty("album_" + field);
        return true;
      }
    }
    
    if (item->HasProperty("artist_" + field + "_array"))
    {
      result[field] = item->GetProperty("artist_" + field + "_array");
      return true;
    }
    if (item->HasProperty("artist_" + field))
    {
      result[field] = item->GetProperty("artist_" + field);
      return true;
    }

    if (field == "art")
    {
      if (thumbLoader != NULL && item->GetArt().size() <= 0 && !fetchedArt &&
        ((item->HasVideoInfoTag() && item->GetVideoInfoTag()->m_iDbId > -1) || (item->HasMusicInfoTag() && item->GetMusicInfoTag()->GetDatabaseId() > -1)))
      {
        thumbLoader->FillLibraryArt(*item);
        fetchedArt = true;
      }

      CGUIListItem::ArtMap artMap = item->GetArt();
      CVariant artObj(CVariant::VariantTypeObject);
      for (CGUIListItem::ArtMap::const_iterator artIt = artMap.begin(); artIt != artMap.end(); artIt++)
      {
        if (!artIt->second.empty())
          artObj[artIt->first] = CTextureCache::GetWrappedImageURL(artIt->second);
      }

      result["art"] = artObj;
      return true;
    }
    
    if (field == "thumbnail")
    {
      if (thumbLoader != NULL && !item->HasArt("thumb") && !fetchedArt &&
        ((item->HasVideoInfoTag() && item->GetVideoInfoTag()->m_iDbId > -1) || (item->HasMusicInfoTag() && item->GetMusicInfoTag()->GetDatabaseId() > -1)))
      {
        thumbLoader->FillLibraryArt(*item);
        fetchedArt = true;
      }
      else if (item->HasPictureInfoTag() && !item->HasArt("thumb"))
        item->SetArt("thumb", CTextureCache::GetWrappedThumbURL(item->GetPath()));
      
      if (item->HasArt("thumb"))
        result["thumbnail"] = CTextureCache::GetWrappedImageURL(item->GetArt("thumb"));
      else
        result["thumbnail"] = "";
      
      return true;
    }
    
    if (field == "fanart")
    {
      if (thumbLoader != NULL && !item->HasArt("fanart") && !fetchedArt &&
        ((item->HasVideoInfoTag() && item->GetVideoInfoTag()->m_iDbId > -1) || (item->HasMusicInfoTag() && item->GetMusicInfoTag()->GetDatabaseId() > -1)))
      {
        thumbLoader->FillLibraryArt(*item);
        fetchedArt = true;
      }
      
      if (item->HasArt("fanart"))
        result["fanart"] = CTextureCache::GetWrappedImageURL(item->GetArt("fanart"));
      else
        result["fanart"] = "";
      
      return true;
    }
    
    if (item->HasVideoInfoTag() && item->GetVideoContentType() == VIDEODB_CONTENT_TVSHOWS)
    {
      if (item->GetVideoInfoTag()->m_iSeason < 0 && field == "season")
      {
        result[field] = (int)item->GetProperty("totalseasons").asInteger();
        return true;
      }
      if (field == "watchedepisodes")
      {
        result[field] = (int)item->GetProperty("watchedepisodes").asInteger();
        return true;
      }
    }
    
    if (field == "lastmodified" && item->m_dateTime.IsValid())
    {
      result[field] = item->m_dateTime.GetAsLocalizedDateTime();
      return true;
    }

    if (item->HasProperty(field))
    {
      result[field] = item->GetProperty(field);
      return true;
    }
  }

  return false;
}

void CFileItemHandler::FillDetails(const ISerializable *info, const CFileItemPtr &item, std::set<std::string> &fields, CVariant &result, CThumbLoader *thumbLoader /* = NULL */)
{
  if (info == NULL || fields.size() == 0)
    return;

  CVariant serialization;
  info->Serialize(serialization);

  bool fetchedArt = false;

  std::set<std::string> originalFields = fields;

  for (std::set<std::string>::const_iterator fieldIt = originalFields.begin(); fieldIt != originalFields.end(); fieldIt++)
  {
    if (GetField(*fieldIt, serialization, item, result, fetchedArt, thumbLoader) && result.isMember(*fieldIt) && !result[*fieldIt].empty())
      fields.erase(*fieldIt);
  }
}

void CFileItemHandler::HandleFileItemList(const char *ID, bool allowFile, const char *resultname, CFileItemList &items, const CVariant &parameterObject, CVariant &result, bool sortLimit /* = true */)
{
  HandleFileItemList(ID, allowFile, resultname, items, parameterObject, result, items.Size(), sortLimit);
}

void CFileItemHandler::HandleFileItemList(const char *ID, bool allowFile, const char *resultname, CFileItemList &items, const CVariant &parameterObject, CVariant &result, int size, bool sortLimit /* = true */)
{
  int start, end;
  HandleLimits(parameterObject, result, size, start, end);

  if (sortLimit)
    Sort(items, parameterObject);
  else
  {
    start = 0;
    end = items.Size();
  }

  CThumbLoader *thumbLoader = NULL;
  if (end - start > 0)
  {
    if (items.Get(start)->HasVideoInfoTag())
      thumbLoader = new CVideoThumbLoader();
    else if (items.Get(start)->HasMusicInfoTag())
      thumbLoader = new CMusicThumbLoader();

    if (thumbLoader != NULL)
      thumbLoader->Initialize();
  }

  std::set<std::string> fields;
  if (parameterObject.isMember("properties") && parameterObject["properties"].isArray())
  {
    for (CVariant::const_iterator_array field = parameterObject["properties"].begin_array(); field != parameterObject["properties"].end_array(); field++)
      fields.insert(field->asString());
  }

  for (int i = start; i < end; i++)
  {
    CVariant object;
    CFileItemPtr item = items.Get(i);
    HandleFileItem(ID, allowFile, resultname, item, parameterObject, fields, result, true, thumbLoader);
  }

  delete thumbLoader;
}

void CFileItemHandler::HandleFileItem(const char *ID, bool allowFile, const char *resultname, CFileItemPtr item, const CVariant &parameterObject, const CVariant &validFields, CVariant &result, bool append /* = true */, CThumbLoader *thumbLoader /* = NULL */)
{
  std::set<std::string> fields;
  if (parameterObject.isMember("properties") && parameterObject["properties"].isArray())
  {
    for (CVariant::const_iterator_array field = parameterObject["properties"].begin_array(); field != parameterObject["properties"].end_array(); field++)
      fields.insert(field->asString());
  }

  HandleFileItem(ID, allowFile, resultname, item, parameterObject, fields, result, append, thumbLoader);
}

void CFileItemHandler::HandleFileItem(const char *ID, bool allowFile, const char *resultname, CFileItemPtr item, const CVariant &parameterObject, const std::set<std::string> &validFields, CVariant &result, bool append /* = true */, CThumbLoader *thumbLoader /* = NULL */)
{
  CVariant object;
  std::set<std::string> fields(validFields.begin(), validFields.end());

  if (item.get())
  {
    std::set<std::string>::const_iterator fileField = fields.find("file");
    if (fileField != fields.end())
    {
      if (allowFile)
      {
        if (item->HasVideoInfoTag() && !item->GetVideoInfoTag()->GetPath().IsEmpty())
            object["file"] = item->GetVideoInfoTag()->GetPath().c_str();
        if (item->HasMusicInfoTag() && !item->GetMusicInfoTag()->GetURL().IsEmpty())
          object["file"] = item->GetMusicInfoTag()->GetURL().c_str();

        if (!object.isMember("file"))
          object["file"] = item->GetPath().c_str();
      }
      fields.erase(fileField);
    }

    if (ID)
    {
<<<<<<< HEAD
      if(stricmp(ID, "spotify_albumid") == 0 || stricmp(ID, "spotify_songid") == 0)
      {
	CStdString spotifyid = item->GetPath();
	object[ID] = spotifyid.c_str();
      }
      if (item->HasMusicInfoTag() && item->GetMusicInfoTag()->GetDatabaseId() > 0)
=======
      if (item->HasPVRChannelInfoTag() && item->GetPVRChannelInfoTag()->ChannelID() > 0)
         object[ID] = item->GetPVRChannelInfoTag()->ChannelID();
      else if (item->HasMusicInfoTag() && item->GetMusicInfoTag()->GetDatabaseId() > 0)
>>>>>>> 192701b6
        object[ID] = (int)item->GetMusicInfoTag()->GetDatabaseId();
      else if (item->HasVideoInfoTag() && item->GetVideoInfoTag()->m_iDbId > 0)
        object[ID] = item->GetVideoInfoTag()->m_iDbId;

      if (stricmp(ID, "id") == 0)
      {
        if (item->HasPVRChannelInfoTag())
          object["type"] = "channel";
        else if (item->HasMusicInfoTag() && !item->GetMusicInfoTag()->GetType().empty())
        {
          std::string type = item->GetMusicInfoTag()->GetType();
          if (type == "album" || type == "song")
            object["type"] = type;
        }
        else if (item->HasVideoInfoTag() && !item->GetVideoInfoTag()->m_type.empty())
        {
          std::string type = item->GetVideoInfoTag()->m_type;
          if (type == "movie" || type == "tvshow" || type == "episode" || type == "musicvideo")
            object["type"] = type;
        }
        else if (item->HasPictureInfoTag())
          object["type"] = "picture";

        if (!object.isMember("type"))
          object["type"] = "unknown";
      }
    }

    bool deleteThumbloader = false;
    if (thumbLoader == NULL)
    {
      if (item->HasVideoInfoTag())
        thumbLoader = new CVideoThumbLoader();
      else if (item->HasMusicInfoTag())
        thumbLoader = new CMusicThumbLoader();

      if (thumbLoader != NULL)
      {
        deleteThumbloader = true;
        thumbLoader->Initialize();
      }
    }

    if (item->HasPVRChannelInfoTag())
      FillDetails(item->GetPVRChannelInfoTag(), item, fields, object, thumbLoader);
    if (item->HasVideoInfoTag())
      FillDetails(item->GetVideoInfoTag(), item, fields, object, thumbLoader);
    if (item->HasMusicInfoTag())
      FillDetails(item->GetMusicInfoTag(), item, fields, object, thumbLoader);
    if (item->HasPictureInfoTag())
      FillDetails(item->GetPictureInfoTag(), item, fields, object, thumbLoader);
    
    FillDetails(item.get(), item, fields, object, thumbLoader);

    if (deleteThumbloader)
      delete thumbLoader;

    object["label"] = item->GetLabel().c_str();
  }
  else
    object = CVariant(CVariant::VariantTypeNull);

  if (resultname)
  {
    if (append)
      result[resultname].append(object);
    else
      result[resultname] = object;
  }
}

bool CFileItemHandler::FillFileItemList(const CVariant &parameterObject, CFileItemList &list)
{
  CAudioLibrary::FillFileItemList(parameterObject, list);
  CVideoLibrary::FillFileItemList(parameterObject, list);
  CFileOperations::FillFileItemList(parameterObject, list);

  CStdString file = parameterObject["file"].asString();
  if (!file.empty() && (URIUtils::IsURL(file) || (CFile::Exists(file) && !CDirectory::Exists(file))))
  {
    bool added = false;
    for (int index = 0; index < list.Size(); index++)
    {
      if (list[index]->GetPath() == file)
      {
        added = true;
        break;
      }
    }

    if (!added)
    {
      CFileItemPtr item = CFileItemPtr(new CFileItem(file, false));
      if (item->IsPicture())
      {
        CPictureInfoTag picture;
        picture.Load(item->GetPath());
        *item->GetPictureInfoTag() = picture;
      }
      if (item->GetLabel().IsEmpty())
        item->SetLabel(CUtil::GetTitleFromPath(file, false));
      list.Add(item);
    }
  }

  return (list.Size() > 0);
}

void CFileItemHandler::Sort(CFileItemList &items, const CVariant &parameterObject)
{
  SortDescription sorting;
  if (!ParseSorting(parameterObject, sorting.sortBy, sorting.sortOrder, sorting.sortAttributes))
    return;

  items.Sort(sorting);
}<|MERGE_RESOLUTION|>--- conflicted
+++ resolved
@@ -20,11 +20,7 @@
 
 #include <map>
 #include <string.h>
-<<<<<<< HEAD
-#include "music/spotyXBMC/Logger.h"
-=======
-
->>>>>>> 192701b6
+
 #include "FileItemHandler.h"
 #include "PlaylistOperations.h"
 #include "AudioLibrary.h"
@@ -282,18 +278,9 @@
 
     if (ID)
     {
-<<<<<<< HEAD
-      if(stricmp(ID, "spotify_albumid") == 0 || stricmp(ID, "spotify_songid") == 0)
-      {
-	CStdString spotifyid = item->GetPath();
-	object[ID] = spotifyid.c_str();
-      }
-      if (item->HasMusicInfoTag() && item->GetMusicInfoTag()->GetDatabaseId() > 0)
-=======
       if (item->HasPVRChannelInfoTag() && item->GetPVRChannelInfoTag()->ChannelID() > 0)
          object[ID] = item->GetPVRChannelInfoTag()->ChannelID();
       else if (item->HasMusicInfoTag() && item->GetMusicInfoTag()->GetDatabaseId() > 0)
->>>>>>> 192701b6
         object[ID] = (int)item->GetMusicInfoTag()->GetDatabaseId();
       else if (item->HasVideoInfoTag() && item->GetVideoInfoTag()->m_iDbId > 0)
         object[ID] = item->GetVideoInfoTag()->m_iDbId;
