--- conflicted
+++ resolved
@@ -786,16 +786,6 @@
       { "type": "string", "enum": [ "alltv", "allradio" ], "required": true }
     ]
   },
-  "PVR.Fields.Broadcast": {
-    "extends": "Item.Fields.Base",
-    "items": { "type": "string",
-      "enum": [ "title", "plot", "plotoutline", "starttime",
-                "endtime", "runtime", "progress", "progresspercentage",
-                "genre", "episodename", "episodenum", "episodepart",
-                "firstaired", "hastimer", "isactive", "parentalrating",
-                "wasactive", "thumbnail", "rating" ]
-    }
-  },
   "PVR.Details.Broadcast": {
     "extends": "Item.Details.Base",
     "properties": {
@@ -882,7 +872,6 @@
       }
     }
   },
-<<<<<<< HEAD
   "PVR.Fields.Broadcast": {
     "extends": "Item.Fields.Base",
     "items": { "type": "string",
@@ -893,8 +882,6 @@
                 "wasactive", "thumbnail", "rating" ]
     }
   },
-=======
->>>>>>> 70c4c65b
   "PVR.TimerState": {
     "type": "string",
     "enum": [ "unknown", "new", "scheduled", "recording", "completed",
