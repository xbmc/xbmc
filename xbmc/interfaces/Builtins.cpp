--- conflicted
+++ resolved
@@ -358,7 +358,6 @@
     CGUIMessage msg(GUI_MSG_SETFOCUS, g_windowManager.GetFocusedWindow(), controlID, subItem);
     g_windowManager.SendMessage(msg);
   }
-<<<<<<< HEAD
   else if ((execute.Equals("activatewindowandfocus")) && params.size())
   {
     CStdString strWindow = params[0];
@@ -392,9 +391,6 @@
       return false;
     }
   }
-#ifdef HAS_PYTHON
-=======
->>>>>>> a70a61b6
   else if (execute.Equals("runscript") && params.size())
   {
 #if defined(TARGET_DARWIN_OSX)
