/*!
\file GUIInfoManager.h
\brief
*/

#ifndef GUIINFOMANAGER_H_
#define GUIINFOMANAGER_H_

/*
 *      Copyright (C) 2005-2008 Team XBMC
 *      http://www.xbmc.org
 *
 *  This Program is free software; you can redistribute it and/or modify
 *  it under the terms of the GNU General Public License as published by
 *  the Free Software Foundation; either version 2, or (at your option)
 *  any later version.
 *
 *  This Program is distributed in the hope that it will be useful,
 *  but WITHOUT ANY WARRANTY; without even the implied warranty of
 *  MERCHANTABILITY or FITNESS FOR A PARTICULAR PURPOSE. See the
 *  GNU General Public License for more details.
 *
 *  You should have received a copy of the GNU General Public License
 *  along with XBMC; see the file COPYING.  If not, write to
 *  the Free Software Foundation, 675 Mass Ave, Cambridge, MA 02139, USA.
 *  http://www.gnu.org/copyleft/gpl.html
 *
 */

#include "Temperature.h"
#include "threads/CriticalSection.h"
#include "guilib/IMsgTargetCallback.h"
#include "inttypes.h"
#include "XBDateTime.h"

#include <list>
#include <map>

namespace MUSIC_INFO
{
  class CMusicInfoTag;
}
class CVideoInfoTag;
class CFileItem;
class CGUIListItem;
class CDateTime;

// conditions for window retrieval
#define WINDOW_CONDITION_HAS_LIST_ITEMS  1
#define WINDOW_CONDITION_IS_MEDIA_WINDOW 2

#define OPERATOR_NOT  3
#define OPERATOR_AND  2
#define OPERATOR_OR   1

#define PLAYER_HAS_MEDIA              1
#define PLAYER_HAS_AUDIO              2
#define PLAYER_HAS_VIDEO              3
#define PLAYER_PLAYING                4
#define PLAYER_PAUSED                 5
#define PLAYER_REWINDING              6
#define PLAYER_REWINDING_2x           7
#define PLAYER_REWINDING_4x           8
#define PLAYER_REWINDING_8x           9
#define PLAYER_REWINDING_16x         10
#define PLAYER_REWINDING_32x         11
#define PLAYER_FORWARDING            12
#define PLAYER_FORWARDING_2x         13
#define PLAYER_FORWARDING_4x         14
#define PLAYER_FORWARDING_8x         15
#define PLAYER_FORWARDING_16x        16
#define PLAYER_FORWARDING_32x        17
#define PLAYER_CAN_RECORD            18
#define PLAYER_RECORDING             19
#define PLAYER_CACHING               20
#define PLAYER_DISPLAY_AFTER_SEEK    21
#define PLAYER_PROGRESS              22
#define PLAYER_SEEKBAR               23
#define PLAYER_SEEKTIME              24
#define PLAYER_SEEKING               25
#define PLAYER_SHOWTIME              26
#define PLAYER_TIME                  27
#define PLAYER_TIME_REMAINING        28
#define PLAYER_DURATION              29
#define PLAYER_SHOWCODEC             30
#define PLAYER_SHOWINFO              31
#define PLAYER_VOLUME                32
#define PLAYER_MUTED                 33
#define PLAYER_HASDURATION           34
#define PLAYER_CHAPTER               35
#define PLAYER_CHAPTERCOUNT          36
#define PLAYER_TIME_SPEED            37
#define PLAYER_FINISH_TIME           38
#define PLAYER_CACHELEVEL            39
#define PLAYER_STAR_RATING           40
#define PLAYER_CHAPTERNAME           41
#define PLAYER_SUBTITLE_DELAY        42
#define PLAYER_AUDIO_DELAY           43
#define PLAYER_PASSTHROUGH           44
#define PLAYER_PATH                  45
#define PLAYER_FILEPATH              46
#define PLAYER_SEEKOFFSET            47
#define PLAYER_PROGRESS_CACHE        48

#define WEATHER_CONDITIONS          100
#define WEATHER_TEMPERATURE         101
#define WEATHER_LOCATION            102
#define WEATHER_IS_FETCHED          103
#define WEATHER_FANART_CODE         104
#define WEATHER_PLUGIN              105

#define SYSTEM_TEMPERATURE_UNITS    106
#define SYSTEM_PROGRESS_BAR         107
#define SYSTEM_LANGUAGE             108
#define SYSTEM_TIME                 110
#define SYSTEM_DATE                 111
#define SYSTEM_CPU_TEMPERATURE      112
#define SYSTEM_GPU_TEMPERATURE      113
#define SYSTEM_FAN_SPEED            114
#define SYSTEM_FREE_SPACE_C         115
// #define SYSTEM_FREE_SPACE_D         116 //116 is reserved for space on D
#define SYSTEM_FREE_SPACE_E         117
#define SYSTEM_FREE_SPACE_F         118
#define SYSTEM_FREE_SPACE_G         119
#define SYSTEM_BUILD_VERSION        120
#define SYSTEM_BUILD_DATE           121
#define SYSTEM_ETHERNET_LINK_ACTIVE 122
#define SYSTEM_FPS                  123
#define SYSTEM_ALWAYS_TRUE          125   // useful for <visible fade="10" start="hidden">true</visible>, to fade in a control
#define SYSTEM_ALWAYS_FALSE         126   // used for <visible fade="10">false</visible>, to fade out a control (ie not particularly useful!)
#define SYSTEM_MEDIA_DVD            127
#define SYSTEM_DVDREADY             128
#define SYSTEM_HAS_ALARM            129
#define SYSTEM_SCREEN_MODE          132
#define SYSTEM_SCREEN_WIDTH         133
#define SYSTEM_SCREEN_HEIGHT        134
#define SYSTEM_CURRENT_WINDOW       135
#define SYSTEM_CURRENT_CONTROL      136
#define SYSTEM_DVD_LABEL            138
#define SYSTEM_HAS_DRIVE_F          139
#define SYSTEM_HASLOCKS             140
#define SYSTEM_ISMASTER             141
#define SYSTEM_TRAYOPEN             142
#define SYSTEM_SHOW_EXIT_BUTTON		143
#define SYSTEM_ALARM_POS            144
#define SYSTEM_LOGGEDON             145
#define SYSTEM_PROFILENAME          146
#define SYSTEM_PROFILETHUMB         147
#define SYSTEM_HAS_LOGINSCREEN      148
#define SYSTEM_HAS_DRIVE_G          149
#define SYSTEM_HDD_SMART            150
#define SYSTEM_HDD_TEMPERATURE      151
#define SYSTEM_HDD_MODEL            152
#define SYSTEM_HDD_SERIAL           153
#define SYSTEM_HDD_FIRMWARE         154
#define SYSTEM_HDD_PASSWORD         156
#define SYSTEM_HDD_LOCKSTATE        157
#define SYSTEM_HDD_LOCKKEY          158
#define SYSTEM_INTERNET_STATE       159
#define LCD_PLAY_ICON               160
#define LCD_PROGRESS_BAR            161
#define LCD_CPU_TEMPERATURE         162
#define LCD_GPU_TEMPERATURE         163
#define LCD_HDD_TEMPERATURE         164
#define LCD_FAN_SPEED               165
#define LCD_DATE                    166
#define LCD_TIME_21                 172 // Small bigfont
#define LCD_TIME_22                 173
#define LCD_TIME_W21                174 // Medum bigfont
#define LCD_TIME_W22                175
#define LCD_TIME_41                 176 // Big bigfont
#define LCD_TIME_42                 177
#define LCD_TIME_43                 178
#define LCD_TIME_44                 179
#define SYSTEM_ALARM_LESS_OR_EQUAL  180
#define SYSTEM_PROFILECOUNT         181

#define NETWORK_IP_ADDRESS          190
#define NETWORK_MAC_ADDRESS         191
#define NETWORK_IS_DHCP             192
#define NETWORK_LINK_STATE          193
#define NETWORK_SUBNET_ADDRESS      194
#define NETWORK_GATEWAY_ADDRESS     195
#define NETWORK_DNS1_ADDRESS        196
#define NETWORK_DNS2_ADDRESS        197
#define NETWORK_DHCP_ADDRESS        198

#define MUSICPLAYER_TITLE           200
#define MUSICPLAYER_ALBUM           201
#define MUSICPLAYER_ARTIST          202
#define MUSICPLAYER_GENRE           203
#define MUSICPLAYER_YEAR            204
#define MUSICPLAYER_DURATION        205
#define MUSICPLAYER_TRACK_NUMBER    208
#define MUSICPLAYER_COVER           210
#define MUSICPLAYER_BITRATE         211
#define MUSICPLAYER_PLAYLISTLEN     212
#define MUSICPLAYER_PLAYLISTPOS     213
#define MUSICPLAYER_CHANNELS        214
#define MUSICPLAYER_BITSPERSAMPLE   215
#define MUSICPLAYER_SAMPLERATE      216
#define MUSICPLAYER_CODEC           217
#define MUSICPLAYER_DISC_NUMBER     218
#define MUSICPLAYER_RATING          219
#define MUSICPLAYER_COMMENT         220
#define MUSICPLAYER_LYRICS          221
#define MUSICPLAYER_HASPREVIOUS     222
#define MUSICPLAYER_HASNEXT         223
#define MUSICPLAYER_EXISTS          224
#define MUSICPLAYER_PLAYLISTPLAYING 225
#define MUSICPLAYER_ALBUM_ARTIST    226
#define MUSICPLAYER_PLAYCOUNT       227
#define MUSICPLAYER_LASTPLAYED      228
#define MUSICPLAYER_CHANNEL_NAME    229
#define MUSICPLAYER_CHANNEL_NUMBER  230
#define MUSICPLAYER_CHANNEL_GROUP   231

#define VIDEOPLAYER_TITLE             250
#define VIDEOPLAYER_GENRE             251
#define VIDEOPLAYER_DIRECTOR          252
#define VIDEOPLAYER_YEAR              253
#define VIDEOPLAYER_HASSUBTITLES      254
#define VIDEOPLAYER_SUBTITLESENABLED  255
#define VIDEOPLAYER_COVER             258
#define VIDEOPLAYER_USING_OVERLAYS    259
#define VIDEOPLAYER_ISFULLSCREEN      260
#define VIDEOPLAYER_HASMENU           261
#define VIDEOPLAYER_PLAYLISTLEN       262
#define VIDEOPLAYER_PLAYLISTPOS       263
#define VIDEOPLAYER_EVENT             264
#define VIDEOPLAYER_ORIGINALTITLE     265
#define VIDEOPLAYER_PLOT              266
#define VIDEOPLAYER_PLOT_OUTLINE      267
#define VIDEOPLAYER_EPISODE           268
#define VIDEOPLAYER_SEASON            269
#define VIDEOPLAYER_RATING            270
#define VIDEOPLAYER_TVSHOW            271
#define VIDEOPLAYER_PREMIERED         272
#define VIDEOPLAYER_CONTENT           273
#define VIDEOPLAYER_STUDIO            274
#define VIDEOPLAYER_MPAA              275
#define VIDEOPLAYER_CAST              276
#define VIDEOPLAYER_CAST_AND_ROLE     277
#define VIDEOPLAYER_ARTIST            278
#define VIDEOPLAYER_ALBUM             279
#define VIDEOPLAYER_WRITER            280
#define VIDEOPLAYER_TAGLINE           281
#define VIDEOPLAYER_HAS_INFO          282
#define VIDEOPLAYER_TOP250            283
#define VIDEOPLAYER_RATING_AND_VOTES  284
#define VIDEOPLAYER_TRAILER           285
#define VIDEOPLAYER_VIDEO_CODEC       286
#define VIDEOPLAYER_VIDEO_RESOLUTION  287
#define VIDEOPLAYER_AUDIO_CODEC       288
#define VIDEOPLAYER_AUDIO_CHANNELS    289
#define VIDEOPLAYER_VIDEO_ASPECT      290
#define VIDEOPLAYER_HASTELETEXT       291
#define VIDEOPLAYER_COUNTRY           292
#define VIDEOPLAYER_PLAYCOUNT         293
#define VIDEOPLAYER_LASTPLAYED        294

#define VIDEOPLAYER_STARTTIME         295
#define VIDEOPLAYER_ENDTIME           296
#define VIDEOPLAYER_NEXT_TITLE        297
#define VIDEOPLAYER_NEXT_GENRE        298
#define VIDEOPLAYER_NEXT_PLOT         299
#define VIDEOPLAYER_NEXT_PLOT_OUTLINE 300
#define VIDEOPLAYER_NEXT_STARTTIME    301
#define VIDEOPLAYER_NEXT_ENDTIME      302
#define VIDEOPLAYER_NEXT_DURATION     303
#define VIDEOPLAYER_CHANNEL_NAME      304
#define VIDEOPLAYER_CHANNEL_NUMBER    305
#define VIDEOPLAYER_CHANNEL_GROUP     306
#define VIDEOPLAYER_PARENTAL_RATING   307

#define AUDIOSCROBBLER_ENABLED      325
#define AUDIOSCROBBLER_CONN_STATE   326
#define AUDIOSCROBBLER_SUBMIT_INT   327
#define AUDIOSCROBBLER_FILES_CACHED 328
#define AUDIOSCROBBLER_SUBMIT_STATE 329
#define LASTFM_RADIOPLAYING         330
#define LASTFM_CANLOVE              331
#define LASTFM_CANBAN               332

#define CONTAINER_SCROLL_PREVIOUS   345 // NOTE: These 5 must be kept in this consecutive order
#define CONTAINER_MOVE_PREVIOUS     346
#define CONTAINER_STATIC            347
#define CONTAINER_MOVE_NEXT         348
#define CONTAINER_SCROLL_NEXT       349

#define CONTAINER_HASFILES          351
#define CONTAINER_HASFOLDERS        352
#define CONTAINER_STACKED           353
#define CONTAINER_FOLDERNAME        354
#define CONTAINER_SCROLLING         355
#define CONTAINER_PLUGINNAME        356
#define CONTAINER_PROPERTY          357
#define CONTAINER_SORT_DIRECTION    358
#define CONTAINER_NUM_ITEMS         359
#define CONTAINER_FOLDERTHUMB       360
#define CONTAINER_FOLDERPATH        361
#define CONTAINER_CONTENT           362
#define CONTAINER_HAS_THUMB         363
#define CONTAINER_SORT_METHOD       364

#define CONTAINER_HAS_FOCUS         367
#define CONTAINER_ROW               368
#define CONTAINER_COLUMN            369
#define CONTAINER_POSITION          370
#define CONTAINER_VIEWMODE          371
#define CONTAINER_HAS_NEXT          372
#define CONTAINER_HAS_PREVIOUS      373
#define CONTAINER_SUBITEM           374
#define CONTAINER_TVSHOWTHUMB       375
#define CONTAINER_NUM_PAGES         376
#define CONTAINER_CURRENT_PAGE      377
#define CONTAINER_SEASONTHUMB       378
#define CONTAINER_SHOWPLOT          379
#define CONTAINER_TOTALTIME         380

#define MUSICPM_ENABLED             381
#define MUSICPM_SONGSPLAYED         382
#define MUSICPM_MATCHINGSONGS       383
#define MUSICPM_MATCHINGSONGSPICKED 384
#define MUSICPM_MATCHINGSONGSLEFT   385
#define MUSICPM_RELAXEDSONGSPICKED  386
#define MUSICPM_RANDOMSONGSPICKED   387

#define PLAYLIST_LENGTH             390
#define PLAYLIST_POSITION           391
#define PLAYLIST_RANDOM             392
#define PLAYLIST_REPEAT             393
#define PLAYLIST_ISRANDOM           394
#define PLAYLIST_ISREPEAT           395
#define PLAYLIST_ISREPEATONE        396

#define VISUALISATION_LOCKED        400
#define VISUALISATION_PRESET        401
#define VISUALISATION_NAME          402
#define VISUALISATION_ENABLED       403

#define STRING_IS_EMPTY             410
#define STRING_COMPARE              411
#define STRING_STR                  412
#define INTEGER_GREATER_THAN        413

#define SKIN_HAS_THEME_START        500
#define SKIN_HAS_THEME_END          599 // allow for max 100 themes

#define SKIN_BOOL                   600
#define SKIN_STRING                 601
#define SKIN_HAS_MUSIC_OVERLAY      602
#define SKIN_HAS_VIDEO_OVERLAY      603

#define SYSTEM_TOTAL_MEMORY         644
#define SYSTEM_CPU_USAGE            645
#define SYSTEM_USED_MEMORY_PERCENT  646
#define SYSTEM_USED_MEMORY          647
#define SYSTEM_FREE_MEMORY          648
#define SYSTEM_FREE_MEMORY_PERCENT  649
#define SYSTEM_UPTIME               654
#define SYSTEM_TOTALUPTIME          655
#define SYSTEM_CPUFREQUENCY         656
#define SYSTEM_SCREEN_RESOLUTION    659
#define SYSTEM_VIDEO_ENCODER_INFO   660
#define SYSTEM_KERNEL_VERSION       667
#define SYSTEM_FREE_SPACE           679
#define SYSTEM_USED_SPACE           680
#define SYSTEM_TOTAL_SPACE          681
#define SYSTEM_USED_SPACE_PERCENT   682
#define SYSTEM_FREE_SPACE_PERCENT   683
#define SYSTEM_DVD_TRAY_STATE       700
#define SYSTEM_GET_BOOL             704
#define SYSTEM_GET_CORE_USAGE       705
#define SYSTEM_HAS_CORE_ID          706
#define SYSTEM_RENDER_VENDOR        707
#define SYSTEM_RENDER_RENDERER      708
#define SYSTEM_RENDER_VERSION       709
#define SYSTEM_SETTING              710
#define SYSTEM_HAS_ADDON            711
#define SYSTEM_ADDON_TITLE          712
#define SYSTEM_ADDON_ICON           713
#define SYSTEM_BATTERY_LEVEL        714

#define LIBRARY_HAS_MUSIC           720
#define LIBRARY_HAS_VIDEO           721
#define LIBRARY_HAS_MOVIES          722
#define LIBRARY_HAS_TVSHOWS         723
#define LIBRARY_HAS_MUSICVIDEOS     724
#define LIBRARY_IS_SCANNING         725
#define LIBRARY_IS_SCANNING_VIDEO   726
#define LIBRARY_IS_SCANNING_MUSIC   727

#define SYSTEM_PLATFORM_XBOX        740
#define SYSTEM_PLATFORM_LINUX       741
#define SYSTEM_PLATFORM_WINDOWS     742
#define SYSTEM_PLATFORM_OSX         743

#define SYSTEM_CAN_POWERDOWN        750
#define SYSTEM_CAN_SUSPEND          751
#define SYSTEM_CAN_HIBERNATE        752
#define SYSTEM_CAN_REBOOT           753

#define SKIN_THEME                  800
#define SKIN_COLOUR_THEME           801

#define SLIDE_INFO_START            900
#define SLIDE_INFO_END              980

#define FANART_COLOR1               1000
#define FANART_COLOR2               1001
#define FANART_COLOR3               1002
#define FANART_IMAGE                1003

#define PVR_CONDITIONS_START        1100
#define PVR_IS_RECORDING            (PVR_CONDITIONS_START)
#define PVR_HAS_TIMER               (PVR_CONDITIONS_START + 1)
#define PVR_HAS_NONRECORDING_TIMER  (PVR_CONDITIONS_START + 2)
#define PVR_HAS_EPG                 (PVR_CONDITIONS_START + 3)
#define PVR_HAS_TXT                 (PVR_CONDITIONS_START + 4)
#define PVR_HAS_DIRECTOR            (PVR_CONDITIONS_START + 5)
#define PVR_IS_PLAYING_TV           (PVR_CONDITIONS_START + 6)
#define PVR_IS_PLAYING_RADIO        (PVR_CONDITIONS_START + 7)
#define PVR_IS_PLAYING_RECORDING    (PVR_CONDITIONS_START + 8)
#define PVR_ACTUAL_STREAM_ENCRYPTED (PVR_CONDITIONS_START + 9)
#define PVR_CONDITIONS_END          PVR_ACTUAL_STREAM_ENCRYPTED

#define PVR_STRINGS_START           1200
#define PVR_NEXT_RECORDING_CHANNEL  (PVR_STRINGS_START)
#define PVR_NEXT_RECORDING_CHAN_ICO (PVR_STRINGS_START + 1)
#define PVR_NEXT_RECORDING_DATETIME (PVR_STRINGS_START + 2)
#define PVR_NEXT_RECORDING_TITLE    (PVR_STRINGS_START + 3)
#define PVR_NOW_RECORDING_CHANNEL   (PVR_STRINGS_START + 4)
#define PVR_NOW_RECORDING_CHAN_ICO  (PVR_STRINGS_START + 5)
#define PVR_NOW_RECORDING_DATETIME  (PVR_STRINGS_START + 6)
#define PVR_NOW_RECORDING_TITLE     (PVR_STRINGS_START + 7)
#define PVR_BACKEND_NAME            (PVR_STRINGS_START + 8)
#define PVR_BACKEND_VERSION         (PVR_STRINGS_START + 9)
#define PVR_BACKEND_HOST            (PVR_STRINGS_START + 10)
#define PVR_BACKEND_DISKSPACE       (PVR_STRINGS_START + 11)
#define PVR_BACKEND_CHANNELS        (PVR_STRINGS_START + 12)
#define PVR_BACKEND_TIMERS          (PVR_STRINGS_START + 13)
#define PVR_BACKEND_RECORDINGS      (PVR_STRINGS_START + 14)
#define PVR_BACKEND_NUMBER          (PVR_STRINGS_START + 15)
#define PVR_TOTAL_DISKSPACE         (PVR_STRINGS_START + 16)
#define PVR_NEXT_TIMER              (PVR_STRINGS_START + 17)
#define PVR_PLAYING_DURATION        (PVR_STRINGS_START + 18)
#define PVR_PLAYING_TIME            (PVR_STRINGS_START + 19)
#define PVR_PLAYING_PROGRESS        (PVR_STRINGS_START + 20)
#define PVR_ACTUAL_STREAM_CLIENT    (PVR_STRINGS_START + 21)
#define PVR_ACTUAL_STREAM_DEVICE    (PVR_STRINGS_START + 22)
#define PVR_ACTUAL_STREAM_STATUS    (PVR_STRINGS_START + 23)
#define PVR_ACTUAL_STREAM_SIG       (PVR_STRINGS_START + 24)
#define PVR_ACTUAL_STREAM_SNR       (PVR_STRINGS_START + 25)
#define PVR_ACTUAL_STREAM_SIG_PROGR (PVR_STRINGS_START + 26)
#define PVR_ACTUAL_STREAM_SNR_PROGR (PVR_STRINGS_START + 27)
#define PVR_ACTUAL_STREAM_BER       (PVR_STRINGS_START + 28)
#define PVR_ACTUAL_STREAM_UNC       (PVR_STRINGS_START + 29)
#define PVR_ACTUAL_STREAM_VIDEO_BR  (PVR_STRINGS_START + 30)
#define PVR_ACTUAL_STREAM_AUDIO_BR  (PVR_STRINGS_START + 31)
#define PVR_ACTUAL_STREAM_DOLBY_BR  (PVR_STRINGS_START + 32)
#define PVR_ACTUAL_STREAM_CRYPTION  (PVR_STRINGS_START + 33)
#define PVR_STRINGS_END             PVR_ACTUAL_STREAM_CRYPTION

#define WINDOW_PROPERTY             9993
#define WINDOW_IS_TOPMOST           9994
#define WINDOW_IS_VISIBLE           9995
#define WINDOW_NEXT                 9996
#define WINDOW_PREVIOUS             9997
#define WINDOW_IS_MEDIA             9998
#define WINDOW_IS_ACTIVE            9999

#define SYSTEM_IDLE_TIME_START      20000
#define SYSTEM_IDLE_TIME_FINISH     21000 // 1000 seconds

#define CONTROL_GET_LABEL           29996
#define CONTROL_IS_ENABLED          29997
#define CONTROL_IS_VISIBLE          29998
#define CONTROL_GROUP_HAS_FOCUS     29999
#define CONTROL_HAS_FOCUS           30000
#define BUTTON_SCROLLER_HAS_ICON    30001

// Version string MUST NOT contain spaces.  It is used
// in the HTTP request user agent.
#define VERSION_STRING "PRE-11.0"

#define LISTITEM_START              35000
#define LISTITEM_THUMB              (LISTITEM_START)
#define LISTITEM_LABEL              (LISTITEM_START + 1)
#define LISTITEM_TITLE              (LISTITEM_START + 2)
#define LISTITEM_TRACKNUMBER        (LISTITEM_START + 3)
#define LISTITEM_ARTIST             (LISTITEM_START + 4)
#define LISTITEM_ALBUM              (LISTITEM_START + 5)
#define LISTITEM_YEAR               (LISTITEM_START + 6)
#define LISTITEM_GENRE              (LISTITEM_START + 7)
#define LISTITEM_ICON               (LISTITEM_START + 8)
#define LISTITEM_DIRECTOR           (LISTITEM_START + 9)
#define LISTITEM_OVERLAY            (LISTITEM_START + 10)
#define LISTITEM_LABEL2             (LISTITEM_START + 11)
#define LISTITEM_FILENAME           (LISTITEM_START + 12)
#define LISTITEM_DATE               (LISTITEM_START + 13)
#define LISTITEM_SIZE               (LISTITEM_START + 14)
#define LISTITEM_RATING             (LISTITEM_START + 15)
#define LISTITEM_PROGRAM_COUNT      (LISTITEM_START + 16)
#define LISTITEM_DURATION           (LISTITEM_START + 17)
#define LISTITEM_ISPLAYING          (LISTITEM_START + 18)
#define LISTITEM_ISSELECTED         (LISTITEM_START + 19)
#define LISTITEM_PLOT               (LISTITEM_START + 20)
#define LISTITEM_PLOT_OUTLINE       (LISTITEM_START + 21)
#define LISTITEM_EPISODE            (LISTITEM_START + 22)
#define LISTITEM_SEASON             (LISTITEM_START + 23)
#define LISTITEM_TVSHOW             (LISTITEM_START + 24)
#define LISTITEM_PREMIERED          (LISTITEM_START + 25)
#define LISTITEM_COMMENT            (LISTITEM_START + 26)
#define LISTITEM_ACTUAL_ICON        (LISTITEM_START + 27)
#define LISTITEM_PATH               (LISTITEM_START + 28)
#define LISTITEM_PICTURE_PATH       (LISTITEM_START + 29)
#define LISTITEM_PICTURE_DATETIME   (LISTITEM_START + 30)
#define LISTITEM_PICTURE_RESOLUTION (LISTITEM_START + 31)
#define LISTITEM_STUDIO             (LISTITEM_START + 32)
#define LISTITEM_MPAA               (LISTITEM_START + 33)
#define LISTITEM_CAST               (LISTITEM_START + 34)
#define LISTITEM_CAST_AND_ROLE      (LISTITEM_START + 35)
#define LISTITEM_WRITER             (LISTITEM_START + 36)
#define LISTITEM_TAGLINE            (LISTITEM_START + 37)
#define LISTITEM_TOP250             (LISTITEM_START + 38)
#define LISTITEM_RATING_AND_VOTES   (LISTITEM_START + 39)
#define LISTITEM_TRAILER            (LISTITEM_START + 40)
#define LISTITEM_STAR_RATING        (LISTITEM_START + 41)
#define LISTITEM_FILENAME_AND_PATH  (LISTITEM_START + 42)
#define LISTITEM_SORT_LETTER        (LISTITEM_START + 43)
#define LISTITEM_ALBUM_ARTIST       (LISTITEM_START + 44)
#define LISTITEM_FOLDERNAME         (LISTITEM_START + 45)
#define LISTITEM_VIDEO_CODEC        (LISTITEM_START + 46)
#define LISTITEM_VIDEO_RESOLUTION   (LISTITEM_START + 47)
#define LISTITEM_VIDEO_ASPECT       (LISTITEM_START + 48)
#define LISTITEM_AUDIO_CODEC        (LISTITEM_START + 49)
#define LISTITEM_AUDIO_CHANNELS     (LISTITEM_START + 50)
#define LISTITEM_AUDIO_LANGUAGE     (LISTITEM_START + 51)
#define LISTITEM_SUBTITLE_LANGUAGE  (LISTITEM_START + 52)
#define LISTITEM_IS_FOLDER          (LISTITEM_START + 53)
#define LISTITEM_ORIGINALTITLE      (LISTITEM_START + 54)
#define LISTITEM_COUNTRY            (LISTITEM_START + 55)
#define LISTITEM_PLAYCOUNT          (LISTITEM_START + 56)
#define LISTITEM_LASTPLAYED         (LISTITEM_START + 57)
#define LISTITEM_FOLDERPATH         (LISTITEM_START + 58)
#define LISTITEM_DISC_NUMBER        (LISTITEM_START + 59)
<<<<<<< HEAD
#define LISTITEM_STARTTIME          (LISTITEM_START + 60)
#define LISTITEM_ENDTIME            (LISTITEM_START + 61)
#define LISTITEM_STARTDATE          (LISTITEM_START + 62)
#define LISTITEM_ENDDATE            (LISTITEM_START + 63)
#define LISTITEM_NEXT_TITLE         (LISTITEM_START + 64)
#define LISTITEM_NEXT_GENRE         (LISTITEM_START + 65)
#define LISTITEM_NEXT_PLOT          (LISTITEM_START + 66)
#define LISTITEM_NEXT_PLOT_OUTLINE  (LISTITEM_START + 67)
#define LISTITEM_NEXT_STARTTIME     (LISTITEM_START + 68)
#define LISTITEM_NEXT_ENDTIME       (LISTITEM_START + 69)
#define LISTITEM_NEXT_STARTDATE     (LISTITEM_START + 70)
#define LISTITEM_NEXT_ENDDATE       (LISTITEM_START + 71)
#define LISTITEM_NEXT_DURATION      (LISTITEM_START + 72)
#define LISTITEM_CHANNEL_NAME       (LISTITEM_START + 73)
#define LISTITEM_CHANNEL_NUMBER     (LISTITEM_START + 74)
#define LISTITEM_CHANNEL_GROUP      (LISTITEM_START + 75)
#define LISTITEM_HASTIMER           (LISTITEM_START + 76)
#define LISTITEM_ISRECORDING        (LISTITEM_START + 77)
#define LISTITEM_ISENCRYPTED        (LISTITEM_START + 78)
#define LISTITEM_PARENTALRATING     (LISTITEM_START + 79)
#define LISTITEM_PROGRESS           (LISTITEM_START + 80)
=======
#define LISTITEM_FILE_EXTENSION     (LISTITEM_START + 60)
>>>>>>> 019acfa5

#define LISTITEM_PROPERTY_START     (LISTITEM_START + 200)
#define LISTITEM_PROPERTY_END       (LISTITEM_PROPERTY_START + 1000)
#define LISTITEM_END                (LISTITEM_PROPERTY_END)

#define MUSICPLAYER_PROPERTY_OFFSET 900 // last 100 id's reserved for musicplayer props.

// the multiple information vector
#define MULTI_INFO_START              40000
#define MULTI_INFO_END                99999
#define COMBINED_VALUES_START        100000

// forward
class CInfoLabel;
class CGUIWindow;

// Info Flags
// Stored in the top 8 bits of GUIInfo::m_data1
// therefore we only have room for 8 flags
#define INFOFLAG_LISTITEM_WRAP        ((uint32_t) (1 << 25))  // Wrap ListItem lookups
#define INFOFLAG_LISTITEM_POSITION    ((uint32_t) (1 << 26))  // Absolute ListItem lookups

// structure to hold multiple integer data
// for storage referenced from a single integer
class GUIInfo
{
public:
  GUIInfo(int info, uint32_t data1 = 0, int data2 = 0, uint32_t flag = 0)
  {
    m_info = info;
    m_data1 = data1;
    m_data2 = data2;
    if (flag)
      SetInfoFlag(flag);
  }
  bool operator ==(const GUIInfo &right) const
  {
    return (m_info == right.m_info && m_data1 == right.m_data1 && m_data2 == right.m_data2);
  };
  uint32_t GetInfoFlag() const;
  uint32_t GetData1() const;
  int GetData2() const;
  int m_info;
private:
  void SetInfoFlag(uint32_t flag);
  uint32_t m_data1;
  int m_data2;
};

/*!
 \ingroup strings
 \brief
 */
class CGUIInfoManager : public IMsgTargetCallback
{
public:
  CGUIInfoManager(void);
  virtual ~CGUIInfoManager(void);

  void Clear();
  virtual bool OnMessage(CGUIMessage &message);

  int TranslateString(const CStdString &strCondition);
  bool GetBool(int condition, int contextWindow = 0, const CGUIListItem *item=NULL);
  int GetInt(int info, int contextWindow = 0) const;
  CStdString GetLabel(int info, int contextWindow = 0);

  CStdString GetImage(int info, int contextWindow);

  CStdString GetTime(TIME_FORMAT format = TIME_FORMAT_GUESS) const;
  CStdString GetLcdTime( int _eInfo ) const;
  CStdString GetDate(bool bNumbersOnly = false);
  CStdString GetDuration(TIME_FORMAT format = TIME_FORMAT_GUESS) const;

  void SetCurrentItem(CFileItem &item);
  void ResetCurrentItem();
  // Current song stuff
  /// \brief Retrieves tag info (if necessary) and fills in our current song path.
  void SetCurrentSong(CFileItem &item);
  void SetCurrentAlbumThumb(const CStdString thumbFileName);
  void SetCurrentMovie(CFileItem &item);
  void SetCurrentSlide(CFileItem &item);
  const CFileItem &GetCurrentSlide() const;
  void ResetCurrentSlide();
  void SetCurrentSongTag(const MUSIC_INFO::CMusicInfoTag &tag);
  void SetCurrentVideoTag(const CVideoInfoTag &tag);

  const MUSIC_INFO::CMusicInfoTag *GetCurrentSongTag() const;
  const CVideoInfoTag* GetCurrentMovieTag() const;

  CStdString GetMusicLabel(int item);
  CStdString GetMusicTagLabel(int info, const CFileItem *item) const;
  CStdString GetVideoLabel(int item);
  CStdString GetPlaylistLabel(int item) const;
  CStdString GetMusicPartyModeLabel(int item);
  const CStdString GetMusicPlaylistInfo(const GUIInfo& info) const;
  CStdString GetPictureLabel(int item) const;

  __int64 GetPlayTime() const;  // in ms
  CStdString GetCurrentPlayTime(TIME_FORMAT format = TIME_FORMAT_GUESS) const;
  int GetPlayTimeRemaining() const;
  int GetTotalPlayTime() const;
  CStdString GetCurrentPlayTimeRemaining(TIME_FORMAT format) const;
  CStdString GetVersion();
  CStdString GetBuild();

  bool GetDisplayAfterSeek();
  void SetDisplayAfterSeek(unsigned int timeOut = 2500, int seekOffset = 0);
  void SetSeeking(bool seeking) { m_playerSeeking = seeking; };
  void SetShowTime(bool showtime) { m_playerShowTime = showtime; };
  void SetShowCodec(bool showcodec) { m_playerShowCodec = showcodec; };
  void SetShowInfo(bool showinfo) { m_playerShowInfo = showinfo; };
  void ToggleShowCodec() { m_playerShowCodec = !m_playerShowCodec; };
  void ToggleShowInfo() { m_playerShowInfo = !m_playerShowInfo; };
  bool m_performingSeek;

  std::string GetSystemHeatInfo(int info);
  CTemperature GetGPUTemperature();

  void UpdateFPS();
  inline float GetFPS() const { return m_fps; };

  void SetNextWindow(int windowID) { m_nextWindowID = windowID; };
  void SetPreviousWindow(int windowID) { m_prevWindowID = windowID; };

  void ResetCache();
  void ResetPersistentCache();

  CStdString GetItemLabel(const CFileItem *item, int info) const;
  CStdString GetItemImage(const CFileItem *item, int info) const;

  // Called from tuxbox service thread to update current status
  void UpdateFromTuxBox();

  /*! \brief containers call here to specify that the focus is changing
   \param id control id
   \param next true if we're moving to the next item, false if previous
   \param scrolling true if the container is scrolling, false if the movement requires no scroll
   */
  void SetContainerMoving(int id, bool next, bool scrolling)
  {
    // magnitude 2 indicates a scroll, sign indicates direction
    m_containerMoves[id] = (next ? 1 : -1) * (scrolling ? 2 : 1);
  }

  void SetLibraryBool(int condition, bool value);
  bool GetLibraryBool(int condition);
  void ResetLibraryBools();
  CStdString LocalizeTime(const CDateTime &time, TIME_FORMAT format) const;

protected:
  // routines for window retrieval
  bool CheckWindowCondition(CGUIWindow *window, int condition) const;
  CGUIWindow *GetWindowWithCondition(int contextWindow, int condition) const;

  bool GetMultiInfoBool(const GUIInfo &info, int contextWindow = 0, const CGUIListItem *item = NULL);
  CStdString GetMultiInfoLabel(const GUIInfo &info, int contextWindow = 0) const;
  int TranslateSingleString(const CStdString &strCondition);
  int TranslateListItem(const CStdString &info);
  int TranslateMusicPlayerString(const CStdString &info) const;
  TIME_FORMAT TranslateTimeFormat(const CStdString &format);
  bool GetItemBool(const CGUIListItem *item, int condition) const;

  // Conditional string parameters for testing are stored in a vector for later retrieval.
  // The offset into the string parameters array is returned.
  int ConditionalStringParameter(const CStdString &strParameter);
  int AddMultiInfo(const GUIInfo &info);
  int AddListItemProp(const CStdString &str, int offset=0);

  CStdString GetAudioScrobblerLabel(int item);

  // Conditional string parameters are stored here
  CStdStringArray m_stringParameters;

  // Array of multiple information mapped to a single integer lookup
  std::vector<GUIInfo> m_multiInfo;
  std::vector<std::string> m_listitemProperties;

  CStdString m_currentMovieDuration;

  // Current playing stuff
  CFileItem* m_currentFile;
  CStdString m_currentMovieThumb;
  unsigned int m_lastMusicBitrateTime;
  unsigned int m_MusicBitrate;
  CFileItem* m_currentSlide;

  // fan stuff
  unsigned int m_lastSysHeatInfoTime;
  int m_fanSpeed;
  CTemperature m_gpuTemp;
  CTemperature m_cpuTemp;

  //Fullscreen OSD Stuff
  unsigned int m_AfterSeekTimeout;
  int m_seekOffset;
  bool m_playerSeeking;
  bool m_playerShowTime;
  bool m_playerShowCodec;
  bool m_playerShowInfo;

  // FPS counters
  float m_fps;
  unsigned int m_frameCounter;
  unsigned int m_lastFPSTime;

  std::map<int, int> m_containerMoves;  // direction of list moving
  int m_nextWindowID;
  int m_prevWindowID;

  class CCombinedValue
  {
  public:
    CStdString m_info;    // the text expression
    int m_id;             // the id used to identify this expression
    std::list<int> m_postfix;  // the postfix binary expression
    CCombinedValue& operator=(const CCombinedValue& mSrc);
  };

  int GetOperator(const char ch);
  int TranslateBooleanExpression(const CStdString &expression);
  bool EvaluateBooleanExpression(const CCombinedValue &expression, bool &result, int contextWindow, const CGUIListItem *item=NULL);

  std::vector<CCombinedValue> m_CombinedValues;

  // routines for caching the bool results
  bool IsCached(int condition, int contextWindow, bool &result) const;
  void CacheBool(int condition, int contextWindow, bool result, bool persistent=false);
  std::map<int, bool> m_boolCache;

  // persistent cache
  std::map<int, bool> m_persistentBoolCache;
  int m_libraryHasMusic;
  int m_libraryHasMovies;
  int m_libraryHasTVShows;
  int m_libraryHasMusicVideos;

  CCriticalSection m_critInfo;
};

/*!
 \ingroup strings
 \brief
 */
extern CGUIInfoManager g_infoManager;
#endif



<|MERGE_RESOLUTION|>--- conflicted
+++ resolved
@@ -545,7 +545,6 @@
 #define LISTITEM_LASTPLAYED         (LISTITEM_START + 57)
 #define LISTITEM_FOLDERPATH         (LISTITEM_START + 58)
 #define LISTITEM_DISC_NUMBER        (LISTITEM_START + 59)
-<<<<<<< HEAD
 #define LISTITEM_STARTTIME          (LISTITEM_START + 60)
 #define LISTITEM_ENDTIME            (LISTITEM_START + 61)
 #define LISTITEM_STARTDATE          (LISTITEM_START + 62)
@@ -567,9 +566,7 @@
 #define LISTITEM_ISENCRYPTED        (LISTITEM_START + 78)
 #define LISTITEM_PARENTALRATING     (LISTITEM_START + 79)
 #define LISTITEM_PROGRESS           (LISTITEM_START + 80)
-=======
-#define LISTITEM_FILE_EXTENSION     (LISTITEM_START + 60)
->>>>>>> 019acfa5
+#define LISTITEM_FILE_EXTENSION     (LISTITEM_START + 81)
 
 #define LISTITEM_PROPERTY_START     (LISTITEM_START + 200)
 #define LISTITEM_PROPERTY_END       (LISTITEM_PROPERTY_START + 1000)
