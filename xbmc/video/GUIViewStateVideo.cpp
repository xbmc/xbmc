--- conflicted
+++ resolved
@@ -443,40 +443,6 @@
     share.m_iDriveType = CMediaSource::SOURCE_TYPE_LOCAL;
     m_sources.push_back(share);
   }
-<<<<<<< HEAD
-#ifndef __PLEX__
-  if (g_settings.GetSourcesFromType("video")->empty())
-  { // no sources - add the "Add Source" item
-    CMediaSource share;
-    share.strName=g_localizeStrings.Get(999); // "Add Videos"
-    share.strPath = "sources://add/";
-    share.m_strThumbnailImage = CUtil::GetDefaultFolderThumb("DefaultAddSource.png");
-    share.m_iDriveType = CMediaSource::SOURCE_TYPE_LOCAL;
-    m_sources.push_back(share);
-  }
-  else
-  {
-    { // Files share
-      CMediaSource share;
-      share.strName=g_localizeStrings.Get(744); // Files
-      share.strPath = "sources://video/";
-      share.m_strThumbnailImage = CUtil::GetDefaultFolderThumb("DefaultFolder.png");
-      share.m_iDriveType = CMediaSource::SOURCE_TYPE_LOCAL;
-      m_sources.push_back(share);
-    }
-  }
-  { // Playlists share
-    CMediaSource share;
-    share.strName=g_localizeStrings.Get(136); // Playlists
-    share.strPath = "special://videoplaylists/";
-    share.m_strThumbnailImage = CUtil::GetDefaultFolderThumb("DefaultVideoPlaylists.png");
-    share.m_iDriveType = CMediaSource::SOURCE_TYPE_LOCAL;
-    m_sources.push_back(share);
-  }
-#endif
-
-=======
->>>>>>> 0be99e96
   return CGUIViewStateWindowVideo::GetSources();
 }
 
