/*
 *      Copyright (C) 2005-2013 Team XBMC
 *      http://xbmc.org
 *
 *  This Program is free software; you can redistribute it and/or modify
 *  it under the terms of the GNU General Public License as published by
 *  the Free Software Foundation; either version 2, or (at your option)
 *  any later version.
 *
 *  This Program is distributed in the hope that it will be useful,
 *  but WITHOUT ANY WARRANTY; without even the implied warranty of
 *  MERCHANTABILITY or FITNESS FOR A PARTICULAR PURPOSE. See the
 *  GNU General Public License for more details.
 *
 *  You should have received a copy of the GNU General Public License
 *  along with XBMC; see the file COPYING.  If not, see
 *  <http://www.gnu.org/licenses/>.
 *
 */

#include "system.h"
#include "GUIWindowVideoBase.h"
#include "Util.h"
#include "video/VideoInfoDownloader.h"
#include "video/VideoInfoScanner.h"
#include "utils/RegExp.h"
#include "utils/Variant.h"
#include "addons/AddonManager.h"
#include "addons/GUIDialogAddonInfo.h"
#include "addons/IAddon.h"
#include "video/dialogs/GUIDialogVideoInfo.h"
#include "GUIWindowVideoNav.h"
#include "dialogs/GUIDialogSmartPlaylistEditor.h"
#include "dialogs/GUIDialogProgress.h"
#include "dialogs/GUIDialogYesNo.h"
#include "playlists/PlayListFactory.h"
#include "Application.h"
#include "NfoFile.h"
#include "PlayListPlayer.h"
#include "GUIPassword.h"
#include "filesystem/ZipManager.h"
#include "filesystem/StackDirectory.h"
#include "filesystem/MultiPathDirectory.h"
#include "video/dialogs/GUIDialogFileStacking.h"
#include "dialogs/GUIDialogMediaSource.h"
#include "windows/GUIWindowFileManager.h"
#include "filesystem/VideoDatabaseDirectory.h"
#include "PartyModeManager.h"
#include "guilib/GUIWindowManager.h"
#include "dialogs/GUIDialogOK.h"
#include "dialogs/GUIDialogSelect.h"
#include "guilib/GUIKeyboardFactory.h"
#include "filesystem/Directory.h"
#include "playlists/PlayList.h"
#include "profiles/ProfilesManager.h"
#include "settings/Settings.h"
#include "settings/AdvancedSettings.h"
#include "settings/MediaSettings.h"
#include "settings/dialogs/GUIDialogContentSettings.h"
#include "input/Key.h"
#include "guilib/LocalizeStrings.h"
#include "utils/StringUtils.h"
#include "utils/log.h"
#include "utils/FileUtils.h"
#include "interfaces/AnnouncementManager.h"
#include "network/upnp/UPnP.h"
#include "pvr/PVRManager.h"
#include "pvr/recordings/PVRRecordings.h"
#include "utils/URIUtils.h"
#include "GUIUserMessages.h"
#include "addons/Skin.h"
#include "storage/MediaManager.h"
#include "Autorun.h"
#include "URL.h"
#include "utils/GroupUtils.h"
#include "filesystem/File.h"
<<<<<<< HEAD
#ifdef HAS_DS_PLAYER
#include "DSPlayerDatabase.h"
#include "utils/StdString.h"
#endif
=======
#include "TextureDatabase.h"
>>>>>>> 7bb2fd48

using namespace std;
using namespace XFILE;
using namespace PLAYLIST;
using namespace VIDEODATABASEDIRECTORY;
using namespace VIDEO;
using namespace ADDON;
using namespace PVR;

#define CONTROL_BTNVIEWASICONS     2
#define CONTROL_BTNSORTBY          3
#define CONTROL_BTNSORTASC         4
#define CONTROL_LABELFILES        12

#define CONTROL_PLAY_DVD           6

#define PROPERTY_GROUP_BY           "group.by"
#define PROPERTY_GROUP_MIXED        "group.mixed"

CGUIWindowVideoBase::CGUIWindowVideoBase(int id, const std::string &xmlFile)
    : CGUIMediaWindow(id, xmlFile.c_str())
{
  m_thumbLoader.SetObserver(this);
  m_stackingAvailable = true;
  m_dlgProgress = NULL;
}

CGUIWindowVideoBase::~CGUIWindowVideoBase()
{
}

bool CGUIWindowVideoBase::OnAction(const CAction &action)
{
  if (action.GetID() == ACTION_SCAN_ITEM)
    return OnContextButton(m_viewControl.GetSelectedItem(),CONTEXT_BUTTON_SCAN);
  else if (action.GetID() == ACTION_SHOW_PLAYLIST)
  {
    if (g_playlistPlayer.GetCurrentPlaylist() == PLAYLIST_VIDEO ||
        g_playlistPlayer.GetPlaylist(PLAYLIST_VIDEO).size() > 0)
    {
      g_windowManager.ActivateWindow(WINDOW_VIDEO_PLAYLIST);
      return true;
    }
  }

  return CGUIMediaWindow::OnAction(action);
}

bool CGUIWindowVideoBase::OnMessage(CGUIMessage& message)
{
  switch ( message.GetMessage() )
  {
  case GUI_MSG_WINDOW_DEINIT:
    if (m_thumbLoader.IsLoading())
      m_thumbLoader.StopThread();
    m_database.Close();
    break;

  case GUI_MSG_WINDOW_INIT:
    {
      m_database.Open();
      m_dlgProgress = (CGUIDialogProgress*)g_windowManager.GetWindow(WINDOW_DIALOG_PROGRESS);
      return CGUIMediaWindow::OnMessage(message);
    }
    break;

  case GUI_MSG_CLICKED:
    {
      int iControl = message.GetSenderId();
#if defined(HAS_DVD_DRIVE)
      if (iControl == CONTROL_PLAY_DVD)
      {
        // play movie...
        MEDIA_DETECT::CAutorun::PlayDiscAskResume(g_mediaManager.TranslateDevicePath(""));
      }
      else
#endif
      if (m_viewControl.HasControl(iControl))  // list/thumb control
      {
        // get selected item
        int iItem = m_viewControl.GetSelectedItem();
        int iAction = message.GetParam1();

        // iItem is checked for validity inside these routines
        if (iAction == ACTION_QUEUE_ITEM || iAction == ACTION_MOUSE_MIDDLE_CLICK)
        {
          OnQueueItem(iItem);
          return true;
        }
        else if (iAction == ACTION_SHOW_INFO)
        {
          return OnInfo(iItem);
        }
        else if (iAction == ACTION_PLAYER_PLAY)
        {
          // if playback is paused or playback speed != 1, return
          if (g_application.m_pPlayer->IsPlayingVideo())
          {
            if (g_application.m_pPlayer->IsPausedPlayback())
              return false;
            if (g_application.m_pPlayer->GetPlaySpeed() != 1)
              return false;
          }

          // not playing video, or playback speed == 1
          return OnResumeItem(iItem);          
        }
        else if (iAction == ACTION_DELETE_ITEM)
        {
          // is delete allowed?
          if (CProfilesManager::Get().GetCurrentProfile().canWriteDatabases())
          {
            // must be at the title window
            if (GetID() == WINDOW_VIDEO_NAV)
              OnDeleteItem(iItem);

            // or be at the files window and have file deletion enabled
            else if (GetID() == WINDOW_VIDEO_FILES && CSettings::Get().GetBool("filelists.allowfiledeletion"))
              OnDeleteItem(iItem);

            // or be at the video playlists location
            else if (m_vecItems->IsPath("special://videoplaylists/"))
              OnDeleteItem(iItem);
            else
              return false;

            return true;
          }
        }
      }
    }
    break;
  case GUI_MSG_SEARCH:
    OnSearch();
    break;
  }
  return CGUIMediaWindow::OnMessage(message);
}

void CGUIWindowVideoBase::OnInfo(CFileItem* pItem, ADDON::ScraperPtr& scraper)
{
  if (!pItem)
    return;

  if (pItem->IsParentFolder() || pItem->m_bIsShareOrDrive || pItem->IsPath("add") ||
     (pItem->IsPlayList() && !URIUtils::HasExtension(pItem->GetPath(), ".strm")))
    return;

  // ShowIMDB can kill the item as this window can be closed while we do it,
  // so take a copy of the item now
  CFileItem item(*pItem);
  bool fromDB = false;
  if (item.IsVideoDb() && item.HasVideoInfoTag())
  {
    if (item.GetVideoInfoTag()->m_type == MediaTypeSeason)
    { // clear out the art - we're really grabbing the info on the show here
      item.ClearArt();
      item.GetVideoInfoTag()->m_iDbId = item.GetVideoInfoTag()->m_iIdShow;
    }
    item.SetPath(item.GetVideoInfoTag()->GetPath());
    fromDB = true;
  }
  else
  {
    if (item.m_bIsFolder && scraper && scraper->Content() != CONTENT_TVSHOWS)
    {
      CFileItemList items;
      CDirectory::GetDirectory(item.GetPath(), items, g_advancedSettings.m_videoExtensions);
      items.Stack();

      // check for media files
      bool bFoundFile(false);
      for (int i = 0; i < items.Size(); ++i)
      {
        CFileItemPtr item2 = items[i];

        if (item2->IsVideo() && !item2->IsPlayList() &&
            !CUtil::ExcludeFileOrFolder(item2->GetPath(), g_advancedSettings.m_moviesExcludeFromScanRegExps))
        {
          item.SetPath(item2->GetPath());
          item.m_bIsFolder = false;
          bFoundFile = true;
          break;
        }
      }

      // no video file in this folder
      if (!bFoundFile)
      {
        CGUIDialogOK::ShowAndGetInput(13346,20349,20022,20022);
        return;
      }
    }
  }

  // we need to also request any thumbs be applied to the folder item
  if (pItem->m_bIsFolder)
    item.SetProperty("set_folder_thumb", pItem->GetPath());

  bool modified = ShowIMDB(&item, scraper, fromDB);
  if (modified &&
     (g_windowManager.GetActiveWindow() == WINDOW_VIDEO_FILES ||
      g_windowManager.GetActiveWindow() == WINDOW_VIDEO_NAV)) // since we can be called from the music library we need this check
  {
    int itemNumber = m_viewControl.GetSelectedItem();
    Refresh();
    m_viewControl.SetSelectedItem(itemNumber);
  }
}

// ShowIMDB is called as follows:
// 1.  To lookup info on a file.
// 2.  To lookup info on a folder (which may or may not contain a file)
// 3.  To lookup info just for fun (no file or folder related)

// We just need the item object for this.
// A "blank" item object is sent for 3.
// If a folder is sent, currently it sets strFolder and bFolder
// this is only used for setting the folder thumb, however.

// Steps should be:

// 1.  Check database to see if we have this information already
// 2.  Else, check for a nfoFile to get the URL
// 3.  Run a loop to check for refresh
// 4.  If no URL is present do a search to get the URL
// 4.  Once we have the URL, download the details
// 5.  Once we have the details, add to the database if necessary (case 1,2)
//     and show the information.
// 6.  Check for a refresh, and if so, go to 3.

bool CGUIWindowVideoBase::ShowIMDB(CFileItem *item, const ScraperPtr &info2, bool fromDB)
{
  /*
  CLog::Log(LOGDEBUG,"CGUIWindowVideoBase::ShowIMDB");
  CLog::Log(LOGDEBUG,"  strMovie  = [%s]", strMovie.c_str());
  CLog::Log(LOGDEBUG,"  strFile   = [%s]", strFile.c_str());
  CLog::Log(LOGDEBUG,"  strFolder = [%s]", strFolder.c_str());
  CLog::Log(LOGDEBUG,"  bFolder   = [%s]", ((int)bFolder ? "true" : "false"));
  */

  CGUIDialogProgress* pDlgProgress = (CGUIDialogProgress*)g_windowManager.GetWindow(WINDOW_DIALOG_PROGRESS);
  CGUIDialogSelect* pDlgSelect = (CGUIDialogSelect*)g_windowManager.GetWindow(WINDOW_DIALOG_SELECT);
  CGUIDialogVideoInfo* pDlgInfo = (CGUIDialogVideoInfo*)g_windowManager.GetWindow(WINDOW_DIALOG_VIDEO_INFO);

  ScraperPtr info(info2); // use this as nfo might change it..

  if (!pDlgProgress) return false;
  if (!pDlgSelect) return false;
  if (!pDlgInfo) return false;

  // 1.  Check for already downloaded information, and if we have it, display our dialog
  //     Return if no Refresh is needed.
  bool bHasInfo=false;

  CVideoInfoTag movieDetails;
  if (info)
  {
    m_database.Open(); // since we can be called from the music library

    int dbId = item->HasVideoInfoTag() ? item->GetVideoInfoTag()->m_iDbId : -1;
    if (info->Content() == CONTENT_MOVIES)
    {
      bHasInfo = m_database.GetMovieInfo(item->GetPath(), movieDetails, dbId);
    }
    if (info->Content() == CONTENT_TVSHOWS)
    {
      if (item->m_bIsFolder)
      {
        bHasInfo = m_database.GetTvShowInfo(item->GetPath(), movieDetails, dbId);
      }
      else
      {
        bHasInfo = m_database.GetEpisodeInfo(item->GetPath(), movieDetails, dbId);
        if (!bHasInfo)
        {
          // !! WORKAROUND !!
          // As we cannot add an episode to a non-existing tvshow entry, we have to check the parent directory
          // to see if it`s already in our video database. If it's not yet part of the database we will exit here.
          // (Ticket #4764)
          //
          // NOTE: This will fail for episodes on multipath shares, as the parent path isn't what is stored in the
          //       database.  Possible solutions are to store the paths in the db separately and rely on the show
          //       stacking stuff, or to modify GetTvShowId to do support multipath:// shares
          std::string strParentDirectory;
          URIUtils::GetParentPath(item->GetPath(), strParentDirectory);
          if (m_database.GetTvShowId(strParentDirectory) < 0)
          {
            CLog::Log(LOGERROR,"%s: could not add episode [%s]. tvshow does not exist yet..", __FUNCTION__, item->GetPath().c_str());
            return false;
          }
        }
      }
    }
    if (info->Content() == CONTENT_MUSICVIDEOS)
    {
      bHasInfo = m_database.GetMusicVideoInfo(item->GetPath(), movieDetails);
    }
    m_database.Close();
  }
  else if(item->HasVideoInfoTag())
  {
    bHasInfo = true;
    movieDetails = *item->GetVideoInfoTag();
  }
  
  bool needsRefresh = false;
  if (bHasInfo)
  {
    if (!info || info->Content() == CONTENT_NONE) // disable refresh button
      movieDetails.m_strIMDBNumber = "xx"+movieDetails.m_strIMDBNumber;
    *item->GetVideoInfoTag() = movieDetails;
    pDlgInfo->SetMovie(item);
    pDlgInfo->DoModal();
    needsRefresh = pDlgInfo->NeedRefresh();
    if (!needsRefresh)
      return pDlgInfo->HasUpdatedThumb();
    // check if the item in the video info dialog has changed and if so, get the new item
    else if (pDlgInfo->GetCurrentListItem() != NULL)
    {
      item = pDlgInfo->GetCurrentListItem().get();

      if (item->IsVideoDb() && item->HasVideoInfoTag())
        item->SetPath(item->GetVideoInfoTag()->GetPath());
    }
  }

  // quietly return if Internet lookups are disabled
  if (!CProfilesManager::Get().GetCurrentProfile().canWriteDatabases() && !g_passwordManager.bMasterUser)
    return false;

  if(!info)
    return false;

  if (g_application.IsVideoScanning())
  {
    CGUIDialogOK::ShowAndGetInput(13346,14057,-1,-1);
    return false;
  }

  m_database.Open();
  // 2. Look for a nfo File to get the search URL
  SScanSettings settings;
  info = m_database.GetScraperForPath(item->GetPath(),settings);

  if (!info)
    return false;

  // Get the correct movie title
  std::string movieName = item->GetMovieName(settings.parent_name);

  CScraperUrl scrUrl;
  CVideoInfoScanner scanner;
  bool hasDetails = false;
  bool listNeedsUpdating = false;
  bool ignoreNfo = false;
  // 3. Run a loop so that if we Refresh we re-run this block
  do
  {
    if (!ignoreNfo)
    {
      CNfoFile::NFOResult nfoResult = scanner.CheckForNFOFile(item,settings.parent_name_root,info,scrUrl);
      if (nfoResult == CNfoFile::ERROR_NFO)
        ignoreNfo = true;
      else
      if (nfoResult != CNfoFile::NO_NFO)
        hasDetails = true;

      if (needsRefresh)
      {
        bHasInfo = true;
        if (!info->IsNoop() && (nfoResult == CNfoFile::URL_NFO || nfoResult == CNfoFile::COMBINED_NFO || nfoResult == CNfoFile::FULL_NFO))
        {
          if (CGUIDialogYesNo::ShowAndGetInput(13346,20446,20447,20022))
          {
            hasDetails = false;
            ignoreNfo = true;
            scrUrl.Clear();
            info = info2;
          }
        }
      }
    }

    // 4. if we don't have an url, or need to refresh the search
    //    then do the web search
    MOVIELIST movielist;
    if (info->Content() == CONTENT_TVSHOWS && !item->m_bIsFolder)
      hasDetails = true;

    if (!hasDetails && (scrUrl.m_url.size() == 0 || needsRefresh))
    {
      // 4a. show dialog that we're busy querying www.imdb.com
      std::string strHeading = StringUtils::Format(g_localizeStrings.Get(197).c_str(),info->Name().c_str());
      pDlgProgress->SetHeading(strHeading);
      pDlgProgress->SetLine(0, movieName);
      pDlgProgress->SetLine(1, "");
      pDlgProgress->SetLine(2, "");
      pDlgProgress->StartModal();
      pDlgProgress->Progress();

      // 4b. do the websearch
      info->ClearCache();
      CVideoInfoDownloader imdb(info);
      int returncode = imdb.FindMovie(movieName, movielist, pDlgProgress);
      if (returncode > 0)
      {
        pDlgProgress->Close();
        if (movielist.size() > 0)
        {
          int iString = 196;
          if (info->Content() == CONTENT_TVSHOWS)
            iString = 20356;
          pDlgSelect->SetHeading(iString);
          pDlgSelect->Reset();
          for (unsigned int i = 0; i < movielist.size(); ++i)
            pDlgSelect->Add(movielist[i].strTitle);
          pDlgSelect->EnableButton(true, 413); // manual
          pDlgSelect->DoModal();

          // and wait till user selects one
          int iSelectedMovie = pDlgSelect->GetSelectedLabel();
          if (iSelectedMovie >= 0)
          {
            scrUrl = movielist[iSelectedMovie];
            CLog::Log(LOGDEBUG, "%s: user selected movie '%s' with URL '%s'",
              __FUNCTION__, scrUrl.strTitle.c_str(), scrUrl.m_url[0].m_url.c_str());
          }
          else if (!pDlgSelect->IsButtonPressed())
          {
            m_database.Close();
            return listNeedsUpdating; // user backed out
          }
        }
      }
      else if (returncode == -1 || !CVideoInfoScanner::DownloadFailed(pDlgProgress))
      {
        pDlgProgress->Close();
        return false;
      }
    }
    // 4c. Check if url is still empty - occurs if user has selected to do a manual
    //     lookup, or if the IMDb lookup failed or was cancelled.
    if (!hasDetails && scrUrl.m_url.size() == 0)
    {
      // Check for cancel of the progress dialog
      pDlgProgress->Close();
      if (pDlgProgress->IsCanceled())
      {
        m_database.Close();
        return listNeedsUpdating;
      }

      // Prompt the user to input the movieName
      int iString = 16009;
      if (info->Content() == CONTENT_TVSHOWS)
        iString = 20357;
      if (!CGUIKeyboardFactory::ShowAndGetInput(movieName, g_localizeStrings.Get(iString), false))
      {
        m_database.Close();
        return listNeedsUpdating; // user backed out
      }

      needsRefresh = true;
    }
    else
    {
      // 5. Download the movie information
      // show dialog that we're downloading the movie info

      // clear artwork and invalidate hashes
      CTextureDatabase db;
      if (db.Open())
      {
        for (CGUIListItem::ArtMap::const_iterator i = item->GetArt().begin(); i != item->GetArt().end(); ++i)
          db.InvalidateCachedTexture(i->second);
        db.Close();
      }
      item->ClearArt();

      CFileItemList list;
      std::string strPath=item->GetPath();
      if (item->IsVideoDb() || fromDB)
      {
        vector<string> paths;
        if (item->GetVideoInfoTag()->m_type == "tvshow" && pDlgInfo->RefreshAll() &&
            m_database.GetPathsLinkedToTvShow(item->GetVideoInfoTag()->m_iDbId, paths))
        {
          for (vector<string>::const_iterator i = paths.begin(); i != paths.end(); ++i)
          {
            CFileItemPtr newItem(new CFileItem(*item->GetVideoInfoTag()));
            newItem->SetPath(*i);
            list.Add(newItem);
          }
        }
        else
        {
          CFileItemPtr newItem(new CFileItem(*item->GetVideoInfoTag()));
          list.Add(newItem);
        }
        strPath = item->GetVideoInfoTag()->m_strPath;
      }
      else
      {
        CFileItemPtr newItem(new CFileItem(*item));
        list.Add(newItem);
      }

      if (item->m_bIsFolder)
        list.SetPath(URIUtils::GetParentPath(strPath));
      else
        list.SetPath(URIUtils::GetDirectory(strPath));

      int iString=198;
      if (info->Content() == CONTENT_TVSHOWS)
      {
        if (item->m_bIsFolder)
          iString = 20353;
        else
          iString = 20361;
      }
      if (info->Content() == CONTENT_MUSICVIDEOS)
        iString = 20394;
      pDlgProgress->SetHeading(iString);
      pDlgProgress->SetLine(0, movieName);
      pDlgProgress->SetLine(1, scrUrl.strTitle);
      pDlgProgress->SetLine(2, "");
      pDlgProgress->StartModal();
      pDlgProgress->Progress();
      if (bHasInfo && movieDetails.m_iDbId != -1)
      {
        if (info->Content() == CONTENT_MOVIES)
          m_database.DeleteMovie(movieDetails.m_iDbId);
        if (info->Content() == CONTENT_TVSHOWS && !item->m_bIsFolder)
          m_database.DeleteEpisode(movieDetails.m_iDbId);
        if (info->Content() == CONTENT_MUSICVIDEOS)
          m_database.DeleteMusicVideo(movieDetails.m_iDbId);
        if (info->Content() == CONTENT_TVSHOWS && item->m_bIsFolder)
        {
          if (pDlgInfo->RefreshAll())
            m_database.DeleteTvShow(movieDetails.m_iDbId);
          else
            m_database.DeleteDetailsForTvShow(movieDetails.m_iDbId);
        }
      }
      if (scanner.RetrieveVideoInfo(list,settings.parent_name_root,info->Content(),!ignoreNfo,&scrUrl,pDlgInfo->RefreshAll(),pDlgProgress))
      {
        if (info->Content() == CONTENT_MOVIES)
          m_database.GetMovieInfo(item->GetPath(),movieDetails);
        if (info->Content() == CONTENT_MUSICVIDEOS)
          m_database.GetMusicVideoInfo(item->GetPath(),movieDetails);
        if (info->Content() == CONTENT_TVSHOWS)
        {
          // update tvshow info to get updated episode numbers
          if (item->m_bIsFolder)
            m_database.GetTvShowInfo(item->GetPath(),movieDetails);
          else
            m_database.GetEpisodeInfo(item->GetPath(),movieDetails);
        }

        // got all movie details :-)
        pDlgProgress->Close();

        // now show the imdb info

        // remove directory caches and reload images
        CUtil::DeleteVideoDatabaseDirectoryCache();
        CGUIMessage reload(GUI_MSG_NOTIFY_ALL, 0, 0, GUI_MSG_REFRESH_THUMBS);
        OnMessage(reload);

        *item->GetVideoInfoTag() = movieDetails;
        pDlgInfo->SetMovie(item);
        pDlgInfo->DoModal();
        item->SetArt("thumb", pDlgInfo->GetThumbnail());
        needsRefresh = pDlgInfo->NeedRefresh();
        listNeedsUpdating = true;
      }
      else
      {
        pDlgProgress->Close();
        if (pDlgProgress->IsCanceled())
        {
          m_database.Close();
          return listNeedsUpdating; // user cancelled
        }
        CGUIDialogOK::ShowAndGetInput(195, movieName, 0, 0);
        m_database.Close();
        return listNeedsUpdating;
      }
    }
  // 6. Check for a refresh
  } while (needsRefresh);
  m_database.Close();
  return listNeedsUpdating;
}

void CGUIWindowVideoBase::OnQueueItem(int iItem)
{
  // Determine the proper list to queue this element
  int playlist = g_playlistPlayer.GetCurrentPlaylist();
  if (playlist == PLAYLIST_NONE)
    playlist = g_application.m_pPlayer->GetPreferredPlaylist();
  if (playlist == PLAYLIST_NONE)
    playlist = PLAYLIST_VIDEO;

  // don't re-queue items from playlist window
  if ( iItem < 0 || iItem >= m_vecItems->Size() || GetID() == WINDOW_VIDEO_PLAYLIST ) return ;

  // we take a copy so that we can alter the queue state
  CFileItemPtr item(new CFileItem(*m_vecItems->Get(iItem)));
  if (item->IsRAR() || item->IsZIP())
    return;

  //  Allow queuing of unqueueable items
  //  when we try to queue them directly
  if (!item->CanQueue())
    item->SetCanQueue(true);

  CFileItemList queuedItems;
  AddItemToPlayList(item, queuedItems);
  // if party mode, add items but DONT start playing
  if (g_partyModeManager.IsEnabled(PARTYMODECONTEXT_VIDEO))
  {
    g_partyModeManager.AddUserSongs(queuedItems, false);
    return;
  }

  g_playlistPlayer.Add(playlist, queuedItems);
  g_playlistPlayer.SetCurrentPlaylist(playlist);
  // video does not auto play on queue like music
  m_viewControl.SetSelectedItem(iItem + 1);
}

void CGUIWindowVideoBase::AddItemToPlayList(const CFileItemPtr &pItem, CFileItemList &queuedItems)
{
  if (!pItem->CanQueue() || pItem->IsRAR() || pItem->IsZIP() || pItem->IsParentFolder()) // no zip/rar enques thank you!
    return;

  if (pItem->m_bIsFolder)
  {
    if (pItem->IsParentFolder())
      return;

    // check if it's a folder with dvd or bluray files, then just add the relevant file
    std::string mediapath(pItem->GetOpticalMediaPath());
    if (!mediapath.empty())
    {
      CFileItemPtr item(new CFileItem(mediapath, false));
      queuedItems.Add(item);
      return;
    }

    // Check if we add a locked share
    if ( pItem->m_bIsShareOrDrive )
    {
      CFileItem item = *pItem;
      if ( !g_passwordManager.IsItemUnlocked( &item, "video" ) )
        return;
    }

    // recursive
    CFileItemList items;
    GetDirectory(pItem->GetPath(), items);
    FormatAndSort(items);

    int watchedMode = CMediaSettings::Get().GetWatchedMode(items.GetContent());
    bool unwatchedOnly = watchedMode == WatchedModeUnwatched;
    bool watchedOnly = watchedMode == WatchedModeWatched;
    for (int i = 0; i < items.Size(); ++i)
    {
      if (items[i]->m_bIsFolder)
      {
        std::string strPath = items[i]->GetPath();
        URIUtils::RemoveSlashAtEnd(strPath);
        if (StringUtils::EndsWithNoCase(strPath, "sample")) // skip sample folders
        {
          continue;
        }
      }
      else if (items[i]->HasVideoInfoTag() &&
       ((unwatchedOnly && items[i]->GetVideoInfoTag()->m_playCount > 0) ||
        (watchedOnly && items[i]->GetVideoInfoTag()->m_playCount <= 0)))
        continue;

      AddItemToPlayList(items[i], queuedItems);
    }
  }
  else
  {
    // just an item
    if (pItem->IsPlayList())
    {
      unique_ptr<CPlayList> pPlayList (CPlayListFactory::Create(*pItem));
      if (pPlayList.get())
      {
        // load it
        if (!pPlayList->Load(pItem->GetPath()))
        {
          CGUIDialogOK::ShowAndGetInput(6, 0, 477, 0);
          return; //hmmm unable to load playlist?
        }

        CPlayList playlist = *pPlayList;
        for (int i = 0; i < (int)playlist.size(); ++i)
        {
          AddItemToPlayList(playlist[i], queuedItems);
        }
        return;
      }
    }
    else if(pItem->IsInternetStream())
    { // just queue the internet stream, it will be expanded on play
      queuedItems.Add(pItem);
    }
    else if (pItem->IsPlugin() && pItem->GetProperty("isplayable") == "true")
    { // a playable python files
      queuedItems.Add(pItem);
    }
    else if (pItem->IsVideoDb())
    { // this case is needed unless we allow IsVideo() to return true for videodb items,
      // but then we have issues with playlists of videodb items
      CFileItemPtr item(new CFileItem(*pItem->GetVideoInfoTag()));
      queuedItems.Add(item);
    }
    else if (!pItem->IsNFO() && pItem->IsVideo())
    {
      queuedItems.Add(pItem);
    }
  }
}

#ifdef HAS_DS_PLAYER
void CGUIWindowVideoBase::GetResumeItemOffset(const CFileItem *item, int& startoffset, int& partNumber, CStdString& strEdition)
#else
void CGUIWindowVideoBase::GetResumeItemOffset(const CFileItem *item, int& startoffset, int& partNumber)
#endif
{
  // do not resume livetv
  if (item->IsLiveTV())
    return;

  startoffset = 0;
  partNumber = 0;

  if (!item->IsNFO() && !item->IsPlayList())
  {
#ifdef HAS_DS_PLAYER
  CEdition edition;
  CDSPlayerDatabase dspdb;
  if (!dspdb.Open())
    CLog::Log(LOGERROR, "%s - Cannot open DSPlayer database", __FUNCTION__);
  else if (dspdb.GetResumeEdition(item, edition))
    strEdition = edition.editionName;
#endif 
    if (item->HasVideoInfoTag() && item->GetVideoInfoTag()->m_resumePoint.IsSet())
    {
      startoffset = (int)(item->GetVideoInfoTag()->m_resumePoint.timeInSeconds*75);
      partNumber = item->GetVideoInfoTag()->m_resumePoint.partNumber;
    }
    else
    {
      CBookmark bookmark;
      std::string strPath = item->GetPath();
      if ((item->IsVideoDb() || item->IsDVD()) && item->HasVideoInfoTag())
        strPath = item->GetVideoInfoTag()->m_strFileNameAndPath;

      CVideoDatabase db;
      if (!db.Open())
      {
        CLog::Log(LOGERROR, "%s - Cannot open VideoDatabase", __FUNCTION__);
        return;
      }
      if (db.GetResumeBookMark(strPath, bookmark))
      {
        startoffset = (int)(bookmark.timeInSeconds*75);
        partNumber = bookmark.partNumber;
      }
      db.Close();
    }
  }
}

bool CGUIWindowVideoBase::HasResumeItemOffset(const CFileItem *item)
{
  int startoffset = 0, partNumber = 0;
#ifdef HAS_DS_PLAYER
  CStdString editionString;
  GetResumeItemOffset(item, startoffset, partNumber, editionString);
#else
  GetResumeItemOffset(item, startoffset, partNumber);
#endif
  return startoffset > 0;
}

bool CGUIWindowVideoBase::OnClick(int iItem)
{
  return CGUIMediaWindow::OnClick(iItem);
}

bool CGUIWindowVideoBase::OnSelect(int iItem)
{
  if (iItem < 0 || iItem >= m_vecItems->Size())
    return false;

  CFileItemPtr item = m_vecItems->Get(iItem);

  std::string path = item->GetPath();
  if (!item->m_bIsFolder && path != "add" && path != "addons://more/video" &&
      !StringUtils::StartsWith(path, "newsmartplaylist://") &&
      !StringUtils::StartsWith(path, "newplaylist://") &&
      !StringUtils::StartsWith(path, "newtag://"))
    return OnFileAction(iItem, CSettings::Get().GetInt("myvideos.selectaction"));

  return CGUIMediaWindow::OnSelect(iItem);
}

bool CGUIWindowVideoBase::OnFileAction(int iItem, int action)
{
  CFileItemPtr item = m_vecItems->Get(iItem);

  // Reset the current start offset. The actual resume
  // option is set in the switch, based on the action passed.
  item->m_lStartOffset = 0;
  
  switch (action)
  {
  case SELECT_ACTION_CHOOSE:
    {
      CContextButtons choices;

      if (item->IsVideoDb())
      {
        std::string itemPath(item->GetPath());
        itemPath = item->GetVideoInfoTag()->m_strFileNameAndPath;
        if (URIUtils::IsStack(itemPath) && CFileItem(CStackDirectory::GetFirstStackedFile(itemPath),false).IsDiscImage())
          choices.Add(SELECT_ACTION_PLAYPART, 20324); // Play Part
      }

      std::string resumeString = GetResumeString(*item);
      if (!resumeString.empty())
      {
        choices.Add(SELECT_ACTION_RESUME, resumeString);
        choices.Add(SELECT_ACTION_PLAY, 12021);   // Start from beginning
      }
      else
        choices.Add(SELECT_ACTION_PLAY, 208);   // Play

      choices.Add(SELECT_ACTION_INFO, 22081); // Info
      choices.Add(SELECT_ACTION_MORE, 22082); // More
      int value = CGUIDialogContextMenu::ShowAndGetChoice(choices);
      if (value < 0)
        return true;

      return OnFileAction(iItem, value);
    }
    break;
  case SELECT_ACTION_PLAY_OR_RESUME:
    return OnResumeItem(iItem);
  case SELECT_ACTION_INFO:
    if (OnInfo(iItem))
      return true;
    break;
  case SELECT_ACTION_MORE:
    OnPopupMenu(iItem);
    return true;
  case SELECT_ACTION_RESUME:
    item->m_lStartOffset = STARTOFFSET_RESUME;
    break;
  case SELECT_ACTION_PLAYPART:
    if (!OnPlayStackPart(iItem))
      return false;
    break;
  case SELECT_ACTION_PLAY:
  default:
    break;
  }
  return OnClick(iItem);
}

bool CGUIWindowVideoBase::OnInfo(int iItem) 
{
  if (iItem < 0 || iItem >= m_vecItems->Size())
    return false;

  CFileItemPtr item = m_vecItems->Get(iItem);

  if (item->IsPath("add") || item->IsParentFolder() ||
     (item->IsPlayList() && !URIUtils::HasExtension(item->GetPath(), ".strm")))
    return false;

  if (!m_vecItems->IsPlugin() && (item->IsPlugin() || item->IsScript()))
    return CGUIDialogAddonInfo::ShowForItem(item);

  ADDON::ScraperPtr scraper;
  if (!m_vecItems->IsPlugin() && !m_vecItems->IsRSS() && !m_vecItems->IsLiveTV())
  {
    std::string strDir;
    if (item->IsVideoDb()       &&
        item->HasVideoInfoTag() &&
        !item->GetVideoInfoTag()->m_strPath.empty())
    {
      strDir = item->GetVideoInfoTag()->m_strPath;
    }
    else
      strDir = URIUtils::GetDirectory(item->GetPath());

    SScanSettings settings;
    bool foundDirectly = false;
    scraper = m_database.GetScraperForPath(strDir, settings, foundDirectly);

    if (!scraper &&
        !(m_database.HasMovieInfo(item->GetPath()) ||
          m_database.HasTvShowInfo(strDir)           ||
          m_database.HasEpisodeInfo(item->GetPath())))
    {
      return false;
    }

    if (scraper && scraper->Content() == CONTENT_TVSHOWS && foundDirectly && !settings.parent_name_root) // dont lookup on root tvshow folder
      return true;
  }

  OnInfo(item.get(), scraper);

  return true;
}

void CGUIWindowVideoBase::OnRestartItem(int iItem)
{
  CGUIMediaWindow::OnClick(iItem);
}

std::string CGUIWindowVideoBase::GetResumeString(const CFileItem &item)
{
  std::string resumeString;
  int startOffset = 0, startPart = 0;
#ifdef HAS_DS_PLAYER
  CStdString editionString;
  GetResumeItemOffset(&item, startOffset, startPart, editionString);
#else
  GetResumeItemOffset(&item, startOffset, startPart);
#endif
  if (startOffset > 0)
  {
    resumeString = StringUtils::Format(g_localizeStrings.Get(12022).c_str(), StringUtils::SecondsToTimeString(startOffset/75).c_str());
    if (startPart > 0)
    {
      std::string partString = StringUtils::Format(g_localizeStrings.Get(23051).c_str(), startPart);
      resumeString += " (" + partString + ")";
    }
#ifdef HAS_DS_PLAYER
	else if (!editionString.IsEmpty())
	{
		resumeString += " [";
		resumeString += editionString;
		resumeString += "]";
	}
#endif
  }
  return resumeString;
}

bool CGUIWindowVideoBase::ShowResumeMenu(CFileItem &item)
{
  if (!item.m_bIsFolder && !item.IsLiveTV())
  {
    std::string resumeString = GetResumeString(item);
    if (!resumeString.empty())
    { // prompt user whether they wish to resume
      CContextButtons choices;
      choices.Add(1, resumeString);
      choices.Add(2, 12021); // start from the beginning
      int retVal = CGUIDialogContextMenu::ShowAndGetChoice(choices);
      if (retVal < 0)
        return false; // don't do anything
      if (retVal == 1)
        item.m_lStartOffset = STARTOFFSET_RESUME;
    }
  }
  return true;
}

bool CGUIWindowVideoBase::OnResumeItem(int iItem)
{
  if (iItem < 0 || iItem >= m_vecItems->Size()) return true;
  CFileItemPtr item = m_vecItems->Get(iItem);

  if (item->m_bIsFolder)
  {
    // resuming directories isn't supported yet. play.
    PlayItem(iItem);
    return true;
  }

  std::string resumeString = GetResumeString(*item);

  if (!resumeString.empty())
  {
    CContextButtons choices;
    choices.Add(SELECT_ACTION_RESUME, resumeString);
    choices.Add(SELECT_ACTION_PLAY, 12021);   // Start from beginning
    int value = CGUIDialogContextMenu::ShowAndGetChoice(choices);
    if (value < 0)
      return true;
    return OnFileAction(iItem, value);
  }

  return OnFileAction(iItem, SELECT_ACTION_PLAY);
}

void CGUIWindowVideoBase::GetContextButtons(int itemNumber, CContextButtons &buttons)
{
  CFileItemPtr pItem;
  if (itemNumber >= 0 && itemNumber < m_vecItems->Size())
    pItem = m_vecItems->Get(itemNumber);

  // contextual buttons
  if (pItem && !pItem->GetProperty("pluginreplacecontextitems").asBoolean())
  {
    CFileItem item(*pItem);
    CStdString path = GetBDPath(pItem);
    if (!path.IsEmpty())
    {
      item.SetPath(path);
    }
    
    if (!item.IsParentFolder())
    {
      std::string path(item.GetPath());
      if (item.IsVideoDb() && item.HasVideoInfoTag())
        path = item.GetVideoInfoTag()->m_strFileNameAndPath;

      if (!item.IsPath("add") && !item.IsPlugin() &&
          !item.IsScript() && !item.IsAddonsPath() && !item.IsLiveTV())
      {
        if (URIUtils::IsStack(path))
        {
          vector<int> times;
          if (m_database.GetStackTimes(path,times) || CFileItem(CStackDirectory::GetFirstStackedFile(path),false).IsDiscImage())
            buttons.Add(CONTEXT_BUTTON_PLAY_PART, 20324);
        }

        // allow a folder to be ad-hoc queued and played by the default player
        if (item.m_bIsFolder || (item.IsPlayList() &&
           !g_advancedSettings.m_playlistAsFolders))
        {
          buttons.Add(CONTEXT_BUTTON_PLAY_ITEM, 208);
        }

        if (!m_vecItems->GetPath().empty() && !StringUtils::StartsWithNoCase(item.GetPath(), "newsmartplaylist://") && !StringUtils::StartsWithNoCase(item.GetPath(), "newtag://")
            && !m_vecItems->IsSourcesPath())
        {
          buttons.Add(CONTEXT_BUTTON_QUEUE_ITEM, 13347);      // Add to Playlist
        }
      }

      if (!m_vecItems->IsPlugin() && (item.IsPlugin() || item.IsScript()))
        buttons.Add(CONTEXT_BUTTON_INFO,24003); // Add-on info

      if (!item.m_bIsFolder && !(item.IsPlayList() && !g_advancedSettings.m_playlistAsFolders))
      { // get players
        VECPLAYERCORES vecCores;
        if (item.IsVideoDb())
        {
          CFileItem item2(item.GetVideoInfoTag()->m_strFileNameAndPath, false);
          CPlayerCoreFactory::Get().GetPlayers(item2, vecCores);
        }
        else
          CPlayerCoreFactory::Get().GetPlayers(item, vecCores);
        if (vecCores.size() > 1)
          buttons.Add(CONTEXT_BUTTON_PLAY_WITH, 15213);
      }
      if (item.IsSmartPlayList())
      {
        buttons.Add(CONTEXT_BUTTON_PLAY_PARTYMODE, 15216); // Play in Partymode
      }

      // if autoresume is enabled then add restart video button
      // check to see if the Resume Video button is applicable
      // only if the video is NOT a DVD (in that case the resume button will be added by CGUIDialogContextMenu::GetContextButtons)
      if (!item.IsDVD() && HasResumeItemOffset(&item))
      {
        buttons.Add(CONTEXT_BUTTON_RESUME_ITEM, GetResumeString(*(&item)));     // Resume Video
      }
      //if the item isn't a folder or script, is a member of a list rather than a single item
      //and we're not on the last element of the list, 
      //then add add either 'play from here' or 'play only this' depending on default behaviour
      if (!(item.m_bIsFolder || item.IsScript()) && m_vecItems->Size() > 1 && itemNumber < m_vecItems->Size()-1)
      {
        if (!CSettings::Get().GetBool("videoplayer.autoplaynextitem"))
          buttons.Add(CONTEXT_BUTTON_PLAY_AND_QUEUE, 13412);
        else
          buttons.Add(CONTEXT_BUTTON_PLAY_ONLY_THIS, 13434);
      }
      if (item.IsSmartPlayList() || m_vecItems->IsSmartPlayList())
        buttons.Add(CONTEXT_BUTTON_EDIT_SMART_PLAYLIST, 586);
    }
  }
  CGUIMediaWindow::GetContextButtons(itemNumber, buttons);
}

bool CGUIWindowVideoBase::OnPlayStackPart(int iItem)
{
  if (iItem < 0 || iItem >= m_vecItems->Size())
    return false;

  CFileItemPtr stack = m_vecItems->Get(iItem);
  std::string path(stack->GetPath());
  if (stack->IsVideoDb())
    path = stack->GetVideoInfoTag()->m_strFileNameAndPath;

  if (!URIUtils::IsStack(path))
    return false;

  CFileItemList parts;
  CDirectory::GetDirectory(path,parts);
  CGUIDialogFileStacking* dlg = (CGUIDialogFileStacking*)g_windowManager.GetWindow(WINDOW_DIALOG_FILESTACKING);
  if (!dlg) return true;
  dlg->SetNumberOfFiles(parts.Size());
  dlg->DoModal();
  int selectedFile = dlg->GetSelectedFile();
  if (selectedFile > 0)
  {
    // ISO stack
    if (CFileItem(CStackDirectory::GetFirstStackedFile(path),false).IsDiscImage())
    {
      std::string resumeString = CGUIWindowVideoBase::GetResumeString(*(parts[selectedFile - 1].get()));
      stack->m_lStartOffset = 0;
      if (!resumeString.empty()) 
      {
        CContextButtons choices;
        choices.Add(SELECT_ACTION_RESUME, resumeString);
        choices.Add(SELECT_ACTION_PLAY, 12021);   // Start from beginning
        int value = CGUIDialogContextMenu::ShowAndGetChoice(choices);
        if (value == SELECT_ACTION_RESUME) {
#ifdef HAS_DS_PLAYER
          CStdString editionString;
          GetResumeItemOffset(parts[selectedFile - 1].get(), stack->m_lStartOffset, stack->m_lStartPartNumber, editionString);
#else
          GetResumeItemOffset(parts[selectedFile - 1].get(), stack->m_lStartOffset, stack->m_lStartPartNumber);
#endif
        } else if (value != SELECT_ACTION_PLAY)
          return false; // if not selected PLAY, then we changed our mind so return
      }
      stack->m_lStartPartNumber = selectedFile;
    }
    // regular stack
    else
    {
      if (selectedFile > 1)
      {
        vector<int> times;
        if (m_database.GetStackTimes(path,times))
          stack->m_lStartOffset = times[selectedFile-2]*75; // wtf?
      }
      else
        stack->m_lStartOffset = 0;
    }


  }

  return true;
}

bool CGUIWindowVideoBase::OnContextButton(int itemNumber, CONTEXT_BUTTON button)
{
  CFileItemPtr item;
  if (itemNumber >= 0 && itemNumber < m_vecItems->Size())
    item = m_vecItems->Get(itemNumber);
  switch (button)
  {
  case CONTEXT_BUTTON_SET_CONTENT:
    {
      OnAssignContent(item->HasVideoInfoTag() && !item->GetVideoInfoTag()->m_strPath.empty() ? item->GetVideoInfoTag()->m_strPath : static_cast<const std::string&>(item->GetPath()));
      return true;
    }
  case CONTEXT_BUTTON_PLAY_PART:
    {
      if (OnPlayStackPart(itemNumber)) 
      {
        // call CGUIMediaWindow::OnClick() as otherwise autoresume will kick in
        CGUIMediaWindow::OnClick(itemNumber);
        return true;
      }
      else
        return false;
    }
  case CONTEXT_BUTTON_QUEUE_ITEM:
    OnQueueItem(itemNumber);
    return true;

  case CONTEXT_BUTTON_PLAY_ITEM:
    {
#ifdef HAS_DS_PLAYER
      item->m_lStartOffset = STARTOFFSET_BEGIN;
#endif
      PlayItem(itemNumber);
      return true;
    }
  case CONTEXT_BUTTON_PLAY_WITH:
    {
      VECPLAYERCORES vecCores;
      if (item->IsVideoDb())
      {
        CFileItem item2(*item->GetVideoInfoTag());
        CPlayerCoreFactory::Get().GetPlayers(item2, vecCores);
      }
      else
        CPlayerCoreFactory::Get().GetPlayers(*item, vecCores);
      g_application.m_eForcedNextPlayer = CPlayerCoreFactory::Get().SelectPlayerDialog(vecCores);
      if (g_application.m_eForcedNextPlayer != EPC_NONE)
      {
        // any other select actions but play or resume, resume, play or playpart
        // don't make any sense here since the user already decided that he'd
        // like to play the item (just with a specific player)
        VideoSelectAction selectAction = (VideoSelectAction)CSettings::Get().GetInt("myvideos.selectaction");
        if (selectAction != SELECT_ACTION_PLAY_OR_RESUME &&
            selectAction != SELECT_ACTION_RESUME &&
            selectAction != SELECT_ACTION_PLAY &&
            selectAction != SELECT_ACTION_PLAYPART)
          selectAction = SELECT_ACTION_PLAY_OR_RESUME;
        return OnFileAction(itemNumber, selectAction);
      }
      return true;
    }

  case CONTEXT_BUTTON_PLAY_PARTYMODE:
    g_partyModeManager.Enable(PARTYMODECONTEXT_VIDEO, m_vecItems->Get(itemNumber)->GetPath());
    return true;

  case CONTEXT_BUTTON_RESTART_ITEM:
    OnRestartItem(itemNumber);
    return true;

  case CONTEXT_BUTTON_RESUME_ITEM:
    return OnFileAction(itemNumber, SELECT_ACTION_RESUME);

  case CONTEXT_BUTTON_INFO:
    OnInfo(itemNumber);
    return true;

  case CONTEXT_BUTTON_STOP_SCANNING:
    {
      g_application.StopVideoScan();
      return true;
    }

  case CONTEXT_BUTTON_SCAN:
    {
      if( !item)
        return false;
      ADDON::ScraperPtr info;
      SScanSettings settings;
      GetScraperForItem(item.get(), info, settings);
      std::string strPath = item->GetPath();
      if (item->IsVideoDb() && (!item->m_bIsFolder || item->GetVideoInfoTag()->m_strPath.empty()))
        return false;

      if (item->IsVideoDb())
        strPath = item->GetVideoInfoTag()->m_strPath;

      if (!info || info->Content() == CONTENT_NONE)
        return false;

      if (item->m_bIsFolder)
      {
        OnScan(strPath, true);
      }
      else
        OnInfo(item.get(),info);

      return true;
    }
  case CONTEXT_BUTTON_DELETE:
    OnDeleteItem(itemNumber);
    return true;
  case CONTEXT_BUTTON_EDIT_SMART_PLAYLIST:
    {
      std::string playlist = m_vecItems->Get(itemNumber)->IsSmartPlayList() ? m_vecItems->Get(itemNumber)->GetPath() : m_vecItems->GetPath(); // save path as activatewindow will destroy our items
      if (CGUIDialogSmartPlaylistEditor::EditPlaylist(playlist, "video"))
        Refresh(true); // need to update
      return true;
    }
  case CONTEXT_BUTTON_RENAME:
    OnRenameItem(itemNumber);
    return true;
  case CONTEXT_BUTTON_PLAY_AND_QUEUE:
    return OnPlayAndQueueMedia(item);
  case CONTEXT_BUTTON_PLAY_ONLY_THIS:
    return OnPlayMedia(itemNumber);
  default:
    break;
  }
  return CGUIMediaWindow::OnContextButton(itemNumber, button);
}

bool CGUIWindowVideoBase::OnPlayMedia(int iItem)
{
  if ( iItem < 0 || iItem >= (int)m_vecItems->Size() )
    return false;

  CFileItemPtr pItem = m_vecItems->Get(iItem);

  // party mode
  if (g_partyModeManager.IsEnabled(PARTYMODECONTEXT_VIDEO))
  {
    CPlayList playlistTemp;
    playlistTemp.Add(pItem);
    g_partyModeManager.AddUserSongs(playlistTemp, true);
    return true;
  }

  // Reset Playlistplayer, playback started now does
  // not use the playlistplayer.
  g_playlistPlayer.Reset();
  g_playlistPlayer.SetCurrentPlaylist(PLAYLIST_NONE);

  CFileItem item(*pItem);
  if (pItem->IsVideoDb())
  {
    item.SetPath(pItem->GetVideoInfoTag()->m_strFileNameAndPath);
    item.SetProperty("original_listitem_url", pItem->GetPath());
  }
  CLog::Log(LOGDEBUG, "%s %s", __FUNCTION__, CURL::GetRedacted(item.GetPath()).c_str());

  if (StringUtils::StartsWith(item.GetPath(), "pvr://recordings/active/"))
  {
    if (!g_PVRManager.IsStarted())
      return false;

    /* For recordings we check here for a available stream URL */
    CFileItemPtr tag = g_PVRRecordings->GetByPath(item.GetPath());
    if (tag && tag->HasPVRRecordingInfoTag() && !tag->GetPVRRecordingInfoTag()->m_strStreamURL.empty())
    {
      std::string stream = tag->GetPVRRecordingInfoTag()->m_strStreamURL;

      /* Isolate the folder from the filename */
      size_t found = stream.find_last_of("/");
      if (found == std::string::npos)
        found = stream.find_last_of("\\");

      if (found != std::string::npos)
      {
        /* Check here for asterix at the begin of the filename */
        if (stream[found+1] == '*')
        {
          /* Create a "stack://" url with all files matching the extension */
          std::string ext = URIUtils::GetExtension(stream);
          std::string dir = stream.substr(0, found).c_str();

          CFileItemList items;
          CDirectory::GetDirectory(dir, items);
          items.Sort(SortByFile, SortOrderAscending);

          vector<int> stack;
          for (int i = 0; i < items.Size(); ++i)
          {
            if (URIUtils::HasExtension(items[i]->GetPath(), ext))
              stack.push_back(i);
          }

          if (stack.size() > 0)
          {
            /* If we have a stack change the path of the item to it */
            CStackDirectory dir;
            std::string stackPath = dir.ConstructStackPath(items, stack);
            item.SetPath(stackPath);
          }
        }
        else
        {
          /* If no asterix is present play only the given stream URL */
          item.SetPath(stream);
        }
      }
      else
      {
        CLog::Log(LOGERROR, "CGUIWindowTV: Can't open recording, no valid filename!");
        CGUIDialogOK::ShowAndGetInput(19033,0,19036,0);
        return false;
      }
    }
  }

  PlayMovie(&item);

  return true;
}

bool CGUIWindowVideoBase::OnPlayAndQueueMedia(const CFileItemPtr &item)
{
  // Get the current playlist and make sure it is not shuffled
  int iPlaylist = m_guiState->GetPlaylist();
  if (iPlaylist != PLAYLIST_NONE && g_playlistPlayer.IsShuffled(iPlaylist))
     g_playlistPlayer.SetShuffle(iPlaylist, false);

  CFileItemPtr movieItem(new CFileItem(*item));

  // Call the base method to actually queue the items
  // and start playing the given item
  return CGUIMediaWindow::OnPlayAndQueueMedia(movieItem);
}

void CGUIWindowVideoBase::PlayMovie(const CFileItem *item)
{
#ifdef HAS_DS_PLAYER
  if (LaunchBD((CFileItemPtr&)item))
    return;
#endif
  CFileItemPtr movieItem(new CFileItem(*item));

  g_playlistPlayer.Reset();
  g_playlistPlayer.SetCurrentPlaylist(PLAYLIST_VIDEO);
  CPlayList& playlist = g_playlistPlayer.GetPlaylist(PLAYLIST_VIDEO);
  playlist.Clear();
  playlist.Add(movieItem);

  if(m_thumbLoader.IsLoading())
    m_thumbLoader.StopAsync();

  // play movie...
  g_playlistPlayer.Play(0);

  if(!g_application.m_pPlayer->IsPlayingVideo())
    m_thumbLoader.Load(*m_vecItems);
}

void CGUIWindowVideoBase::OnDeleteItem(int iItem)
{
  if ( iItem < 0 || iItem >= m_vecItems->Size())
    return;

  OnDeleteItem(m_vecItems->Get(iItem));

  Refresh(true);
  m_viewControl.SetSelectedItem(iItem);
}

void CGUIWindowVideoBase::OnDeleteItem(CFileItemPtr item)
{
  // HACK: stacked files need to be treated as folders in order to be deleted
  if (item->IsStack())
    item->m_bIsFolder = true;
  if (CProfilesManager::Get().GetCurrentProfile().getLockMode() != LOCK_MODE_EVERYONE &&
      CProfilesManager::Get().GetCurrentProfile().filesLocked())
  {
    if (!g_passwordManager.IsMasterLockUnlocked(true))
      return;
  }

  if ((CSettings::Get().GetBool("filelists.allowfiledeletion") ||
       m_vecItems->IsPath("special://videoplaylists/")) &&
      CUtil::SupportsWriteFileOperations(item->GetPath()))
    CFileUtils::DeleteItem(item);
}

void CGUIWindowVideoBase::LoadPlayList(const std::string& strPlayList, int iPlayList /* = PLAYLIST_VIDEO */)
{
  // if partymode is active, we disable it
  if (g_partyModeManager.IsEnabled())
    g_partyModeManager.Disable();

  // load a playlist like .m3u, .pls
  // first get correct factory to load playlist
  unique_ptr<CPlayList> pPlayList (CPlayListFactory::Create(strPlayList));
  if (pPlayList.get())
  {
    // load it
    if (!pPlayList->Load(strPlayList))
    {
      CGUIDialogOK::ShowAndGetInput(6, 0, 477, 0);
      return; //hmmm unable to load playlist?
    }
  }

  if (g_application.ProcessAndStartPlaylist(strPlayList, *pPlayList, iPlayList))
  {
    if (m_guiState.get())
      m_guiState->SetPlaylistDirectory("playlistvideo://");
  }
}

void CGUIWindowVideoBase::PlayItem(int iItem)
{
  // restrictions should be placed in the appropiate window code
  // only call the base code if the item passes since this clears
  // the currently playing temp playlist

  const CFileItemPtr pItem = m_vecItems->Get(iItem);
#ifdef HAS_DS_PLAYER
  if (LaunchBD(pItem))
    return;
#endif
  // if its a folder, build a temp playlist
  if (pItem->m_bIsFolder && !pItem->IsPlugin())
  {
    // take a copy so we can alter the queue state
    CFileItemPtr item(new CFileItem(*m_vecItems->Get(iItem)));

    //  Allow queuing of unqueueable items
    //  when we try to queue them directly
    if (!item->CanQueue())
      item->SetCanQueue(true);

    // skip ".."
    if (item->IsParentFolder())
      return;

    // recursively add items to list
    CFileItemList queuedItems;
    AddItemToPlayList(item, queuedItems);

    g_playlistPlayer.ClearPlaylist(PLAYLIST_VIDEO);
    g_playlistPlayer.Reset();
    g_playlistPlayer.Add(PLAYLIST_VIDEO, queuedItems);
    g_playlistPlayer.SetCurrentPlaylist(PLAYLIST_VIDEO);
    g_playlistPlayer.Play();
  }
  else if (pItem->IsPlayList())
  {
    // load the playlist the old way
    LoadPlayList(pItem->GetPath(), PLAYLIST_VIDEO);
  }
  else
  {
    // single item, play it
    OnClick(iItem);
  }
}

bool CGUIWindowVideoBase::Update(const std::string &strDirectory, bool updateFilterPath /* = true */)
{
  if (m_thumbLoader.IsLoading())
    m_thumbLoader.StopThread();

  if (!CGUIMediaWindow::Update(strDirectory, updateFilterPath))
    return false;

  // might already be running from GetGroupedItems
  if (!m_thumbLoader.IsLoading())
    m_thumbLoader.Load(*m_vecItems);

  return true;
}

bool CGUIWindowVideoBase::GetDirectory(const std::string &strDirectory, CFileItemList &items)
{
  bool bResult = CGUIMediaWindow::GetDirectory(strDirectory, items);

  // add in the "New Playlist" item if we're in the playlists folder
  if ((items.GetPath() == "special://videoplaylists/") && !items.Contains("newplaylist://"))
  {
    CFileItemPtr newPlaylist(new CFileItem(CProfilesManager::Get().GetUserDataItem("PartyMode-Video.xsp"),false));
    newPlaylist->SetLabel(g_localizeStrings.Get(16035));
    newPlaylist->SetLabelPreformated(true);
    newPlaylist->m_bIsFolder = true;
    items.Add(newPlaylist);

/*    newPlaylist.reset(new CFileItem("newplaylist://", false));
    newPlaylist->SetLabel(g_localizeStrings.Get(525));
    newPlaylist->SetLabelPreformated(true);
    items.Add(newPlaylist);
*/
    newPlaylist.reset(new CFileItem("newsmartplaylist://video", false));
    newPlaylist->SetLabel(g_localizeStrings.Get(21437));  // "new smart playlist..."
    newPlaylist->SetLabelPreformated(true);
    items.Add(newPlaylist);
  }

  m_stackingAvailable = StackingAvailable(items);
  // we may also be in a tvshow files listing
  // (ideally this should be removed, and our stack regexps tidied up if necessary
  // No "normal" episodes should stack, and multi-parts should be supported)
  ADDON::ScraperPtr info = m_database.GetScraperForPath(strDirectory);
  if (info && info->Content() == CONTENT_TVSHOWS)
    m_stackingAvailable = false;

  if (m_stackingAvailable && !items.IsStack() && CSettings::Get().GetBool("myvideos.stackvideos"))
    items.Stack();

  return bResult;
}

bool CGUIWindowVideoBase::StackingAvailable(const CFileItemList &items)
{
  CURL url(items.GetPath());
  return !(items.IsPlugin() || items.IsAddonsPath()  ||
           items.IsRSS() || items.IsInternetStream() ||
           items.IsVideoDb() || url.IsProtocol("playlistvideo"));
}

void CGUIWindowVideoBase::GetGroupedItems(CFileItemList &items)
{
  CGUIMediaWindow::GetGroupedItems(items);

  std::string group;
  bool mixed = false;
  if (items.HasProperty(PROPERTY_GROUP_BY))
    group = items.GetProperty(PROPERTY_GROUP_BY).asString();
  if (items.HasProperty(PROPERTY_GROUP_MIXED))
    mixed = items.GetProperty(PROPERTY_GROUP_MIXED).asBoolean();

  // group == "none" completely supresses any grouping
  if (!StringUtils::EqualsNoCase(group, "none"))
  {
    CQueryParams params;
    CVideoDatabaseDirectory dir;
    dir.GetQueryParams(items.GetPath(), params);
    VIDEODATABASEDIRECTORY::NODE_TYPE nodeType = CVideoDatabaseDirectory::GetDirectoryChildType(m_strFilterPath);
    if (items.GetContent() == "movies" && params.GetSetId() <= 0 &&
        nodeType == NODE_TYPE_TITLE_MOVIES &&
       (CSettings::Get().GetBool("videolibrary.groupmoviesets") || (StringUtils::EqualsNoCase(group, "sets") && mixed)))
    {
      CFileItemList groupedItems;
      if (GroupUtils::Group(GroupBySet, m_strFilterPath, items, groupedItems, GroupAttributeIgnoreSingleItems))
      {
        items.ClearItems();
        items.Append(groupedItems);
      }
    }
  }

  // reload thumbs after filtering and grouping
  if (m_thumbLoader.IsLoading())
    m_thumbLoader.StopThread();

  m_thumbLoader.Load(items);
}

bool CGUIWindowVideoBase::CheckFilterAdvanced(CFileItemList &items) const
{
  std::string content = items.GetContent();
  if ((items.IsVideoDb() || CanContainFilter(m_strFilterPath)) &&
      (StringUtils::EqualsNoCase(content, "movies")   ||
       StringUtils::EqualsNoCase(content, "tvshows")  ||
       StringUtils::EqualsNoCase(content, "episodes") ||
       StringUtils::EqualsNoCase(content, "musicvideos")))
    return true;

  return false;
}

bool CGUIWindowVideoBase::CanContainFilter(const std::string &strDirectory) const
{
  return URIUtils::IsProtocol(strDirectory, "videodb://");
}

void CGUIWindowVideoBase::AddToDatabase(int iItem)
{
  if (iItem < 0 || iItem >= m_vecItems->Size())
    return;

  CFileItemPtr pItem = m_vecItems->Get(iItem);
  if (pItem->IsParentFolder() || pItem->m_bIsFolder)
    return;

  CVideoInfoTag movie;
  movie.Reset();

  // prompt for data
  // enter a new title
  std::string strTitle = pItem->GetLabel();
  if (!CGUIKeyboardFactory::ShowAndGetInput(strTitle, g_localizeStrings.Get(528), false)) // Enter Title
    return;

  // pick genre
  CGUIDialogSelect* pSelect = (CGUIDialogSelect*)g_windowManager.GetWindow(WINDOW_DIALOG_SELECT);
  if (!pSelect)
    return;

  pSelect->SetHeading(530); // Select Genre
  pSelect->Reset();
  CFileItemList items;
  if (!CDirectory::GetDirectory("videodb://movies/genres/", items))
    return;
  pSelect->SetItems(&items);
  pSelect->EnableButton(true, 531); // New Genre
  pSelect->DoModal();
  std::string strGenre;
  int iSelected = pSelect->GetSelectedLabel();
  if (iSelected >= 0)
    strGenre = items[iSelected]->GetLabel();
  else if (!pSelect->IsButtonPressed())
    return;

  // enter new genre string
  if (strGenre.empty())
  {
    strGenre = g_localizeStrings.Get(532); // Manual Addition
    if (!CGUIKeyboardFactory::ShowAndGetInput(strGenre, g_localizeStrings.Get(533), false)) // Enter Genre
      return; // user backed out
    if (strGenre.empty())
      return; // no genre string
  }

  // set movie info
  movie.m_strTitle = strTitle;
  movie.m_genre = StringUtils::Split(strGenre, g_advancedSettings.m_videoItemSeparator);

  // everything is ok, so add to database
  m_database.Open();
  int idMovie = m_database.AddMovie(pItem->GetPath());
  movie.m_strIMDBNumber = StringUtils::Format("xx%08i", idMovie);
  m_database.SetDetailsForMovie(pItem->GetPath(), movie, pItem->GetArt());
  m_database.Close();

  // done...
  CGUIDialogOK::ShowAndGetInput(20177, movie.m_strTitle, StringUtils::Join(movie.m_genre, g_advancedSettings.m_videoItemSeparator), movie.m_strIMDBNumber);

  // library view cache needs to be cleared
  CUtil::DeleteVideoDatabaseDirectoryCache();
}

/// \brief Search the current directory for a string got from the virtual keyboard
void CGUIWindowVideoBase::OnSearch()
{
  std::string strSearch;
  if (!CGUIKeyboardFactory::ShowAndGetInput(strSearch, g_localizeStrings.Get(16017), false))
    return ;

  StringUtils::ToLower(strSearch);
  if (m_dlgProgress)
  {
    m_dlgProgress->SetHeading(194);
    m_dlgProgress->SetLine(0, strSearch);
    m_dlgProgress->SetLine(1, "");
    m_dlgProgress->SetLine(2, "");
    m_dlgProgress->StartModal();
    m_dlgProgress->Progress();
  }
  CFileItemList items;
  DoSearch(strSearch, items);

  if (m_dlgProgress)
    m_dlgProgress->Close();

  if (items.Size())
  {
    CGUIDialogSelect* pDlgSelect = (CGUIDialogSelect*)g_windowManager.GetWindow(WINDOW_DIALOG_SELECT);
    pDlgSelect->Reset();
    pDlgSelect->SetHeading(283);

    for (int i = 0; i < (int)items.Size(); i++)
    {
      CFileItemPtr pItem = items[i];
      pDlgSelect->Add(pItem->GetLabel());
    }

    pDlgSelect->DoModal();

    int iItem = pDlgSelect->GetSelectedLabel();
    if (iItem < 0)
      return;

    CFileItemPtr pSelItem = items[iItem];

    OnSearchItemFound(pSelItem.get());
  }
  else
  {
    CGUIDialogOK::ShowAndGetInput(194, 284, 0, 0);
  }
}

/// \brief React on the selected search item
/// \param pItem Search result item
void CGUIWindowVideoBase::OnSearchItemFound(const CFileItem* pSelItem)
{
  if (pSelItem->m_bIsFolder)
  {
    std::string strPath = pSelItem->GetPath();
    std::string strParentPath;
    URIUtils::GetParentPath(strPath, strParentPath);

    Update(strParentPath);

    if (pSelItem->IsVideoDb() && CSettings::Get().GetBool("myvideos.flatten"))
      SetHistoryForPath("");
    else
      SetHistoryForPath(strParentPath);

    strPath = pSelItem->GetPath();
    CURL url(strPath);
    if (pSelItem->IsSmb() && !URIUtils::HasSlashAtEnd(strPath))
      strPath += "/";

    for (int i = 0; i < m_vecItems->Size(); i++)
    {
      CFileItemPtr pItem = m_vecItems->Get(i);
      if (pItem->GetPath() == strPath)
      {
        m_viewControl.SetSelectedItem(i);
        break;
      }
    }
  }
  else
  {
    std::string strPath = URIUtils::GetDirectory(pSelItem->GetPath());

    Update(strPath);

    if (pSelItem->IsVideoDb() && CSettings::Get().GetBool("myvideos.flatten"))
      SetHistoryForPath("");
    else
      SetHistoryForPath(strPath);

    for (int i = 0; i < (int)m_vecItems->Size(); i++)
    {
      CFileItemPtr pItem = m_vecItems->Get(i);
      CURL url(pItem->GetPath());
      if (pSelItem->IsVideoDb())
        url.SetOptions("");
      if (url.Get() == pSelItem->GetPath())
      {
        m_viewControl.SetSelectedItem(i);
        break;
      }
    }
  }
  m_viewControl.SetFocused();
}

int CGUIWindowVideoBase::GetScraperForItem(CFileItem *item, ADDON::ScraperPtr &info, SScanSettings& settings)
{
  if (!item)
    return 0;

  if (m_vecItems->IsPlugin() || m_vecItems->IsRSS())
  {
    info.reset();
    return 0;
  }
  else if(m_vecItems->IsLiveTV())
  {
    info.reset();
    return 0;
  }

  bool foundDirectly = false;
  info = m_database.GetScraperForPath(item->HasVideoInfoTag() && !item->GetVideoInfoTag()->m_strPath.empty() ? std::string(item->GetVideoInfoTag()->m_strPath) : item->GetPath(), settings, foundDirectly);
  return foundDirectly ? 1 : 0;
}

void CGUIWindowVideoBase::OnScan(const std::string& strPath, bool scanAll)
{
    g_application.StartVideoScan(strPath, true, scanAll);
}

std::string CGUIWindowVideoBase::GetStartFolder(const std::string &dir)
{
  std::string lower(dir); StringUtils::ToLower(lower);
  if (lower == "$playlists" || lower == "playlists")
    return "special://videoplaylists/";
  else if (lower == "plugins" || lower == "addons")
    return "addons://sources/video/";
  return CGUIMediaWindow::GetStartFolder(dir);
}

void CGUIWindowVideoBase::AppendAndClearSearchItems(CFileItemList &searchItems, const std::string &prependLabel, CFileItemList &results)
{
  if (!searchItems.Size())
    return;

  searchItems.Sort(SortByLabel, SortOrderAscending, CSettings::Get().GetBool("filelists.ignorethewhensorting") ? SortAttributeIgnoreArticle : SortAttributeNone);
  for (int i = 0; i < searchItems.Size(); i++)
    searchItems[i]->SetLabel(prependLabel + searchItems[i]->GetLabel());
  results.Append(searchItems);

  searchItems.Clear();
}

bool CGUIWindowVideoBase::OnUnAssignContent(const std::string &path, int label1, int label2, int label3)
{
  bool bCanceled;
  CVideoDatabase db;
  db.Open();
  if (CGUIDialogYesNo::ShowAndGetInput(label1,label2,label3,20022,bCanceled))
  {
    CGUIDialogProgress *progress = (CGUIDialogProgress *)g_windowManager.GetWindow(WINDOW_DIALOG_PROGRESS);
    db.RemoveContentForPath(path, progress);
    db.Close();
    CUtil::DeleteVideoDatabaseDirectoryCache();
    return true;
  }
  else
  {
    if (!bCanceled)
    {
      ADDON::ScraperPtr info;
      SScanSettings settings;
      settings.exclude = true;
      db.SetScraperForPath(path,info,settings);
    }
  }
  db.Close();
  
  return false;
}

void CGUIWindowVideoBase::OnAssignContent(const std::string &path)
{
  bool bScan=false;
  CVideoDatabase db;
  db.Open();

  SScanSettings settings;
  ADDON::ScraperPtr info = db.GetScraperForPath(path, settings);

  ADDON::ScraperPtr info2(info);
  
  if (CGUIDialogContentSettings::Show(info, settings))
  {
    if(settings.exclude || (!info && info2))
    {
      OnUnAssignContent(path,20375,20340,20341);
    }
    else if (info != info2)
    {
      if (OnUnAssignContent(path,20442,20443,20444))
        bScan = true;
    }
  }

  db.SetScraperForPath(path,info,settings);

  if (bScan)
  {
    g_application.StartVideoScan(path, true, true);
  }
<<<<<<< HEAD
}

void CGUIWindowVideoBase::OnInitWindow()
{
  CGUIMediaWindow::OnInitWindow();
  if (CMediaSettings::Get().GetVideoNeedsUpdate() == 63 && !g_application.IsVideoScanning() &&
      g_infoManager.GetLibraryBool(LIBRARY_HAS_VIDEO))
  {
    // rescan of video library required
    if (CGUIDialogYesNo::ShowAndGetInput(799, 12351, 12352, 12354))
    {
      CEdenVideoArtUpdater::Start();
      CMediaSettings::Get().SetVideoNeedsUpdate(0); // once is enough
      CSettings::Get().Save();
    }
  }
}

#ifdef HAS_DS_PLAYER
int CGUIWindowVideoBase::GetDefaultPlayer(const CFileItemPtr &item)
{
	VECPLAYERCORES vecCores;
	if (item->IsVideoDb())
	{
		CFileItem item2(*item->GetVideoInfoTag());
		CPlayerCoreFactory::Get().GetPlayers(item2, vecCores);
	}
	else
		CPlayerCoreFactory::Get().GetPlayers(*item, vecCores);

	if (vecCores.size())
		return vecCores[0];

	return PCID_NONE;
}

bool CGUIWindowVideoBase::IsLaunchBD(const CFileItemPtr &item)
{
	return (g_application.m_eForcedNextPlayer == EPC_DSPLAYER || (GetDefaultPlayer(item) == EPC_DSPLAYER && g_application.m_eForcedNextPlayer == EPC_NONE)) && CSettings::Get().GetBool("dsplayer.bdautoloadindex");
}

const CStdString CGUIWindowVideoBase::GetBDPath(const CFileItemPtr &item)
{
  CStdString ext = URIUtils::GetExtension(item->GetPath());
  ext.ToLower();
  if (ext == ".iso" || ext == ".img")
    return item->GetPath();

  CStdString strPath;
  CStdString strFilename;
  if (item->IsVideoDb() && item->HasVideoInfoTag())
    strPath = item->GetVideoInfoTag()->m_strFileNameAndPath;
  else if (item->IsBDFile())
    strPath = item->GetPath();
  else if (!item->IsInternetStream())
    strPath = item->GetPath() + "BDMV\\index.bdmv";

  strFilename = URIUtils::GetFileName(strPath);

  if (strFilename.Equals("index.bdmv") && XFILE::CFile::Exists(strPath, false))
    return strPath;

  return "";
}

bool CGUIWindowVideoBase::LaunchBD(const CFileItemPtr &item)
{
	if (IsLaunchBD(item))
	{
		CStdString strPath = GetBDPath(item);
		if (!strPath.IsEmpty())
		{
			CFileItemPtr movieItem(new CFileItem(*item));
			movieItem->SetPath(strPath);
			movieItem->m_bIsFolder = false;
			return
				item->m_lStartOffset == STARTOFFSET_RESUME ||
				item->m_lStartOffset == STARTOFFSET_BEGIN ||
				ShowResumeMenu(*movieItem) ? CGUIMediaWindow::OnPlayMedia(movieItem) : true;
		}
	}
	return false;
}
#endif
=======
}
>>>>>>> 7bb2fd48
<|MERGE_RESOLUTION|>--- conflicted
+++ resolved
@@ -74,14 +74,12 @@
 #include "URL.h"
 #include "utils/GroupUtils.h"
 #include "filesystem/File.h"
-<<<<<<< HEAD
+#include "TextureDatabase.h"
+
 #ifdef HAS_DS_PLAYER
 #include "DSPlayerDatabase.h"
 #include "utils/StdString.h"
 #endif
-=======
-#include "TextureDatabase.h"
->>>>>>> 7bb2fd48
 
 using namespace std;
 using namespace XFILE;
@@ -2013,23 +2011,7 @@
   {
     g_application.StartVideoScan(path, true, true);
   }
-<<<<<<< HEAD
-}
-
-void CGUIWindowVideoBase::OnInitWindow()
-{
-  CGUIMediaWindow::OnInitWindow();
-  if (CMediaSettings::Get().GetVideoNeedsUpdate() == 63 && !g_application.IsVideoScanning() &&
-      g_infoManager.GetLibraryBool(LIBRARY_HAS_VIDEO))
-  {
-    // rescan of video library required
-    if (CGUIDialogYesNo::ShowAndGetInput(799, 12351, 12352, 12354))
-    {
-      CEdenVideoArtUpdater::Start();
-      CMediaSettings::Get().SetVideoNeedsUpdate(0); // once is enough
-      CSettings::Get().Save();
-    }
-  }
+}
 }
 
 #ifdef HAS_DS_PLAYER
@@ -2097,7 +2079,4 @@
 	}
 	return false;
 }
-#endif
-=======
-}
->>>>>>> 7bb2fd48
+#endif