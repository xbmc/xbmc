--- conflicted
+++ resolved
@@ -76,14 +76,10 @@
 #include "GUIInfoManager.h"
 #include "utils/GroupUtils.h"
 #include "filesystem/File.h"
-<<<<<<< HEAD
-#include "settings/DiscSettings.h"
 #ifdef HAS_DS_PLAYER
 #include "DSPlayerDatabase.h"
 #include "utils/StdString.h"
 #endif
-=======
->>>>>>> fd81a3e2
 
 using namespace std;
 using namespace XFILE;
@@ -885,14 +881,14 @@
   if (!item->IsNFO() && !item->IsPlayList())
   {
 #ifdef HAS_DS_PLAYER
-	  CEdition edition;
-	  CDSPlayerDatabase dspdb;
-	  if (!dspdb.Open())
-		  CLog::Log(LOGERROR, "%s - Cannot open DSPlayer database", __FUNCTION__);
-	  else if (dspdb.GetResumeEdition(item, edition))
-		  strEdition = edition.editionName;
+  CEdition edition;
+  CDSPlayerDatabase dspdb;
+  if (!dspdb.Open())
+    CLog::Log(LOGERROR, "%s - Cannot open DSPlayer database", __FUNCTION__);
+  else if (dspdb.GetResumeEdition(item, edition))
+    strEdition = edition.editionName;
 #endif 
-	if (item->HasVideoInfoTag() && item->GetVideoInfoTag()->m_resumePoint.IsSet())
+    if (item->HasVideoInfoTag() && item->GetVideoInfoTag()->m_resumePoint.IsSet())
     {
       startoffset = (int)(item->GetVideoInfoTag()->m_resumePoint.timeInSeconds*75);
       partNumber = item->GetVideoInfoTag()->m_resumePoint.partNumber;
@@ -1120,109 +1116,6 @@
   return true;
 }
 
-<<<<<<< HEAD
-bool CGUIWindowVideoBase::ShowPlaySelection(CFileItemPtr& item)
-{
-  /* if asked to resume somewhere, we should not show anything */
-  if (item->m_lStartOffset
-#ifdef HAS_DS_PLAYER
-	  || (GetDefaultPlayer(item) != EPC_DVDPLAYER && g_application.m_eForcedNextPlayer != EPC_DVDPLAYER)
-#endif
-	  )
-	  return true;
-
-  if (CSettings::Get().GetInt("disc.playback") != BD_PLAYBACK_SIMPLE_MENU)
-    return true;
-
-  CStdString path;
-  if (item->IsVideoDb())
-    path = item->GetVideoInfoTag()->m_strFileNameAndPath;
-  else
-    path = item->GetPath();
-
-  if (item->IsBDFile())
-  {
-    CStdString root = URIUtils::GetParentPath(path);
-    URIUtils::RemoveSlashAtEnd(root);
-    if(URIUtils::GetFileName(root) == "BDMV")
-    {
-      CURL url("bluray://");
-      url.SetHostName(URIUtils::GetParentPath(root));
-      return ShowPlaySelection(item, url.Get());
-    }
-  }
-
-  if (item->IsDiscImage())
-  {
-    CURL url2("udf://");
-    url2.SetHostName(item->GetPath());
-    url2.SetFileName("BDMV/index.bdmv");
-    if (CFile::Exists(url2.Get()))
-    {
-      url2.SetFileName("");
-
-      CURL url("bluray://");
-      url.SetHostName(url2.Get());
-      return ShowPlaySelection(item, url.Get());
-    }
-  }
-  return true;
-}
-
-bool CGUIWindowVideoBase::ShowPlaySelection(CFileItemPtr& item, const CStdString& directory)
-{
-
-  CFileItemList items;
-
-  if (!XFILE::CDirectory::GetDirectory(directory, items, XFILE::CDirectory::CHints(), true))
-  {
-    CLog::Log(LOGERROR, "CGUIWindowVideoBase::ShowPlaySelection - Failed to get play directory for %s", directory.c_str());
-    return true;
-  }
-
-  if (items.Size() == 0)
-  {
-    CLog::Log(LOGERROR, "CGUIWindowVideoBase::ShowPlaySelection - Failed to get any items %s", directory.c_str());
-    return true;
-  }
-
-  CGUIDialogSelect* dialog = (CGUIDialogSelect*)g_windowManager.GetWindow(WINDOW_DIALOG_SELECT);
-  while(true)
-  {
-    dialog->Reset();
-    dialog->SetHeading(25006 /* Select playback item */);
-    dialog->SetItems(&items);
-    dialog->SetUseDetails(true);
-    dialog->DoModal();
-
-    CFileItemPtr item_new = dialog->GetSelectedItem();
-    if(!item_new || dialog->GetSelectedLabel() < 0)
-    {
-      CLog::Log(LOGDEBUG, "CGUIWindowVideoBase::ShowPlaySelection - User aborted %s", directory.c_str());
-      break;
-    }
-
-    if(item_new->m_bIsFolder == false)
-    {
-      item.reset(new CFileItem(*item));
-      item->SetProperty("original_listitem_url", item->GetPath());
-      item->SetPath(item_new->GetPath());
-      return true;
-    }
-
-    items.Clear();
-    if(!XFILE::CDirectory::GetDirectory(item_new->GetPath(), items, XFILE::CDirectory::CHints(), true) || items.Size() == 0)
-    {
-      CLog::Log(LOGERROR, "CGUIWindowVideoBase::ShowPlaySelection - Failed to get any items %s", item_new->GetPath().c_str());
-      break;
-    }
-  }
-
-  return false;
-}
-
-=======
->>>>>>> fd81a3e2
 bool CGUIWindowVideoBase::OnResumeItem(int iItem)
 {
   if (iItem < 0 || iItem >= m_vecItems->Size()) return true;
@@ -1253,30 +1146,24 @@
 
 void CGUIWindowVideoBase::GetContextButtons(int itemNumber, CContextButtons &buttons)
 {
-  CFileItemPtr pItem;
+  CFileItemPtr pitem;
   if (itemNumber >= 0 && itemNumber < m_vecItems->Size())
-	  pItem = m_vecItems->Get(itemNumber);
+    pitem = m_vecItems->Get(itemNumber);
 
   // contextual buttons
-  if (pItem && !pItem->GetProperty("pluginreplacecontextitems").asBoolean())
-  {
-	CFileItem item(*pItem);
-	CStdString path = GetBDPath(pItem);
-	if (!path.IsEmpty())
-	{
-	  item.SetPath(path);
-	}
-    if (!item.IsParentFolder())
-    {
-<<<<<<< HEAD
-      CStdString path(item.GetPath());
+  if (pitem && !pitem->GetProperty("pluginreplacecontextitems").asBoolean())
+  {
+    CFileItem item(*pItem);
+    CStdString path = GetBDPath(pItem);
+    if (!path.IsEmpty())
+    {
+      item.SetPath(path);
+    }
+    if (!item->IsParentFolder())
+    {
+      std::string path(item.GetPath());
       if (item.IsVideoDb() && item.HasVideoInfoTag())
         path = item.GetVideoInfoTag()->m_strFileNameAndPath;
-=======
-      std::string path(item->GetPath());
-      if (item->IsVideoDb() && item->HasVideoInfoTag())
-        path = item->GetVideoInfoTag()->m_strFileNameAndPath;
->>>>>>> fd81a3e2
 
       if (!item.IsPath("add") && !item.IsPlugin() &&
           !item.IsScript() && !item.IsAddonsPath() && !item.IsLiveTV())
@@ -1295,7 +1182,7 @@
           buttons.Add(CONTEXT_BUTTON_PLAY_ITEM, 208);
         }
 
-        if (!m_vecItems->GetPath().empty() && !StringUtils::StartsWithNoCase(item.GetPath(), "newsmartplaylist://") && !StringUtils::StartsWithNoCase(item.GetPath(), "newtag://")
+        if (!m_vecItems->GetPath().empty() && !StringUtils::StartsWithNoCase(item->GetPath(), "newsmartplaylist://") && !StringUtils::StartsWithNoCase(item->GetPath(), "newtag://")
             && !m_vecItems->IsSourcesPath())
         {
           buttons.Add(CONTEXT_BUTTON_QUEUE_ITEM, 13347);      // Add to Playlist
@@ -1314,7 +1201,7 @@
           CPlayerCoreFactory::Get().GetPlayers(item2, vecCores);
         }
         else
-          CPlayerCoreFactory::Get().GetPlayers(item, vecCores);
+          CPlayerCoreFactory::Get().GetPlayers(*item, vecCores);
         if (vecCores.size() > 1)
           buttons.Add(CONTEXT_BUTTON_PLAY_WITH, 15213);
       }
@@ -1326,21 +1213,21 @@
       // if autoresume is enabled then add restart video button
       // check to see if the Resume Video button is applicable
       // only if the video is NOT a DVD (in that case the resume button will be added by CGUIDialogContextMenu::GetContextButtons)
-	  if (!item.IsDVD() && HasResumeItemOffset(&item))
-      {
-		  buttons.Add(CONTEXT_BUTTON_RESUME_ITEM, GetResumeString(*(&item)));     // Resume Video
+      if (!item.IsDVD() && HasResumeItemOffset(&item))
+      {
+        buttons.Add(CONTEXT_BUTTON_RESUME_ITEM, GetResumeString(*(item.get())));     // Resume Video
       }
       //if the item isn't a folder or script, is a member of a list rather than a single item
       //and we're not on the last element of the list, 
       //then add add either 'play from here' or 'play only this' depending on default behaviour
-      if (!(item.m_bIsFolder || item.IsScript()) && m_vecItems->Size() > 1 && itemNumber < m_vecItems->Size()-1)
+      if (!(item.m_bIsFolder || item->IsScript()) && m_vecItems->Size() > 1 && itemNumber < m_vecItems->Size()-1)
       {
         if (!CSettings::Get().GetBool("videoplayer.autoplaynextitem"))
           buttons.Add(CONTEXT_BUTTON_PLAY_AND_QUEUE, 13412);
         else
           buttons.Add(CONTEXT_BUTTON_PLAY_ONLY_THIS, 13434);
       }
-      if (item.IsSmartPlayList() || m_vecItems->IsSmartPlayList())
+      if (item->IsSmartPlayList() || m_vecItems->IsSmartPlayList())
         buttons.Add(CONTEXT_BUTTON_EDIT_SMART_PLAYLIST, 586);
     }
   }
@@ -1374,20 +1261,20 @@
     {
       std::string resumeString = CGUIWindowVideoBase::GetResumeString(*(parts[selectedFile - 1].get()));
       stack->m_lStartOffset = 0;
-	  if (!resumeString.empty())
-	  {
-		  CContextButtons choices;
-		  choices.Add(SELECT_ACTION_RESUME, resumeString);
-		  choices.Add(SELECT_ACTION_PLAY, 12021);   // Start from beginning
-		  int value = CGUIDialogContextMenu::ShowAndGetChoice(choices);
-		  if (value == SELECT_ACTION_RESUME) {
+      if (!resumeString.empty()) 
+      {
+        CContextButtons choices;
+        choices.Add(SELECT_ACTION_RESUME, resumeString);
+        choices.Add(SELECT_ACTION_PLAY, 12021);   // Start from beginning
+        int value = CGUIDialogContextMenu::ShowAndGetChoice(choices);
+        if (value == SELECT_ACTION_RESUME) {
 #ifdef HAS_DS_PLAYER
-		  CStdString editionString;
-		  GetResumeItemOffset(parts[selectedFile - 1].get(), stack->m_lStartOffset, stack->m_lStartPartNumber, editionString);
+          CStdString editionString;
+          GetResumeItemOffset(parts[selectedFile - 1].get(), stack->m_lStartOffset, stack->m_lStartPartNumber, editionString);
 #else
-		  GetResumeItemOffset(parts[selectedFile - 1].get(), stack->m_lStartOffset, stack->m_lStartPartNumber);
+          GetResumeItemOffset(parts[selectedFile - 1].get(), stack->m_lStartOffset, stack->m_lStartPartNumber);
 #endif
-	  } else if (value != SELECT_ACTION_PLAY)
+        } else if (value != SELECT_ACTION_PLAY)
           return false; // if not selected PLAY, then we changed our mind so return
       }
       stack->m_lStartPartNumber = selectedFile;
@@ -1439,12 +1326,13 @@
     return true;
 
   case CONTEXT_BUTTON_PLAY_ITEM:
+    {
 #ifdef HAS_DS_PLAYER
-	  item->m_lStartOffset = STARTOFFSET_BEGIN;
+      item->m_lStartOffset = STARTOFFSET_BEGIN;
 #endif
-	  PlayItem(itemNumber);
-    return true;
-
+      PlayItem(itemNumber);
+      return true;
+    }
   case CONTEXT_BUTTON_PLAY_WITH:
     {
       VECPLAYERCORES vecCores;
@@ -1652,8 +1540,8 @@
 void CGUIWindowVideoBase::PlayMovie(const CFileItem *item)
 {
 #ifdef HAS_DS_PLAYER
-	if (LaunchBD((CFileItemPtr&)item))
-		return;
+  if (LaunchBD((CFileItemPtr&)item))
+    return;
 #endif
   CFileItemPtr movieItem(new CFileItem(*item));
 
@@ -1737,7 +1625,7 @@
   const CFileItemPtr pItem = m_vecItems->Get(iItem);
 #ifdef HAS_DS_PLAYER
   if (LaunchBD(pItem))
-	  return;
+    return;
 #endif
   // if its a folder, build a temp playlist
   if (pItem->m_bIsFolder && !pItem->IsPlugin())
