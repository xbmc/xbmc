/*
 *      Copyright (C) 2005-2008 Team XBMC
 *      http://www.xbmc.org
 *
 *  This Program is free software; you can redistribute it and/or modify
 *  it under the terms of the GNU General Public License as published by
 *  the Free Software Foundation; either version 2, or (at your option)
 *  any later version.
 *
 *  This Program is distributed in the hope that it will be useful,
 *  but WITHOUT ANY WARRANTY; without even the implied warranty of
 *  MERCHANTABILITY or FITNESS FOR A PARTICULAR PURPOSE. See the
 *  GNU General Public License for more details.
 *
 *  You should have received a copy of the GNU General Public License
 *  along with XBMC; see the file COPYING.  If not, write to
 *  the Free Software Foundation, 675 Mass Ave, Cambridge, MA 02139, USA.
 *  http://www.gnu.org/copyleft/gpl.html
 *
 */

#include "system.h"
#include "GUIDialogVideoSettings.h"
#include "guilib/GUIWindowManager.h"
#include "GUIPassword.h"
#include "Util.h"
#include "utils/MathUtils.h"
#include "settings/GUISettings.h"
#ifdef HAS_VIDEO_PLAYBACK
#include "cores/VideoRenderers/RenderManager.h"
#endif
#include "video/VideoDatabase.h"
#include "dialogs/GUIDialogYesNo.h"
#include "settings/Settings.h"
#include "addons/Skin.h"
#include "pvr/PVRManager.h"

using namespace std;
using namespace PVR;

CGUIDialogVideoSettings::CGUIDialogVideoSettings(void)
    : CGUIDialogSettings(WINDOW_DIALOG_VIDEO_OSD_SETTINGS, "VideoOSDSettings.xml")
{
}

CGUIDialogVideoSettings::~CGUIDialogVideoSettings(void)
{
}

#define VIDEO_SETTINGS_CROP               1
#define VIDEO_SETTINGS_VIEW_MODE          2
#define VIDEO_SETTINGS_ZOOM               3
#define VIDEO_SETTINGS_PIXEL_RATIO        4
#define VIDEO_SETTINGS_BRIGHTNESS         5
#define VIDEO_SETTINGS_CONTRAST           6
#define VIDEO_SETTINGS_GAMMA              7
#define VIDEO_SETTINGS_INTERLACEMETHOD    8
// separator 9
#define VIDEO_SETTINGS_MAKE_DEFAULT       10

#define VIDEO_SETTINGS_CALIBRATION        11
#define VIDEO_SETTINGS_SOFTEN             13
#define VIDEO_SETTINGS_SCALINGMETHOD      18

#define VIDEO_SETTING_VDPAU_NOISE         19
#define VIDEO_SETTING_VDPAU_SHARPNESS     20

#define VIDEO_SETTINGS_NONLIN_STRETCH     21
#define VIDEO_SETTINGS_POSTPROCESS        22
#define VIDEO_SETTINGS_VERTICAL_SHIFT     23
#define VIDEO_SETTINGS_DEINTERLACEMODE    24

void CGUIDialogVideoSettings::CreateSettings()
{
  m_usePopupSliders = g_SkinInfo->HasSkinFile("DialogSlider.xml");
  // clear out any old settings
  m_settings.clear();
  // create our settings
  {
    vector<pair<int, int> > entries;
    entries.push_back(make_pair(VS_DEINTERLACEMODE_OFF    , 16039));
    entries.push_back(make_pair(VS_DEINTERLACEMODE_AUTO   , 16040));
    entries.push_back(make_pair(VS_DEINTERLACEMODE_FORCE  , 16041));

    /* remove unsupported methods */
    for(vector<pair<int, int> >::iterator it = entries.begin(); it != entries.end();)
    {
      if(g_renderManager.Supports((EDEINTERLACEMODE)it->first))
        it++;
      else
        it = entries.erase(it);
    }

    AddSpin(VIDEO_SETTINGS_DEINTERLACEMODE, 16037, (int*)&g_settings.m_currentVideoSettings.m_DeinterlaceMode, entries);
  }
  {
    vector<pair<int, int> > entries;
    entries.push_back(make_pair(VS_INTERLACEMETHOD_AUTO                 , 16019));
    entries.push_back(make_pair(VS_INTERLACEMETHOD_RENDER_BLEND         , 20131));
    entries.push_back(make_pair(VS_INTERLACEMETHOD_RENDER_WEAVE_INVERTED, 20130));
    entries.push_back(make_pair(VS_INTERLACEMETHOD_RENDER_WEAVE         , 20129));
    entries.push_back(make_pair(VS_INTERLACEMETHOD_RENDER_BOB_INVERTED  , 16022));
    entries.push_back(make_pair(VS_INTERLACEMETHOD_RENDER_BOB           , 16021));
    entries.push_back(make_pair(VS_INTERLACEMETHOD_DEINTERLACE          , 16020));
    entries.push_back(make_pair(VS_INTERLACEMETHOD_DEINTERLACE_HALF     , 16036));
    entries.push_back(make_pair(VS_INTERLACEMETHOD_INVERSE_TELECINE     , 16314));
    entries.push_back(make_pair(VS_INTERLACEMETHOD_VDPAU_TEMPORAL_SPATIAL     , 16311));
    entries.push_back(make_pair(VS_INTERLACEMETHOD_VDPAU_TEMPORAL             , 16310));
    entries.push_back(make_pair(VS_INTERLACEMETHOD_VDPAU_BOB                  , 16021));
    entries.push_back(make_pair(VS_INTERLACEMETHOD_VDPAU_TEMPORAL_SPATIAL_HALF, 16318));
    entries.push_back(make_pair(VS_INTERLACEMETHOD_VDPAU_TEMPORAL_HALF        , 16317));
    entries.push_back(make_pair(VS_INTERLACEMETHOD_VDPAU_INVERSE_TELECINE     , 16314));
    entries.push_back(make_pair(VS_INTERLACEMETHOD_DXVA_BOB                   , 16320));
    entries.push_back(make_pair(VS_INTERLACEMETHOD_DXVA_BEST                  , 16321));
    entries.push_back(make_pair(VS_INTERLACEMETHOD_AUTO_ION                   , 16322));

    /* remove unsupported methods */
    for(vector<pair<int, int> >::iterator it = entries.begin(); it != entries.end();)
    {
      if(g_renderManager.Supports((EINTERLACEMETHOD)it->first))
        it++;
      else
        it = entries.erase(it);
    }

    AddSpin(VIDEO_SETTINGS_INTERLACEMETHOD, 16038, (int*)&g_settings.m_currentVideoSettings.m_InterlaceMethod, entries);
    if (g_settings.m_currentVideoSettings.m_DeinterlaceMode == VS_DEINTERLACEMODE_OFF)
      EnableSettings(VIDEO_SETTINGS_INTERLACEMETHOD, false);
  }
  {
    vector<pair<int, int> > entries;
    entries.push_back(make_pair(VS_SCALINGMETHOD_NEAREST          , 16301));
    entries.push_back(make_pair(VS_SCALINGMETHOD_LINEAR           , 16302));
    entries.push_back(make_pair(VS_SCALINGMETHOD_CUBIC            , 16303));
    entries.push_back(make_pair(VS_SCALINGMETHOD_LANCZOS2         , 16304));
    entries.push_back(make_pair(VS_SCALINGMETHOD_SPLINE36_FAST    , 16323));
    entries.push_back(make_pair(VS_SCALINGMETHOD_LANCZOS3_FAST    , 16315));
    entries.push_back(make_pair(VS_SCALINGMETHOD_SPLINE36         , 16322));
    entries.push_back(make_pair(VS_SCALINGMETHOD_LANCZOS3         , 16305));
    entries.push_back(make_pair(VS_SCALINGMETHOD_SINC8            , 16306));
//    entries.push_back(make_pair(VS_SCALINGMETHOD_NEDI             , ?????));
    entries.push_back(make_pair(VS_SCALINGMETHOD_BICUBIC_SOFTWARE , 16307));
    entries.push_back(make_pair(VS_SCALINGMETHOD_LANCZOS_SOFTWARE , 16308));
    entries.push_back(make_pair(VS_SCALINGMETHOD_SINC_SOFTWARE    , 16309));
    entries.push_back(make_pair(VS_SCALINGMETHOD_VDPAU_HARDWARE   , 13120));
    entries.push_back(make_pair(VS_SCALINGMETHOD_DXVA_HARDWARE    , 16319));
    entries.push_back(make_pair(VS_SCALINGMETHOD_AUTO             , 16316));

    /* remove unsupported methods */
    for(vector<pair<int, int> >::iterator it = entries.begin(); it != entries.end();)
    {
      if(g_renderManager.Supports((ESCALINGMETHOD)it->first))
        it++;
      else
        it = entries.erase(it);
    }

    AddSpin(VIDEO_SETTINGS_SCALINGMETHOD, 16300, (int*)&g_settings.m_currentVideoSettings.m_ScalingMethod, entries);
  }
  AddBool(VIDEO_SETTINGS_CROP, 644, &g_settings.m_currentVideoSettings.m_Crop);
  {
    const int entries[] = {630, 631, 632, 633, 634, 635, 636 };
    AddSpin(VIDEO_SETTINGS_VIEW_MODE, 629, &g_settings.m_currentVideoSettings.m_ViewMode, 7, entries);
  }
  AddSlider(VIDEO_SETTINGS_ZOOM, 216, &g_settings.m_currentVideoSettings.m_CustomZoomAmount, 0.5f, 0.01f, 2.0f, FormatFloat);
  AddSlider(VIDEO_SETTINGS_VERTICAL_SHIFT, 225, &g_settings.m_currentVideoSettings.m_CustomVerticalShift, -2.0f, 0.01f, 2.0f, FormatFloat);
  AddSlider(VIDEO_SETTINGS_PIXEL_RATIO, 217, &g_settings.m_currentVideoSettings.m_CustomPixelRatio, 0.5f, 0.01f, 2.0f, FormatFloat);
  AddBool(VIDEO_SETTINGS_POSTPROCESS, 16400, &g_settings.m_currentVideoSettings.m_PostProcess);

#ifdef HAS_VIDEO_PLAYBACK
  if (g_renderManager.Supports(RENDERFEATURE_BRIGHTNESS))
    AddSlider(VIDEO_SETTINGS_BRIGHTNESS, 464, &g_settings.m_currentVideoSettings.m_Brightness, 0, 1, 100, FormatInteger);
  if (g_renderManager.Supports(RENDERFEATURE_CONTRAST))
    AddSlider(VIDEO_SETTINGS_CONTRAST, 465, &g_settings.m_currentVideoSettings.m_Contrast, 0, 1, 100, FormatInteger);
  if (g_renderManager.Supports(RENDERFEATURE_GAMMA))
    AddSlider(VIDEO_SETTINGS_GAMMA, 466, &g_settings.m_currentVideoSettings.m_Gamma, 0, 1, 100, FormatInteger);
  if (g_renderManager.Supports(RENDERFEATURE_NOISE))
    AddSlider(VIDEO_SETTING_VDPAU_NOISE, 16312, &g_settings.m_currentVideoSettings.m_NoiseReduction, 0.0f, 0.01f, 1.0f, FormatFloat);
  if (g_renderManager.Supports(RENDERFEATURE_SHARPNESS))
    AddSlider(VIDEO_SETTING_VDPAU_SHARPNESS, 16313, &g_settings.m_currentVideoSettings.m_Sharpness, -1.0f, 0.02f, 1.0f, FormatFloat);
  if (g_renderManager.Supports(RENDERFEATURE_NONLINSTRETCH))
    AddBool(VIDEO_SETTINGS_NONLIN_STRETCH, 659, &g_settings.m_currentVideoSettings.m_CustomNonLinStretch);
#endif
  AddSeparator(8);
  AddButton(VIDEO_SETTINGS_MAKE_DEFAULT, 12376);
  AddButton(VIDEO_SETTINGS_CALIBRATION, 214);
}

void CGUIDialogVideoSettings::OnSettingChanged(SettingInfo &setting)
{
  // check and update anything that needs it
#ifdef HAS_VIDEO_PLAYBACK
  if (setting.id == VIDEO_SETTINGS_CROP)
  {
    // AutoCrop changes will get picked up automatically by dvdplayer
  }
  else if (setting.id == VIDEO_SETTINGS_VIEW_MODE)
  {
    g_renderManager.SetViewMode(g_settings.m_currentVideoSettings.m_ViewMode);
    UpdateSetting(VIDEO_SETTINGS_ZOOM);
    UpdateSetting(VIDEO_SETTINGS_PIXEL_RATIO);
    UpdateSetting(VIDEO_SETTINGS_NONLIN_STRETCH);
    UpdateSetting(VIDEO_SETTINGS_VERTICAL_SHIFT);
  }
  else if (setting.id == VIDEO_SETTINGS_ZOOM || setting.id == VIDEO_SETTINGS_PIXEL_RATIO
        || setting.id == VIDEO_SETTINGS_NONLIN_STRETCH
        || setting.id == VIDEO_SETTINGS_VERTICAL_SHIFT)
  {
    g_settings.m_currentVideoSettings.m_ViewMode = VIEW_MODE_CUSTOM;
    g_renderManager.SetViewMode(VIEW_MODE_CUSTOM);
    UpdateSetting(VIDEO_SETTINGS_VIEW_MODE);
  }
  else
#endif
  if (setting.id == VIDEO_SETTINGS_CALIBRATION)
  {
    // launch calibration window
    if (g_settings.GetCurrentProfile().settingsLocked() && g_settings.GetMasterProfile().getLockMode() != LOCK_MODE_EVERYONE)
      if (!g_passwordManager.IsMasterLockUnlocked(true))
        return;
    g_windowManager.ActivateWindow(WINDOW_SCREEN_CALIBRATION);
  }
  else if (setting.id == VIDEO_SETTINGS_MAKE_DEFAULT)
  {
    if (g_settings.GetCurrentProfile().settingsLocked() && g_settings.GetMasterProfile().getLockMode() != LOCK_MODE_EVERYONE)
      if (!g_passwordManager.IsMasterLockUnlocked(true))
        return;

    // prompt user if they are sure
    if (CGUIDialogYesNo::ShowAndGetInput(12376, 750, 0, 12377))
    { // reset the settings
      CVideoDatabase db;
      db.Open();
      db.EraseVideoSettings();
      db.Close();
      g_settings.m_defaultVideoSettings = g_settings.m_currentVideoSettings;
      g_settings.m_defaultVideoSettings.m_SubtitleStream = -1;
      g_settings.m_defaultVideoSettings.m_AudioStream = -1;
      g_settings.Save();
    }
  }
<<<<<<< HEAD

  if (g_PVRManager.IsPlayingRadio() || g_PVRManager.IsPlayingTV())
    g_PVRManager.TriggerSaveChannelSettings();
=======
  else if (setting.id == VIDEO_SETTINGS_DEINTERLACEMODE)
  {
    EnableSettings(VIDEO_SETTINGS_INTERLACEMETHOD, g_settings.m_currentVideoSettings.m_DeinterlaceMode != VS_DEINTERLACEMODE_OFF);
  }
>>>>>>> f69a5fa7
}

CStdString CGUIDialogVideoSettings::FormatInteger(float value, float minimum)
{
  CStdString text;
  text.Format("%i", MathUtils::round_int(value));
  return text;
}

CStdString CGUIDialogVideoSettings::FormatFloat(float value, float minimum)
{
  CStdString text;
  text.Format("%2.2f", value);
  return text;
}
<|MERGE_RESOLUTION|>--- conflicted
+++ resolved
@@ -112,7 +112,7 @@
     entries.push_back(make_pair(VS_INTERLACEMETHOD_VDPAU_INVERSE_TELECINE     , 16314));
     entries.push_back(make_pair(VS_INTERLACEMETHOD_DXVA_BOB                   , 16320));
     entries.push_back(make_pair(VS_INTERLACEMETHOD_DXVA_BEST                  , 16321));
-    entries.push_back(make_pair(VS_INTERLACEMETHOD_AUTO_ION                   , 16322));
+    entries.push_back(make_pair(VS_INTERLACEMETHOD_AUTO_ION                   , 16324));
 
     /* remove unsupported methods */
     for(vector<pair<int, int> >::iterator it = entries.begin(); it != entries.end();)
@@ -239,16 +239,13 @@
       g_settings.Save();
     }
   }
-<<<<<<< HEAD
+  else if (setting.id == VIDEO_SETTINGS_DEINTERLACEMODE)
+  {
+    EnableSettings(VIDEO_SETTINGS_INTERLACEMETHOD, g_settings.m_currentVideoSettings.m_DeinterlaceMode != VS_DEINTERLACEMODE_OFF);
+  }
 
   if (g_PVRManager.IsPlayingRadio() || g_PVRManager.IsPlayingTV())
     g_PVRManager.TriggerSaveChannelSettings();
-=======
-  else if (setting.id == VIDEO_SETTINGS_DEINTERLACEMODE)
-  {
-    EnableSettings(VIDEO_SETTINGS_INTERLACEMETHOD, g_settings.m_currentVideoSettings.m_DeinterlaceMode != VS_DEINTERLACEMODE_OFF);
-  }
->>>>>>> f69a5fa7
 }
 
 CStdString CGUIDialogVideoSettings::FormatInteger(float value, float minimum)
