--- conflicted
+++ resolved
@@ -93,12 +93,9 @@
     entries.push_back(make_pair(VS_INTERLACEMETHOD_VDPAU_TEMPORAL_SPATIAL_HALF, 16318));
     entries.push_back(make_pair(VS_INTERLACEMETHOD_VDPAU_TEMPORAL_HALF        , 16317));
     entries.push_back(make_pair(VS_INTERLACEMETHOD_VDPAU_INVERSE_TELECINE     , 16314));
-<<<<<<< HEAD
-    entries.push_back(make_pair(VS_INTERLACEMETHOD_AUTO_ION             , 16320));
-=======
     entries.push_back(make_pair(VS_INTERLACEMETHOD_DXVA_BOB                   , 16320));
     entries.push_back(make_pair(VS_INTERLACEMETHOD_DXVA_BEST                  , 16321));
->>>>>>> 01c62781
+    entries.push_back(make_pair(VS_INTERLACEMETHOD_AUTO_ION                   , 16322));
 
     /* remove unsupported methods */
     for(vector<pair<int, int> >::iterator it = entries.begin(); it != entries.end();)
