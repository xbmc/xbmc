--- conflicted
+++ resolved
@@ -94,13 +94,8 @@
 
   if (g_application.m_pPlayer->HasPlayer())
   {
-<<<<<<< HEAD
-    const CVideoSettings &videoSettings = CMediaSettings::Get().GetCurrentVideoSettings();
-
-=======
     const CVideoSettings &videoSettings = CMediaSettings::GetInstance().GetCurrentVideoSettings();
-    
->>>>>>> 605bd969
+
     // these settings can change on the fly
 
 
@@ -157,13 +152,8 @@
     return;
 
   CGUIDialogSettingsManualBase::OnSettingChanged(setting);
-<<<<<<< HEAD
-
-  CVideoSettings &videoSettings = CMediaSettings::Get().GetCurrentVideoSettings();
-=======
-  
+
   CVideoSettings &videoSettings = CMediaSettings::GetInstance().GetCurrentVideoSettings();
->>>>>>> 605bd969
   const std::string &settingId = setting->GetId();
   if (settingId == SETTING_AUDIO_VOLUME)
   {
@@ -256,13 +246,8 @@
       CMediaSource share;
       std::vector<std::string> paths;
       paths.push_back(URIUtils::GetDirectory(strPath));
-<<<<<<< HEAD
-      paths.push_back(CSettings::Get().GetString(CSettings::SETTING_SUBTITLES_CUSTOMPATH));
+      paths.push_back(CSettings::GetInstance().GetString(CSettings::SETTING_SUBTITLES_CUSTOMPATH));
       share.FromNameAndPaths("video", g_localizeStrings.Get(21367), paths);
-=======
-      paths.push_back(CSettings::GetInstance().GetString(CSettings::SETTING_SUBTITLES_CUSTOMPATH));
-      share.FromNameAndPaths("video",g_localizeStrings.Get(21367),paths);
->>>>>>> 605bd969
       shares.push_back(share);
       strPath = share.strPath;
       URIUtils::AddSlashAtEnd(strPath);
@@ -291,11 +276,7 @@
 void CGUIDialogAudioSubtitleSettings::Save()
 {
   if (!g_passwordManager.CheckSettingLevelLock(SettingLevelExpert) &&
-<<<<<<< HEAD
-    CProfilesManager::Get().GetMasterProfile().getLockMode() != LOCK_MODE_EVERYONE)
-=======
-      CProfilesManager::GetInstance().GetMasterProfile().getLockMode() != LOCK_MODE_EVERYONE)
->>>>>>> 605bd969
+    CProfilesManager::GetInstance().GetMasterProfile().getLockMode() != LOCK_MODE_EVERYONE)
     return;
 
   // prompt user if they are sure
@@ -371,13 +352,8 @@
 
   bool usePopup = g_SkinInfo->HasSkinFile("DialogSlider.xml");
 
-<<<<<<< HEAD
-  CVideoSettings &videoSettings = CMediaSettings::Get().GetCurrentVideoSettings();
-
-=======
   CVideoSettings &videoSettings = CMediaSettings::GetInstance().GetCurrentVideoSettings();
-  
->>>>>>> 605bd969
+
   if (g_application.m_pPlayer->HasPlayer())
   {
     g_application.m_pPlayer->GetAudioCapabilities(m_audioCaps);
