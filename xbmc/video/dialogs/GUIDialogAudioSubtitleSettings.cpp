--- conflicted
+++ resolved
@@ -48,9 +48,6 @@
 #include "utils/URIUtils.h"
 #include "utils/Variant.h"
 #include "video/VideoDatabase.h"
-<<<<<<< HEAD
-#include <string>
-#include <vector>
 #ifdef HAS_DS_PLAYER
 #include "guilib/GUIWindowManager.h"
 #include "dialogs/GUIDialogSelect.h"
@@ -59,8 +56,6 @@
 #include "input/Key.h"
 #include "cores/DSPlayer/dsgraph.h"
 #endif
-=======
->>>>>>> 5dbca12c
 
 #define SETTING_AUDIO_VOLUME                   "audio.volume"
 #define SETTING_AUDIO_VOLUME_AMPLIFICATION     "audio.volumeamplification"
