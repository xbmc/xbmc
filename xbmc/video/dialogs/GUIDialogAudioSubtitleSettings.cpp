/*
 *      Copyright (C) 2005-2014 Team XBMC
 *      http://xbmc.org
 *
 *  This Program is free software; you can redistribute it and/or modify
 *  it under the terms of the GNU General Public License as published by
 *  the Free Software Foundation; either version 2, or (at your option)
 *  any later version.
 *
 *  This Program is distributed in the hope that it will be useful,
 *  but WITHOUT ANY WARRANTY; without even the implied warranty of
 *  MERCHANTABILITY or FITNESS FOR A PARTICULAR PURPOSE. See the
 *  GNU General Public License for more details.
 *
 *  You should have received a copy of the GNU General Public License
 *  along with XBMC; see the file COPYING.  If not, see
 *  <http://www.gnu.org/licenses/>.
 *
 */

#include "GUIDialogAudioSubtitleSettings.h"
#include "Application.h"
#include "FileItem.h"
#include "GUIPassword.h"
#include "URL.h"
#include "addons/Skin.h"
#include "cores/IPlayer.h"
#include "cores/AudioEngine/Utils/AEUtil.h"
#include "dialogs/GUIDialogFileBrowser.h"
#include "dialogs/GUIDialogYesNo.h"
#include "filesystem/File.h"
#include "guilib/LocalizeStrings.h"
#include "profiles/ProfilesManager.h"
#include "settings/AdvancedSettings.h"
#include "settings/MediaSettings.h"
#include "settings/MediaSourceSettings.h"
#include "settings/Settings.h"
#include "settings/lib/Setting.h"
#include "settings/lib/SettingsManager.h"
#include "utils/LangCodeExpander.h"
#include "utils/log.h"
#include "utils/StringUtils.h"
#include "utils/URIUtils.h"
#include "video/VideoDatabase.h"
#ifdef HAS_DS_PLAYER
#include "guilib/GUIWindowManager.h"
#include "dialogs/GUIDialogSelect.h"
#include "dialogs/GUIDialogKaiToast.h"
#include "GUIInfoManager.h"
#include "input/Key.h"
#include "cores/DSPlayer/dsgraph.h"
#endif

#define SETTING_AUDIO_VOLUME                   "audio.volume"
#define SETTING_AUDIO_VOLUME_AMPLIFICATION     "audio.volumeamplification"
#define SETTING_AUDIO_DELAY                    "audio.delay"
#define SETTING_AUDIO_STREAM                   "audio.stream"
#define SETTING_AUDIO_OUTPUT_TO_ALL_SPEAKERS   "audio.outputtoallspeakers"
#define SETTING_AUDIO_PASSTHROUGH           "audio.digitalanalog"

#define SETTING_SUBTITLE_ENABLE                "subtitles.enable"
#define SETTING_SUBTITLE_DELAY                 "subtitles.delay"
#define SETTING_SUBTITLE_STREAM                "subtitles.stream"
#define SETTING_SUBTITLE_BROWSER               "subtitles.browser"

#define SETTING_AUDIO_MAKE_DEFAULT             "audio.makedefault"

#ifdef HAS_DS_PLAYER
// separator
#define EDITONS_SETTINGS		          "editions.settings"
#endif

using namespace std;

CGUIDialogAudioSubtitleSettings::CGUIDialogAudioSubtitleSettings()
  : CGUIDialogSettingsManualBase(WINDOW_DIALOG_AUDIO_OSD_SETTINGS, "VideoOSDSettings.xml"),
  m_passthrough(false)
{ }

CGUIDialogAudioSubtitleSettings::~CGUIDialogAudioSubtitleSettings()
{ }

void CGUIDialogAudioSubtitleSettings::FrameMove()
{
  // update the volume setting if necessary
  float newVolume = g_application.GetVolume(false);
  if (newVolume != m_volume)
    m_settingsManager->SetNumber(SETTING_AUDIO_VOLUME, newVolume);

  if (g_application.m_pPlayer->HasPlayer())
  {
    const CVideoSettings &videoSettings = CMediaSettings::Get().GetCurrentVideoSettings();

    // these settings can change on the fly
#ifdef HAS_DS_PLAYER
    if (m_bIsDSPlayer)
      m_settingsManager->SetNumber(SETTING_AUDIO_DELAY, -videoSettings.m_AudioDelay);
    else
#endif
      m_settingsManager->SetNumber(SETTING_AUDIO_DELAY, videoSettings.m_AudioDelay);
    // TODO (needs special handling): m_settingsManager->SetInt(SETTING_AUDIO_STREAM, g_application.m_pPlayer->GetAudioStream());
    m_settingsManager->SetBool(SETTING_AUDIO_OUTPUT_TO_ALL_SPEAKERS, videoSettings.m_OutputToAllSpeakers);
    m_settingsManager->SetBool(SETTING_AUDIO_PASSTHROUGH, CSettings::Get().GetBool("audiooutput.passthrough"));

    // TODO: m_settingsManager->SetBool(SETTING_SUBTITLE_ENABLE, g_application.m_pPlayer->GetSubtitleVisible());
    //   \-> Unless subtitle visibility can change on the fly, while Dialog is up, this code should be removed.
#ifdef HAS_DS_PLAYER
    if (m_bIsDSPlayer)
      m_settingsManager->SetNumber(SETTING_SUBTITLE_DELAY, -videoSettings.m_SubtitleDelay);
    else
#endif
      m_settingsManager->SetNumber(SETTING_SUBTITLE_DELAY, videoSettings.m_SubtitleDelay);
    // TODO (needs special handling): m_settingsManager->SetInt(SETTING_SUBTITLE_STREAM, g_application.m_pPlayer->GetSubtitle());
  }

  CGUIDialogSettingsManualBase::FrameMove();
}

std::string CGUIDialogAudioSubtitleSettings::FormatDelay(float value, float interval)
{
  if (fabs(value) < 0.5f * interval)
    return StringUtils::Format(g_localizeStrings.Get(22003).c_str(), 0.0);
  if (value < 0)
    return StringUtils::Format(g_localizeStrings.Get(22004).c_str(), fabs(value));

  return StringUtils::Format(g_localizeStrings.Get(22005).c_str(), value);
}

std::string CGUIDialogAudioSubtitleSettings::FormatDecibel(float value)
{
  return StringUtils::Format(g_localizeStrings.Get(14054).c_str(), value);
}

std::string CGUIDialogAudioSubtitleSettings::FormatPercentAsDecibel(float value)
{
  return StringUtils::Format(g_localizeStrings.Get(14054).c_str(), CAEUtil::PercentToGain(value));
}

void CGUIDialogAudioSubtitleSettings::OnSettingChanged(const CSetting *setting)
{
  if (setting == NULL)
    return;

  CGUIDialogSettingsManualBase::OnSettingChanged(setting);

  CVideoSettings &videoSettings = CMediaSettings::Get().GetCurrentVideoSettings();
  const std::string &settingId = setting->GetId();
  if (settingId == SETTING_AUDIO_VOLUME)
  {
    m_volume = static_cast<float>(static_cast<const CSettingNumber*>(setting)->GetValue());
    g_application.SetVolume(m_volume, false); // false - value is not in percent
  }
  else if (settingId == SETTING_AUDIO_VOLUME_AMPLIFICATION)
  {
    videoSettings.m_VolumeAmplification = static_cast<float>(static_cast<const CSettingNumber*>(setting)->GetValue());
    g_application.m_pPlayer->SetDynamicRangeCompression((long)(videoSettings.m_VolumeAmplification * 100));
  }
  else if (settingId == SETTING_AUDIO_DELAY)
  {
#ifdef HAS_DS_PLAYER
    double dValue = static_cast<float>(static_cast<const CSettingNumber*>(setting)->GetValue());
    m_bIsDSPlayer ? videoSettings.m_AudioDelay = -dValue : videoSettings.m_AudioDelay = dValue;
#else
    videoSettings.m_AudioDelay = static_cast<float>(static_cast<const CSettingNumber*>(setting)->GetValue());
#endif
    g_application.m_pPlayer->SetAVDelay(videoSettings.m_AudioDelay);
  }
  else if (settingId == SETTING_AUDIO_STREAM)
  {
    m_audioStream = static_cast<const CSettingInt*>(setting)->GetValue();
    // only change the audio stream if a different one has been asked for
    if (g_application.m_pPlayer->GetAudioStream() != m_audioStream)
    {
      videoSettings.m_AudioStream = m_audioStream;
      g_application.m_pPlayer->SetAudioStream(m_audioStream);    // Set the audio stream to the one selected
    }
  }
  else if (settingId == SETTING_AUDIO_OUTPUT_TO_ALL_SPEAKERS)
  {
    videoSettings.m_OutputToAllSpeakers = static_cast<const CSettingBool*>(setting)->GetValue();
    g_application.Restart();
  }
  else if (settingId == SETTING_AUDIO_PASSTHROUGH)
  {
    m_passthrough = static_cast<const CSettingBool*>(setting)->GetValue();
    CSettings::Get().SetBool("audiooutput.passthrough", m_passthrough);
  }
  else if (settingId == SETTING_SUBTITLE_ENABLE)
  {
    m_subtitleVisible = videoSettings.m_SubtitleOn = static_cast<const CSettingBool*>(setting)->GetValue();
    g_application.m_pPlayer->SetSubtitleVisible(videoSettings.m_SubtitleOn);
  }
  else if (settingId == SETTING_SUBTITLE_DELAY)
  {
#ifdef HAS_DS_PLAYER
    double dValue = static_cast<float>(static_cast<const CSettingNumber*>(setting)->GetValue());
    m_bIsDSPlayer ? videoSettings.m_SubtitleDelay = -dValue : videoSettings.m_SubtitleDelay = dValue;
#else
    videoSettings.m_SubtitleDelay = static_cast<float>(static_cast<const CSettingNumber*>(setting)->GetValue());
#endif
    g_application.m_pPlayer->SetSubTitleDelay(videoSettings.m_SubtitleDelay);
  }
  else if (settingId == SETTING_SUBTITLE_STREAM)
  {
    m_subtitleStream = videoSettings.m_SubtitleStream = static_cast<const CSettingInt*>(setting)->GetValue();
    g_application.m_pPlayer->SetSubtitle(m_subtitleStream);
  }
}

void CGUIDialogAudioSubtitleSettings::OnSettingAction(const CSetting *setting)
{
  if (setting == NULL)
    return;

  CGUIDialogSettingsManualBase::OnSettingAction(setting);

  const std::string &settingId = setting->GetId();
  if (settingId == SETTING_SUBTITLE_BROWSER)
  {
    std::string strPath;
    if (URIUtils::IsInRAR(g_application.CurrentFileItem().GetPath()) || URIUtils::IsInZIP(g_application.CurrentFileItem().GetPath()))
      strPath = CURL(g_application.CurrentFileItem().GetPath()).GetHostName();
    else
      strPath = g_application.CurrentFileItem().GetPath();

    std::string strMask = ".utf|.utf8|.utf-8|.sub|.srt|.smi|.rt|.txt|.ssa|.aqt|.jss|.ass|.idx|.rar|.zip";
    if (g_application.GetCurrentPlayer() == EPC_DVDPLAYER)
      strMask = ".srt|.rar|.zip|.ifo|.smi|.sub|.idx|.ass|.ssa|.txt";
    VECSOURCES shares(*CMediaSourceSettings::Get().GetSources("video"));
    if (CMediaSettings::Get().GetAdditionalSubtitleDirectoryChecked() != -1 && !CSettings::Get().GetString("subtitles.custompath").empty())
    {
      CMediaSource share;
      std::vector<std::string> paths;
      paths.push_back(URIUtils::GetDirectory(strPath));
      paths.push_back(CSettings::Get().GetString("subtitles.custompath"));
      share.FromNameAndPaths("video", g_localizeStrings.Get(21367), paths);
      shares.push_back(share);
      strPath = share.strPath;
      URIUtils::AddSlashAtEnd(strPath);
    }
    if (CGUIDialogFileBrowser::ShowAndGetFile(shares, strMask, g_localizeStrings.Get(293), strPath, false, true)) // "subtitles"
    {
      if (URIUtils::HasExtension(strPath, ".sub"))
      {
        if (XFILE::CFile::Exists(URIUtils::ReplaceExtension(strPath, ".idx")))
          strPath = URIUtils::ReplaceExtension(strPath, ".idx");
      }
<<<<<<< HEAD

      int id = g_application.m_pPlayer->AddSubtitle(strPath);
      if (id >= 0)
      {
        m_subtitleStream = id;
        g_application.m_pPlayer->SetSubtitle(m_subtitleStream);
        g_application.m_pPlayer->SetSubtitleVisible(true);
      }
      CMediaSettings::Get().GetCurrentVideoSettings().m_SubtitleCached = true;
=======
      
      g_application.m_pPlayer->AddSubtitle(strPath);
>>>>>>> bbae27bb
      Close();
    }
  }
  else if (settingId == SETTING_AUDIO_MAKE_DEFAULT)
    Save();

#ifdef HAS_DS_PLAYER
  else if (settingId == SETTING_AUDIO_STREAM)
  {
    ShowAudioSelector();
  }
  else if (settingId == SETTING_SUBTITLE_STREAM)
  {
    ShowSubsSelector();
  }
  else if (settingId == EDITONS_SETTINGS)
  {
    g_application.m_pPlayer->ShowEditionDlg(false);
  }
#endif
}

void CGUIDialogAudioSubtitleSettings::Save()
{
  if (!g_passwordManager.CheckSettingLevelLock(SettingLevelExpert) &&
    CProfilesManager::Get().GetMasterProfile().getLockMode() != LOCK_MODE_EVERYONE)
    return;

  // prompt user if they are sure
  if (!CGUIDialogYesNo::ShowAndGetInput(12376, 750, 0, 12377))
    return;

  // reset the settings
  CVideoDatabase db;
  if (!db.Open())
    return;

  db.EraseVideoSettings();
  db.Close();

  CMediaSettings::Get().GetDefaultVideoSettings() = CMediaSettings::Get().GetCurrentVideoSettings();
  CMediaSettings::Get().GetDefaultVideoSettings().m_SubtitleStream = -1;
  CMediaSettings::Get().GetDefaultVideoSettings().m_AudioStream = -1;
  CSettings::Get().Save();
}

void CGUIDialogAudioSubtitleSettings::SetupView()
{
  CGUIDialogSettingsManualBase::SetupView();

  SetHeading(13396);
}

void CGUIDialogAudioSubtitleSettings::InitializeSettings()
{
  CGUIDialogSettingsManualBase::InitializeSettings();

#ifdef HAS_DS_PLAYER
  m_bIsDSPlayer = (g_application.GetCurrentPlayer() == PCID_DSPLAYER);
#endif

  CSettingCategory *category = AddCategory("audiosubtitlesettings", -1);
  if (category == NULL)
  {
    CLog::Log(LOGERROR, "CGUIDialogAudioSubtitleSettings: unable to setup settings");
    return;
  }

  // get all necessary setting groups
  CSettingGroup *groupAudio = AddGroup(category);
  if (groupAudio == NULL)
  {
    CLog::Log(LOGERROR, "CGUIDialogAudioSubtitleSettings: unable to setup settings");
    return;
  }
  CSettingGroup *groupSubtitles = AddGroup(category);
  if (groupSubtitles == NULL)
  {
    CLog::Log(LOGERROR, "CGUIDialogAudioSubtitleSettings: unable to setup settings");
    return;
  }

#ifdef HAS_DS_PLAYER
  CSettingGroup *groupEdition = AddGroup(category);
  if (groupEdition == NULL)
  {
    CLog::Log(LOGERROR, "CGUIDialogAudioSubtitleSettings: unable to setup settings");
    return;
  }
#endif

  CSettingGroup *groupSaveAsDefault = AddGroup(category);
  if (groupSaveAsDefault == NULL)
  {
    CLog::Log(LOGERROR, "CGUIDialogAudioSubtitleSettings: unable to setup settings");
    return;
  }


  bool usePopup = g_SkinInfo->HasSkinFile("DialogSlider.xml");

  CVideoSettings &videoSettings = CMediaSettings::Get().GetCurrentVideoSettings();

  if (g_application.m_pPlayer->HasPlayer())
  {
    g_application.m_pPlayer->GetAudioCapabilities(m_audioCaps);
    g_application.m_pPlayer->GetSubtitleCapabilities(m_subCaps);
  }

  // register IsPlayingPassthrough condition
  m_settingsManager->AddCondition("IsPlayingPassthrough", IsPlayingPassthrough);

  CSettingDependency dependencyAudioOutputPassthroughDisabled(SettingDependencyTypeEnable, m_settingsManager);
  dependencyAudioOutputPassthroughDisabled.Or()
    ->Add(CSettingDependencyConditionPtr(new CSettingDependencyCondition(SETTING_AUDIO_PASSTHROUGH, "false", SettingDependencyOperatorEquals, false, m_settingsManager)))
    ->Add(CSettingDependencyConditionPtr(new CSettingDependencyCondition("IsPlayingPassthrough", "", "", true, m_settingsManager)));
  SettingDependencies depsAudioOutputPassthroughDisabled;
  depsAudioOutputPassthroughDisabled.push_back(dependencyAudioOutputPassthroughDisabled);

  // audio settings
  // audio volume setting
  m_volume = g_application.GetVolume(false);
  CSettingNumber *settingAudioVolume = AddSlider(groupAudio, SETTING_AUDIO_VOLUME, 13376, 0, m_volume, 14054, VOLUME_MINIMUM, VOLUME_MAXIMUM / 100.0f, VOLUME_MAXIMUM);
  settingAudioVolume->SetDependencies(depsAudioOutputPassthroughDisabled);
  static_cast<CSettingControlSlider*>(settingAudioVolume->GetControl())->SetFormatter(SettingFormatterPercentAsDecibel);

  // audio volume amplification setting
  if (SupportsAudioFeature(IPC_AUD_AMP))
  {
    CSettingNumber *settingAudioVolumeAmplification = AddSlider(groupAudio, SETTING_AUDIO_VOLUME_AMPLIFICATION, 660, 0, videoSettings.m_VolumeAmplification, 14054, VOLUME_DRC_MINIMUM * 0.01f, (VOLUME_DRC_MAXIMUM - VOLUME_DRC_MINIMUM) / 6000.0f, VOLUME_DRC_MAXIMUM * 0.01f);
    settingAudioVolumeAmplification->SetDependencies(depsAudioOutputPassthroughDisabled);
  }

  // audio delay setting
  if (SupportsAudioFeature(IPC_AUD_OFFSET))
  {
    CSettingNumber *settingAudioDelay = AddSlider(groupAudio, SETTING_AUDIO_DELAY, 297, 0, videoSettings.m_AudioDelay, 0, -g_advancedSettings.m_videoAudioDelayRange, 0.025f, g_advancedSettings.m_videoAudioDelayRange, 297, usePopup);
    static_cast<CSettingControlSlider*>(settingAudioDelay->GetControl())->SetFormatter(SettingFormatterDelay);
  }

  // audio stream setting
  if (SupportsAudioFeature(IPC_AUD_SELECT_STREAM))
    AddAudioStreams(groupAudio, SETTING_AUDIO_STREAM);

  // audio output to all speakers setting
  // TODO: remove this setting
  if (SupportsAudioFeature(IPC_AUD_OUTPUT_STEREO))
    AddToggle(groupAudio, SETTING_AUDIO_OUTPUT_TO_ALL_SPEAKERS, 252, 0, videoSettings.m_OutputToAllSpeakers);

  // audio digital/analog setting
  if (SupportsAudioFeature(IPC_AUD_SELECT_OUTPUT))
  {
    m_passthrough = CSettings::Get().GetBool("audiooutput.passthrough");
    AddToggle(groupAudio, SETTING_AUDIO_PASSTHROUGH, 348, 0, m_passthrough);
  }

  // subitlte settings
  m_subtitleVisible = g_application.m_pPlayer->GetSubtitleVisible();
  // subtitle enabled setting
  AddToggle(groupSubtitles, SETTING_SUBTITLE_ENABLE, 13397, 0, m_subtitleVisible);

  // subtitle delay setting
  if (SupportsSubtitleFeature(IPC_SUBS_OFFSET))
  {
    CSettingNumber *settingSubtitleDelay = AddSlider(groupSubtitles, SETTING_SUBTITLE_DELAY, 22006, 0, videoSettings.m_SubtitleDelay, 0, -g_advancedSettings.m_videoSubsDelayRange, 0.1f, g_advancedSettings.m_videoSubsDelayRange, 22006, usePopup);
    static_cast<CSettingControlSlider*>(settingSubtitleDelay->GetControl())->SetFormatter(SettingFormatterDelay);
  }

  // subtitle stream setting
  if (SupportsSubtitleFeature(IPC_SUBS_SELECT))
    AddSubtitleStreams(groupSubtitles, SETTING_SUBTITLE_STREAM);

  // subtitle browser setting
  if (SupportsSubtitleFeature(IPC_SUBS_EXTERNAL))
    AddButton(groupSubtitles, SETTING_SUBTITLE_BROWSER, 13250, 0);

#ifdef HAS_DS_PLAYER
  if (g_application.m_pPlayer->GetEditionsCount() > 1)
  {
    AddButton(groupEdition, EDITONS_SETTINGS, g_application.m_pPlayer->IsMatroskaEditions() ? 55023 : 55024, 0);
  }
#endif

  // subtitle stream setting
  AddButton(groupSaveAsDefault, SETTING_AUDIO_MAKE_DEFAULT, 12376, 0);
}

bool CGUIDialogAudioSubtitleSettings::SupportsAudioFeature(int feature)
{
  for (Features::iterator itr = m_audioCaps.begin(); itr != m_audioCaps.end(); ++itr)
  {
    if (*itr == feature || *itr == IPC_AUD_ALL)
      return true;
  }

  return false;
}

bool CGUIDialogAudioSubtitleSettings::SupportsSubtitleFeature(int feature)
{
  for (Features::iterator itr = m_subCaps.begin(); itr != m_subCaps.end(); ++itr)
  {
    if (*itr == feature || *itr == IPC_SUBS_ALL)
      return true;
  }

  return false;
}

void CGUIDialogAudioSubtitleSettings::AddAudioStreams(CSettingGroup *group, const std::string &settingId)
{
  if (group == NULL || settingId.empty())
    return;

#ifdef HAS_DS_PLAYER
  if (CSettings::Get().GetBool("dsplayer.videoaudioexpandedselector") && m_bIsDSPlayer)
  {
    AddButton(group, settingId, 460, 0, false, g_application.m_pPlayer->GetAudioStreamCount() > 0 ? true : false);
    return;
  }
#endif

  m_audioStream = g_application.m_pPlayer->GetAudioStream();
  if (m_audioStream < 0)
    m_audioStream = 0;

  AddList(group, settingId, 460, 0, m_audioStream, AudioStreamsOptionFiller, 460);
}

void CGUIDialogAudioSubtitleSettings::AddSubtitleStreams(CSettingGroup *group, const std::string &settingId)
{
  if (group == NULL || settingId.empty())
    return;

#ifdef HAS_DS_PLAYER
  if (CSettings::Get().GetBool("dsplayer.videosubsexpandedselector") && m_bIsDSPlayer)
  {
    AddButton(group, settingId, 462, 0, false, g_application.m_pPlayer->GetSubtitleCount() > 0 ? true : false);
    return;
  }
#endif

  m_subtitleStream = g_application.m_pPlayer->GetSubtitle();
  if (m_subtitleStream < 0)
    m_subtitleStream = 0;

  AddList(group, settingId, 462, 0, m_subtitleStream, SubtitleStreamsOptionFiller, 462);
}

bool CGUIDialogAudioSubtitleSettings::IsPlayingPassthrough(const std::string &condition, const std::string &value, const CSetting *setting)
{
  return g_application.m_pPlayer->IsPassthrough();
}

void CGUIDialogAudioSubtitleSettings::AudioStreamsOptionFiller(const CSetting *setting, std::vector< std::pair<std::string, int> > &list, int &current, void *data)
{
  int audioStreamCount = g_application.m_pPlayer->GetAudioStreamCount();

  // cycle through each audio stream and add it to our list control
  for (int i = 0; i < audioStreamCount; ++i)
  {
    std::string strItem;
    std::string strLanguage;

    SPlayerAudioStreamInfo info;
    g_application.m_pPlayer->GetAudioStreamInfo(i, info);

    if (!g_LangCodeExpander.Lookup(info.language, strLanguage))
      strLanguage = g_localizeStrings.Get(13205); // Unknown

    if (info.name.length() == 0)
      strItem = strLanguage;
    else
      strItem = StringUtils::Format("%s - %s", strLanguage.c_str(), info.name.c_str());

    strItem += StringUtils::Format(" (%i/%i)", i + 1, audioStreamCount);
    list.push_back(make_pair(strItem, i));
  }

  if (list.empty())
  {
    list.push_back(make_pair(g_localizeStrings.Get(231), -1));
    current = -1;
  }
}

void CGUIDialogAudioSubtitleSettings::SubtitleStreamsOptionFiller(const CSetting *setting, std::vector< std::pair<std::string, int> > &list, int &current, void *data)
{
  int subtitleStreamCount = g_application.m_pPlayer->GetSubtitleCount();

  // cycle through each subtitle and add it to our entry list
  for (int i = 0; i < subtitleStreamCount; ++i)
  {
    SPlayerSubtitleStreamInfo info;
    g_application.m_pPlayer->GetSubtitleStreamInfo(i, info);

    std::string strItem;
    std::string strLanguage;

    if (!g_LangCodeExpander.Lookup(info.language, strLanguage))
      strLanguage = g_localizeStrings.Get(13205); // Unknown

    if (info.name.length() == 0)
      strItem = strLanguage;
    else
      strItem = StringUtils::Format("%s - %s", strLanguage.c_str(), info.name.c_str());

    strItem += StringUtils::Format(" (%i/%i)", i + 1, subtitleStreamCount);

    list.push_back(make_pair(strItem, i));
  }

  // no subtitle streams - just add a "None" entry
  if (list.empty())
  {
    list.push_back(make_pair(g_localizeStrings.Get(231), -1));
    current = -1;
  }
}

std::string CGUIDialogAudioSubtitleSettings::SettingFormatterDelay(const CSettingControlSlider *control, const CVariant &value, const CVariant &minimum, const CVariant &step, const CVariant &maximum)
{
  if (!value.isDouble())
    return "";

  float fValue = value.asFloat();
  float fStep = step.asFloat();

  if (fabs(fValue) < 0.5f * fStep)
    return StringUtils::Format(g_localizeStrings.Get(22003).c_str(), 0.0);

#ifdef HAS_DS_PLAYER
  if (g_application.GetCurrentPlayer() == PCID_DSPLAYER)
  {
    if (fValue < 0)
      return StringUtils::Format(g_localizeStrings.Get(22005).c_str(), fabs(fValue));

    return StringUtils::Format(g_localizeStrings.Get(22004).c_str(), fValue);
  }
  else
  {
#endif
    if (fValue < 0)
      return StringUtils::Format(g_localizeStrings.Get(22004).c_str(), fabs(fValue));

    return StringUtils::Format(g_localizeStrings.Get(22005).c_str(), fValue);
#ifdef HAS_DS_PLAYER
  }
#endif
}

std::string CGUIDialogAudioSubtitleSettings::SettingFormatterPercentAsDecibel(const CSettingControlSlider *control, const CVariant &value, const CVariant &minimum, const CVariant &step, const CVariant &maximum)
{
  if (control == NULL || !value.isDouble())
    return "";

  std::string formatString = control->GetFormatString();
  if (control->GetFormatLabel() > -1)
    formatString = g_localizeStrings.Get(control->GetFormatLabel());

  return StringUtils::Format(formatString.c_str(), CAEUtil::PercentToGain(value.asFloat()));
}

#ifdef HAS_DS_PLAYER
void CGUIDialogAudioSubtitleSettings::ShowAudioSelector()
{
  int count = g_application.m_pPlayer->GetAudioStreamCount();

  if (count <= 0)
  {
    CGUIDialogKaiToast::QueueNotification(CGUIDialogKaiToast::Info, g_localizeStrings.Get(460), g_localizeStrings.Get(55059), 2000, false, 300);
    return;
  }

  CGUIDialogSelect *pDlg = (CGUIDialogSelect *)g_windowManager.GetWindow(WINDOW_DIALOG_SELECT);
  if (!pDlg)
    return;

  for (int i = 0; i < count; ++i)
  {
    CStdString strName;
    strName = g_infoManager.GetAudioStreamName(i);
    if (strName.length() == 0)
      strName = "Unnamed";

    pDlg->Add(strName);
  }

  int selected = g_application.m_pPlayer->GetAudioStream();

  if (selected < 0) selected = 0;

  pDlg->SetHeading(460);
  pDlg->SetSelected(selected);
  pDlg->DoModal();

  selected = pDlg->GetSelectedLabel();

  if (selected != -1 && g_application.m_pPlayer->GetAudioStream() != selected)
  {
    CMediaSettings::Get().GetCurrentVideoSettings().m_AudioStream = selected;
    g_application.m_pPlayer->SetAudioStream(selected);    // Set the audio stream to the one selected
  }
}

void CGUIDialogAudioSubtitleSettings::ShowSubsSelector()
{
  int count = g_application.m_pPlayer->GetSubtitleCount();

  if (count <= 0)
  {
    CGUIDialogKaiToast::QueueNotification(CGUIDialogKaiToast::Info, g_localizeStrings.Get(462), g_localizeStrings.Get(55059), 2000, false, 300);
    return;
  }

  CGUIDialogSelect *pDlg = (CGUIDialogSelect *)g_windowManager.GetWindow(WINDOW_DIALOG_SELECT);
  if (!pDlg)
    return;

  for (int i = 0; i < count; ++i)
  {
    CStdString strName;

    strName = g_infoManager.GetSubtitleName(i);
    if (strName.length() == 0)
      strName = "Unnamed";

    pDlg->Add(strName);
  }

  int selected = g_application.m_pPlayer->GetSubtitle();

  if (selected < 0) selected = 0;

  pDlg->SetHeading(462);
  pDlg->SetSelected(selected);
  pDlg->EnableButton(true, CMediaSettings::Get().GetCurrentVideoSettings().m_SubtitleOn ? 55058 : 13397);
  pDlg->DoModal();

  selected = pDlg->GetSelectedLabel();

  if (selected != -1 && g_application.m_pPlayer->GetSubtitle() != selected)
  {
    g_application.m_pPlayer->SetSubtitle(selected);    // Set the subtitle stream to the one selected
  }
  else
    if (pDlg->IsButtonPressed()) // Disable or enable subtitle stream.
      g_application.OnAction(CAction(ACTION_SHOW_SUBTITLES));
}

#endif<|MERGE_RESOLUTION|>--- conflicted
+++ resolved
@@ -245,20 +245,8 @@
         if (XFILE::CFile::Exists(URIUtils::ReplaceExtension(strPath, ".idx")))
           strPath = URIUtils::ReplaceExtension(strPath, ".idx");
       }
-<<<<<<< HEAD
-
-      int id = g_application.m_pPlayer->AddSubtitle(strPath);
-      if (id >= 0)
-      {
-        m_subtitleStream = id;
-        g_application.m_pPlayer->SetSubtitle(m_subtitleStream);
-        g_application.m_pPlayer->SetSubtitleVisible(true);
-      }
-      CMediaSettings::Get().GetCurrentVideoSettings().m_SubtitleCached = true;
-=======
-      
+
       g_application.m_pPlayer->AddSubtitle(strPath);
->>>>>>> bbae27bb
       Close();
     }
   }
