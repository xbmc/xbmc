#pragma once

/*
 *      Copyright (C) 2005-2012 Team XBMC
 *      http://www.xbmc.org
 *
 *  This Program is free software; you can redistribute it and/or modify
 *  it under the terms of the GNU General Public License as published by
 *  the Free Software Foundation; either version 2, or (at your option)
 *  any later version.
 *
 *  This Program is distributed in the hope that it will be useful,
 *  but WITHOUT ANY WARRANTY; without even the implied warranty of
 *  MERCHANTABILITY or FITNESS FOR A PARTICULAR PURPOSE. See the
 *  GNU General Public License for more details.
 *
 *  You should have received a copy of the GNU General Public License
 *  along with XBMC; see the file COPYING.  If not, see
 *  <http://www.gnu.org/licenses/>.
 *
 */

#include "guilib/GUIDialog.h"
#include "FileItem.h"

class CGUIDialogVideoInfo :
      public CGUIDialog
{
public:
  CGUIDialogVideoInfo(void);
  virtual ~CGUIDialogVideoInfo(void);
  virtual bool OnMessage(CGUIMessage& message);
  virtual bool OnAction(const CAction &action);

#ifndef __PLEX__
  void SetMovie(const CFileItem *item);
#endif
  bool NeedRefresh() const;
  bool RefreshAll() const;
  bool HasUpdatedThumb() const { return m_hasUpdatedThumb; };

  std::string GetThumbnail() const;
  virtual CFileItemPtr GetCurrentListItem(int offset = 0) { return m_movieItem; }
  const CFileItemList& CurrentDirectory() const { return *m_castList; };
  virtual bool HasListItems() const { return true; };

  /* PLEX */
  void SetMovie(const CFileItemPtr& item);
  /* END PLEX */

#ifndef __PLEX__
  static std::string ChooseArtType(const CFileItem &item, std::map<std::string, std::string> &currentArt);
<<<<<<< HEAD
#else
  std::string ChooseArtType(const CFileItem &item, std::map<std::string, std::string> &currentArt);
#endif
=======
  static void AddItemPathToFileBrowserSources(VECSOURCES &sources, const CFileItem &item);
>>>>>>> 8dd07c90
protected:
  virtual void OnInitWindow();
  void Update();
  void SetLabel(int iControl, const CStdString& strLabel);

  // link cast to movies
  void ClearCastList();
  void OnSearch(CStdString& strSearch);
  void DoSearch(CStdString& strSearch, CFileItemList& items);
  void OnSearchItemFound(const CFileItem* pItem);
  void Play(bool resume = false);
  void OnGetArt();
  void OnGetFanart();
  void PlayTrailer();

  CFileItemPtr m_movieItem;
  CFileItemList *m_castList;
  bool m_bViewReview;
  bool m_bRefresh;
  bool m_bRefreshAll;
  bool m_hasUpdatedThumb;

  /* PLEX */
  std::string OnGetMedia(const std::string& mediaType, const std::string& currentCachedMedia, int label);
  //bool AsyncDownloadMedia(const std::string& remoteFile, const std::string& localFile);
  std::map<std::string, std::string> m_mediaMap;
  /* END PLEX */
};<|MERGE_RESOLUTION|>--- conflicted
+++ resolved
@@ -50,13 +50,10 @@
 
 #ifndef __PLEX__
   static std::string ChooseArtType(const CFileItem &item, std::map<std::string, std::string> &currentArt);
-<<<<<<< HEAD
 #else
   std::string ChooseArtType(const CFileItem &item, std::map<std::string, std::string> &currentArt);
 #endif
-=======
   static void AddItemPathToFileBrowserSources(VECSOURCES &sources, const CFileItem &item);
->>>>>>> 8dd07c90
 protected:
   virtual void OnInitWindow();
   void Update();
