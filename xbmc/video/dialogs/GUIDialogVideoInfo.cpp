/*
 *      Copyright (C) 2005-2012 Team XBMC
 *      http://www.xbmc.org
 *
 *  This Program is free software; you can redistribute it and/or modify
 *  it under the terms of the GNU General Public License as published by
 *  the Free Software Foundation; either version 2, or (at your option)
 *  any later version.
 *
 *  This Program is distributed in the hope that it will be useful,
 *  but WITHOUT ANY WARRANTY; without even the implied warranty of
 *  MERCHANTABILITY or FITNESS FOR A PARTICULAR PURPOSE. See the
 *  GNU General Public License for more details.
 *
 *  You should have received a copy of the GNU General Public License
 *  along with XBMC; see the file COPYING.  If not, see
 *  <http://www.gnu.org/licenses/>.
 *
 */

#include "GUIDialogVideoInfo.h"
#include "guilib/GUIWindow.h"
#include "Util.h"
#include "guilib/GUIImage.h"
#include "utils/StringUtils.h"
#include "utils/URIUtils.h"
#include "video/windows/GUIWindowVideoNav.h"
#include "dialogs/GUIDialogFileBrowser.h"
#include "video/VideoInfoScanner.h"
#include "ApplicationMessenger.h"
#include "video/VideoInfoTag.h"
#include "guilib/GUIWindowManager.h"
#include "dialogs/GUIDialogOK.h"
#include "dialogs/GUIDialogYesNo.h"
#include "dialogs/GUIDialogSelect.h"
#include "dialogs/GUIDialogProgress.h"
#include "filesystem/File.h"
#include "FileItem.h"
#include "storage/MediaManager.h"
#include "utils/AsyncFileCopy.h"
#include "settings/Settings.h"
#include "settings/AdvancedSettings.h"
#include "settings/GUISettings.h"
#include "guilib/LocalizeStrings.h"
#include "GUIUserMessages.h"
#include "TextureCache.h"
#include "music/MusicDatabase.h"
#include "URL.h"
#include "video/VideoThumbLoader.h"

/* PLEX */
#include "filesystem/StackDirectory.h"
#include "FileSystem/PlexDirectory.h"
#include "HTTP.h"
#include "PlexUtils.h"
#include "CocoaUtilsPlus.h"
/* END PLEX */

using namespace std;
using namespace XFILE;

#define CONTROL_IMAGE                3
#define CONTROL_TEXTAREA             4
#define CONTROL_BTN_TRACKS           5
#define CONTROL_BTN_REFRESH          6
#define CONTROL_BTN_PLAY             8
#define CONTROL_BTN_RESUME           9
#define CONTROL_BTN_GET_THUMB       10
#define CONTROL_BTN_PLAY_TRAILER    11
#define CONTROL_BTN_GET_FANART      12
#define CONTROL_BTN_DIRECTOR        13

#define CONTROL_LIST                50

CGUIDialogVideoInfo::CGUIDialogVideoInfo(void)
    : CGUIDialog(WINDOW_DIALOG_VIDEO_INFO, "DialogVideoInfo.xml")
    , m_movieItem(new CFileItem)
{
  m_bRefreshAll = true;
  m_bRefresh = false;
  m_hasUpdatedThumb = false;
  m_castList = new CFileItemList;
  m_loadType = KEEP_IN_MEMORY;
}

CGUIDialogVideoInfo::~CGUIDialogVideoInfo(void)
{
  delete m_castList;
}

bool CGUIDialogVideoInfo::OnMessage(CGUIMessage& message)
{
  switch ( message.GetMessage() )
  {
  case GUI_MSG_WINDOW_DEINIT:
    {
      ClearCastList();
    }
    break;

  case GUI_MSG_WINDOW_INIT:
    {
      m_bRefresh = false;
      m_bRefreshAll = true;
      m_hasUpdatedThumb = false;

      CGUIDialog::OnMessage(message);
      m_bViewReview = true;

      CVideoDatabase database;
      ADDON::ScraperPtr scraper;

      if(database.Open())
      {
        scraper = database.GetScraperForPath(m_movieItem->GetVideoInfoTag()->GetPath());
        database.Close();
      }

      CONTROL_ENABLE_ON_CONDITION(CONTROL_BTN_REFRESH, (g_settings.GetCurrentProfile().canWriteDatabases() || g_passwordManager.bMasterUser) && !m_movieItem->GetVideoInfoTag()->m_strIMDBNumber.Left(2).Equals("xx") && scraper);
      CONTROL_ENABLE_ON_CONDITION(CONTROL_BTN_GET_THUMB, (g_settings.GetCurrentProfile().canWriteDatabases() || g_passwordManager.bMasterUser) && !m_movieItem->GetVideoInfoTag()->m_strIMDBNumber.Mid(2).Equals("plugin"));

      VIDEODB_CONTENT_TYPE type = (VIDEODB_CONTENT_TYPE)m_movieItem->GetVideoContentType();
      if (type == VIDEODB_CONTENT_TVSHOWS || type == VIDEODB_CONTENT_MOVIES)
        CONTROL_ENABLE_ON_CONDITION(CONTROL_BTN_GET_FANART, (g_settings.GetCurrentProfile().canWriteDatabases() || g_passwordManager.bMasterUser) && !m_movieItem->GetVideoInfoTag()->m_strIMDBNumber.Mid(2).Equals("plugin"));
      else
        CONTROL_DISABLE(CONTROL_BTN_GET_FANART);

      Update();
      return true;
    }
    break;


  case GUI_MSG_CLICKED:
    {
      int iControl = message.GetSenderId();
      if (iControl == CONTROL_BTN_REFRESH)
      {
        if (m_movieItem->GetVideoInfoTag()->m_iSeason < 0 && !m_movieItem->GetVideoInfoTag()->m_strShowTitle.IsEmpty()) // tv show
        {
          bool bCanceled=false;
          if (CGUIDialogYesNo::ShowAndGetInput(20377,20378,-1,-1,bCanceled))
          {
            m_bRefreshAll = true;
            CVideoDatabase db;
            if (db.Open())
            {
              db.SetPathHash(m_movieItem->GetVideoInfoTag()->m_strPath,"");
              db.Close();
            }
          }
          else
            m_bRefreshAll = false;

          if (bCanceled)
            return false;
        }
        m_bRefresh = true;
        Close();
        return true;
      }
      else if (iControl == CONTROL_BTN_TRACKS)
      {
        m_bViewReview = !m_bViewReview;
        Update();
      }
      else if (iControl == CONTROL_BTN_PLAY)
      {
        Play();
      }
      else if (iControl == CONTROL_BTN_RESUME)
      {
        Play(true);
      }
      else if (iControl == CONTROL_BTN_GET_THUMB)
      {
        OnGetArt();
      }
      else if (iControl == CONTROL_BTN_PLAY_TRAILER)
      {
        PlayTrailer();
      }
      else if (iControl == CONTROL_BTN_GET_FANART)
      {
        OnGetFanart();
      }
      else if (iControl == CONTROL_BTN_DIRECTOR)
      {
        CStdString strDirector = StringUtils::Join(m_movieItem->GetVideoInfoTag()->m_director, g_advancedSettings.m_videoItemSeparator);
        OnSearch(strDirector);
      }
      else if (iControl == CONTROL_LIST)
      {
        int iAction = message.GetParam1();
        if (ACTION_SELECT_ITEM == iAction || ACTION_MOUSE_LEFT_CLICK == iAction)
        {
          CGUIMessage msg(GUI_MSG_ITEM_SELECTED, GetID(), iControl);
          OnMessage(msg);
          int iItem = msg.GetParam1();
          if (iItem < 0 || iItem >= m_castList->Size())
            break;
          CStdString strItem = m_castList->Get(iItem)->GetLabel();
          CStdString strFind;
          strFind.Format(" %s ",g_localizeStrings.Get(20347));
          int iPos = strItem.Find(strFind);
          if (iPos == -1)
            iPos = strItem.size();
          CStdString tmp = strItem.Left(iPos);
          OnSearch(tmp);
        }
      }
    }
    break;
  case GUI_MSG_NOTIFY_ALL:
    {
      if (IsActive() && message.GetParam1() == GUI_MSG_UPDATE_ITEM && message.GetItem())
      {
        CFileItemPtr item = boost::static_pointer_cast<CFileItem>(message.GetItem());
        if (item && m_movieItem->GetPath().Equals(item->GetPath()))
        { // Just copy over the stream details and the thumb if we don't already have one
          if (!m_movieItem->HasArt("thumb"))
            m_movieItem->SetArt("thumb", item->GetArt("thumb"));
          m_movieItem->GetVideoInfoTag()->m_streamDetails = item->GetVideoInfoTag()->m_streamDetails;
        }
        return true;
      }
    }
  }

  return CGUIDialog::OnMessage(message);
}

<<<<<<< HEAD
#ifndef __PLEX__
=======
bool CGUIDialogVideoInfo::OnAction(const CAction &action)
{
  if (action.GetID() == ACTION_SHOW_INFO)
  {
    Close();
    return true;
  }
  return CGUIDialog::OnAction(action);
}

>>>>>>> 0be99e96
void CGUIDialogVideoInfo::SetMovie(const CFileItem *item)
{
  *m_movieItem = *item;
  // setup cast list + determine type.  We need to do this here as it makes
  // sure that content type (among other things) is set correctly for the
  // old fixed id labels that we have floating around (they may be using
  // content type to determine visibility, so we'll set the wrong label)
  ClearCastList();
  VIDEODB_CONTENT_TYPE type = (VIDEODB_CONTENT_TYPE)m_movieItem->GetVideoContentType();
  if (type == VIDEODB_CONTENT_MUSICVIDEOS)
  { // music video
    CMusicDatabase database;
    database.Open();
    const std::vector<std::string> &artists = m_movieItem->GetVideoInfoTag()->m_artist;
    for (std::vector<std::string>::const_iterator it = artists.begin(); it != artists.end(); ++it)
    {
      int idArtist = database.GetArtistByName(*it);
      CStdString thumb = database.GetArtForItem(idArtist, "artist", "thumb");
      CFileItemPtr item(new CFileItem(*it));
      if (!thumb.empty())
        item->SetArt("thumb", thumb);
      item->SetIconImage("DefaultArtist.png");
      m_castList->Add(item);
    }
    m_castList->SetContent("musicvideos");
  }
  else
  { // movie/show/episode
    for (CVideoInfoTag::iCast it = m_movieItem->GetVideoInfoTag()->m_cast.begin(); it != m_movieItem->GetVideoInfoTag()->m_cast.end(); ++it)
    {
      CStdString character;
      if (it->strRole.IsEmpty())
        character = it->strName;
      else
        character.Format("%s %s %s", it->strName.c_str(), g_localizeStrings.Get(20347).c_str(), it->strRole.c_str());
      CFileItemPtr item(new CFileItem(it->strName));
      if (!it->thumb.IsEmpty())
        item->SetArt("thumb", it->thumb);
      else if (g_guiSettings.GetBool("videolibrary.actorthumbs"))
      { // backward compatibility
        CStdString thumb = CScraperUrl::GetThumbURL(it->thumbUrl.GetFirstThumb());
        if (!thumb.IsEmpty())
        {
          item->SetArt("thumb", thumb);
          CTextureCache::Get().BackgroundCacheImage(thumb);
        }
      }
      item->SetIconImage("DefaultActor.png");
      item->SetLabel(character);
      m_castList->Add(item);
    }
    // determine type:
    if (type == VIDEODB_CONTENT_TVSHOWS)
    {
      m_castList->SetContent("tvshows");
      // special case stuff for shows (not currently retrieved from the library in filemode (ref: GetTvShowInfo vs GetTVShowsByWhere)
      m_movieItem->m_dateTime = m_movieItem->GetVideoInfoTag()->m_premiered;
      if(m_movieItem->GetVideoInfoTag()->m_iYear == 0 && m_movieItem->m_dateTime.IsValid())
        m_movieItem->GetVideoInfoTag()->m_iYear = m_movieItem->m_dateTime.GetYear();
      m_movieItem->SetProperty("totalepisodes", m_movieItem->GetVideoInfoTag()->m_iEpisode);
      m_movieItem->SetProperty("numepisodes", m_movieItem->GetVideoInfoTag()->m_iEpisode); // info view has no concept of current watched/unwatched filter as we could come here from files view, but set for consistency
      m_movieItem->SetProperty("watchedepisodes", m_movieItem->GetVideoInfoTag()->m_playCount);
      m_movieItem->SetProperty("unwatchedepisodes", m_movieItem->GetVideoInfoTag()->m_iEpisode - m_movieItem->GetVideoInfoTag()->m_playCount);
      m_movieItem->GetVideoInfoTag()->m_playCount = (m_movieItem->GetVideoInfoTag()->m_iEpisode == m_movieItem->GetVideoInfoTag()->m_playCount) ? 1 : 0;
    }
    else if (type == VIDEODB_CONTENT_EPISODES)
    {
      m_castList->SetContent("episodes");
      // special case stuff for episodes (not currently retrieved from the library in filemode (ref: GetEpisodeInfo vs GetEpisodesByWhere)
      m_movieItem->m_dateTime = m_movieItem->GetVideoInfoTag()->m_firstAired;
      if(m_movieItem->GetVideoInfoTag()->m_iYear == 0 && m_movieItem->m_dateTime.IsValid())
        m_movieItem->GetVideoInfoTag()->m_iYear = m_movieItem->m_dateTime.GetYear();
      // retrieve the season thumb.
      // TODO: should we use the thumbloader for this?
      CVideoDatabase db;
      if (db.Open())
      {
        if (m_movieItem->GetVideoInfoTag()->m_iSeason > -1)
        {
          int seasonID = m_movieItem->GetVideoInfoTag()->m_iIdSeason;
          if (seasonID < 0)
            seasonID = db.GetSeasonId(m_movieItem->GetVideoInfoTag()->m_iIdShow,
                                      m_movieItem->GetVideoInfoTag()->m_iSeason);
          CGUIListItem::ArtMap thumbs;
          if (db.GetArtForItem(seasonID, "season", thumbs))
          {
            for (CGUIListItem::ArtMap::iterator i = thumbs.begin(); i != thumbs.end(); i++)
              m_movieItem->SetArt("season." + i->first, i->second);
          }
        }
        db.Close();
      }
    }
    else if (type == VIDEODB_CONTENT_MOVIES)
    {
      m_castList->SetContent("movies");

      // local trailers should always override non-local, so check 
      // for a local one if the registered trailer is online
      if (m_movieItem->GetVideoInfoTag()->m_strTrailer.IsEmpty() ||
          URIUtils::IsInternetStream(m_movieItem->GetVideoInfoTag()->m_strTrailer))
      {
        CStdString localTrailer = m_movieItem->FindTrailer();
        if (!localTrailer.IsEmpty())
        {
          m_movieItem->GetVideoInfoTag()->m_strTrailer = localTrailer;
          CVideoDatabase database;
          if(database.Open())
          {
            database.SetDetail(m_movieItem->GetVideoInfoTag()->m_strTrailer,
                               m_movieItem->GetVideoInfoTag()->m_iDbId,
                               VIDEODB_ID_TRAILER, VIDEODB_CONTENT_MOVIES);
            database.Close();
            CUtil::DeleteVideoDatabaseDirectoryCache();
          }
        }
      }
    }
  }
  CVideoThumbLoader loader;
  loader.LoadItem(m_movieItem.get());
}
#else
void CGUIDialogVideoInfo::SetMovie(const CFileItemPtr& item)
{
  m_movieItem = item;

  ClearCastList();

  // Set the cast list appropriately.
  m_castList->SetContent(m_movieItem->GetProperty("mediaType").asString());

  if (m_castList->GetContent() == "movies")
  {
    // Compute the URL for the movie information.
    CURL url(item->GetPath());

    // Is it a multipart item?
    if (item->IsStack())
    {
      CStackDirectory dir;
      url = dir.GetFirstStackedFile(item->GetPath());
    }

    url.SetFileName("library/metadata/" + item->GetProperty("ratingKey").asString());
    url.SetOptions("?skipRefresh=1");

    // Download the data.
    CFileCurl set;
    CStdString strData;
    set.Get(url.Get(), strData);

    // Parse document.
    TiXmlDocument xmlDoc;
    if (!xmlDoc.Parse(strData)) return;

    // The container node.
    TiXmlElement* root = xmlDoc.RootElement();
    if (!root) return;

    // The Video node.
    TiXmlElement* video = root->FirstChildElement();
    if (!video) return;

    // The child nodes.
    TiXmlElement* role = video->FirstChildElement("Role");
    if (!role) return;

    while (role)
    {
      const char* strActor = role->Attribute("tag");
      const char* strRole  = role->Attribute("role");

      CStdString character;
      if (strRole == 0 || strlen(strRole) == 0)
        character = strActor;
      else
        character.Format("%s %s %s", strActor, g_localizeStrings.Get(20347).c_str(), strRole);

      CFileItemPtr item(new CFileItem(strActor));
      item->SetIconImage("DefaultActor.png");
      item->SetLabel(character);
      m_castList->Add(item);

      role = role->NextSiblingElement();
    }
  }
}
#endif

void CGUIDialogVideoInfo::Update()
{
  // setup plot text area
  CStdString strTmp = m_movieItem->GetVideoInfoTag()->m_strPlot;
  if (!(!m_movieItem->GetVideoInfoTag()->m_strShowTitle.IsEmpty() && m_movieItem->GetVideoInfoTag()->m_iSeason == 0)) // dont apply to tvshows
    if (m_movieItem->GetVideoInfoTag()->m_playCount == 0 && !g_guiSettings.GetBool("videolibrary.showunwatchedplots"))
      strTmp = g_localizeStrings.Get(20370);

  strTmp.Trim();
  SetLabel(CONTROL_TEXTAREA, strTmp);

  CGUIMessage msg(GUI_MSG_LABEL_BIND, GetID(), CONTROL_LIST, 0, 0, m_castList);
  OnMessage(msg);

  if (GetControl(CONTROL_BTN_TRACKS)) // if no CONTROL_BTN_TRACKS found - allow skinner full visibility control over CONTROL_TEXTAREA and CONTROL_LIST
  {
    if (m_bViewReview)
    {
      if (!m_movieItem->GetVideoInfoTag()->m_artist.empty())
      {
        SET_CONTROL_LABEL(CONTROL_BTN_TRACKS, 133);
      }
      else
      {
        SET_CONTROL_LABEL(CONTROL_BTN_TRACKS, 206);
      }

      SET_CONTROL_HIDDEN(CONTROL_LIST);
      SET_CONTROL_VISIBLE(CONTROL_TEXTAREA);
    }
    else
    {
      SET_CONTROL_LABEL(CONTROL_BTN_TRACKS, 207);

      SET_CONTROL_HIDDEN(CONTROL_TEXTAREA);
      SET_CONTROL_VISIBLE(CONTROL_LIST);
    }
  }

  // Check for resumability
  if (m_movieItem->GetVideoInfoTag()->m_resumePoint.timeInSeconds > 0.0)
    CONTROL_ENABLE(CONTROL_BTN_RESUME);
  else
    CONTROL_DISABLE(CONTROL_BTN_RESUME);

  CONTROL_ENABLE(CONTROL_BTN_PLAY);

  // update the thumbnail
  const CGUIControl* pControl = GetControl(CONTROL_IMAGE);
  if (pControl)
  {
    CGUIImage* pImageControl = (CGUIImage*)pControl;
    pImageControl->FreeResources();
    pImageControl->SetFileName(m_movieItem->GetArt("thumb"));
  }
  // tell our GUI to completely reload all controls (as some of them
  // are likely to have had this image in use so will need refreshing)
  if (m_hasUpdatedThumb)
  {
    CGUIMessage reload(GUI_MSG_NOTIFY_ALL, 0, 0, GUI_MSG_REFRESH_THUMBS);
    g_windowManager.SendMessage(reload);
  }
}

bool CGUIDialogVideoInfo::NeedRefresh() const
{
  return m_bRefresh;
}

bool CGUIDialogVideoInfo::RefreshAll() const
{
  return m_bRefreshAll;
}

/// \brief Search the current directory for a string got from the virtual keyboard
void CGUIDialogVideoInfo::OnSearch(CStdString& strSearch)
{
  CGUIDialogProgress *progress = (CGUIDialogProgress *)g_windowManager.GetWindow(WINDOW_DIALOG_PROGRESS);
  if (progress)
  {
    progress->SetHeading(194);
    progress->SetLine(0, strSearch);
    progress->SetLine(1, "");
    progress->SetLine(2, "");
    progress->StartModal();
    progress->Progress();
  }
  CFileItemList items;
  DoSearch(strSearch, items);

  if (progress)
    progress->Close();

  if (items.Size())
  {
    CGUIDialogSelect* pDlgSelect = (CGUIDialogSelect*)g_windowManager.GetWindow(WINDOW_DIALOG_SELECT);
    pDlgSelect->Reset();
    pDlgSelect->SetHeading(283);

    for (int i = 0; i < (int)items.Size(); i++)
    {
      CFileItemPtr pItem = items[i];
      pDlgSelect->Add(pItem->GetLabel());
    }

    pDlgSelect->DoModal();

    int iItem = pDlgSelect->GetSelectedLabel();
    if (iItem < 0)
      return;

    CFileItem* pSelItem = new CFileItem(*items[iItem]);

    OnSearchItemFound(pSelItem);

    delete pSelItem;
  }
  else
  {
    CGUIDialogOK::ShowAndGetInput(194, 284, 0, 0);
  }
}

/// \brief Make the actual search for the OnSearch function.
/// \param strSearch The search string
/// \param items Items Found
void CGUIDialogVideoInfo::DoSearch(CStdString& strSearch, CFileItemList& items)
{
  CVideoDatabase db;
  if (!db.Open())
    return;

  CFileItemList movies;
  db.GetMoviesByActor(strSearch, movies);
  for (int i = 0; i < movies.Size(); ++i)
  {
    CStdString label = movies[i]->GetVideoInfoTag()->m_strTitle;
    if (movies[i]->GetVideoInfoTag()->m_iYear > 0)
      label.AppendFormat(" (%i)", movies[i]->GetVideoInfoTag()->m_iYear);
    movies[i]->SetLabel(label);
  }
  CGUIWindowVideoBase::AppendAndClearSearchItems(movies, "[" + g_localizeStrings.Get(20338) + "] ", items);

  db.GetTvShowsByActor(strSearch, movies);
  for (int i = 0; i < movies.Size(); ++i)
  {
    CStdString label = movies[i]->GetVideoInfoTag()->m_strShowTitle;
    if (movies[i]->GetVideoInfoTag()->m_iYear > 0)
      label.AppendFormat(" (%i)", movies[i]->GetVideoInfoTag()->m_iYear);
    movies[i]->SetLabel(label);
  }
  CGUIWindowVideoBase::AppendAndClearSearchItems(movies, "[" + g_localizeStrings.Get(20364) + "] ", items);

  db.GetEpisodesByActor(strSearch, movies);
  for (int i = 0; i < movies.Size(); ++i)
  {
    CStdString label = movies[i]->GetVideoInfoTag()->m_strTitle + " (" +  movies[i]->GetVideoInfoTag()->m_strShowTitle + ")";
    movies[i]->SetLabel(label);
  }
  CGUIWindowVideoBase::AppendAndClearSearchItems(movies, "[" + g_localizeStrings.Get(20359) + "] ", items);

  db.GetMusicVideosByArtist(strSearch, movies);
  for (int i = 0; i < movies.Size(); ++i)
  {
    CStdString label = StringUtils::Join(movies[i]->GetVideoInfoTag()->m_artist, g_advancedSettings.m_videoItemSeparator) + " - " + movies[i]->GetVideoInfoTag()->m_strTitle;
    if (movies[i]->GetVideoInfoTag()->m_iYear > 0)
      label.AppendFormat(" (%i)", movies[i]->GetVideoInfoTag()->m_iYear);
    movies[i]->SetLabel(label);
  }
  CGUIWindowVideoBase::AppendAndClearSearchItems(movies, "[" + g_localizeStrings.Get(20391) + "] ", items);
  db.Close();
}

/// \brief React on the selected search item
/// \param pItem Search result item
void CGUIDialogVideoInfo::OnSearchItemFound(const CFileItem* pItem)
{
#ifndef __PLEX__
  VIDEODB_CONTENT_TYPE type = (VIDEODB_CONTENT_TYPE)pItem->GetVideoContentType();

  CVideoDatabase db;
  if (!db.Open())
    return;

  CVideoInfoTag movieDetails;
  if (type == VIDEODB_CONTENT_MOVIES)
    db.GetMovieInfo(pItem->GetPath(), movieDetails, pItem->GetVideoInfoTag()->m_iDbId);
  if (type == VIDEODB_CONTENT_EPISODES)
    db.GetEpisodeInfo(pItem->GetPath(), movieDetails, pItem->GetVideoInfoTag()->m_iDbId);
  if (type == VIDEODB_CONTENT_TVSHOWS)
    db.GetTvShowInfo(pItem->GetPath(), movieDetails, pItem->GetVideoInfoTag()->m_iDbId);
  if (type == VIDEODB_CONTENT_MUSICVIDEOS)
    db.GetMusicVideoInfo(pItem->GetPath(), movieDetails, pItem->GetVideoInfoTag()->m_iDbId);
  db.Close();

  CFileItem item(*pItem);
  *item.GetVideoInfoTag() = movieDetails;
  SetMovie(&item);
  // refresh our window entirely
  Close();
  DoModal();
#endif
}

void CGUIDialogVideoInfo::ClearCastList()
{
  CGUIMessage msg(GUI_MSG_LABEL_RESET, GetID(), CONTROL_LIST);
  OnMessage(msg);
  m_castList->Clear();
}

void CGUIDialogVideoInfo::Play(bool resume)
{
  if (!m_movieItem->GetVideoInfoTag()->m_strEpisodeGuide.IsEmpty())
  {
    CStdString strPath;
    strPath.Format("videodb://2/2/%i/",m_movieItem->GetVideoInfoTag()->m_iDbId);
    Close();
    g_windowManager.ActivateWindow(WINDOW_VIDEO_NAV,strPath);
    return;
  }

  CFileItem movie(*m_movieItem->GetVideoInfoTag());
  if (m_movieItem->GetVideoInfoTag()->m_strFileNameAndPath.IsEmpty())
    movie.SetPath(m_movieItem->GetPath());
  CGUIWindowVideoNav* pWindow = (CGUIWindowVideoNav*)g_windowManager.GetWindow(WINDOW_VIDEO_NAV);
  if (pWindow)
  {
    // close our dialog
    Close(true);
    if (resume)
      movie.m_lStartOffset = STARTOFFSET_RESUME;
    else if (!CGUIWindowVideoBase::ShowResumeMenu(movie)) 
    {
      // The Resume dialog was closed without any choice
      DoModal();
      return;
    }
    pWindow->PlayMovie(&movie);
  }
}

string CGUIDialogVideoInfo::ChooseArtType(const CFileItem &videoItem, map<string, string> &currentArt)
{
  // prompt for choice
  CGUIDialogSelect *dialog = (CGUIDialogSelect*)g_windowManager.GetWindow(WINDOW_DIALOG_SELECT);
  if (!dialog || !videoItem.HasVideoInfoTag())
    return "";

  CFileItemList items;
  dialog->SetHeading(13511);
  dialog->Reset();
  dialog->SetUseDetails(true);

  CVideoDatabase db;
  db.Open();

  vector<string> artTypes = CVideoThumbLoader::GetArtTypes(videoItem.GetVideoInfoTag()->m_type);

  // add in any stored art for this item that is non-empty.
  db.GetArtForItem(videoItem.GetVideoInfoTag()->m_iDbId, videoItem.GetVideoInfoTag()->m_type, currentArt);
  for (CGUIListItem::ArtMap::iterator i = currentArt.begin(); i != currentArt.end(); ++i)
  {
    if (!i->second.empty() && find(artTypes.begin(), artTypes.end(), i->first) == artTypes.end())
      artTypes.push_back(i->first);
  }

  for (vector<string>::const_iterator i = artTypes.begin(); i != artTypes.end(); ++i)
  {
    string type = *i;
    CFileItemPtr item(new CFileItem(type, "false"));
    item->SetLabel(type);
    if (videoItem.HasArt(type))
      item->SetArt("thumb", videoItem.GetArt(type));
    items.Add(item);
  }

  dialog->SetItems(&items);
  dialog->DoModal();

  return dialog->GetSelectedItem()->GetLabel();
}

void CGUIDialogVideoInfo::OnGetArt()
{
<<<<<<< HEAD
#ifndef __PLEX__
=======
  map<string, string> currentArt;
  string type = ChooseArtType(*m_movieItem, currentArt);
  if (type.empty())
    return; // cancelled

  if (type == "fanart")
  { // TODO: this can be removed once these are unified.
    OnGetFanart();
    return;
  }

>>>>>>> 0be99e96
  CFileItemList items;

  // Current thumb
  if (m_movieItem->HasArt(type))
  {
    CFileItemPtr item(new CFileItem("thumb://Current", false));
    item->SetArt("thumb", m_movieItem->GetArt(type));
    item->SetLabel(g_localizeStrings.Get(13512));
    items.Add(item);
  }
  else if ((type == "poster" || type == "banner") && currentArt.find("thumb") != currentArt.end())
  { // add the 'thumb' type in
    CFileItemPtr item(new CFileItem("thumb://Thumb", false));
    item->SetArt("thumb", currentArt["thumb"]);
    item->SetLabel(g_localizeStrings.Get(13512));
    items.Add(item);
  }

  // Grab the thumbnails from the web
  vector<CStdString> thumbs;
  int season = (m_movieItem->GetVideoInfoTag()->m_type == "season") ? m_movieItem->GetVideoInfoTag()->m_iSeason : -1;
  m_movieItem->GetVideoInfoTag()->m_strPictureURL.GetThumbURLs(thumbs, type, season);

  for (unsigned int i = 0; i < thumbs.size(); ++i)
  {
    CStdString strItemPath;
    strItemPath.Format("thumb://Remote%i", i);
    CFileItemPtr item(new CFileItem(strItemPath, false));
    item->SetArt("thumb", thumbs[i]);
    item->SetIconImage("DefaultPicture.png");
    item->SetLabel(g_localizeStrings.Get(13513));

    // TODO: Do we need to clear the cached image?
    //    CTextureCache::Get().ClearCachedImage(thumb);
    items.Add(item);
  }

  CStdString localThumb = CVideoThumbLoader::GetLocalArt(*m_movieItem, type);
  if (!localThumb.empty())
  {
    CFileItemPtr item(new CFileItem("thumb://Local", false));
    item->SetArt("thumb", localThumb);
    item->SetLabel(g_localizeStrings.Get(13514));
    items.Add(item);
  }
  else
  { // no local thumb exists, so we are just using the IMDb thumb or cached thumb
    // which is probably the IMDb thumb.  These could be wrong, so allow the user
    // to delete the incorrect thumb
    CFileItemPtr item(new CFileItem("thumb://None", false));
    item->SetIconImage("DefaultVideo.png");
    item->SetLabel(g_localizeStrings.Get(13515));
    items.Add(item);
  }

  CStdString result;
  VECSOURCES sources(g_settings.m_videoSources);
  g_mediaManager.GetLocalDrives(sources);
  if (!CGUIDialogFileBrowser::ShowAndGetImage(items, sources, g_localizeStrings.Get(13511), result))
    return;   // user cancelled

  if (result == "thumb://Current")
    return;   // user chose the one they have

  CStdString newThumb;
  if (result.Left(14) == "thumb://Remote")
  {
    int number = atoi(result.Mid(14));
    newThumb = thumbs[number];
  }
  else if (result == "thumb://Thumb")
    newThumb = currentArt["thumb"];
  else if (result == "thumb://Local")
    newThumb = localThumb;
  else if (CFile::Exists(result))
    newThumb = result;
  else // none
    newThumb = "-"; // force local thumbs to be ignored

  // update thumb in the database
  CVideoDatabase db;
  if (db.Open())
  {
    db.SetArtForItem(m_movieItem->GetVideoInfoTag()->m_iDbId, m_movieItem->GetVideoInfoTag()->m_type, type, newThumb);
    db.Close();
  }
  CUtil::DeleteVideoDatabaseDirectoryCache(); // to get them new thumbs to show
  m_movieItem->SetArt(type, newThumb);
  if (m_movieItem->HasProperty("set_folder_thumb"))
  { // have a folder thumb to set as well
    VIDEO::CVideoInfoScanner::ApplyThumbToFolder(m_movieItem->GetProperty("set_folder_thumb").asString(), newThumb);
  }
#else
  string newPoster = OnGetMedia("posters", m_movieItem->GetThumbnailImage(), 20016);
  if (newPoster.size() > 0)
  {
    string newPosterFile = CFileItem::GetCachedPlexMediaServerThumb(newPoster);
    bool   success = true;

    if (CFile::Exists(newPosterFile) == false)
      success = AsyncDownloadMedia(newPoster, newPosterFile);

    if (success)
      m_movieItem->SetThumbnailImage(newPosterFile);
  }
#endif

  m_hasUpdatedThumb = true;

  // Update our screen
  Update();
}

// Allow user to select a Fanart
void CGUIDialogVideoInfo::OnGetFanart()
{
#ifndef __PLEX__
  CFileItemList items;

  CFileItem item(*m_movieItem->GetVideoInfoTag());
  if (item.HasArt("fanart"))
  {
    CFileItemPtr itemCurrent(new CFileItem("fanart://Current",false));
    itemCurrent->SetArt("thumb", item.GetArt("fanart"));
    itemCurrent->SetLabel(g_localizeStrings.Get(20440));
    items.Add(itemCurrent);
  }

  // ensure the fanart is unpacked
  m_movieItem->GetVideoInfoTag()->m_fanart.Unpack();

  // Grab the thumbnails from the web
  for (unsigned int i = 0; i < m_movieItem->GetVideoInfoTag()->m_fanart.GetNumFanarts(); i++)
  {
    CStdString strItemPath;
    strItemPath.Format("fanart://Remote%i",i);
    CFileItemPtr item(new CFileItem(strItemPath, false));
    CStdString thumb = m_movieItem->GetVideoInfoTag()->m_fanart.GetPreviewURL(i);
    item->SetArt("thumb", CTextureCache::GetWrappedThumbURL(thumb));
    item->SetIconImage("DefaultPicture.png");
    item->SetLabel(g_localizeStrings.Get(20441));

    // TODO: Do we need to clear the cached image?
//    CTextureCache::Get().ClearCachedImage(thumb);
    items.Add(item);
  }

  CStdString strLocal = item.GetLocalFanart();
  if (!strLocal.IsEmpty())
  {
    CFileItemPtr itemLocal(new CFileItem("fanart://Local",false));
    itemLocal->SetArt("thumb", strLocal);
    itemLocal->SetLabel(g_localizeStrings.Get(20438));

    // TODO: Do we need to clear the cached image?
    CTextureCache::Get().ClearCachedImage(strLocal);
    items.Add(itemLocal);
  }
  else
  {
    CFileItemPtr itemNone(new CFileItem("fanart://None", false));
    itemNone->SetIconImage("DefaultVideo.png");
    itemNone->SetLabel(g_localizeStrings.Get(20439));
    items.Add(itemNone);
  }

  CStdString result;
  VECSOURCES sources(g_settings.m_videoSources);
  g_mediaManager.GetLocalDrives(sources);
  bool flip=false;
  if (!CGUIDialogFileBrowser::ShowAndGetImage(items, sources, g_localizeStrings.Get(20437), result, &flip, 20445) || result.Equals("fanart://Current"))
    return;   // user cancelled

  if (result.Equals("fanart://Local"))
    result = strLocal;

  if (result.Left(15) == "fanart://Remote")
  {
    int iFanart = atoi(result.Mid(15).c_str());
    // set new primary fanart, and update our database accordingly
    m_movieItem->GetVideoInfoTag()->m_fanart.SetPrimaryFanart(iFanart);
    CVideoDatabase db;
    if (db.Open())
    {
      db.UpdateFanart(*m_movieItem, (VIDEODB_CONTENT_TYPE)m_movieItem->GetVideoContentType());
      db.Close();
    }
    result = m_movieItem->GetVideoInfoTag()->m_fanart.GetImageURL();
  }
  else if (result.Equals("fanart://None") || !CFile::Exists(result))
    result.clear();

  // set the fanart image
  if (flip && !result.IsEmpty())
    result = CTextureCache::GetWrappedImageURL(result, "", "flipped");
  CVideoDatabase db;
  if (db.Open())
  {
    db.SetArtForItem(m_movieItem->GetVideoInfoTag()->m_iDbId, m_movieItem->GetVideoInfoTag()->m_type, "fanart", result);
    db.Close();
  }

  CUtil::DeleteVideoDatabaseDirectoryCache(); // to get them new thumbs to show
<<<<<<< HEAD
  if (CFile::Exists(cachedThumb))
    m_movieItem->SetProperty("fanart_image", cachedThumb);
  else
    m_movieItem->ClearProperty("fanart_image");
#else
  string newFanart = OnGetMedia("arts", m_movieItem->GetCachedFanart(), 20035);
  if (newFanart.size() > 0)
  {
    string newFanartFile = CFileItem::GetCachedPlexMediaServerFanart(newFanart);
    bool   success = true;

    if (CFile::Exists(newFanartFile) == false)
      success = AsyncDownloadMedia(newFanart, newFanartFile);

    if (success)
    {
      m_movieItem->SetQuickFanart(newFanart);
      m_movieItem->SetProperty("fanart_image", newFanartFile);
    }
  }
#endif
=======
  m_movieItem->SetArt("fanart", result);
>>>>>>> 0be99e96
  m_hasUpdatedThumb = true;

  // Update our screen
  Update();
}

void CGUIDialogVideoInfo::PlayTrailer()
{
  CFileItem item;
  item.SetPath(m_movieItem->GetVideoInfoTag()->m_strTrailer);
  *item.GetVideoInfoTag() = *m_movieItem->GetVideoInfoTag();
  item.GetVideoInfoTag()->m_streamDetails.Reset();
  item.GetVideoInfoTag()->m_strTitle.Format("%s (%s)",m_movieItem->GetVideoInfoTag()->m_strTitle.c_str(),g_localizeStrings.Get(20410));
  item.SetArt("thumb", m_movieItem->GetArt("thumb"));
  item.GetVideoInfoTag()->m_iDbId = -1;
  item.GetVideoInfoTag()->m_iFileId = -1;

  // Close the dialog.
  Close(true);

  if (item.IsPlayList())
    CApplicationMessenger::Get().MediaPlay(item);
  else
    CApplicationMessenger::Get().PlayFile(item);
}

void CGUIDialogVideoInfo::SetLabel(int iControl, const CStdString &strLabel)
{
  if (strLabel.IsEmpty())
  {
    SET_CONTROL_LABEL(iControl, 416);  // "Not available"
  }
  else
  {
    SET_CONTROL_LABEL(iControl, strLabel);
  }
}

std::string CGUIDialogVideoInfo::GetThumbnail() const
{
<<<<<<< HEAD
  return m_movieItem->GetThumbnailImage();
}

/* PLEX */
string CGUIDialogVideoInfo::OnGetMedia(const string& mediaType, const string& currentCachedMedia, int label)
{
  CFileItemList items;

  // Current one.
  if (currentCachedMedia.size() > 0 && CFile::Exists(currentCachedMedia))
  {
    CFileItemPtr itemCurrent(new CFileItem("media://Current", false));
    itemCurrent->SetThumbnailImage(currentCachedMedia);
    itemCurrent->SetLabel(g_localizeStrings.Get(label));
    items.Add(itemCurrent);
  }

  // Get a list of available ones.
  CFileItemList fileItems;
  CPlexDirectory plexDir;
  string url = m_movieItem->GetProperty("rootKey").c_str() + string("/") + mediaType;
  plexDir.GetDirectory(url, fileItems);

  m_mediaMap.clear();
  for (int i=0; i<fileItems.Size(); i++)
  {
    CFileItemPtr item = fileItems.Get(i);
    if (item->GetProperty("selected") == "0")
    {
      m_mediaMap[item->GetPath()] = item->GetProperty("ratingKey").asString();
      item->SetLabel("");
      items.Add(item);
    }
  }

  // Have the user pick one.
  CStdString result;
  VECSOURCES sources(g_settings.m_videoSources);
  g_mediaManager.GetLocalDrives(sources);
  if (!CGUIDialogFileBrowser::ShowAndGetImageNoBrowse(items, sources, g_localizeStrings.Get(label), result))
    return "";

  if (result == "media://Current")
    return "";

  // Take the result and send it back, to the singular URL (e.g. PUT .../art)
  CStdString selectedKey = m_mediaMap[result];
  CURL::Encode(selectedKey);

  CURL finalURL(CStdString(url.substr(0, url.size()-1)) + "?url=" + selectedKey);
  finalURL.SetProtocol("http");
  finalURL.SetPort(32400);

  CHTTP set;
  CStdString strData;
  set.Open(finalURL.Get(), "PUT", 0);
  set.ReadData(strData);
  set.Close();

  // Compute the new URL.
  finalURL.SetFileName(strData.substr(1));
  finalURL.SetOptions("");

  bool local = Cocoa_IsHostLocal(finalURL.GetHostName());
  return CPlexDirectory::BuildImageURL(url, finalURL.Get(), local);
}

bool CGUIDialogVideoInfo::AsyncDownloadMedia(const string& remoteFile, const string& localFile)
{
  CStdString tempFile = "special://temp/media_download.jpg";
  CAsyncFileCopy downloader;
  bool success = downloader.Copy(remoteFile, tempFile, g_localizeStrings.Get(13413));
  CPicture::CacheImage(tempFile, localFile);
  CFile::Delete(tempFile);

  return success;
}
/* END PLEX */
=======
  return m_movieItem->GetArt("thumb");
}
>>>>>>> 0be99e96
<|MERGE_RESOLUTION|>--- conflicted
+++ resolved
@@ -230,9 +230,6 @@
   return CGUIDialog::OnMessage(message);
 }
 
-<<<<<<< HEAD
-#ifndef __PLEX__
-=======
 bool CGUIDialogVideoInfo::OnAction(const CAction &action)
 {
   if (action.GetID() == ACTION_SHOW_INFO)
@@ -243,7 +240,7 @@
   return CGUIDialog::OnAction(action);
 }
 
->>>>>>> 0be99e96
+#ifndef __PLEX__
 void CGUIDialogVideoInfo::SetMovie(const CFileItem *item)
 {
   *m_movieItem = *item;
@@ -678,62 +675,7 @@
 
 string CGUIDialogVideoInfo::ChooseArtType(const CFileItem &videoItem, map<string, string> &currentArt)
 {
-  // prompt for choice
-  CGUIDialogSelect *dialog = (CGUIDialogSelect*)g_windowManager.GetWindow(WINDOW_DIALOG_SELECT);
-  if (!dialog || !videoItem.HasVideoInfoTag())
-    return "";
-
-  CFileItemList items;
-  dialog->SetHeading(13511);
-  dialog->Reset();
-  dialog->SetUseDetails(true);
-
-  CVideoDatabase db;
-  db.Open();
-
-  vector<string> artTypes = CVideoThumbLoader::GetArtTypes(videoItem.GetVideoInfoTag()->m_type);
-
-  // add in any stored art for this item that is non-empty.
-  db.GetArtForItem(videoItem.GetVideoInfoTag()->m_iDbId, videoItem.GetVideoInfoTag()->m_type, currentArt);
-  for (CGUIListItem::ArtMap::iterator i = currentArt.begin(); i != currentArt.end(); ++i)
-  {
-    if (!i->second.empty() && find(artTypes.begin(), artTypes.end(), i->first) == artTypes.end())
-      artTypes.push_back(i->first);
-  }
-
-  for (vector<string>::const_iterator i = artTypes.begin(); i != artTypes.end(); ++i)
-  {
-    string type = *i;
-    CFileItemPtr item(new CFileItem(type, "false"));
-    item->SetLabel(type);
-    if (videoItem.HasArt(type))
-      item->SetArt("thumb", videoItem.GetArt(type));
-    items.Add(item);
-  }
-
-  dialog->SetItems(&items);
-  dialog->DoModal();
-
-  return dialog->GetSelectedItem()->GetLabel();
-}
-
-void CGUIDialogVideoInfo::OnGetArt()
-{
-<<<<<<< HEAD
 #ifndef __PLEX__
-=======
-  map<string, string> currentArt;
-  string type = ChooseArtType(*m_movieItem, currentArt);
-  if (type.empty())
-    return; // cancelled
-
-  if (type == "fanart")
-  { // TODO: this can be removed once these are unified.
-    OnGetFanart();
-    return;
-  }
-
->>>>>>> 0be99e96
   CFileItemList items;
 
   // Current thumb
@@ -937,11 +879,6 @@
   }
 
   CUtil::DeleteVideoDatabaseDirectoryCache(); // to get them new thumbs to show
-<<<<<<< HEAD
-  if (CFile::Exists(cachedThumb))
-    m_movieItem->SetProperty("fanart_image", cachedThumb);
-  else
-    m_movieItem->ClearProperty("fanart_image");
 #else
   string newFanart = OnGetMedia("arts", m_movieItem->GetCachedFanart(), 20035);
   if (newFanart.size() > 0)
@@ -959,9 +896,7 @@
     }
   }
 #endif
-=======
   m_movieItem->SetArt("fanart", result);
->>>>>>> 0be99e96
   m_hasUpdatedThumb = true;
 
   // Update our screen
@@ -1002,8 +937,7 @@
 
 std::string CGUIDialogVideoInfo::GetThumbnail() const
 {
-<<<<<<< HEAD
-  return m_movieItem->GetThumbnailImage();
+  return m_movieItem->GetArt("thumb");
 }
 
 /* PLEX */
@@ -1080,8 +1014,4 @@
 
   return success;
 }
-/* END PLEX */
-=======
-  return m_movieItem->GetArt("thumb");
-}
->>>>>>> 0be99e96
+/* END PLEX */