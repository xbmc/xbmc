/*
 *  Copyright (C) 2005-2018 Team Kodi
 *  This file is part of Kodi - https://kodi.tv
 *
 *  SPDX-License-Identifier: GPL-2.0-or-later
 *  See LICENSES/README.md for more information.
 */

#include "GUIDialogVideoInfo.h"

#include "ContextMenuManager.h"
#include "FileItem.h"
#include "GUIPassword.h"
#include "GUIUserMessages.h"
#include "ServiceBroker.h"
#include "TextureCache.h"
#include "Util.h"
#include "dialogs/GUIDialogFileBrowser.h"
#include "dialogs/GUIDialogProgress.h"
#include "dialogs/GUIDialogSelect.h"
#include "dialogs/GUIDialogYesNo.h"
#include "filesystem/Directory.h"
#include "filesystem/File.h"
#include "filesystem/VideoDatabaseDirectory.h"
#include "filesystem/VideoDatabaseDirectory/QueryParams.h"
#include "guilib/GUIComponent.h"
#include "guilib/GUIImage.h"
#include "guilib/GUIKeyboardFactory.h"
#include "guilib/GUIWindow.h"
#include "guilib/GUIWindowManager.h"
#include "guilib/LocalizeStrings.h"
#include "input/Key.h"
#include "messaging/helpers/DialogOKHelper.h"
#include "music/MusicDatabase.h"
#include "music/dialogs/GUIDialogMusicInfo.h"
#include "playlists/PlayListTypes.h"
#include "profiles/ProfileManager.h"
#include "settings/AdvancedSettings.h"
#include "settings/MediaSourceSettings.h"
#include "settings/SettingUtils.h"
#include "settings/Settings.h"
#include "settings/SettingsComponent.h"
#include "settings/lib/Setting.h"
#include "storage/MediaManager.h"
#include "utils/FileExtensionProvider.h"
#include "utils/FileUtils.h"
#include "utils/SortUtils.h"
#include "utils/StringUtils.h"
#include "utils/UnicodeUtils.h"
#include "utils/URIUtils.h"
#include "utils/Variant.h"
#include "video/VideoInfoScanner.h"
#include "video/VideoInfoTag.h"
#include "video/VideoLibraryQueue.h"
#include "video/VideoThumbLoader.h"
#include "video/tags/VideoTagLoaderFFmpeg.h"
#include "video/windows/GUIWindowVideoNav.h"

#include <iterator>
#include <string>

using namespace XFILE::VIDEODATABASEDIRECTORY;
using namespace XFILE;
using namespace KODI::MESSAGING;

#define CONTROL_IMAGE                3
#define CONTROL_TEXTAREA             4
#define CONTROL_BTN_TRACKS           5
#define CONTROL_BTN_REFRESH          6
#define CONTROL_BTN_USERRATING       7
#define CONTROL_BTN_PLAY             8
#define CONTROL_BTN_RESUME           9
#define CONTROL_BTN_GET_THUMB       10
#define CONTROL_BTN_PLAY_TRAILER    11
#define CONTROL_BTN_GET_FANART      12
#define CONTROL_BTN_DIRECTOR        13

#define CONTROL_LIST                50

// predicate used by sorting and set_difference
bool compFileItemsByDbId(const CFileItemPtr& lhs, const CFileItemPtr& rhs)
{
  return lhs->HasVideoInfoTag() && rhs->HasVideoInfoTag() && lhs->GetVideoInfoTag()->m_iDbId < rhs->GetVideoInfoTag()->m_iDbId;
}

CGUIDialogVideoInfo::CGUIDialogVideoInfo(void)
  : CGUIDialog(WINDOW_DIALOG_VIDEO_INFO, "DialogVideoInfo.xml"),
  m_movieItem(new CFileItem),
  m_castList(new CFileItemList)
{
  m_loadType = KEEP_IN_MEMORY;
}

CGUIDialogVideoInfo::~CGUIDialogVideoInfo(void)
{
  delete m_castList;
}

bool CGUIDialogVideoInfo::OnMessage(CGUIMessage& message)
{
  switch ( message.GetMessage() )
  {
  case GUI_MSG_WINDOW_DEINIT:
    {
      ClearCastList();

      if (m_startUserrating != m_movieItem->GetVideoInfoTag()->m_iUserRating)
      {
        CVideoDatabase db;
        if (db.Open())
        {
          m_hasUpdatedUserrating = true;
          db.SetVideoUserRating(m_movieItem->GetVideoInfoTag()->m_iDbId, m_movieItem->GetVideoInfoTag()->m_iUserRating, m_movieItem->GetVideoInfoTag()->m_type);
          db.Close();
        }
      }
    }
    break;

  case GUI_MSG_CLICKED:
    {
      int iControl = message.GetSenderId();
      if (iControl == CONTROL_BTN_REFRESH)
      {
        if (m_movieItem->GetVideoInfoTag()->m_type == MediaTypeTvShow)
        {
          bool bCanceled=false;
          if (CGUIDialogYesNo::ShowAndGetInput(CVariant{20377}, CVariant{20378}, bCanceled, CVariant{ "" }, CVariant{ "" }, CGUIDialogYesNo::NO_TIMEOUT))
          {
            m_bRefreshAll = true;
            CVideoDatabase db;
            if (db.Open())
            {
              db.SetPathHash(m_movieItem->GetVideoInfoTag()->m_strPath,"");
              db.Close();
            }
          }
          else
            m_bRefreshAll = false;

          if (bCanceled)
            return false;
        }
        m_bRefresh = true;
        Close();
        return true;
      }
      else if (iControl == CONTROL_BTN_TRACKS)
      {
        m_bViewReview = !m_bViewReview;
        Update();
      }
      else if (iControl == CONTROL_BTN_PLAY)
      {
        Play();
      }
      else if (iControl == CONTROL_BTN_USERRATING)
      {
        OnSetUserrating();
      }
      else if (iControl == CONTROL_BTN_RESUME)
      {
        Play(true);
      }
      else if (iControl == CONTROL_BTN_GET_THUMB)
      {
        OnGetArt();
      }
      else if (iControl == CONTROL_BTN_PLAY_TRAILER)
      {
        PlayTrailer();
      }
      else if (iControl == CONTROL_BTN_GET_FANART)
      {
        OnGetFanart();
      }
      else if (iControl == CONTROL_BTN_DIRECTOR)
      {
        auto directors = m_movieItem->GetVideoInfoTag()->m_director;
        if (directors.size() == 0)
          return true;
        if (directors.size() == 1)
          OnSearch(directors[0]);
        else
        {
          auto pDlgSelect = CServiceBroker::GetGUI()->GetWindowManager().GetWindow<CGUIDialogSelect>(WINDOW_DIALOG_SELECT);
          if (pDlgSelect)
          {
            pDlgSelect->Reset();
            pDlgSelect->SetHeading(CVariant{22080});
            for (const auto &director: directors)
              pDlgSelect->Add(director);
            pDlgSelect->Open();

            int iItem = pDlgSelect->GetSelectedItem();
            if (iItem < 0)
              return true;
            OnSearch(directors[iItem]);
          }
        }
      }
      else if (iControl == CONTROL_LIST)
      {
        int iAction = message.GetParam1();
        if (ACTION_SELECT_ITEM == iAction || ACTION_MOUSE_LEFT_CLICK == iAction)
        {
          CGUIMessage msg(GUI_MSG_ITEM_SELECTED, GetID(), iControl);
          OnMessage(msg);
          int iItem = msg.GetParam1();
          if (iItem < 0 || iItem >= m_castList->Size())
            break;
          std::string strItem = m_castList->Get(iItem)->GetLabel();
          if (m_movieItem->GetVideoInfoTag()->m_type == MediaTypeVideoCollection)
          {
            SetMovie(m_castList->Get(iItem).get());
            Close();
            Open();
          }
          else
            OnSearch(strItem);
        }
      }
    }
    break;
  case GUI_MSG_NOTIFY_ALL:
    {
      if (IsActive() && message.GetParam1() == GUI_MSG_UPDATE_ITEM && message.GetItem())
      {
        CFileItemPtr item = std::static_pointer_cast<CFileItem>(message.GetItem());
        if (item && m_movieItem->IsPath(item->GetPath()))
        { // Just copy over the stream details and the thumb if we don't already have one
          if (!m_movieItem->HasArt("thumb"))
            m_movieItem->SetArt("thumb", item->GetArt("thumb"));
          m_movieItem->GetVideoInfoTag()->m_streamDetails = item->GetVideoInfoTag()->m_streamDetails;
        }
        return true;
      }
    }
  }

  return CGUIDialog::OnMessage(message);
}

void CGUIDialogVideoInfo::OnInitWindow()
{
  m_bRefresh = false;
  m_bRefreshAll = true;
  m_hasUpdatedThumb = false;
  m_hasUpdatedUserrating = false;
  m_bViewReview = true;

  const std::shared_ptr<CProfileManager> profileManager = CServiceBroker::GetSettingsComponent()->GetProfileManager();

  const std::string uniqueId = m_movieItem->GetProperty("xxuniqueid").asString();
  if (uniqueId.empty() || !UnicodeUtils::StartsWithNoCase(uniqueId.c_str(), "xx"))
    CONTROL_ENABLE_ON_CONDITION(CONTROL_BTN_REFRESH,
        (profileManager->GetCurrentProfile().canWriteDatabases() ||
        g_passwordManager.bMasterUser));
  else
    CONTROL_DISABLE(CONTROL_BTN_REFRESH);
  CONTROL_ENABLE_ON_CONDITION(CONTROL_BTN_GET_THUMB,
      (profileManager->GetCurrentProfile().canWriteDatabases() || g_passwordManager.bMasterUser) &&
      !UnicodeUtils::StartsWithNoCase(m_movieItem->GetVideoInfoTag()->
      GetUniqueID().c_str(), "plugin"));
  // Disable video user rating button for plugins and sets as they don't have tables to save this
  CONTROL_ENABLE_ON_CONDITION(CONTROL_BTN_USERRATING, !m_movieItem->IsPlugin() && m_movieItem->GetVideoInfoTag()->m_type != MediaTypeVideoCollection);

  VIDEODB_CONTENT_TYPE type = static_cast<VIDEODB_CONTENT_TYPE>(m_movieItem->GetVideoContentType());
  if (type == VIDEODB_CONTENT_TVSHOWS || type == VIDEODB_CONTENT_MOVIES)
    CONTROL_ENABLE_ON_CONDITION(CONTROL_BTN_GET_FANART, (profileManager->
        GetCurrentProfile().canWriteDatabases() || g_passwordManager.bMasterUser) &&
        !UnicodeUtils::StartsWithNoCase(m_movieItem->GetVideoInfoTag()->
        GetUniqueID().c_str(), "plugin"));
  else
    CONTROL_DISABLE(CONTROL_BTN_GET_FANART);

  Update();

  CGUIDialog::OnInitWindow();
}

bool CGUIDialogVideoInfo::OnAction(const CAction &action)
{
  int userrating = m_movieItem->GetVideoInfoTag()->m_iUserRating;
  if (action.GetID() == ACTION_INCREASE_RATING)
  {
    SetUserrating(userrating + 1);
    return true;
  }
  else if (action.GetID() == ACTION_DECREASE_RATING)
  {
    SetUserrating(userrating - 1);
    return true;
  }
  else if (action.GetID() == ACTION_SHOW_INFO)
  {
    Close();
    return true;
  }
  return CGUIDialog::OnAction(action);
}

void CGUIDialogVideoInfo::SetUserrating(int userrating) const
{
  userrating = std::max(userrating, 0);
  userrating = std::min(userrating, 10);
  if (userrating != m_movieItem->GetVideoInfoTag()->m_iUserRating)
  {
    m_movieItem->GetVideoInfoTag()->SetUserrating(userrating);

    // send a message to all windows to tell them to update the fileitem (eg playlistplayer, media windows)
    CGUIMessage msg(GUI_MSG_NOTIFY_ALL, 0, 0, GUI_MSG_UPDATE_ITEM, 0, m_movieItem);
    CServiceBroker::GetGUI()->GetWindowManager().SendMessage(msg);
  }
}

void CGUIDialogVideoInfo::SetMovie(const CFileItem *item)
{
  *m_movieItem = *item;

  // setup cast list
  ClearCastList();

  // When the scraper throws an error, the video tag can be null here
  if (!item->HasVideoInfoTag())
    return;

  MediaType type = item->GetVideoInfoTag()->m_type;

  m_startUserrating = m_movieItem->GetVideoInfoTag()->m_iUserRating;

  if (type == MediaTypeMusicVideo)
  { // music video
    CMusicDatabase database;
    database.Open();
    const std::vector<std::string> &artists = m_movieItem->GetVideoInfoTag()->m_artist;
    for (std::vector<std::string>::const_iterator it = artists.begin(); it != artists.end(); ++it)
    {
      int idArtist = database.GetArtistByName(*it);
      std::string thumb = database.GetArtForItem(idArtist, MediaTypeArtist, "thumb");
      CFileItemPtr item(new CFileItem(*it));
      if (!thumb.empty())
        item->SetArt("thumb", thumb);
      item->SetArt("icon", "DefaultArtist.png");
      item->SetLabel2(g_localizeStrings.Get(29904));
      m_castList->Add(item);
    }
    // get performers in the music video (added as actors)
    for (CVideoInfoTag::iCast it = m_movieItem->GetVideoInfoTag()->m_cast.begin();
         it != m_movieItem->GetVideoInfoTag()->m_cast.end(); ++it)
    {
      // Check to see if we have already added this performer as the artist and skip adding if so
      auto haveArtist = std::find(std::begin(artists), std::end(artists), it->strName);
      if (haveArtist == artists.end()) // artist or performer not already in the list
      {
        CFileItemPtr item(new CFileItem(it->strName));
        if (!it->thumb.empty())
          item->SetArt("thumb", it->thumb);
        else if (CServiceBroker::GetSettingsComponent()->GetSettings()->GetBool(
                     CSettings::SETTING_VIDEOLIBRARY_ACTORTHUMBS))
        { // backward compatibility
          std::string thumb = CScraperUrl::GetThumbUrl(it->thumbUrl.GetFirstUrlByType());
          if (!thumb.empty())
          {
            item->SetArt("thumb", thumb);
            CServiceBroker::GetTextureCache()->BackgroundCacheImage(thumb);
          }
        }
        item->SetArt("icon", "DefaultActor.png");
        item->SetLabel(it->strName);
        item->SetLabel2(it->strRole);
        m_castList->Add(item);
      }
    }
  }
  else if (type == MediaTypeVideoCollection)
  {
    CVideoDatabase database;
    database.Open();
    database.GetMoviesNav(m_movieItem->GetPath(), *m_castList, -1, -1, -1, -1, -1, -1,
                          m_movieItem->GetVideoInfoTag()->m_set.id, -1,
                          SortDescription(), VideoDbDetailsAll);
    m_castList->Sort(SortBySortTitle, SortOrderDescending);
    CVideoThumbLoader loader;
    for (auto& item : *m_castList)
      loader.LoadItem(item.get());
  }
  else
  { // movie/show/episode
    for (CVideoInfoTag::iCast it = m_movieItem->GetVideoInfoTag()->m_cast.begin(); it != m_movieItem->GetVideoInfoTag()->m_cast.end(); ++it)
    {
      CFileItemPtr item(new CFileItem(it->strName));
      if (!it->thumb.empty())
        item->SetArt("thumb", it->thumb);
      else
      {
        const std::shared_ptr<CSettings> settings =
            CServiceBroker::GetSettingsComponent()->GetSettings();
        if (settings->GetInt(CSettings::SETTING_VIDEOLIBRARY_ARTWORK_LEVEL) !=
                CSettings::VIDEOLIBRARY_ARTWORK_LEVEL_NONE &&
            settings->GetBool(CSettings::SETTING_VIDEOLIBRARY_ACTORTHUMBS))
        { // backward compatibility
          std::string thumb = CScraperUrl::GetThumbUrl(it->thumbUrl.GetFirstUrlByType());
          if (!thumb.empty())
          {
            item->SetArt("thumb", thumb);
            CServiceBroker::GetTextureCache()->BackgroundCacheImage(thumb);
          }
        }
      }
      item->SetArt("icon", "DefaultActor.png");
      item->SetLabel(it->strName);
      item->SetLabel2(it->strRole);
      m_castList->Add(item);
    }
  }

  if (type == MediaTypeMovie)
  {
    // local trailers should always override non-local, so check
    // for a local one if the registered trailer is online
    if (m_movieItem->GetVideoInfoTag()->m_strTrailer.empty() ||
        URIUtils::IsInternetStream(m_movieItem->GetVideoInfoTag()->m_strTrailer))
    {
      std::string localTrailer = m_movieItem->FindTrailer();
      if (!localTrailer.empty())
      {
        m_movieItem->GetVideoInfoTag()->m_strTrailer = localTrailer;
        CVideoDatabase database;
        if (database.Open())
        {
          database.SetSingleValue(VIDEODB_CONTENT_MOVIES, VIDEODB_ID_TRAILER,
                                  m_movieItem->GetVideoInfoTag()->m_iDbId,
                                  m_movieItem->GetVideoInfoTag()->m_strTrailer);
          database.Close();
          CUtil::DeleteVideoDatabaseDirectoryCache();
        }
      }
    }
  }

  m_castList->SetContent(CMediaTypes::ToPlural(type));

  CVideoThumbLoader loader;
  loader.LoadItem(m_movieItem.get());
}

void CGUIDialogVideoInfo::Update()
{
  // setup plot text area
  std::shared_ptr<CSettingList> setting(std::dynamic_pointer_cast<CSettingList>( 
    CServiceBroker::GetSettingsComponent()->GetSettings()->GetSetting(CSettings::SETTING_VIDEOLIBRARY_SHOWUNWATCHEDPLOTS)));
  std::string strTmp = m_movieItem->GetVideoInfoTag()->m_strPlot;
  if (m_movieItem->GetVideoInfoTag()->m_type != MediaTypeTvShow)
    if (m_movieItem->GetVideoInfoTag()->GetPlayCount() == 0 && setting &&
        ((m_movieItem->GetVideoInfoTag()->m_type == MediaTypeMovie &&
          !CSettingUtils::FindIntInList(setting,
                                        CSettings::VIDEOLIBRARY_PLOTS_SHOW_UNWATCHED_MOVIES)) ||
         (m_movieItem->GetVideoInfoTag()->m_type == MediaTypeEpisode &&
          !CSettingUtils::FindIntInList(
              setting, CSettings::VIDEOLIBRARY_PLOTS_SHOW_UNWATCHED_TVSHOWEPISODES))))
      strTmp = g_localizeStrings.Get(20370);

  UnicodeUtils::Trim(strTmp);
  SetLabel(CONTROL_TEXTAREA, strTmp);

  CGUIMessage msg(GUI_MSG_LABEL_BIND, GetID(), CONTROL_LIST, 0, 0, m_castList);
  OnMessage(msg);

  if (GetControl(CONTROL_BTN_TRACKS)) // if no CONTROL_BTN_TRACKS found - allow skinner full visibility control over CONTROL_TEXTAREA and CONTROL_LIST
  {
    if (m_bViewReview)
    {
      if (!m_movieItem->GetVideoInfoTag()->m_artist.empty())
      {
        SET_CONTROL_LABEL(CONTROL_BTN_TRACKS, 133);
      }
      else if (m_movieItem->GetVideoInfoTag()->m_type == MediaTypeVideoCollection)
      {
        SET_CONTROL_LABEL(CONTROL_BTN_TRACKS, 20342);
      }
      else
      {
        SET_CONTROL_LABEL(CONTROL_BTN_TRACKS, 206);
      }

      SET_CONTROL_HIDDEN(CONTROL_LIST);
      SET_CONTROL_VISIBLE(CONTROL_TEXTAREA);
    }
    else
    {
      SET_CONTROL_LABEL(CONTROL_BTN_TRACKS, 207);

      SET_CONTROL_HIDDEN(CONTROL_TEXTAREA);
      SET_CONTROL_VISIBLE(CONTROL_LIST);
    }
  }

  // Check for resumability
  if (m_movieItem->GetVideoInfoTag()->GetResumePoint().timeInSeconds > 0.0)
    CONTROL_ENABLE(CONTROL_BTN_RESUME);
  else
    CONTROL_DISABLE(CONTROL_BTN_RESUME);

  CONTROL_ENABLE(CONTROL_BTN_PLAY);

  // update the thumbnail
  CGUIControl* pControl = GetControl(CONTROL_IMAGE);
  if (pControl)
  {
    CGUIImage* pImageControl = static_cast<CGUIImage*>(pControl);
    pImageControl->FreeResources();
    pImageControl->SetFileName(m_movieItem->GetArt("thumb"));
  }
  // tell our GUI to completely reload all controls (as some of them
  // are likely to have had this image in use so will need refreshing)
  if (m_hasUpdatedThumb)
  {
    CGUIMessage reload(GUI_MSG_NOTIFY_ALL, 0, 0, GUI_MSG_REFRESH_THUMBS);
    CServiceBroker::GetGUI()->GetWindowManager().SendMessage(reload);
  }
}

bool CGUIDialogVideoInfo::NeedRefresh() const
{
  return m_bRefresh;
}

bool CGUIDialogVideoInfo::RefreshAll() const
{
  return m_bRefreshAll;
}

void CGUIDialogVideoInfo::OnSearch(std::string& strSearch)
{
  CGUIDialogProgress *progress = CServiceBroker::GetGUI()->GetWindowManager().GetWindow<CGUIDialogProgress>(WINDOW_DIALOG_PROGRESS);
  if (progress)
  {
    progress->SetHeading(CVariant{194});
    progress->SetLine(0, CVariant{strSearch});
    progress->SetLine(1, CVariant{""});
    progress->SetLine(2, CVariant{""});
    progress->Open();
    progress->Progress();
  }
  CFileItemList items;
  DoSearch(strSearch, items);

  if (progress)
    progress->Close();

  if (items.Size())
  {
    CGUIDialogSelect* pDlgSelect = CServiceBroker::GetGUI()->GetWindowManager().GetWindow<CGUIDialogSelect>(WINDOW_DIALOG_SELECT);
    if (pDlgSelect)
    {
      pDlgSelect->Reset();
      pDlgSelect->SetHeading(CVariant{283});

      CVideoThumbLoader loader;
      for (int i = 0; i < items.Size(); i++)
      {
        if (items[i]->HasVideoInfoTag() &&
          items[i]->GetVideoInfoTag()->GetPlayCount() > 0)
          items[i]->SetLabel2(g_localizeStrings.Get(16102));

        loader.LoadItem(items[i].get());
        pDlgSelect->Add(*items[i]);
      }

      pDlgSelect->SetUseDetails(true);
      pDlgSelect->Open();

      int iItem = pDlgSelect->GetSelectedItem();
      if (iItem < 0)
        return;

      OnSearchItemFound(items[iItem].get());
    }
  }
  else
  {
    HELPERS::ShowOKDialogText(CVariant{194}, CVariant{284});
  }
}

void CGUIDialogVideoInfo::DoSearch(std::string& strSearch, CFileItemList& items) const
{
  CVideoDatabase db;
  if (!db.Open())
    return;

  CFileItemList movies;
  db.GetMoviesByActor(strSearch, movies);
  for (int i = 0; i < movies.Size(); ++i)
  {
    std::string label = movies[i]->GetVideoInfoTag()->m_strTitle;
    if (movies[i]->GetVideoInfoTag()->HasYear())
      label += StringUtils::Format(" ({})", movies[i]->GetVideoInfoTag()->GetYear());
    movies[i]->SetLabel(label);
  }
  CGUIWindowVideoBase::AppendAndClearSearchItems(movies, "[" + g_localizeStrings.Get(20338) + "] ", items);

  db.GetTvShowsByActor(strSearch, movies);
  for (int i = 0; i < movies.Size(); ++i)
  {
    std::string label = movies[i]->GetVideoInfoTag()->m_strShowTitle;
    if (movies[i]->GetVideoInfoTag()->HasYear())
      label += StringUtils::Format(" ({})", movies[i]->GetVideoInfoTag()->GetYear());
    movies[i]->SetLabel(label);
  }
  CGUIWindowVideoBase::AppendAndClearSearchItems(movies, "[" + g_localizeStrings.Get(20364) + "] ", items);

  db.GetEpisodesByActor(strSearch, movies);
  for (int i = 0; i < movies.Size(); ++i)
  {
    std::string label = movies[i]->GetVideoInfoTag()->m_strTitle + " (" +  movies[i]->GetVideoInfoTag()->m_strShowTitle + ")";
    movies[i]->SetLabel(label);
  }
  CGUIWindowVideoBase::AppendAndClearSearchItems(movies, "[" + g_localizeStrings.Get(20359) + "] ", items);

  db.GetMusicVideosByArtist(strSearch, movies);
  for (int i = 0; i < movies.Size(); ++i)
  {
    std::string label = StringUtils::Join(movies[i]->GetVideoInfoTag()->m_artist, CServiceBroker::GetSettingsComponent()->GetAdvancedSettings()->m_videoItemSeparator) + " - " + movies[i]->GetVideoInfoTag()->m_strTitle;
    if (movies[i]->GetVideoInfoTag()->HasYear())
      label += StringUtils::Format(" ({})", movies[i]->GetVideoInfoTag()->GetYear());
    movies[i]->SetLabel(label);
  }
  CGUIWindowVideoBase::AppendAndClearSearchItems(movies, "[" + g_localizeStrings.Get(20391) + "] ", items);
  db.Close();

  // Search for music albums by artist with name matching search string
  CMusicDatabase music_database;
  if (!music_database.Open())
    return;

  if (music_database.SearchAlbumsByArtistName(strSearch, movies))
  {
    for (int i = 0; i < movies.Size(); ++i)
    {
      // Set type so that video thumbloader handles album art
      movies[i]->GetVideoInfoTag()->m_type = MediaTypeAlbum;
    }
    CGUIWindowVideoBase::AppendAndClearSearchItems(
        movies, "[" + g_localizeStrings.Get(36918) + "] ", items);
  }
  music_database.Close();
}

void CGUIDialogVideoInfo::OnSearchItemFound(const CFileItem* pItem)
{
  VIDEODB_CONTENT_TYPE type = static_cast<VIDEODB_CONTENT_TYPE>(pItem->GetVideoContentType());

  CVideoDatabase db;
  if (!db.Open())
    return;

  CVideoInfoTag movieDetails;
  if (type == VIDEODB_CONTENT_MOVIES)
    db.GetMovieInfo(pItem->GetPath(), movieDetails, pItem->GetVideoInfoTag()->m_iDbId);
  if (type == VIDEODB_CONTENT_EPISODES)
    db.GetEpisodeInfo(pItem->GetPath(), movieDetails, pItem->GetVideoInfoTag()->m_iDbId);
  if (type == VIDEODB_CONTENT_TVSHOWS)
    db.GetTvShowInfo(pItem->GetPath(), movieDetails, pItem->GetVideoInfoTag()->m_iDbId);
  if (type == VIDEODB_CONTENT_MUSICVIDEOS)
    db.GetMusicVideoInfo(pItem->GetPath(), movieDetails, pItem->GetVideoInfoTag()->m_iDbId);
  db.Close();
  if (type == VIDEODB_CONTENT_MUSICALBUMS)
  {
    Close();
    CGUIDialogMusicInfo::ShowFor(const_cast<CFileItem*>(pItem));
    return; // No video info to refresh so just close the window and go back to the fileitem list
  }

  CFileItem item(*pItem);
  *item.GetVideoInfoTag() = movieDetails;
  SetMovie(&item);
  // refresh our window entirely
  Close();
  Open();
}

void CGUIDialogVideoInfo::ClearCastList()
{
  CGUIMessage msg(GUI_MSG_LABEL_RESET, GetID(), CONTROL_LIST);
  OnMessage(msg);
  m_castList->Clear();
}

void CGUIDialogVideoInfo::Play(bool resume)
{
  if (m_movieItem->GetVideoInfoTag()->m_type == MediaTypeTvShow)
  {
    std::string strPath;
    if (m_movieItem->IsPlugin())
    {
      strPath = m_movieItem->GetPath();
      Close();
      if (CServiceBroker::GetGUI()->GetWindowManager().GetActiveWindow() == WINDOW_VIDEO_NAV)
      {
        CGUIMessage message(GUI_MSG_NOTIFY_ALL, CServiceBroker::GetGUI()->
                            GetWindowManager().GetActiveWindow(), 0, GUI_MSG_UPDATE, 0);
        message.SetStringParam(strPath);
        CServiceBroker::GetGUI()->GetWindowManager().SendMessage(message);
      }
      else
        CServiceBroker::GetGUI()->GetWindowManager().ActivateWindow(WINDOW_VIDEO_NAV,strPath);
    }
    else
    {
      strPath = StringUtils::Format("videodb://tvshows/titles/{}/",
                                    m_movieItem->GetVideoInfoTag()->m_iDbId);
      Close();
      CServiceBroker::GetGUI()->GetWindowManager().ActivateWindow(WINDOW_VIDEO_NAV,strPath);
    }
    return;
  }

  if (m_movieItem->GetVideoInfoTag()->m_type == MediaTypeVideoCollection)
  {
    std::string strPath = StringUtils::Format("videodb://movies/sets/{}/?setid={}",
                                              m_movieItem->GetVideoInfoTag()->m_iDbId,
                                              m_movieItem->GetVideoInfoTag()->m_iDbId);
    Close();
    CServiceBroker::GetGUI()->GetWindowManager().ActivateWindow(WINDOW_VIDEO_NAV, strPath);
    return;
  }

  CGUIWindowVideoNav* pWindow = CServiceBroker::GetGUI()->GetWindowManager().GetWindow<CGUIWindowVideoNav>(WINDOW_VIDEO_NAV);
  if (pWindow)
  {
    // close our dialog
    Close(true);
    if (resume)
      m_movieItem->SetStartOffset(STARTOFFSET_RESUME);
    else if (!CGUIWindowVideoBase::ShowResumeMenu(*m_movieItem))
    {
      // The Resume dialog was closed without any choice
      Open();
      return;
    }
<<<<<<< HEAD
    m_movieItem->SetProperty("playlist_type_hint", PLAYLIST_VIDEO);
=======
    m_movieItem->SetProperty("playlist_type_hint", PLAYLIST::TYPE_VIDEO);
>>>>>>> f0c49f90

    pWindow->PlayMovie(m_movieItem.get());
  }
}

namespace
{
// Add art types required in Kodi and configured by the user
void AddHardCodedAndExtendedArtTypes(std::vector<std::string>& artTypes, const CVideoInfoTag& tag)
{
  for (const auto& artType : CVideoThumbLoader::GetArtTypes(tag.m_type))
  {
    if (find(artTypes.cbegin(), artTypes.cend(), artType) == artTypes.cend())
      artTypes.emplace_back(artType);
  }
}

// Add art types currently assigned to the media item
void AddCurrentArtTypes(std::vector<std::string>& artTypes, const CVideoInfoTag& tag,
  CVideoDatabase& db)
{
  std::map<std::string, std::string> currentArt;
  db.GetArtForItem(tag.m_iDbId, tag.m_type, currentArt);
  for (const auto& art : currentArt)
  {
    if (!art.second.empty() && find(artTypes.cbegin(), artTypes.cend(), art.first) == artTypes.cend())
      artTypes.push_back(art.first);
  }
}

// Add art types that exist for other media items of the same type
void AddMediaTypeArtTypes(std::vector<std::string>& artTypes, const CVideoInfoTag& tag,
  CVideoDatabase& db)
{
  std::vector<std::string> dbArtTypes;
  db.GetArtTypes(tag.m_type, dbArtTypes);
  for (const auto& artType : dbArtTypes)
  {
    if (find(artTypes.cbegin(), artTypes.cend(), artType) == artTypes.cend())
      artTypes.push_back(artType);
  }
}

// Add art types from available but unassigned artwork for this media item
void AddAvailableArtTypes(std::vector<std::string>& artTypes, const CVideoInfoTag& tag,
  CVideoDatabase& db)
{
  for (const auto& artType : db.GetAvailableArtTypesForItem(tag.m_iDbId, tag.m_type))
  {
    if (find(artTypes.cbegin(), artTypes.cend(), artType) == artTypes.cend())
      artTypes.push_back(artType);
  }
}

std::vector<std::string> GetArtTypesList(const CVideoInfoTag& tag)
{
  CVideoDatabase db;
  db.Open();

  std::vector<std::string> artTypes;

  AddHardCodedAndExtendedArtTypes(artTypes, tag);
  AddCurrentArtTypes(artTypes, tag, db);
  AddMediaTypeArtTypes(artTypes, tag, db);
  AddAvailableArtTypes(artTypes, tag, db);

  db.Close();
  return artTypes;
}
}

std::string CGUIDialogVideoInfo::ChooseArtType(const CFileItem &videoItem)
{
  // prompt for choice
  CGUIDialogSelect *dialog = CServiceBroker::GetGUI()->GetWindowManager().GetWindow<CGUIDialogSelect>(WINDOW_DIALOG_SELECT);
  if (!dialog || !videoItem.HasVideoInfoTag())
    return "";

  CFileItemList items;
  dialog->SetHeading(CVariant{13511});
  dialog->Reset();
  dialog->SetUseDetails(true);
  dialog->EnableButton(true, 13516);

  std::vector<std::string> artTypes = GetArtTypesList(*videoItem.GetVideoInfoTag());

  for (std::vector<std::string>::const_iterator i = artTypes.begin(); i != artTypes.end(); ++i)
  {
    const std::string& type = *i;
    CFileItemPtr item(new CFileItem(type, false));
    if (type == "banner")
      item->SetLabel(g_localizeStrings.Get(20020));
    else if (type == "fanart")
      item->SetLabel(g_localizeStrings.Get(20445));
    else if (type == "poster")
      item->SetLabel(g_localizeStrings.Get(20021));
    else if (type == "thumb")
      item->SetLabel(g_localizeStrings.Get(21371));
    else
      item->SetLabel(type);
    item->SetProperty("type", type);
    if (videoItem.HasArt(type))
      item->SetArt("thumb", videoItem.GetArt(type));
    items.Add(item);
  }

  dialog->SetItems(items);
  dialog->Open();

  if (dialog->IsButtonPressed())
  {
    // Get the new artwork name
    std::string strArtworkName;
    if (!CGUIKeyboardFactory::ShowAndGetInput(strArtworkName, CVariant{g_localizeStrings.Get(13516)}, false))
      return "";

    return strArtworkName;
  }

  return dialog->GetSelectedFileItem()->GetProperty("type").asString();
}

void CGUIDialogVideoInfo::OnGetArt()
{
  if (m_movieItem->GetVideoInfoTag()->m_type == MediaTypeVideoCollection)
  {
    ManageVideoItemArtwork(m_movieItem, m_movieItem->GetVideoInfoTag()->m_type);
    return;
  }
  std::string type = ChooseArtType(*m_movieItem);
  if (type.empty())
    return; // cancelled

  //! @todo this can be removed once these are unified.
  if (type == "fanart")
    OnGetFanart();
  else
  {
    CFileItemList items;

    // Current thumb
    if (m_movieItem->HasArt(type))
    {
      CFileItemPtr item(new CFileItem("thumb://Current", false));
      item->SetArt("thumb", m_movieItem->GetArt(type));
      item->SetArt("icon", "DefaultPicture.png");
      item->SetLabel(g_localizeStrings.Get(13512));
      items.Add(item);
    }
    else if ((type == "poster" || type == "banner") && m_movieItem->HasArt("thumb"))
    { // add the 'thumb' type in
      CFileItemPtr item(new CFileItem("thumb://Thumb", false));
      item->SetArt("thumb", m_movieItem->GetArt("thumb"));
      item->SetArt("icon", "DefaultPicture.png");
      item->SetLabel(g_localizeStrings.Get(13512));
      items.Add(item);
    }

    std::string embeddedArt;
    if (URIUtils::HasExtension(m_movieItem->GetVideoInfoTag()->m_strFileNameAndPath, ".mkv"))
    {
      CFileItem item(m_movieItem->GetVideoInfoTag()->m_strFileNameAndPath, false);
      CVideoTagLoaderFFmpeg loader(item, nullptr, false);
      CVideoInfoTag tag;
      loader.Load(tag, false, nullptr);
      for (const auto& it : tag.m_coverArt)
      {
        if (it.m_type == type)
        {
          CFileItemPtr itemF(new CFileItem("thumb://Embedded", false));
          embeddedArt = CTextureUtils::GetWrappedImageURL(item.GetPath(), "video_" + type);
          itemF->SetArt("thumb", embeddedArt);
          itemF->SetLabel(g_localizeStrings.Get(13519));
          items.Add(itemF);
        }
      }
    }

    // Grab the thumbnails from the web
    m_movieItem->GetVideoInfoTag()->m_strPictureURL.Parse();
    std::vector<std::string> thumbs;
    int season = (m_movieItem->GetVideoInfoTag()->m_type == MediaTypeSeason) ? m_movieItem->GetVideoInfoTag()->m_iSeason : -1;
    m_movieItem->GetVideoInfoTag()->m_strPictureURL.GetThumbUrls(thumbs, type, season);

    for (unsigned int i = 0; i < thumbs.size(); ++i)
    {
      std::string strItemPath = StringUtils::Format("thumb://Remote{}", i);
      CFileItemPtr item(new CFileItem(strItemPath, false));
      item->SetArt("thumb", thumbs[i]);
      item->SetArt("icon", "DefaultPicture.png");
      item->SetLabel(g_localizeStrings.Get(13513));

      //! @todo Do we need to clear the cached image?
      //    CServiceBroker::GetTextureCache()->ClearCachedImage(thumb);
      items.Add(item);
    }

    std::string localThumb = CVideoThumbLoader::GetLocalArt(*m_movieItem, type);
    if (!localThumb.empty())
    {
      CFileItemPtr item(new CFileItem("thumb://Local", false));
      item->SetArt("thumb", localThumb);
      item->SetArt("icon", "DefaultPicture.png");
      item->SetLabel(g_localizeStrings.Get(13514));
      items.Add(item);
    }
    else
    { // no local thumb exists, so we are just using the IMDb thumb or cached thumb
      // which is probably the IMDb thumb.  These could be wrong, so allow the user
      // to delete the incorrect thumb
      CFileItemPtr item(new CFileItem("thumb://None", false));
      item->SetArt("icon", "DefaultPicture.png");
      item->SetLabel(g_localizeStrings.Get(13515));
      items.Add(item);
    }

    std::string result;
    VECSOURCES sources(*CMediaSourceSettings::GetInstance().GetSources("video"));
    AddItemPathToFileBrowserSources(sources, *m_movieItem);
    CServiceBroker::GetMediaManager().GetLocalDrives(sources);
    if (CGUIDialogFileBrowser::ShowAndGetImage(items, sources, g_localizeStrings.Get(13511), result) &&
        result != "thumb://Current") // user didn't choose the one they have
    {
      std::string newThumb;
      if (UnicodeUtils::StartsWith(result, "thumb://Remote"))
      {
        int number = atoi(result.substr(14).c_str());
        newThumb = thumbs[number];
      }
      else if (result == "thumb://Thumb")
        newThumb = m_movieItem->GetArt("thumb");
      else if (result == "thumb://Local")
        newThumb = localThumb;
      else if (result == "thumb://Embedded")
        newThumb = embeddedArt;
      else if (CFile::Exists(result))
        newThumb = result;
      else // none
        newThumb.clear();

      // update thumb in the database
      CVideoDatabase db;
      if (db.Open())
      {
        db.SetArtForItem(m_movieItem->GetVideoInfoTag()->m_iDbId, m_movieItem->GetVideoInfoTag()->m_type, type, newThumb);
        db.Close();
      }
      CUtil::DeleteVideoDatabaseDirectoryCache(); // to get them new thumbs to show
      m_movieItem->SetArt(type, newThumb);
      if (m_movieItem->HasProperty("set_folder_thumb"))
      { // have a folder thumb to set as well
        VIDEO::CVideoInfoScanner::ApplyThumbToFolder(m_movieItem->GetProperty("set_folder_thumb").asString(), newThumb);
      }
      m_hasUpdatedThumb = true;
    }
  }

  // Update our screen
  Update();

  // re-open the art selection dialog as we come back from
  // the image selection dialog
  OnGetArt();
}

// Allow user to select a Fanart
void CGUIDialogVideoInfo::OnGetFanart()
{
  CFileItemList items;

  // Ensure the fanart is unpacked
  m_movieItem->GetVideoInfoTag()->m_fanart.Unpack();

  if (m_movieItem->HasArt("fanart"))
  {
    CFileItemPtr itemCurrent(new CFileItem("fanart://Current",false));
    itemCurrent->SetArt("thumb", m_movieItem->GetArt("fanart"));
    itemCurrent->SetArt("icon", "DefaultPicture.png");
    itemCurrent->SetLabel(g_localizeStrings.Get(20440));
    items.Add(itemCurrent);
  }

  std::string embeddedArt;
  if (URIUtils::HasExtension(m_movieItem->GetVideoInfoTag()->m_strFileNameAndPath, ".mkv"))
  {
    CFileItem item(m_movieItem->GetVideoInfoTag()->m_strFileNameAndPath, false);
    CVideoTagLoaderFFmpeg loader(item, nullptr, false);
    CVideoInfoTag tag;
    loader.Load(tag, false, nullptr);
    for (const auto& it : tag.m_coverArt)
    {
      if (it.m_type == "fanart")
      {
        CFileItemPtr itemF(new CFileItem("fanart://Embedded", false));
        embeddedArt = CTextureUtils::GetWrappedImageURL(item.GetPath(), "video_fanart");
        itemF->SetArt("thumb", embeddedArt);
        itemF->SetLabel(g_localizeStrings.Get(13520));
        items.Add(itemF);
      }
    }
  }

  // Grab the thumbnails from the web
  for (unsigned int i = 0; i < m_movieItem->GetVideoInfoTag()->m_fanart.GetNumFanarts(); i++)
  {
    if (URIUtils::IsProtocol(m_movieItem->GetVideoInfoTag()->m_fanart.GetPreviewURL(i), "image"))
      continue;
    std::string strItemPath = StringUtils::Format("fanart://Remote{}", i);
    CFileItemPtr item(new CFileItem(strItemPath, false));
    std::string thumb = m_movieItem->GetVideoInfoTag()->m_fanart.GetPreviewURL(i);
    item->SetArt("thumb", CTextureUtils::GetWrappedThumbURL(thumb));
    item->SetArt("icon", "DefaultPicture.png");
    item->SetLabel(g_localizeStrings.Get(20441));

    //! @todo Do we need to clear the cached image?
    //    CServiceBroker::GetTextureCache()->ClearCachedImage(thumb);
    items.Add(item);
  }

  CFileItem item(*m_movieItem->GetVideoInfoTag());
  std::string strLocal = item.GetLocalFanart();
  if (!strLocal.empty())
  {
    CFileItemPtr itemLocal(new CFileItem("fanart://Local",false));
    itemLocal->SetArt("thumb", strLocal);
    itemLocal->SetArt("icon", "DefaultPicture.png");
    itemLocal->SetLabel(g_localizeStrings.Get(20438));

    //! @todo Do we need to clear the cached image?
    CServiceBroker::GetTextureCache()->ClearCachedImage(strLocal);
    items.Add(itemLocal);
  }
  else
  {
    CFileItemPtr itemNone(new CFileItem("fanart://None", false));
    itemNone->SetArt("icon", "DefaultPicture.png");
    itemNone->SetLabel(g_localizeStrings.Get(20439));
    items.Add(itemNone);
  }

  std::string result;
  VECSOURCES sources(*CMediaSourceSettings::GetInstance().GetSources("video"));
  AddItemPathToFileBrowserSources(sources, item);
  CServiceBroker::GetMediaManager().GetLocalDrives(sources);
  bool flip=false;
  if (!CGUIDialogFileBrowser::ShowAndGetImage(items, sources, g_localizeStrings.Get(20437), result, &flip, 20445) ||
    UnicodeUtils::EqualsNoCase(result, "fanart://Current"))
    return;   // user cancelled

  if (UnicodeUtils::EqualsNoCase(result, "fanart://Local"))
    result = strLocal;

  if (UnicodeUtils::EqualsNoCase(result, "fanart://Embedded"))
  {
    unsigned int current = m_movieItem->GetVideoInfoTag()->m_fanart.GetNumFanarts();
    int found = -1;
    for (size_t i = 0; i < current; ++i)
      if (URIUtils::IsProtocol(m_movieItem->GetVideoInfoTag()->m_fanart.GetImageURL(), "image"))
        found = i;
    if (found != -1)
    {
      m_movieItem->GetVideoInfoTag()->m_fanart.AddFanart(embeddedArt, "", "");
      found = current;
    }

    m_movieItem->GetVideoInfoTag()->m_fanart.SetPrimaryFanart(found);

    CVideoDatabase db;
    if (db.Open())
    {
      db.UpdateFanart(*m_movieItem, static_cast<VIDEODB_CONTENT_TYPE>(m_movieItem->GetVideoContentType()));
      db.Close();
    }
    result = embeddedArt;
  }

  if (UnicodeUtils::StartsWith(result, "fanart://Remote"))
  {
    int iFanart = atoi(result.substr(15).c_str());
    // set new primary fanart, and update our database accordingly
    m_movieItem->GetVideoInfoTag()->m_fanart.SetPrimaryFanart(iFanart);
    CVideoDatabase db;
    if (db.Open())
    {
      db.UpdateFanart(*m_movieItem, static_cast<VIDEODB_CONTENT_TYPE>(m_movieItem->GetVideoContentType()));
      db.Close();
    }
    result = m_movieItem->GetVideoInfoTag()->m_fanart.GetImageURL();
  }
  else if (UnicodeUtils::EqualsNoCase(result, "fanart://None") || !CFile::Exists(result))
    result.clear();

  // set the fanart image
  if (flip && !result.empty())
    result = CTextureUtils::GetWrappedImageURL(result, "", "flipped");
  CVideoDatabase db;
  if (db.Open())
  {
    db.SetArtForItem(m_movieItem->GetVideoInfoTag()->m_iDbId, m_movieItem->GetVideoInfoTag()->m_type, "fanart", result);
    db.Close();
  }

  CUtil::DeleteVideoDatabaseDirectoryCache(); // to get them new thumbs to show
  m_movieItem->SetArt("fanart", result);
  m_hasUpdatedThumb = true;

  // Update our screen
  Update();
}

void CGUIDialogVideoInfo::OnSetUserrating() const
{
  CGUIDialogSelect *dialog = CServiceBroker::GetGUI()->GetWindowManager().GetWindow<CGUIDialogSelect>(WINDOW_DIALOG_SELECT);
  if (dialog)
  {
    dialog->SetHeading(CVariant{ 38023 });
    dialog->Add(g_localizeStrings.Get(38022));
    for (int i = 1; i <= 10; i++)
      dialog->Add(StringUtils::Format("{}: {}", g_localizeStrings.Get(563), i));

    dialog->SetSelected(m_movieItem->GetVideoInfoTag()->m_iUserRating);

    dialog->Open();

    int iItem = dialog->GetSelectedItem();
    if (iItem < 0)
      return;

    SetUserrating(iItem);
  }
}

void CGUIDialogVideoInfo::PlayTrailer()
{
  Close(true);
  CGUIMessage msg(GUI_MSG_PLAY_TRAILER, 0, 0, 0, 0, m_movieItem);
  CServiceBroker::GetGUI()->GetWindowManager().SendThreadMessage(msg);
}

void CGUIDialogVideoInfo::SetLabel(int iControl, const std::string &strLabel)
{
  if (strLabel.empty())
  {
    SET_CONTROL_LABEL(iControl, 416);  // "Not available"
  }
  else
  {
    SET_CONTROL_LABEL(iControl, strLabel);
  }
}

std::string CGUIDialogVideoInfo::GetThumbnail() const
{
  return m_movieItem->GetArt("thumb");
}

namespace
{
std::string GetItemPathForBrowserSource(const CFileItem& item)
{
  if (!item.HasVideoInfoTag())
    return "";

  std::string itemDir = item.GetVideoInfoTag()->m_basePath;
  //season
  if (itemDir.empty())
    itemDir = item.GetVideoInfoTag()->GetPath();

  CFileItem itemTmp(itemDir, false);
  if (itemTmp.IsVideo())
    itemDir = URIUtils::GetParentPath(itemDir);

  return itemDir;
}

void AddItemPathStringToFileBrowserSources(VECSOURCES& sources,
    const std::string& itemDir, const std::string& label)
{
  if (!itemDir.empty() && CDirectory::Exists(itemDir))
  {
    CMediaSource itemSource;
    itemSource.strName = label;
    itemSource.strPath = itemDir;
    sources.push_back(itemSource);
  }
}
} // namespace

void CGUIDialogVideoInfo::AddItemPathToFileBrowserSources(VECSOURCES& sources,
    const CFileItem& item)
{
  std::string itemDir = GetItemPathForBrowserSource(item);
  AddItemPathStringToFileBrowserSources(sources, itemDir, g_localizeStrings.Get(36041));
}

int CGUIDialogVideoInfo::ManageVideoItem(const CFileItemPtr &item)
{
  if (item == nullptr || !item->IsVideoDb() || !item->HasVideoInfoTag() || item->GetVideoInfoTag()->m_iDbId < 0)
    return -1;

  CVideoDatabase database;
  if (!database.Open())
    return -1;

  const std::string &type = item->GetVideoInfoTag()->m_type;
  int dbId = item->GetVideoInfoTag()->m_iDbId;

  CContextButtons buttons;
  if (type == MediaTypeMovie || type == MediaTypeVideoCollection ||
      type == MediaTypeTvShow || type == MediaTypeEpisode ||
     (type == MediaTypeSeason && item->GetVideoInfoTag()->m_iSeason > 0) ||  // seasons without "all seasons" and "specials"
      type == MediaTypeMusicVideo)
    buttons.Add(CONTEXT_BUTTON_EDIT, 16105);

  if (type == MediaTypeMovie || type == MediaTypeTvShow)
    buttons.Add(CONTEXT_BUTTON_EDIT_SORTTITLE, 16107);

  if (type == MediaTypeMovie)
  {
    // only show link/unlink if there are tvshows available
    if (database.HasContent(VIDEODB_CONTENT_TVSHOWS))
    {
      buttons.Add(CONTEXT_BUTTON_LINK_MOVIE, 20384);
      if (database.IsLinkedToTvshow(dbId))
        buttons.Add(CONTEXT_BUTTON_UNLINK_MOVIE, 20385);
    }

    // set or change movie set the movie belongs to
    buttons.Add(CONTEXT_BUTTON_SET_MOVIESET, 20465);
  }

  if (type == MediaTypeEpisode &&
      item->GetVideoInfoTag()->m_iBookmarkId > 0)
    buttons.Add(CONTEXT_BUTTON_UNLINK_BOOKMARK, 20405);

  // movie sets
  if (item->m_bIsFolder && type == MediaTypeVideoCollection)
  {
    buttons.Add(CONTEXT_BUTTON_SET_MOVIESET_ART, 13511);
    buttons.Add(CONTEXT_BUTTON_MOVIESET_ADD_REMOVE_ITEMS, 20465);
  }

  // seasons
  if (item->m_bIsFolder && type == MediaTypeSeason)
    buttons.Add(CONTEXT_BUTTON_SET_SEASON_ART, 13511);

  // tags
  if (item->m_bIsFolder && type == "tag")
  {
    CVideoDbUrl videoUrl;
    if (videoUrl.FromString(item->GetPath()))
    {
      const std::string &mediaType = videoUrl.GetItemType();

      buttons.Add(
          CONTEXT_BUTTON_TAGS_ADD_ITEMS,
          StringUtils::Format(g_localizeStrings.Get(20460), GetLocalizedVideoType(mediaType)));
      buttons.Add(CONTEXT_BUTTON_TAGS_REMOVE_ITEMS, StringUtils::Format(g_localizeStrings.Get(20461).c_str(), GetLocalizedVideoType(mediaType).c_str()));
    }
  }

  if (type != MediaTypeSeason)
    buttons.Add(CONTEXT_BUTTON_DELETE, 646);

  //temporary workaround until the context menu ids are removed
  const int addonItemOffset = 10000;

  auto addonItems = CServiceBroker::GetContextMenuManager().GetAddonItems(*item, CContextMenuManager::MANAGE);
  for (size_t i = 0; i < addonItems.size(); ++i)
    buttons.Add(addonItemOffset + i, addonItems[i]->GetLabel(*item));

  bool result = false;
  int button = CGUIDialogContextMenu::ShowAndGetChoice(buttons);
  if (button >= 0)
  {
    switch (static_cast<CONTEXT_BUTTON>(button))
    {
      case CONTEXT_BUTTON_EDIT:
        result = UpdateVideoItemTitle(item);
        break;

      case CONTEXT_BUTTON_EDIT_SORTTITLE:
        result = UpdateVideoItemSortTitle(item);
        break;

      case CONTEXT_BUTTON_LINK_MOVIE:
        result = LinkMovieToTvShow(item, false, database);
        break;

      case CONTEXT_BUTTON_UNLINK_MOVIE:
        result = LinkMovieToTvShow(item, true, database);
        break;

      case CONTEXT_BUTTON_SET_MOVIESET:
      {
        CFileItemPtr selectedSet;
        if (GetSetForMovie(item.get(), selectedSet))
          result = SetMovieSet(item.get(), selectedSet.get());
        break;
      }

      case CONTEXT_BUTTON_UNLINK_BOOKMARK:
        database.DeleteBookMarkForEpisode(*item->GetVideoInfoTag());
        result = true;
        break;

      case CONTEXT_BUTTON_DELETE:
        result = DeleteVideoItem(item);
        break;

      case CONTEXT_BUTTON_SET_MOVIESET_ART:
      case CONTEXT_BUTTON_SET_SEASON_ART:
        result = ManageVideoItemArtwork(item, type);
        break;

      case CONTEXT_BUTTON_MOVIESET_ADD_REMOVE_ITEMS:
        result = ManageMovieSets(item);
        break;

      case CONTEXT_BUTTON_TAGS_ADD_ITEMS:
        result = AddItemsToTag(item);
        break;

      case CONTEXT_BUTTON_TAGS_REMOVE_ITEMS:
        result = RemoveItemsFromTag(item);
        break;

      default:
        if (button >= addonItemOffset)
          result = CONTEXTMENU::LoopFrom(*addonItems[button - addonItemOffset], item);
        break;
    }
  }

  database.Close();

  if (result)
    return button;

  return -1;
}

//Add change a title's name
bool CGUIDialogVideoInfo::UpdateVideoItemTitle(const CFileItemPtr &pItem)
{
  if (pItem == nullptr || !pItem->HasVideoInfoTag())
    return false;

  // dont allow update while scanning
  if (CVideoLibraryQueue::GetInstance().IsScanningLibrary())
  {
    HELPERS::ShowOKDialogText(CVariant{257}, CVariant{14057});
    return false;
  }

  CVideoDatabase database;
  if (!database.Open())
    return false;

  int iDbId = pItem->GetVideoInfoTag()->m_iDbId;
  MediaType mediaType = pItem->GetVideoInfoTag()->m_type;

  CVideoInfoTag detail;
  std::string title;
  if (mediaType == MediaTypeMovie)
  {
    database.GetMovieInfo("", detail, iDbId, VideoDbDetailsNone);
    title = detail.m_strTitle;
  }
  else if (mediaType == MediaTypeVideoCollection)
  {
    database.GetSetInfo(iDbId, detail);
    title = detail.m_strTitle;
  }
  else if (mediaType == MediaTypeEpisode)
  {
    database.GetEpisodeInfo(pItem->GetPath(), detail, iDbId, VideoDbDetailsNone);
    title = detail.m_strTitle;
  }
  else if (mediaType == MediaTypeSeason)
  {
    database.GetSeasonInfo(iDbId, detail);
    title = detail.m_strSortTitle;
  }
  else if (mediaType == MediaTypeTvShow)
  {
    database.GetTvShowInfo(pItem->GetVideoInfoTag()->m_strFileNameAndPath, detail, iDbId, 0, VideoDbDetailsNone);
    title = detail.m_strTitle;
  }
  else if (mediaType == MediaTypeMusicVideo)
  {
    database.GetMusicVideoInfo(pItem->GetVideoInfoTag()->m_strFileNameAndPath, detail, iDbId, VideoDbDetailsNone);
    title = detail.m_strTitle;
  }

  // get the new title
  if (!CGUIKeyboardFactory::ShowAndGetInput(title, CVariant{ g_localizeStrings.Get(16105) }, false))
    return false;

  if (mediaType == MediaTypeSeason)
  {
    detail.m_strSortTitle = title;
    std::map<std::string, std::string> artwork;
    database.SetDetailsForSeason(detail, artwork, detail.m_iIdShow, detail.m_iDbId);
  }
  else
  {
    detail.m_strTitle = title;
    VIDEODB_CONTENT_TYPE iType = static_cast<VIDEODB_CONTENT_TYPE>(pItem->GetVideoContentType());
    database.UpdateMovieTitle(iDbId, detail.m_strTitle, iType);
  }

  return true;
}

bool CGUIDialogVideoInfo::CanDeleteVideoItem(const CFileItemPtr &item)
{
  if (item == nullptr || !item->HasVideoInfoTag())
    return false;

  if (item->GetVideoInfoTag()->m_type == "tag")
    return true;

  CQueryParams params;
  CVideoDatabaseDirectory::GetQueryParams(item->GetPath(), params);

  return params.GetMovieId()   != -1 ||
         params.GetEpisodeId() != -1 ||
         params.GetMVideoId()  != -1 ||
         params.GetSetId()     != -1 ||
         (params.GetTvShowId() != -1 && params.GetSeason() <= -1 &&
          !CVideoDatabaseDirectory::IsAllItem(item->GetPath()));
}

bool CGUIDialogVideoInfo::DeleteVideoItemFromDatabase(const CFileItemPtr &item, bool unavailable /* = false */)
{
  if (item == nullptr || !item->HasVideoInfoTag() ||
      !CanDeleteVideoItem(item))
    return false;

  // dont allow update while scanning
  if (CVideoLibraryQueue::GetInstance().IsScanningLibrary())
  {
    HELPERS::ShowOKDialogText(CVariant{257}, CVariant{14057});
    return false;
  }

  CGUIDialogYesNo* pDialog = CServiceBroker::GetGUI()->GetWindowManager().GetWindow<CGUIDialogYesNo>(WINDOW_DIALOG_YES_NO);
  if (pDialog == nullptr)
    return false;

  int heading = -1;
  VIDEODB_CONTENT_TYPE type = static_cast<VIDEODB_CONTENT_TYPE>(item->GetVideoContentType());
  const std::string& subtype = item->GetVideoInfoTag()->m_type;
  if (subtype != "tag")
  {
    switch (type)
    {
      case VIDEODB_CONTENT_MOVIES:
        heading = 432;
        break;
      case VIDEODB_CONTENT_EPISODES:
        heading = 20362;
        break;
      case VIDEODB_CONTENT_TVSHOWS:
        heading = 20363;
        break;
      case VIDEODB_CONTENT_MUSICVIDEOS:
        heading = 20392;
        break;
      case VIDEODB_CONTENT_MOVIE_SETS:
        heading = 646;
        break;

      default:
        return false;
    }
  }
  else
  {
    heading = 10058;
  }

  pDialog->SetHeading(CVariant{heading});

  if (unavailable)
  {
    pDialog->SetLine(0, CVariant{g_localizeStrings.Get(662)});
    pDialog->SetLine(1, CVariant{g_localizeStrings.Get(663)});
  }
  else
  {
    pDialog->SetLine(0,
                     CVariant{StringUtils::Format(g_localizeStrings.Get(433), item->GetLabel())});
    pDialog->SetLine(1, CVariant{""});
  }
  pDialog->SetLine(2, CVariant{""});
  pDialog->Open();

  if (!pDialog->IsConfirmed())
    return false;

  CVideoDatabase database;
  database.Open();

  if (item->GetVideoInfoTag()->m_iDbId < 0)
    return false;

  if (subtype == "tag")
  {
    database.DeleteTag(item->GetVideoInfoTag()->m_iDbId, type);
    return true;
  }

  switch (type)
  {
    case VIDEODB_CONTENT_MOVIES:
      database.DeleteMovie(item->GetVideoInfoTag()->m_iDbId);
      break;
    case VIDEODB_CONTENT_EPISODES:
      database.DeleteEpisode(item->GetVideoInfoTag()->m_iDbId);
      break;
    case VIDEODB_CONTENT_TVSHOWS:
      database.DeleteTvShow(item->GetVideoInfoTag()->m_iDbId);
      break;
    case VIDEODB_CONTENT_MUSICVIDEOS:
      database.DeleteMusicVideo(item->GetVideoInfoTag()->m_iDbId);
      break;
    case VIDEODB_CONTENT_MOVIE_SETS:
      database.DeleteSet(item->GetVideoInfoTag()->m_iDbId);
      break;
    default:
      return false;
  }
  return true;
}

bool CGUIDialogVideoInfo::DeleteVideoItem(const CFileItemPtr &item, bool unavailable /* = false */)
{
  if (item == nullptr)
    return false;

  // delete the video item from the database
  if (!DeleteVideoItemFromDatabase(item, unavailable))
    return false;

  const std::shared_ptr<CProfileManager> profileManager = CServiceBroker::GetSettingsComponent()->GetProfileManager();

  // check if the user is allowed to delete the actual file as well
  if (CServiceBroker::GetSettingsComponent()->GetSettings()->GetBool(CSettings::SETTING_FILELISTS_ALLOWFILEDELETION) &&
      (profileManager->GetCurrentProfile().getLockMode() == LOCK_MODE_EVERYONE ||
       !profileManager->GetCurrentProfile().filesLocked() ||
       g_passwordManager.IsMasterLockUnlocked(true)))
  {
    std::string strDeletePath = item->GetVideoInfoTag()->GetPath();

    if (UnicodeUtils::EqualsNoCase(URIUtils::GetFileName(strDeletePath), "VIDEO_TS.IFO"))
    {
      strDeletePath = URIUtils::GetDirectory(strDeletePath);
      if (UnicodeUtils::EndsWithNoCase(strDeletePath, "video_ts/"))
      {
        URIUtils::RemoveSlashAtEnd(strDeletePath);
        strDeletePath = URIUtils::GetDirectory(strDeletePath);
      }
    }
    if (URIUtils::HasSlashAtEnd(strDeletePath))
      item->m_bIsFolder = true;

    // check if the file/directory can be deleted
    if (CUtil::SupportsWriteFileOperations(strDeletePath))
    {
      item->SetPath(strDeletePath);

      // HACK: stacked files need to be treated as folders in order to be deleted
      if (item->IsStack())
        item->m_bIsFolder = true;

      CGUIComponent *gui = CServiceBroker::GetGUI();
      if (gui && gui->ConfirmDelete(item->GetPath()))
        CFileUtils::DeleteItem(item);
    }
  }

  CUtil::DeleteVideoDatabaseDirectoryCache();

  return true;
}

bool CGUIDialogVideoInfo::ManageMovieSets(const CFileItemPtr &item)
{
  if (item == nullptr)
    return false;

  CFileItemList originalItems;
  CFileItemList selectedItems;

  if (!GetMoviesForSet(item.get(), originalItems, selectedItems) ||
      selectedItems.Size() == 0) // need at least one item selected
    return false;

  VECFILEITEMS original = originalItems.GetList();
  std::sort(original.begin(), original.end(), compFileItemsByDbId);
  VECFILEITEMS selected = selectedItems.GetList();
  std::sort(selected.begin(), selected.end(), compFileItemsByDbId);

  bool refreshNeeded = false;
  // update the "added" items
  VECFILEITEMS addedItems;
  set_difference(selected.begin(),selected.end(), original.begin(),original.end(), std::back_inserter(addedItems), compFileItemsByDbId);
  for (VECFILEITEMS::const_iterator it = addedItems.begin();  it != addedItems.end(); ++it)
  {
    if (SetMovieSet(it->get(), item.get()))
      refreshNeeded = true;
  }

  // update the "deleted" items
  CFileItemPtr clearItem(new CFileItem());
  clearItem->GetVideoInfoTag()->m_iDbId = -1; // -1 will be used to clear set
  VECFILEITEMS deletedItems;
  set_difference(original.begin(),original.end(), selected.begin(),selected.end(), std::back_inserter(deletedItems), compFileItemsByDbId);
  for (VECFILEITEMS::iterator it = deletedItems.begin();  it != deletedItems.end(); ++it)
  {
    if (SetMovieSet(it->get(), clearItem.get()))
      refreshNeeded = true;
  }

  return refreshNeeded;
}

bool CGUIDialogVideoInfo::GetMoviesForSet(const CFileItem *setItem, CFileItemList &originalMovies, CFileItemList &selectedMovies)
{
  if (setItem == nullptr || !setItem->HasVideoInfoTag())
    return false;

  CVideoDatabase videodb;
  if (!videodb.Open())
    return false;

  std::string baseDir =
      StringUtils::Format("videodb://movies/sets/{}", setItem->GetVideoInfoTag()->m_iDbId);

  if (!CDirectory::GetDirectory(baseDir, originalMovies, "", DIR_FLAG_DEFAULTS) ||
      originalMovies.Size() <= 0) // keep a copy of the original members of the set
    return false;

  CFileItemList listItems;
  if (!videodb.GetSortedVideos(MediaTypeMovie, "videodb://movies", SortDescription(), listItems) || listItems.Size() <= 0)
    return false;

  CGUIDialogSelect *dialog = CServiceBroker::GetGUI()->GetWindowManager().GetWindow<CGUIDialogSelect>(WINDOW_DIALOG_SELECT);
  if (dialog == nullptr)
    return false;

  listItems.Sort(SortByLabel, SortOrderAscending, CServiceBroker::GetSettingsComponent()->GetSettings()->GetBool(CSettings::SETTING_FILELISTS_IGNORETHEWHENSORTING) ? SortAttributeIgnoreArticle : SortAttributeNone);

  dialog->Reset();
  dialog->SetMultiSelection(true);
  dialog->SetHeading(CVariant{g_localizeStrings.Get(20457)});
  dialog->SetItems(listItems);
  std::vector<int> selectedIndices;
  for (int i = 0; i < originalMovies.Size(); i++)
  {
    for (int listIndex = 0; listIndex < listItems.Size(); listIndex++)
    {
      if (listItems.Get(listIndex)->GetVideoInfoTag()->m_iDbId == originalMovies[i]->GetVideoInfoTag()->m_iDbId)
      {
        selectedIndices.push_back(listIndex);
        break;
      }
    }
  }
  dialog->SetSelected(selectedIndices);
  dialog->EnableButton(true, 186);
  dialog->Open();

  if (dialog->IsConfirmed())
  {
    for (int i : dialog->GetSelectedItems())
      selectedMovies.Add(listItems.Get(i));
    return (selectedMovies.Size() > 0);
  }
  else
    return false;
}

bool CGUIDialogVideoInfo::GetSetForMovie(const CFileItem *movieItem, CFileItemPtr &selectedSet)
{
  if (movieItem == nullptr || !movieItem->HasVideoInfoTag())
    return false;

  CVideoDatabase videodb;
  if (!videodb.Open())
    return false;

  CFileItemList listItems;

  // " ignoreSingleMovieSets=false " as an option in the url is needed here
  // to override the gui-setting "Include sets containing a single movie"
  // and retrieve all moviesets

  std::string baseDir = "videodb://movies/sets/?ignoreSingleMovieSets=false";

  if (!CDirectory::GetDirectory(baseDir, listItems, "", DIR_FLAG_DEFAULTS))
    return false;
  listItems.Sort(SortByLabel, SortOrderAscending, CServiceBroker::GetSettingsComponent()->GetSettings()->GetBool(CSettings::SETTING_FILELISTS_IGNORETHEWHENSORTING) ? SortAttributeIgnoreArticle : SortAttributeNone);

  int currentSetId = 0;
  std::string currentSetLabel;

  if (movieItem->GetVideoInfoTag()->m_set.id > currentSetId)
  {
    currentSetId = movieItem->GetVideoInfoTag()->m_set.id;
    currentSetLabel = videodb.GetSetById(currentSetId);
  }

  if (currentSetId > 0)
  {
    // remove duplicate entry
    for (int listIndex = 0; listIndex < listItems.Size(); listIndex++)
    {
      if (listItems.Get(listIndex)->GetVideoInfoTag()->m_iDbId == currentSetId)
      {
        listItems.Remove(listIndex);
        break;
      }
    }
    // add clear item
    std::string strClear = StringUtils::Format(g_localizeStrings.Get(20467), currentSetLabel);
    CFileItemPtr clearItem(new CFileItem(strClear));
    clearItem->GetVideoInfoTag()->m_iDbId = -1; // -1 will be used to clear set
    listItems.AddFront(clearItem, 0);
    // add keep current set item
    std::string strKeep = StringUtils::Format(g_localizeStrings.Get(20469), currentSetLabel);
    CFileItemPtr keepItem(new CFileItem(strKeep));
    keepItem->GetVideoInfoTag()->m_iDbId = currentSetId;
    listItems.AddFront(keepItem, 1);
  }

  CGUIDialogSelect *dialog = CServiceBroker::GetGUI()->GetWindowManager().GetWindow<CGUIDialogSelect>(WINDOW_DIALOG_SELECT);
  if (dialog == nullptr)
    return false;

  dialog->Reset();
  dialog->SetHeading(CVariant{g_localizeStrings.Get(20466)});
  dialog->SetItems(listItems);
  if (currentSetId >= 0)
  {
    for (int listIndex = 0; listIndex < listItems.Size(); listIndex++)
    {
      if (listItems.Get(listIndex)->GetVideoInfoTag()->m_iDbId == currentSetId)
      {
        dialog->SetSelected(listIndex);
        break;
      }
    }
  }
  dialog->EnableButton(true, 20468); // new set via button
  dialog->Open();

  if (dialog->IsButtonPressed())
  { // creating new set
    std::string newSetTitle;
    if (!CGUIKeyboardFactory::ShowAndGetInput(newSetTitle, CVariant{g_localizeStrings.Get(20468)}, false))
      return false;
    int idSet = videodb.AddSet(newSetTitle);
    std::map<std::string, std::string> movieArt, setArt;
    if (!videodb.GetArtForItem(idSet, MediaTypeVideoCollection, setArt))
    {
      videodb.GetArtForItem(movieItem->GetVideoInfoTag()->m_iDbId, MediaTypeMovie, movieArt);
      videodb.SetArtForItem(idSet, MediaTypeVideoCollection, movieArt);
    }
    CFileItemPtr newSet(new CFileItem(newSetTitle));
    newSet->GetVideoInfoTag()->m_iDbId = idSet;
    selectedSet = newSet;
    return true;
  }
  else if (dialog->IsConfirmed())
  {
    selectedSet = dialog->GetSelectedFileItem();
    return (selectedSet != nullptr);
  }
  else
    return false;
}

bool CGUIDialogVideoInfo::SetMovieSet(const CFileItem *movieItem, const CFileItem *selectedSet)
{
  if (movieItem == nullptr || !movieItem->HasVideoInfoTag() ||
      selectedSet == nullptr || !selectedSet->HasVideoInfoTag())
    return false;

  CVideoDatabase videodb;
  if (!videodb.Open())
    return false;

  videodb.SetMovieSet(movieItem->GetVideoInfoTag()->m_iDbId, selectedSet->GetVideoInfoTag()->m_iDbId);
  return true;
}

bool CGUIDialogVideoInfo::GetItemsForTag(const std::string &strHeading, const std::string &type, CFileItemList &items, int idTag /* = -1 */, bool showAll /* = true */)
{
  CVideoDatabase videodb;
  if (!videodb.Open())
    return false;

  MediaType mediaType = MediaTypeNone;
  std::string baseDir = "videodb://";
  std::string idColumn;
  if (type.compare(MediaTypeMovie) == 0)
  {
    mediaType = MediaTypeMovie;
    baseDir += "movies";
    idColumn = "idMovie";
  }
  else if (type.compare(MediaTypeTvShow) == 0)
  {
    mediaType = MediaTypeTvShow;
    baseDir += "tvshows";
    idColumn = "idShow";
  }
  else if (type.compare(MediaTypeMusicVideo) == 0)
  {
    mediaType = MediaTypeMusicVideo;
    baseDir += "musicvideos";
    idColumn = "idMVideo";
  }

  baseDir += "/titles/";
  CVideoDbUrl videoUrl;
  if (!videoUrl.FromString(baseDir))
    return false;

  CVideoDatabase::Filter filter;
  if (idTag > 0)
  {
    if (!showAll)
      videoUrl.AddOption("tagid", idTag);
    else
      filter.where = videodb.PrepareSQL("%s_view.%s NOT IN (SELECT tag_link.media_id FROM tag_link WHERE tag_link.tag_id = %d AND tag_link.media_type = '%s')", type.c_str(), idColumn.c_str(), idTag, type.c_str());
  }

  CFileItemList listItems;
  if (!videodb.GetSortedVideos(mediaType, videoUrl.ToString(), SortDescription(), listItems, filter) || listItems.Size() <= 0)
    return false;

  CGUIDialogSelect *dialog = CServiceBroker::GetGUI()->GetWindowManager().GetWindow<CGUIDialogSelect>(WINDOW_DIALOG_SELECT);
  if (dialog == nullptr)
    return false;

  listItems.Sort(SortByLabel, SortOrderAscending, CServiceBroker::GetSettingsComponent()->GetSettings()->GetBool(CSettings::SETTING_FILELISTS_IGNORETHEWHENSORTING) ? SortAttributeIgnoreArticle : SortAttributeNone);

  dialog->Reset();
  dialog->SetMultiSelection(true);
  dialog->SetHeading(CVariant{strHeading});
  dialog->SetItems(listItems);
  dialog->EnableButton(true, 186);
  dialog->Open();

  for (int i : dialog->GetSelectedItems())
    items.Add(listItems.Get(i));
  return items.Size() > 0;
}

bool CGUIDialogVideoInfo::AddItemsToTag(const CFileItemPtr &tagItem)
{
  if (tagItem == nullptr || !tagItem->HasVideoInfoTag())
    return false;

  CVideoDbUrl videoUrl;
  if (!videoUrl.FromString(tagItem->GetPath()))
    return false;

  CVideoDatabase videodb;
  if (!videodb.Open())
    return true;

  std::string mediaType = videoUrl.GetItemType();
  mediaType = mediaType.substr(0, mediaType.length() - 1);

  CFileItemList items;
  std::string localizedType = GetLocalizedVideoType(mediaType);
  std::string strLabel = StringUtils::Format(g_localizeStrings.Get(20464), localizedType);
  if (!GetItemsForTag(strLabel, mediaType, items, tagItem->GetVideoInfoTag()->m_iDbId))
    return true;

  for (int index = 0; index < items.Size(); index++)
  {
    if (!items[index]->HasVideoInfoTag() || items[index]->GetVideoInfoTag()->m_iDbId <= 0)
      continue;

    videodb.AddTagToItem(items[index]->GetVideoInfoTag()->m_iDbId, tagItem->GetVideoInfoTag()->m_iDbId, mediaType);
  }

  return true;
}

bool CGUIDialogVideoInfo::RemoveItemsFromTag(const CFileItemPtr &tagItem)
{
  if (tagItem == nullptr || !tagItem->HasVideoInfoTag())
    return false;

  CVideoDbUrl videoUrl;
  if (!videoUrl.FromString(tagItem->GetPath()))
    return false;

  CVideoDatabase videodb;
  if (!videodb.Open())
    return true;

  std::string mediaType = videoUrl.GetItemType();
  mediaType = mediaType.substr(0, mediaType.length() - 1);

  CFileItemList items;
  std::string localizedType = GetLocalizedVideoType(mediaType);
  std::string strLabel = StringUtils::Format(g_localizeStrings.Get(20464), localizedType);
  if (!GetItemsForTag(strLabel, mediaType, items, tagItem->GetVideoInfoTag()->m_iDbId, false))
    return true;

  for (int index = 0; index < items.Size(); index++)
  {
    if (!items[index]->HasVideoInfoTag() || items[index]->GetVideoInfoTag()->m_iDbId <= 0)
      continue;

    videodb.RemoveTagFromItem(items[index]->GetVideoInfoTag()->m_iDbId, tagItem->GetVideoInfoTag()->m_iDbId, mediaType);
  }

  return true;
}

namespace
{
std::string FindLocalMovieSetArtworkFile(const CFileItemPtr& item, const std::string& artType)
{
  std::string infoFolder = VIDEO::CVideoInfoScanner::GetMovieSetInfoFolder(item->GetLabel());
  if (infoFolder.empty())
    return "";

  CFileItemList availableArtFiles;
  CDirectory::GetDirectory(infoFolder, availableArtFiles,
      CServiceBroker::GetFileExtensionProvider().GetPictureExtensions(),
      DIR_FLAG_NO_FILE_DIRS | DIR_FLAG_READ_CACHE | DIR_FLAG_NO_FILE_INFO);
  for (const auto& artFile : availableArtFiles)
  {
    std::string candidate = URIUtils::GetFileName(artFile->GetPath());
    URIUtils::RemoveExtension(candidate);
    if (UnicodeUtils::EqualsNoCase(candidate, artType))
      return artFile->GetPath();
  }
  return "";
}
} // namespace

bool CGUIDialogVideoInfo::ManageVideoItemArtwork(const CFileItemPtr &item, const MediaType &type)
{
  if (item == nullptr || !item->HasVideoInfoTag() || type.empty())
    return false;

  CVideoDatabase videodb;
  if (!videodb.Open())
    return true;

  // Grab the thumbnails from the web
  CFileItemList items;
  CFileItemPtr noneitem(new CFileItem("thumb://None", false));
  std::string currentThumb;
  int idArtist = -1;
  std::string artistPath;
  std::string artistOldPath;
  std::string artType = "thumb";
  if (type == MediaTypeArtist)
  {
    CMusicDatabase musicdb;
    if (musicdb.Open())
    {
      idArtist = musicdb.GetArtistByName(item->GetLabel()); // Fails when name not unique
      if (idArtist >= 0 )
      {
        // Get artist paths - possible locations for thumb - while music db open
        musicdb.GetOldArtistPath(idArtist, artistOldPath);  // Old artist path, local to music files
        CArtist artist;
        musicdb.GetArtist(idArtist, artist); // Need name and mbid for artist folder name
        musicdb.GetArtistPath(artist, artistPath);  // Artist path in artist info folder

        currentThumb = musicdb.GetArtForItem(idArtist, MediaTypeArtist, "thumb");
        if (currentThumb.empty())
          currentThumb = videodb.GetArtForItem(item->GetVideoInfoTag()->m_iDbId, item->GetVideoInfoTag()->m_type, artType);
      }
    }
  }
  else if (type == "actor")
    currentThumb = videodb.GetArtForItem(item->GetVideoInfoTag()->m_iDbId, item->GetVideoInfoTag()->m_type, artType);
  else
  { // SEASON, SET
    artType = ChooseArtType(*item);
    if (artType.empty())
      return false;

    if (artType == "fanart" && type != MediaTypeVideoCollection)
      return OnGetFanart(item);

    if (item->HasArt(artType))
      currentThumb = item->GetArt(artType);
    else if ((artType == "poster" || artType == "banner") && item->HasArt("thumb"))
      currentThumb = item->GetArt("thumb");
  }

  if (!currentThumb.empty())
  {
    CFileItemPtr item(new CFileItem("thumb://Current", false));
    item->SetArt("thumb", currentThumb);
    item->SetLabel(g_localizeStrings.Get(13512));
    items.Add(item);
  }
  noneitem->SetArt("icon", "DefaultFolder.png");
  noneitem->SetLabel(g_localizeStrings.Get(13515));

  bool local = false;
  std::vector<std::string> thumbs;
  if (type != MediaTypeArtist)
  {
    CVideoInfoTag tag;
    if (type == MediaTypeSeason)
    {
      videodb.GetTvShowInfo("", tag, item->GetVideoInfoTag()->m_iIdShow);
      tag.m_strPictureURL.Parse();
      tag.m_strPictureURL.GetThumbUrls(thumbs, artType, item->GetVideoInfoTag()->m_iSeason);
    }
    else if (type == MediaTypeVideoCollection)
    {
      CFileItemList items;
      std::string baseDir =
          StringUtils::Format("videodb://movies/sets/{}", item->GetVideoInfoTag()->m_iDbId);
      if (videodb.GetMoviesNav(baseDir, items))
      {
        for (int i=0; i < items.Size(); i++)
        {
          CVideoInfoTag* pTag = items[i]->GetVideoInfoTag();
          pTag->m_strPictureURL.Parse();
          pTag->m_strPictureURL.GetThumbUrls(thumbs, "set." + artType, -1, true);
        }
      }
    }
    else
    {
      tag = *item->GetVideoInfoTag();
      tag.m_strPictureURL.Parse();
      tag.m_strPictureURL.GetThumbUrls(thumbs, artType);
    }

    for (size_t i = 0; i < thumbs.size(); i++)
    {
      CFileItemPtr item(new CFileItem(StringUtils::Format("thumb://Remote{0}", i), false));
      item->SetArt("thumb", thumbs[i]);
      item->SetArt("icon", "DefaultPicture.png");
      item->SetLabel(g_localizeStrings.Get(13513));
      items.Add(item);

      //! @todo Do we need to clear the cached image?
      //    CServiceBroker::GetTextureCache()->ClearCachedImage(thumbs[i]);
    }

    if (type == "actor")
    {
      std::string picturePath;
      std::string strThumb = URIUtils::AddFileToFolder(picturePath, "folder.jpg");
      if (XFILE::CFile::Exists(strThumb))
      {
        CFileItemPtr pItem(new CFileItem(strThumb,false));
        pItem->SetLabel(g_localizeStrings.Get(13514));
        pItem->SetArt("thumb", strThumb);
        items.Add(pItem);
        local = true;
      }
      else
        noneitem->SetArt("icon", "DefaultActor.png");
    }

    if (type == MediaTypeVideoCollection)
    {
      std::string localFile = FindLocalMovieSetArtworkFile(item, artType);
      if (!localFile.empty())
      {
        CFileItemPtr pItem(new CFileItem(localFile, false));
        pItem->SetLabel(g_localizeStrings.Get(13514));
        pItem->SetArt("thumb", localFile);
        items.Add(pItem);
        local = true;
      }
      else
        noneitem->SetArt("icon", "DefaultVideo.png");
    }
  }
  else
  {
    std::string strThumb;
    bool existsThumb = false;
    // First look for artist thumb in the primary location
    if (!artistPath.empty())
    {
      strThumb = URIUtils::AddFileToFolder(artistPath, "folder.jpg");
      existsThumb = CFile::Exists(strThumb);
    }
    // If not there fall back local to music files (historic location for those album artists with a unique folder)
    if (!existsThumb && !artistOldPath.empty())
    {
      strThumb = URIUtils::AddFileToFolder(artistOldPath, "folder.jpg");
      existsThumb = CFile::Exists(strThumb);
    }

    if (existsThumb)
    {
      CFileItemPtr pItem(new CFileItem(strThumb, false));
      pItem->SetLabel(g_localizeStrings.Get(13514));
      pItem->SetArt("thumb", strThumb);
      items.Add(pItem);
      local = true;
    }
    else
      noneitem->SetArt("icon", "DefaultArtist.png");
  }

  if (!local)
    items.Add(noneitem);

  std::string result;
  VECSOURCES sources=*CMediaSourceSettings::GetInstance().GetSources("video");
  CServiceBroker::GetMediaManager().GetLocalDrives(sources);
  if (type == MediaTypeVideoCollection)
  {
    AddItemPathStringToFileBrowserSources(sources,
        VIDEO::CVideoInfoScanner::GetMovieSetInfoFolder(item->GetLabel()),
        g_localizeStrings.Get(36041));
    AddItemPathStringToFileBrowserSources(sources,
        CServiceBroker::GetSettingsComponent()->GetSettings()->GetString(
            CSettings::SETTING_VIDEOLIBRARY_MOVIESETSFOLDER),
        "* " + g_localizeStrings.Get(20226));
  }
  else
    AddItemPathToFileBrowserSources(sources, *item);
  if (!CGUIDialogFileBrowser::ShowAndGetImage(items, sources, g_localizeStrings.Get(13511), result))
    return false;   // user cancelled

  if (result == "thumb://Current")
    result = currentThumb;   // user chose the one they have

  // delete the thumbnail if that's what the user wants, else overwrite with the
  // new thumbnail
  if (result == "thumb://None")
    result.clear();
  else if (UnicodeUtils::StartsWith(result, "thumb://Remote"))
  {
    int number = atoi(UnicodeUtils::Mid(result, 14).c_str());
    result = thumbs[number];
  }

  // write the selected artwork to the database
  if (type == MediaTypeVideoCollection ||
      type == "actor" ||
      type == MediaTypeSeason ||
      (type == MediaTypeArtist && idArtist < 0))
    videodb.SetArtForItem(item->GetVideoInfoTag()->m_iDbId, item->GetVideoInfoTag()->m_type, artType, result);
  else
  {
    CMusicDatabase musicdb;
    if (musicdb.Open())
      musicdb.SetArtForItem(idArtist, MediaTypeArtist, artType, result);
  }

  item->SetArt(artType, result);

  CUtil::DeleteVideoDatabaseDirectoryCache();
  CGUIMessage msg(GUI_MSG_NOTIFY_ALL, 0, 0, GUI_MSG_REFRESH_THUMBS);
  CServiceBroker::GetGUI()->GetWindowManager().SendMessage(msg);

  return true;
}

std::string CGUIDialogVideoInfo::GetLocalizedVideoType(const std::string &strType)
{
  if (CMediaTypes::IsMediaType(strType, MediaTypeMovie))
    return g_localizeStrings.Get(20342);
  else if (CMediaTypes::IsMediaType(strType, MediaTypeTvShow))
    return g_localizeStrings.Get(20343);
  else if (CMediaTypes::IsMediaType(strType, MediaTypeEpisode))
    return g_localizeStrings.Get(20359);
  else if (CMediaTypes::IsMediaType(strType, MediaTypeMusicVideo))
    return g_localizeStrings.Get(20391);

  return "";
}

bool CGUIDialogVideoInfo::UpdateVideoItemSortTitle(const CFileItemPtr &pItem)
{
  // dont allow update while scanning
  if (CVideoLibraryQueue::GetInstance().IsScanningLibrary())
  {
    HELPERS::ShowOKDialogText(CVariant{257}, CVariant{14057});
    return false;
  }

  CVideoDatabase database;
  if (!database.Open())
    return false;

  int iDbId = pItem->GetVideoInfoTag()->m_iDbId;
  CVideoInfoTag detail;
  VIDEODB_CONTENT_TYPE iType = static_cast<VIDEODB_CONTENT_TYPE>(pItem->GetVideoContentType());
  if (iType == VIDEODB_CONTENT_MOVIES)
    database.GetMovieInfo("", detail, iDbId, VideoDbDetailsNone);
  else if (iType == VIDEODB_CONTENT_TVSHOWS)
    database.GetTvShowInfo(pItem->GetVideoInfoTag()->m_strFileNameAndPath, detail, iDbId, 0, VideoDbDetailsNone);

  std::string currentTitle;
  if (detail.m_strSortTitle.empty())
    currentTitle = detail.m_strTitle;
  else
    currentTitle = detail.m_strSortTitle;

  // get the new sort title
  if (!CGUIKeyboardFactory::ShowAndGetInput(currentTitle, CVariant{g_localizeStrings.Get(16107)}, false))
    return false;

  return database.UpdateVideoSortTitle(iDbId, currentTitle, iType);
}

bool CGUIDialogVideoInfo::LinkMovieToTvShow(const CFileItemPtr &item, bool bRemove, CVideoDatabase &database)
{
  int dbId = item->GetVideoInfoTag()->m_iDbId;

  CFileItemList list;
  if (bRemove)
  {
    std::vector<int> ids;
    if (!database.GetLinksToTvShow(dbId, ids))
      return false;

    for (unsigned int i = 0; i < ids.size(); ++i)
    {
      CVideoInfoTag tag;
      database.GetTvShowInfo("", tag, ids[i], 0 , VideoDbDetailsNone);
      CFileItemPtr show(new CFileItem(tag));
      list.Add(show);
    }
  }
  else
  {
    database.GetTvShowsNav("videodb://tvshows/titles", list);

    // remove already linked shows
    std::vector<int> ids;
    if (!database.GetLinksToTvShow(dbId, ids))
      return false;

    for (int i = 0; i < list.Size(); )
    {
      size_t j;
      for (j = 0; j < ids.size(); ++j)
      {
        if (list[i]->GetVideoInfoTag()->m_iDbId == ids[j])
          break;
      }
      if (j == ids.size())
        i++;
      else
        list.Remove(i);
    }
  }

  int iSelectedLabel = 0;
  if (list.Size() > 1 || (!bRemove && !list.IsEmpty()))
  {
    list.Sort(SortByLabel, SortOrderAscending, CServiceBroker::GetSettingsComponent()->GetSettings()->GetBool(CSettings::SETTING_FILELISTS_IGNORETHEWHENSORTING) ? SortAttributeIgnoreArticle : SortAttributeNone);
    CGUIDialogSelect* pDialog = CServiceBroker::GetGUI()->GetWindowManager().GetWindow<CGUIDialogSelect>(WINDOW_DIALOG_SELECT);
    if (pDialog)
    {
      pDialog->Reset();
      pDialog->SetItems(list);
      pDialog->SetHeading(CVariant{20356});
      pDialog->Open();
      iSelectedLabel = pDialog->GetSelectedItem();
    }
  }

  if (iSelectedLabel > -1 && iSelectedLabel < list.Size())
    return database.LinkMovieToTvshow(dbId, list[iSelectedLabel]->GetVideoInfoTag()->m_iDbId, bRemove);

  return false;
}

bool CGUIDialogVideoInfo::OnGetFanart(const CFileItemPtr &videoItem)
{
  if (videoItem == nullptr || !videoItem->HasVideoInfoTag())
    return false;

  // update the db
  CVideoDatabase videodb;
  if (!videodb.Open())
    return false;

  CVideoThumbLoader loader;
  CFileItem item(*videoItem);
  loader.LoadItem(&item);

  CFileItemList items;
  if (item.HasArt("fanart"))
  {
    CFileItemPtr itemCurrent(new CFileItem("fanart://Current", false));
    itemCurrent->SetArt("thumb", item.GetArt("fanart"));
    itemCurrent->SetLabel(g_localizeStrings.Get(20440));
    items.Add(itemCurrent);
  }

  // add the none option
  {
    CFileItemPtr itemNone(new CFileItem("fanart://None", false));
    itemNone->SetArt("icon", "DefaultVideo.png");
    itemNone->SetLabel(g_localizeStrings.Get(20439));
    items.Add(itemNone);
  }

  std::string result;
  VECSOURCES sources(*CMediaSourceSettings::GetInstance().GetSources("video"));
  CServiceBroker::GetMediaManager().GetLocalDrives(sources);
  AddItemPathToFileBrowserSources(sources, item);
  bool flip = false;
  if (!CGUIDialogFileBrowser::ShowAndGetImage(items, sources, g_localizeStrings.Get(20437), result, &flip, 20445) ||
      UnicodeUtils::EqualsNoCase(result, "fanart://Current"))
    return false;

  else if (UnicodeUtils::EqualsNoCase(result, "fanart://None") || !CFile::Exists(result))
    result.clear();
  if (!result.empty() && flip)
    result = CTextureUtils::GetWrappedImageURL(result, "", "flipped");

  videodb.SetArtForItem(item.GetVideoInfoTag()->m_iDbId, item.GetVideoInfoTag()->m_type, "fanart", result);

  // clear view cache and reload images
  CUtil::DeleteVideoDatabaseDirectoryCache();

  return true;
}

void CGUIDialogVideoInfo::ShowFor(const CFileItem& item)
{
  auto window = CServiceBroker::GetGUI()->GetWindowManager().GetWindow<CGUIWindowVideoNav>(WINDOW_VIDEO_NAV);
  if (window)
  {
    ADDON::ScraperPtr info;
    window->OnItemInfo(item, info);
  }
}<|MERGE_RESOLUTION|>--- conflicted
+++ resolved
@@ -740,11 +740,7 @@
       Open();
       return;
     }
-<<<<<<< HEAD
-    m_movieItem->SetProperty("playlist_type_hint", PLAYLIST_VIDEO);
-=======
     m_movieItem->SetProperty("playlist_type_hint", PLAYLIST::TYPE_VIDEO);
->>>>>>> f0c49f90
 
     pWindow->PlayMovie(m_movieItem.get());
   }
