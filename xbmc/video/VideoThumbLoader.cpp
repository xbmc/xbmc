/*
 *      Copyright (C) 2005-2012 Team XBMC
 *      http://www.xbmc.org
 *
 *  This Program is free software; you can redistribute it and/or modify
 *  it under the terms of the GNU General Public License as published by
 *  the Free Software Foundation; either version 2, or (at your option)
 *  any later version.
 *
 *  This Program is distributed in the hope that it will be useful,
 *  but WITHOUT ANY WARRANTY; without even the implied warranty of
 *  MERCHANTABILITY or FITNESS FOR A PARTICULAR PURPOSE. See the
 *  GNU General Public License for more details.
 *
 *  You should have received a copy of the GNU General Public License
 *  along with XBMC; see the file COPYING.  If not, see
 *  <http://www.gnu.org/licenses/>.
 *
 */

#include "VideoThumbLoader.h"
#include "filesystem/StackDirectory.h"
#include "utils/URIUtils.h"
#include "URL.h"
#include "filesystem/File.h"
#include "filesystem/DirectoryCache.h"
#include "FileItem.h"
#include "settings/GUISettings.h"
#include "GUIUserMessages.h"
#include "guilib/GUIWindowManager.h"
#include "TextureCache.h"
#include "utils/log.h"
#include "video/VideoInfoTag.h"
#include "video/VideoDatabase.h"
#include "cores/dvdplayer/DVDFileInfo.h"
#include "video/VideoInfoScanner.h"
#include "music/MusicDatabase.h"

using namespace XFILE;
using namespace std;
using namespace VIDEO;

CThumbExtractor::CThumbExtractor(const CFileItem& item, const CStdString& listpath, bool thumb, const CStdString& target)
{
  m_listpath = listpath;
  m_target = target;
  m_thumb = thumb;
  m_item = item;

  if (item.IsVideoDb() && item.HasVideoInfoTag())
    m_item.SetPath(item.GetVideoInfoTag()->m_strFileNameAndPath);

  if (m_item.IsStack())
    m_item.SetPath(CStackDirectory::GetFirstStackedFile(m_item.GetPath()));
}

CThumbExtractor::~CThumbExtractor()
{
}

bool CThumbExtractor::operator==(const CJob* job) const
{
  if (strcmp(job->GetType(),GetType()) == 0)
  {
    const CThumbExtractor* jobExtract = dynamic_cast<const CThumbExtractor*>(job);
    if (jobExtract && jobExtract->m_listpath == m_listpath)
      return true;
  }
  return false;
}

bool CThumbExtractor::DoWork()
{
  if (m_item.IsLiveTV()
  ||  URIUtils::IsUPnP(m_item.GetPath())
  ||  m_item.IsDAAP()
  ||  m_item.IsDVD()
  ||  m_item.IsDVDImage()
  ||  m_item.IsDVDFile(false, true)
  ||  m_item.IsInternetStream()
  ||  m_item.IsDiscStub()
  ||  m_item.IsPlayList())
    return false;

  if (URIUtils::IsRemote(m_item.GetPath()) && !URIUtils::IsOnLAN(m_item.GetPath()))
    return false;

  bool result=false;
  if (m_thumb)
  {
    CLog::Log(LOGDEBUG,"%s - trying to extract thumb from video file %s", __FUNCTION__, m_item.GetPath().c_str());
    // construct the thumb cache file
    CTextureDetails details;
    details.file = CTextureCache::GetCacheFile(m_target) + ".jpg";
    result = CDVDFileInfo::ExtractThumb(m_item.GetPath(), details, &m_item.GetVideoInfoTag()->m_streamDetails);
    if(result)
    {
      CTextureCache::Get().AddCachedTexture(m_target, details);
      m_item.SetProperty("HasAutoThumb", true);
      m_item.SetProperty("AutoThumbImage", m_target);
      m_item.SetArt("thumb", m_target);
    }
  }
  else if (!m_item.HasVideoInfoTag() || !m_item.GetVideoInfoTag()->HasStreamDetails())
  {
    // No tag or no details set, so extract them
    CLog::Log(LOGDEBUG,"%s - trying to extract filestream details from video file %s", __FUNCTION__, m_item.GetPath().c_str());
    result = CDVDFileInfo::GetFileStreamDetails(&m_item);
  }

  return result;
}

CVideoThumbLoader::CVideoThumbLoader() :
  CThumbLoader(1), CJobQueue(true), m_pStreamDetailsObs(NULL)
{
#ifndef __PLEX__
  m_database = new CVideoDatabase();
#endif
}

CVideoThumbLoader::~CVideoThumbLoader()
{
  StopThread();
#ifndef __PLEX__
  delete m_database;
#endif
}

void CVideoThumbLoader::Initialize()
{
#ifndef __PLEX__
  m_database->Open();
#endif
  m_showArt.clear();
}

void CVideoThumbLoader::OnLoaderStart()
{
  Initialize();
}

void CVideoThumbLoader::OnLoaderFinish()
{
#ifndef __PLEX__
  m_database->Close();
#endif
  m_showArt.clear();
}

static void SetupRarOptions(CFileItem& item, const CStdString& path)
{
  CStdString path2(path);
  if (item.IsVideoDb() && item.HasVideoInfoTag())
    path2 = item.GetVideoInfoTag()->m_strFileNameAndPath;
  CURL url(path2);
  CStdString opts = url.GetOptions();
  if (opts.Find("flags") > -1)
    return;
  if (opts.size())
    opts += "&flags=8";
  else
    opts = "?flags=8";
  url.SetOptions(opts);
  if (item.IsVideoDb() && item.HasVideoInfoTag())
    item.GetVideoInfoTag()->m_strFileNameAndPath = url.Get();
  else
    item.SetPath(url.Get());
  g_directoryCache.ClearDirectory(url.GetWithoutFilename());
}

vector<string> CVideoThumbLoader::GetArtTypes(const string &type)
{
  vector<string> ret;
  if (type == "episode")
    ret.push_back("thumb");
  else if (type == "tvshow" || type == "season")
  {
    ret.push_back("banner");
    ret.push_back("poster");
    ret.push_back("fanart");
  }
  else if (type == "movie" || type == "musicvideo" || type == "set")
  {
    ret.push_back("poster");
    ret.push_back("fanart");
  }
  else if (type.empty()) // unknown - just throw everything in
  {
    ret.push_back("poster");
    ret.push_back("banner");
    ret.push_back("thumb");
    ret.push_back("fanart");
  }
  return ret;
}

/**
 * Look for a thumbnail for pItem.  If one does not exist, look for an autogenerated
 * thumbnail.  If that does not exist, attempt to autogenerate one.  Finally, check
 * for the existance of fanart and set properties accordingly.
 * @return: true if pItem has been modified
 */
bool CVideoThumbLoader::LoadItem(CFileItem* pItem)
{
  if (pItem->m_bIsShareOrDrive
  ||  pItem->IsParentFolder())
    return false;

#ifndef __PLEX__
  m_database->Open();

  if (!pItem->HasVideoInfoTag() || !pItem->GetVideoInfoTag()->HasStreamDetails()) // no stream details
  {
    if ((pItem->HasVideoInfoTag() && pItem->GetVideoInfoTag()->m_iFileId >= 0) // file (or maybe folder) is in the database
    || (!pItem->m_bIsFolder && pItem->IsVideo())) // Some other video file for which we haven't yet got any database details
    {
      if (m_database->GetStreamDetails(*pItem))
        pItem->SetInvalid();
    }
  }

  // video db items normally have info in the database
  if (pItem->HasVideoInfoTag() && !pItem->HasArt("thumb"))
  {
    FillLibraryArt(*pItem);

    if (!pItem->GetVideoInfoTag()->m_type.empty()         &&
         pItem->GetVideoInfoTag()->m_type != "movie"      &&
         pItem->GetVideoInfoTag()->m_type != "tvshow"     &&
         pItem->GetVideoInfoTag()->m_type != "episode"    &&
         pItem->GetVideoInfoTag()->m_type != "musicvideo")
    {
      m_database->Close();
      return true; // nothing else to be done
    }
  }
#endif


  // if we have no art, look for it all
  map<string, string> artwork = pItem->GetArt();
  if (artwork.empty())
  {
    vector<string> artTypes = GetArtTypes(pItem->HasVideoInfoTag() ? pItem->GetVideoInfoTag()->m_type : "");
    if (find(artTypes.begin(), artTypes.end(), "thumb") == artTypes.end())
      artTypes.push_back("thumb"); // always look for "thumb" art for files
    for (vector<string>::const_iterator i = artTypes.begin(); i != artTypes.end(); ++i)
    {
      std::string type = *i;
      std::string art = GetCachedImage(*pItem, type);
      if (art.empty())
      {
        art = GetLocalArt(*pItem, type, type=="fanart");
        if (!art.empty()) // cache it
          SetCachedImage(*pItem, type, art);
      }
      if (!art.empty())
      {
        CTextureCache::Get().BackgroundCacheImage(art);
        artwork.insert(make_pair(type, art));
      }
    }
    SetArt(*pItem, artwork);
  }

  // We can only extract flags/thumbs for file-like items
  if (!pItem->m_bIsFolder && pItem->IsVideo())
  {
    // An auto-generated thumb may have been cached on a different device - check we have it here
    CStdString url = pItem->GetArt("thumb");
    if (url.compare(0, 14, "image://video@") == 0 && !CTextureCache::Get().HasCachedImage(url))
      pItem->SetArt("thumb", "");

    if (!pItem->HasArt("thumb"))
    {
      // create unique thumb for auto generated thumbs
      CStdString thumbURL = GetEmbeddedThumbURL(*pItem);
      if (CTextureCache::Get().HasCachedImage(thumbURL))
      {
        CTextureCache::Get().BackgroundCacheImage(thumbURL);
        pItem->SetProperty("HasAutoThumb", true);
        pItem->SetProperty("AutoThumbImage", thumbURL);
        pItem->SetArt("thumb", thumbURL);
<<<<<<< HEAD
        // Item has cached autogen image but no art entry. Save it to db.
        CVideoInfoTag* info = pItem->GetVideoInfoTag();
#ifndef __PLEX__
        if (info->m_iDbId > 0 && !info->m_type.empty())
          m_database->SetArtForItem(info->m_iDbId, info->m_type, "thumb", thumbURL);
#endif
=======

        if (pItem->HasVideoInfoTag())
        {
          // Item has cached autogen image but no art entry. Save it to db.
          CVideoInfoTag* info = pItem->GetVideoInfoTag();
          if (info->m_iDbId > 0 && !info->m_type.empty())
            m_database->SetArtForItem(info->m_iDbId, info->m_type, "thumb", thumbURL);
        }
>>>>>>> 32b1a5ef
      }
      else if (g_guiSettings.GetBool("myvideos.extractthumb") &&
               g_guiSettings.GetBool("myvideos.extractflags"))
      {
        CFileItem item(*pItem);
        CStdString path(item.GetPath());
        if (URIUtils::IsInRAR(item.GetPath()))
          SetupRarOptions(item,path);

        CThumbExtractor* extract = new CThumbExtractor(item, path, true, thumbURL);
        AddJob(extract);

#ifndef __PLEX__
        m_database->Close();
#endif
        return true;
      }
    }

<<<<<<< HEAD
  // flag extraction
  if (!pItem->m_bIsFolder &&
      /* PLEX */
      !pItem->IsPlexMediaServer() &&
      /* END PLEX */
       pItem->HasVideoInfoTag() &&
       g_guiSettings.GetBool("myvideos.extractflags") &&
       (!pItem->GetVideoInfoTag()->HasStreamDetails() ||
         pItem->GetVideoInfoTag()->m_streamDetails.GetVideoDuration() <= 0))
  {
    CFileItem item(*pItem);
    CStdString path(item.GetPath());
#ifndef __PLEX__
    if (URIUtils::IsInRAR(item.GetPath()))
      SetupRarOptions(item,path);
#endif
    CThumbExtractor* extract = new CThumbExtractor(item,path,false);
    AddJob(extract);
=======
    // flag extraction
    if (g_guiSettings.GetBool("myvideos.extractflags") &&
       (!pItem->HasVideoInfoTag()                     ||
        !pItem->GetVideoInfoTag()->HasStreamDetails() ||
         pItem->GetVideoInfoTag()->m_streamDetails.GetVideoDuration() <= 0))
    {
      CFileItem item(*pItem);
      CStdString path(item.GetPath());
      if (URIUtils::IsInRAR(item.GetPath()))
        SetupRarOptions(item,path);
      CThumbExtractor* extract = new CThumbExtractor(item,path,false);
      AddJob(extract);
    }
>>>>>>> 32b1a5ef
  }

#ifndef __PLEX__
  m_database->Close();
#endif
  return true;
}

void CVideoThumbLoader::SetArt(CFileItem &item, const map<string, string> &artwork)
{
  item.SetArt(artwork);
  if (artwork.find("thumb") == artwork.end())
  { // set fallback for "thumb"
    if (artwork.find("poster") != artwork.end())
      item.SetArtFallback("thumb", "poster");
    else if (artwork.find("banner") != artwork.end())
      item.SetArtFallback("thumb", "banner");
  }
}

bool CVideoThumbLoader::FillLibraryArt(CFileItem &item)
{
#ifndef __PLEX__
  CVideoInfoTag &tag = *item.GetVideoInfoTag();
  if (tag.m_iDbId > -1 && !tag.m_type.IsEmpty())
  {
    map<string, string> artwork;
    m_database->Open();
    if (m_database->GetArtForItem(tag.m_iDbId, tag.m_type, artwork))
      SetArt(item, artwork);
    else if (tag.m_type == "artist")
    { // we retrieve music video art from the music database (no backward compat)
      CMusicDatabase database;
      database.Open();
      int idArtist = database.GetArtistByName(item.GetLabel());
      if (database.GetArtForItem(idArtist, "artist", artwork))
        item.SetArt(artwork);
    }
    else if (tag.m_type == "album")
    { // we retrieve music video art from the music database (no backward compat)
      CMusicDatabase database;
      database.Open();
      int idAlbum = database.GetAlbumByName(item.GetLabel(), tag.m_artist);
      if (database.GetArtForItem(idAlbum, "album", artwork))
        item.SetArt(artwork);
    }
    // For episodes and seasons, we want to set fanart for that of the show
    if (!item.HasArt("fanart") && tag.m_iIdShow >= 0)
    {
      ArtCache::const_iterator i = m_showArt.find(tag.m_iIdShow);
      if (i == m_showArt.end())
      {
        map<string, string> showArt;
        m_database->GetArtForItem(tag.m_iIdShow, "tvshow", showArt);
        i = m_showArt.insert(make_pair(tag.m_iIdShow, showArt)).first;
      }
      if (i != m_showArt.end())
      {
        item.AppendArt(i->second, "tvshow");
        item.SetArtFallback("fanart", "tvshow.fanart");
        item.SetArtFallback("tvshow.thumb", "tvshow.poster");
      }
    }
    m_database->Close();
  }
#endif
  return !item.GetArt().empty();
}

bool CVideoThumbLoader::FillThumb(CFileItem &item)
{
  if (item.HasArt("thumb"))
    return true;
  CStdString thumb = GetCachedImage(item, "thumb");
  if (thumb.IsEmpty())
  {
    thumb = GetLocalArt(item, "thumb");
    if (!thumb.IsEmpty())
      SetCachedImage(item, "thumb", thumb);
  }
  item.SetArt("thumb", thumb);
  return !thumb.IsEmpty();
}

std::string CVideoThumbLoader::GetLocalArt(const CFileItem &item, const std::string &type, bool checkFolder)
{
  /* Cache directory for (sub) folders on streamed filesystems. We need to do this
     else entering (new) directories from the app thread becomes much slower. This
     is caused by the fact that Curl Stat/Exist() is really slow and that the 
     thumbloader thread accesses the streamed filesystem at the same time as the
     App thread and the latter has to wait for it.
   */
  if (item.m_bIsFolder && item.IsInternetStream(true))
  {
    CFileItemList items; // Dummy list
    CDirectory::GetDirectory(item.GetPath(), items, "", DIR_FLAG_NO_FILE_DIRS | DIR_FLAG_READ_CACHE | DIR_FLAG_NO_FILE_INFO);
  }

  std::string art;
  if (!type.empty())
  {
    art = item.FindLocalArt(type + ".jpg", checkFolder);
    if (art.empty())
      art = item.FindLocalArt(type + ".png", checkFolder);
  }
  if (art.empty() && (type.empty() || type == "thumb"))
  { // backward compatibility
    art = item.FindLocalArt("", false);
    if (art.empty() && (checkFolder || (item.m_bIsFolder && !item.IsFileFolder()) || item.IsOpticalMediaFile()))
    { // try movie.tbn
      art = item.FindLocalArt("movie.tbn", true);
      if (art.empty()) // try folder.jpg
        art = item.FindLocalArt("folder.jpg", true);
    }
  }
  return art;
}

CStdString CVideoThumbLoader::GetEmbeddedThumbURL(const CFileItem &item)
{
  CStdString path(item.GetPath());
  if (item.IsVideoDb() && item.HasVideoInfoTag())
    path = item.GetVideoInfoTag()->m_strFileNameAndPath;
  if (URIUtils::IsStack(path))
    path = CStackDirectory::GetFirstStackedFile(path);

  return CTextureCache::GetWrappedImageURL(path, "video");
}

void CVideoThumbLoader::OnJobComplete(unsigned int jobID, bool success, CJob* job)
{
  if (success)
  {
    CThumbExtractor* loader = (CThumbExtractor*)job;
    loader->m_item.SetPath(loader->m_listpath);
    CVideoInfoTag* info = loader->m_item.GetVideoInfoTag();

    if (loader->m_thumb && info->m_iDbId > 0 && !info->m_type.empty())
    {
      // This runs in a different thread than the CVideoThumbLoader object.
      CVideoDatabase db;
      if (db.Open())
      {
        db.SetArtForItem(info->m_iDbId, info->m_type, "thumb", loader->m_item.GetArt("thumb"));
        db.Close();
      }
    }

    if (m_pStreamDetailsObs)
      m_pStreamDetailsObs->OnStreamDetails(info->m_streamDetails, !info->m_strFileNameAndPath.IsEmpty() ? info->m_strFileNameAndPath : loader->m_item.GetPath(), info->m_iFileId);
    if (m_pObserver)
      m_pObserver->OnItemLoaded(&loader->m_item);
    CFileItemPtr pItem(new CFileItem(loader->m_item));
    CGUIMessage msg(GUI_MSG_NOTIFY_ALL, 0, 0, GUI_MSG_UPDATE_ITEM, 0, pItem);
    g_windowManager.SendThreadMessage(msg);
  }
  CJobQueue::OnJobComplete(jobID, success, job);
}<|MERGE_RESOLUTION|>--- conflicted
+++ resolved
@@ -114,24 +114,18 @@
 CVideoThumbLoader::CVideoThumbLoader() :
   CThumbLoader(1), CJobQueue(true), m_pStreamDetailsObs(NULL)
 {
-#ifndef __PLEX__
   m_database = new CVideoDatabase();
-#endif
 }
 
 CVideoThumbLoader::~CVideoThumbLoader()
 {
   StopThread();
-#ifndef __PLEX__
   delete m_database;
-#endif
 }
 
 void CVideoThumbLoader::Initialize()
 {
-#ifndef __PLEX__
   m_database->Open();
-#endif
   m_showArt.clear();
 }
 
@@ -142,9 +136,7 @@
 
 void CVideoThumbLoader::OnLoaderFinish()
 {
-#ifndef __PLEX__
   m_database->Close();
-#endif
   m_showArt.clear();
 }
 
@@ -207,7 +199,6 @@
   ||  pItem->IsParentFolder())
     return false;
 
-#ifndef __PLEX__
   m_database->Open();
 
   if (!pItem->HasVideoInfoTag() || !pItem->GetVideoInfoTag()->HasStreamDetails()) // no stream details
@@ -235,8 +226,6 @@
       return true; // nothing else to be done
     }
   }
-#endif
-
 
   // if we have no art, look for it all
   map<string, string> artwork = pItem->GetArt();
@@ -282,14 +271,6 @@
         pItem->SetProperty("HasAutoThumb", true);
         pItem->SetProperty("AutoThumbImage", thumbURL);
         pItem->SetArt("thumb", thumbURL);
-<<<<<<< HEAD
-        // Item has cached autogen image but no art entry. Save it to db.
-        CVideoInfoTag* info = pItem->GetVideoInfoTag();
-#ifndef __PLEX__
-        if (info->m_iDbId > 0 && !info->m_type.empty())
-          m_database->SetArtForItem(info->m_iDbId, info->m_type, "thumb", thumbURL);
-#endif
-=======
 
         if (pItem->HasVideoInfoTag())
         {
@@ -298,7 +279,6 @@
           if (info->m_iDbId > 0 && !info->m_type.empty())
             m_database->SetArtForItem(info->m_iDbId, info->m_type, "thumb", thumbURL);
         }
->>>>>>> 32b1a5ef
       }
       else if (g_guiSettings.GetBool("myvideos.extractthumb") &&
                g_guiSettings.GetBool("myvideos.extractflags"))
@@ -311,33 +291,11 @@
         CThumbExtractor* extract = new CThumbExtractor(item, path, true, thumbURL);
         AddJob(extract);
 
-#ifndef __PLEX__
         m_database->Close();
-#endif
         return true;
       }
     }
 
-<<<<<<< HEAD
-  // flag extraction
-  if (!pItem->m_bIsFolder &&
-      /* PLEX */
-      !pItem->IsPlexMediaServer() &&
-      /* END PLEX */
-       pItem->HasVideoInfoTag() &&
-       g_guiSettings.GetBool("myvideos.extractflags") &&
-       (!pItem->GetVideoInfoTag()->HasStreamDetails() ||
-         pItem->GetVideoInfoTag()->m_streamDetails.GetVideoDuration() <= 0))
-  {
-    CFileItem item(*pItem);
-    CStdString path(item.GetPath());
-#ifndef __PLEX__
-    if (URIUtils::IsInRAR(item.GetPath()))
-      SetupRarOptions(item,path);
-#endif
-    CThumbExtractor* extract = new CThumbExtractor(item,path,false);
-    AddJob(extract);
-=======
     // flag extraction
     if (g_guiSettings.GetBool("myvideos.extractflags") &&
        (!pItem->HasVideoInfoTag()                     ||
@@ -351,12 +309,9 @@
       CThumbExtractor* extract = new CThumbExtractor(item,path,false);
       AddJob(extract);
     }
->>>>>>> 32b1a5ef
-  }
-
-#ifndef __PLEX__
+  }
+
   m_database->Close();
-#endif
   return true;
 }
 
@@ -374,7 +329,6 @@
 
 bool CVideoThumbLoader::FillLibraryArt(CFileItem &item)
 {
-#ifndef __PLEX__
   CVideoInfoTag &tag = *item.GetVideoInfoTag();
   if (tag.m_iDbId > -1 && !tag.m_type.IsEmpty())
   {
@@ -417,7 +371,6 @@
     }
     m_database->Close();
   }
-#endif
   return !item.GetArt().empty();
 }
 
