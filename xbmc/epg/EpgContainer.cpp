/*
 *      Copyright (C) 2005-2010 Team XBMC
 *      http://www.xbmc.org
 *
 *  This Program is free software; you can redistribute it and/or modify
 *  it under the terms of the GNU General Public License as published by
 *  the Free Software Foundation; either version 2, or (at your option)
 *  any later version.
 *
 *  This Program is distributed in the hope that it will be useful,
 *  but WITHOUT ANY WARRANTY; without even the implied warranty of
 *  MERCHANTABILITY or FITNESS FOR A PARTICULAR PURPOSE. See the
 *  GNU General Public License for more details.
 *
 *  You should have received a copy of the GNU General Public License
 *  along with XBMC; see the file COPYING.  If not, write to
 *  the Free Software Foundation, 675 Mass Ave, Cambridge, MA 02139, USA.
 *  http://www.gnu.org/copyleft/gpl.html
 *
 */

#include "Application.h"
#include "threads/SingleLock.h"
#include "settings/AdvancedSettings.h"
#include "settings/GUISettings.h"
#include "dialogs/GUIDialogExtendedProgressBar.h"
#include "dialogs/GUIDialogProgress.h"
#include "guilib/GUIWindowManager.h"
#include "guilib/LocalizeStrings.h"
#include "utils/log.h"
#include "pvr/PVRManager.h"
#include "pvr/channels/PVRChannelGroupsContainer.h"
#include "pvr/timers/PVRTimers.h"

#include "EpgContainer.h"
#include "Epg.h"
#include "EpgInfoTag.h"
#include "EpgSearchFilter.h"

using namespace std;
using namespace EPG;
using namespace PVR;

typedef std::map<int, CEpg*>::iterator EPGITR;

CEpgContainer::CEpgContainer(void) :
    CThread("EPG updater")
{
  m_progressDialog = NULL;
  m_bStop = true;
  m_bIsUpdating = false;
  m_iNextEpgId = 0;
<<<<<<< HEAD
=======
  m_bPreventUpdates = false;
  m_updateEvent.Reset();
>>>>>>> 49a66623
}

CEpgContainer::~CEpgContainer(void)
{
  Unload();
}

CEpgContainer &CEpgContainer::Get(void)
{
  static CEpgContainer epgInstance;
  return epgInstance;
}

void CEpgContainer::Unload(void)
{
  Stop();
  Clear(false);
}

unsigned int CEpgContainer::NextEpgId(void)
{
  CSingleLock lock(m_critSection);
  return ++m_iNextEpgId;
}

void CEpgContainer::Clear(bool bClearDb /* = false */)
{
  CSingleLock lock(m_critSection);

  /* make sure the update thread is stopped */
  bool bThreadRunning = !m_bStop;
  if (bThreadRunning && !Stop())
  {
    CLog::Log(LOGERROR, "%s - cannot stop the update thread", __FUNCTION__);
    return;
  }

  if (g_PVRManager.IsStarted())
  {
    // XXX stop the timers from being updated while clearing tags
    /* remove all pointers to epg tables on timers */
    CPVRTimers *timers = g_PVRTimers;
    for (unsigned int iTimerPtr = 0; timers != NULL && iTimerPtr < timers->size(); iTimerPtr++)
      timers->at(iTimerPtr)->SetEpgInfoTag(NULL);
  }

  /* clear all epg tables and remove pointers to epg tables on channels */
  for (unsigned int iEpgPtr = 0; iEpgPtr < m_epgs.size(); iEpgPtr++)
    delete m_epgs[iEpgPtr];
  m_epgs.clear();

  /* clear the database entries */
  if (bClearDb && !m_bIgnoreDbForClient)
  {
    if (m_database.Open())
    {
      m_database.DeleteEpg();
      m_database.Close();
    }
  }

  m_iNextEpgUpdate  = 0;

  lock.Leave();

  if (bThreadRunning)
    Start();
}

void CEpgContainer::Start(void)
{
  CSingleLock lock(m_critSection);

  m_bStop = false;
  g_guiSettings.RegisterObserver(this);
  LoadSettings();

  Create();
  SetPriority(-1);
  CLog::Log(LOGNOTICE, "%s - EPG thread started", __FUNCTION__);
}

bool CEpgContainer::Stop(void)
{
  StopThread();

  return true;
}

void CEpgContainer::Notify(const Observable &obs, const CStdString& msg)
{
  /* settings were updated */
  if (msg == "settings")
    LoadSettings();
}

<<<<<<< HEAD
bool CEpgContainer::AutoCreateTablesHook(void)
{
  if (!g_application.m_bStop)
  {
    bool bReturn = g_PVRChannelGroups->GetGroupAllTV()->CreateChannelEpgs();
    return g_PVRChannelGroups->GetGroupAllRadio()->CreateChannelEpgs() && bReturn;
  }

  return false;
}

void CEpgContainer::Process(void)
{
  time_t iNow       = 0;
  m_iLastEpgUpdate  = 0;
  m_iLastEpgActiveTagCheck = 0;
  CDateTime::GetCurrentDateTime().GetAsTime(m_iLastEpgCleanup);

=======
void CEpgContainer::LoadFromDB(void)
{
>>>>>>> 49a66623
  if (!m_bIgnoreDbForClient && m_database.Open())
  {
    m_database.DeleteOldEpgEntries();
    m_database.Get(*this);
    m_database.Close();
  }
}

void CEpgContainer::Process(void)
{
  time_t iNow       = 0;
  m_iNextEpgUpdate  = 0;
  m_iNextEpgActiveTagCheck = 0;
  CSingleLock lock(m_critSection);
  LoadFromDB();
  lock.Leave();

<<<<<<< HEAD
=======
  bool bUpdateEpg(true);
  bool bShowProgress(true);
>>>>>>> 49a66623
  while (!m_bStop && !g_application.m_bStop)
  {
    CDateTime::GetCurrentDateTime().GetAsTime(iNow);
    lock.Enter();
    bUpdateEpg = (iNow >= m_iNextEpgUpdate);
    lock.Leave();

    /* load or update the EPG */
    if (!InterruptUpdate() && bUpdateEpg)
      bShowProgress = !UpdateEPG(bShowProgress);

    /* clean up old entries */
    if (!m_bStop && iNow >= m_iLastEpgCleanup)
      RemoveOldEntries();

    /* check for updated active tag */
    if (!m_bStop)
      CheckPlayingEvents();

    Sleep(1000);
  }

  g_guiSettings.UnregisterObserver(this);
}

CEpg *CEpgContainer::GetById(int iEpgId) const
{
  CEpg *epg = NULL;

  CSingleLock lock(m_critSection);
  for (unsigned int iEpgPtr = 0; iEpgPtr < m_epgs.size(); iEpgPtr++)
  {
    if (m_epgs[iEpgPtr]->EpgID() == iEpgId)
    {
      epg = m_epgs[iEpgPtr];
      break;
    }
  }

  return epg;
}

CEpg *CEpgContainer::GetByChannel(const CPVRChannel &channel) const
{
  CEpg *epg = NULL;

  CSingleLock lock(m_critSection);
  for (unsigned int iEpgPtr = 0; iEpgPtr < m_epgs.size(); iEpgPtr++)
  {
    const CPVRChannel *thisChannel = m_epgs[iEpgPtr]->Channel();
    if (thisChannel && *thisChannel == channel)
    {
      epg = m_epgs[iEpgPtr];
      break;
    }
  }

  return epg;
}

<<<<<<< HEAD
  CEpg *epg = entry.EpgID() > 0 ? GetById(entry.EpgID()) : NULL;
  if (!epg)
  {
    unsigned int iEpgId = entry.EpgID() > 0 ? entry.EpgID() : NextEpgId();
    epg = CreateEpg(iEpgId);
    if (epg)
    {
      m_epgs.insert(std::make_pair(iEpgId, epg));
      if (epg->HasPVRChannel())
      {
        CPVRChannel *channel = (CPVRChannel *)epg->Channel();
        channel->Persist();
      }
    }
=======
bool CEpgContainer::UpdateEntry(const CEpg &entry, bool bUpdateDatabase /* = false */)
{
  CEpg *epg(NULL);
  bool bReturn(false);
  WaitForUpdateFinish(true);

  CSingleLock lock(m_critSection);
  epg = entry.EpgID() > 0 ? GetById(entry.EpgID()) : NULL;
  if (!epg)
  {
    /* table does not exist yet, create a new one */
    unsigned int iEpgId = entry.EpgID() > 0 ? entry.EpgID() : NextEpgId();
    epg = CreateEpg(iEpgId);
    if (epg)
      InsertEpg(epg);
>>>>>>> 49a66623
  }

  bReturn = epg ? epg->Update(entry, bUpdateDatabase) : false;
  m_bPreventUpdates = false;
  CDateTime::GetCurrentDateTime().GetAsUTCDateTime().GetAsTime(m_iNextEpgUpdate);
  lock.Leave();

  return bReturn;
}

void CEpgContainer::InsertEpg(CEpg *epg)
{
  WaitForUpdateFinish(true);

  CSingleLock lock(m_critSection);

  DeleteEpg(*epg, false);
  m_epgs.push_back(epg);
  m_bPreventUpdates = false;
}

bool CEpgContainer::LoadSettings(void)
{
  m_bIgnoreDbForClient = g_guiSettings.GetBool("epg.ignoredbforclient");
  m_iUpdateTime        = g_guiSettings.GetInt ("epg.epgupdate") * 60;
  m_iDisplayTime       = g_guiSettings.GetInt ("epg.daystodisplay") * 24 * 60 * 60;

  return true;
}

bool CEpgContainer::RemoveOldEntries(void)
{
  CLog::Log(LOGINFO, "EpgContainer - %s - removing old EPG entries",
      __FUNCTION__);

  CDateTime now = CDateTime::GetCurrentDateTime().GetAsUTCDateTime();

  /* call Cleanup() on all known EPG tables */
  for (unsigned int iEpgPtr = 0; iEpgPtr < m_epgs.size(); iEpgPtr++)
    m_epgs[iEpgPtr]->Cleanup(now);

  /* remove the old entries from the database */
  if (!m_bIgnoreDbForClient)
  {
    if (m_database.Open())
    {
      m_database.DeleteOldEpgEntries();
      m_database.Close();
    }
  }

  CSingleLock lock(m_critSection);
  CDateTime::GetCurrentDateTime().GetAsTime(m_iLastEpgCleanup);
  m_iLastEpgCleanup += g_advancedSettings.m_iEpgCleanupInterval;

  return true;
}

CEpg *CEpgContainer::CreateEpg(int iEpgId)
{
  if (g_PVRManager.IsStarted())
  {
    CPVRChannel *channel = (CPVRChannel *) g_PVRChannelGroups->GetChannelByEpgId(iEpgId);
    if (channel)
<<<<<<< HEAD
      return new CEpg(channel, true);
    else
    {
      CLog::Log(LOGERROR, "PVREpgContainer - %s - cannot find channel '%d'. not creating an EPG table.",
          __FUNCTION__, iEpgId);
      return NULL;
    }
  }
  else
  {
    return new CEpg(iEpgId);
  }
=======
    {
      CEpg *epg = new CEpg(channel, true);
      channel->Persist();
      return epg;
    }
  }

  return new CEpg(iEpgId);
>>>>>>> 49a66623
}

bool CEpgContainer::DeleteEpg(const CEpg &epg, bool bDeleteFromDatabase /* = false */)
{
  bool bReturn = false;
  CSingleLock lock(m_critSection);

  for (unsigned int iEpgPtr = 0; iEpgPtr < m_epgs.size(); iEpgPtr++)
  {
    if (m_epgs[iEpgPtr]->EpgID() == epg.EpgID())
    {
      if (bDeleteFromDatabase && !m_bIgnoreDbForClient && m_database.Open())
      {
        m_database.Delete(*m_epgs[iEpgPtr]);
        m_database.Close();
      }

      delete m_epgs[iEpgPtr];
      m_epgs.erase(m_epgs.begin() + iEpgPtr);
      bReturn = true;
      break;
    }
  }

  return bReturn;
}

void CEpgContainer::CloseProgressDialog(void)
{
  CSingleLock lock(m_critSection);
  if (m_progressDialog)
  {
    m_progressDialog->Close(true, 0, true, false);
    m_progressDialog = NULL;
  }
 }

void CEpgContainer::ShowProgressDialog(void)
{
  CSingleLock lock(m_critSection);
  if (!m_progressDialog)
  {
    m_progressDialog = (CGUIDialogExtendedProgressBar *)g_windowManager.GetWindow(WINDOW_DIALOG_EXT_PROGRESS);
    m_progressDialog->Show();
    m_progressDialog->SetHeader(g_localizeStrings.Get(19004));
  }
}

void CEpgContainer::UpdateProgressDialog(int iCurrent, int iMax, const CStdString &strText)
{
  CSingleLock lock(m_critSection);
  if (!m_progressDialog)
    ShowProgressDialog();

  if (m_progressDialog)
  {
    m_progressDialog->SetProgress(iCurrent, iMax);
    m_progressDialog->SetTitle(strText);
    m_progressDialog->UpdateState();
  }
}

bool CEpgContainer::InterruptUpdate(void) const
{
  bool bReturn(false);
  CSingleLock lock(m_critSection);
<<<<<<< HEAD
  return g_application.m_bStop || m_bStop ||
    (g_guiSettings.GetBool("epg.preventupdateswhileplayingtv") &&
     g_PVRManager.IsStarted() &&
     g_PVRManager.IsPlaying());
=======
  bReturn = g_application.m_bStop || m_bStop || m_bPreventUpdates;
  lock.Leave();

  return bReturn || g_PVRManager.IsInitialising() ||
    (g_guiSettings.GetBool("epg.preventupdateswhileplayingtv") &&
     g_PVRManager.IsStarted() &&
     g_PVRManager.IsPlaying());
}

void CEpgContainer::WaitForUpdateFinish(bool bInterrupt /* = true */)
{
  {
    CSingleLock lock(m_critSection);
    if (!m_bIsUpdating)
      return;

    if (bInterrupt)
      m_bPreventUpdates = true;

    m_updateEvent.Reset();
  }

  m_updateEvent.Wait();
>>>>>>> 49a66623
}

bool CEpgContainer::UpdateEPG(bool bShowProgress /* = false */)
{
  bool bInterrupted(false);
  unsigned int iUpdatedTables(0);

  /* set start and end time */
  time_t start;
  time_t end;
  CDateTime::GetCurrentDateTime().GetAsUTCDateTime().GetAsTime(start);
  end = start + m_iDisplayTime;
  start -= g_advancedSettings.m_iEpgLingerTime * 60;

  CSingleLock lock(m_critSection);
  if (m_bIsUpdating || InterruptUpdate())
      return false;
  m_bIsUpdating = true;
  lock.Leave();

  if (bShowProgress)
    ShowProgressDialog();

  /* open the database */
  if (!m_bIgnoreDbForClient && !m_database.Open())
  {
    CLog::Log(LOGERROR, "EpgContainer - %s - could not open the database", __FUNCTION__);
    return false;
  }

  /* load or update all EPG tables */
  CEpg *epg;
  for (unsigned int iEpgPtr = 0; iEpgPtr < m_epgs.size(); iEpgPtr++)
  {
    if (InterruptUpdate())
    {
      bInterrupted = true;
      break;
    }

    epg = m_epgs[iEpgPtr];
    if (!epg)
      continue;

    if (epg->Update(start, end, m_iUpdateTime))
      ++iUpdatedTables;

    if (bShowProgress)
      UpdateProgressDialog(iEpgPtr, m_epgs.size(), epg->Name());
  }

  if (!bInterrupted)
  {
    lock.Enter();
    CDateTime::GetCurrentDateTime().GetAsTime(m_iNextEpgUpdate);
    m_iNextEpgUpdate += g_advancedSettings.m_iEpgUpdateCheckInterval;
    lock.Leave();
  }

  if (!m_bIgnoreDbForClient)
    m_database.Close();

  lock.Enter();
  m_bIsUpdating = false;
  if (bInterrupted)
  {
    /* the update has been interrupted. try again later */
    time_t iNow;
    CDateTime::GetCurrentDateTime().GetAsTime(iNow);
    m_iNextEpgUpdate = iNow + g_advancedSettings.m_iEpgRetryInterruptedUpdateInterval;
  }
  lock.Leave();

  if (bShowProgress)
    CloseProgressDialog();

  /* notify observers */
  if (iUpdatedTables > 0)
  {
    CheckPlayingEvents();
    SetChanged();
    NotifyObservers("epg", true);
  }

  m_updateEvent.Set();

  return !bInterrupted;
}

int CEpgContainer::GetEPGAll(CFileItemList &results)
{
  int iInitialSize = results.Size();

  CSingleLock lock(m_critSection);
  for (unsigned int iEpgPtr = 0; iEpgPtr < m_epgs.size(); iEpgPtr++)
    m_epgs[iEpgPtr]->Get(results);

  return results.Size() - iInitialSize;
}

const CDateTime CEpgContainer::GetFirstEPGDate(void)
{
  CDateTime returnValue;

  CSingleLock lock(m_critSection);
  for (unsigned int iEpgPtr = 0; iEpgPtr < m_epgs.size(); iEpgPtr++)
  {
    CDateTime entry = m_epgs[iEpgPtr]->GetFirstDate();
    if (entry.IsValid() && (!returnValue.IsValid() || entry < returnValue))
      returnValue = entry;
  }

  return returnValue;
}

const CDateTime CEpgContainer::GetLastEPGDate(void)
{
  CDateTime returnValue;

  CSingleLock lock(m_critSection);
  for (unsigned int iEpgPtr = 0; iEpgPtr < m_epgs.size(); iEpgPtr++)
  {
    CDateTime entry = m_epgs[iEpgPtr]->GetLastDate();
    if (entry.IsValid() && (!returnValue.IsValid() || entry > returnValue))
      returnValue = entry;
  }

  return returnValue;
}

int CEpgContainer::GetEPGSearch(CFileItemList &results, const EpgSearchFilter &filter)
{
  int iInitialSize = results.Size();

  /* get filtered results from all tables */
  CSingleLock lock(m_critSection);
  for (unsigned int iEpgPtr = 0; iEpgPtr < m_epgs.size(); iEpgPtr++)
    m_epgs[iEpgPtr]->Get(results, filter);
  lock.Leave();

  /* remove duplicate entries */
  if (filter.m_bPreventRepeats)
    EpgSearchFilter::RemoveDuplicates(results);

  return results.Size() - iInitialSize;
}

bool CEpgContainer::CheckPlayingEvents(void)
{
  bool bReturn(false);
  time_t iNow;
  CSingleLock lock(m_critSection);

  CDateTime::GetCurrentDateTime().GetAsTime(iNow);
  if (iNow >= m_iNextEpgActiveTagCheck)
  {
    bool bFoundChanges(false);
    CSingleLock lock(m_critSection);

    for (unsigned int iEpgPtr = 0; iEpgPtr < m_epgs.size(); iEpgPtr++)
      bFoundChanges = m_epgs[iEpgPtr]->CheckPlayingEvent() || bFoundChanges;
    CDateTime::GetCurrentDateTime().GetAsTime(m_iNextEpgActiveTagCheck);
    m_iNextEpgActiveTagCheck += g_advancedSettings.m_iEpgActiveTagCheckInterval;

    if (bFoundChanges)
    {
      SetChanged();
      NotifyObservers("epg-now", true);
    }

    /* pvr tags always start on the full minute */
    if (g_PVRManager.IsStarted())
<<<<<<< HEAD
      m_iLastEpgActiveTagCheck -= m_iLastEpgActiveTagCheck % 60;
=======
      m_iNextEpgActiveTagCheck -= m_iNextEpgActiveTagCheck % 60;
>>>>>>> 49a66623

    bReturn = true;
  }

  return bReturn;
}<|MERGE_RESOLUTION|>--- conflicted
+++ resolved
@@ -50,11 +50,8 @@
   m_bStop = true;
   m_bIsUpdating = false;
   m_iNextEpgId = 0;
-<<<<<<< HEAD
-=======
   m_bPreventUpdates = false;
   m_updateEvent.Reset();
->>>>>>> 49a66623
 }
 
 CEpgContainer::~CEpgContainer(void)
@@ -151,29 +148,8 @@
     LoadSettings();
 }
 
-<<<<<<< HEAD
-bool CEpgContainer::AutoCreateTablesHook(void)
-{
-  if (!g_application.m_bStop)
-  {
-    bool bReturn = g_PVRChannelGroups->GetGroupAllTV()->CreateChannelEpgs();
-    return g_PVRChannelGroups->GetGroupAllRadio()->CreateChannelEpgs() && bReturn;
-  }
-
-  return false;
-}
-
-void CEpgContainer::Process(void)
-{
-  time_t iNow       = 0;
-  m_iLastEpgUpdate  = 0;
-  m_iLastEpgActiveTagCheck = 0;
-  CDateTime::GetCurrentDateTime().GetAsTime(m_iLastEpgCleanup);
-
-=======
 void CEpgContainer::LoadFromDB(void)
 {
->>>>>>> 49a66623
   if (!m_bIgnoreDbForClient && m_database.Open())
   {
     m_database.DeleteOldEpgEntries();
@@ -191,11 +167,8 @@
   LoadFromDB();
   lock.Leave();
 
-<<<<<<< HEAD
-=======
   bool bUpdateEpg(true);
   bool bShowProgress(true);
->>>>>>> 49a66623
   while (!m_bStop && !g_application.m_bStop)
   {
     CDateTime::GetCurrentDateTime().GetAsTime(iNow);
@@ -256,22 +229,6 @@
   return epg;
 }
 
-<<<<<<< HEAD
-  CEpg *epg = entry.EpgID() > 0 ? GetById(entry.EpgID()) : NULL;
-  if (!epg)
-  {
-    unsigned int iEpgId = entry.EpgID() > 0 ? entry.EpgID() : NextEpgId();
-    epg = CreateEpg(iEpgId);
-    if (epg)
-    {
-      m_epgs.insert(std::make_pair(iEpgId, epg));
-      if (epg->HasPVRChannel())
-      {
-        CPVRChannel *channel = (CPVRChannel *)epg->Channel();
-        channel->Persist();
-      }
-    }
-=======
 bool CEpgContainer::UpdateEntry(const CEpg &entry, bool bUpdateDatabase /* = false */)
 {
   CEpg *epg(NULL);
@@ -287,7 +244,6 @@
     epg = CreateEpg(iEpgId);
     if (epg)
       InsertEpg(epg);
->>>>>>> 49a66623
   }
 
   bReturn = epg ? epg->Update(entry, bUpdateDatabase) : false;
@@ -352,20 +308,6 @@
   {
     CPVRChannel *channel = (CPVRChannel *) g_PVRChannelGroups->GetChannelByEpgId(iEpgId);
     if (channel)
-<<<<<<< HEAD
-      return new CEpg(channel, true);
-    else
-    {
-      CLog::Log(LOGERROR, "PVREpgContainer - %s - cannot find channel '%d'. not creating an EPG table.",
-          __FUNCTION__, iEpgId);
-      return NULL;
-    }
-  }
-  else
-  {
-    return new CEpg(iEpgId);
-  }
-=======
     {
       CEpg *epg = new CEpg(channel, true);
       channel->Persist();
@@ -374,7 +316,6 @@
   }
 
   return new CEpg(iEpgId);
->>>>>>> 49a66623
 }
 
 bool CEpgContainer::DeleteEpg(const CEpg &epg, bool bDeleteFromDatabase /* = false */)
@@ -441,12 +382,6 @@
 {
   bool bReturn(false);
   CSingleLock lock(m_critSection);
-<<<<<<< HEAD
-  return g_application.m_bStop || m_bStop ||
-    (g_guiSettings.GetBool("epg.preventupdateswhileplayingtv") &&
-     g_PVRManager.IsStarted() &&
-     g_PVRManager.IsPlaying());
-=======
   bReturn = g_application.m_bStop || m_bStop || m_bPreventUpdates;
   lock.Leave();
 
@@ -470,7 +405,6 @@
   }
 
   m_updateEvent.Wait();
->>>>>>> 49a66623
 }
 
 bool CEpgContainer::UpdateEPG(bool bShowProgress /* = false */)
@@ -643,11 +577,7 @@
 
     /* pvr tags always start on the full minute */
     if (g_PVRManager.IsStarted())
-<<<<<<< HEAD
-      m_iLastEpgActiveTagCheck -= m_iLastEpgActiveTagCheck % 60;
-=======
       m_iNextEpgActiveTagCheck -= m_iNextEpgActiveTagCheck % 60;
->>>>>>> 49a66623
 
     bReturn = true;
   }
