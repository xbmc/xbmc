#pragma once
/*
 *      Copyright (C) 2005-2008 Team XBMC
 *      http://www.xbmc.org
 *
 *  This Program is free software; you can redistribute it and/or modify
 *  it under the terms of the GNU General Public License as published by
 *  the Free Software Foundation; either version 2, or (at your option)
 *  any later version.
 *
 *  This Program is distributed in the hope that it will be useful,
 *  but WITHOUT ANY WARRANTY; without even the implied warranty of
 *  MERCHANTABILITY or FITNESS FOR A PARTICULAR PURPOSE. See the
 *  GNU General Public License for more details.
 *
 *  You should have received a copy of the GNU General Public License
 *  along with XBMC; see the file COPYING.  If not, write to
 *  the Free Software Foundation, 675 Mass Ave, Cambridge, MA 02139, USA.
 *  http://www.gnu.org/copyleft/gpl.html
 *
 */

#ifdef min
#undef min
#endif
#ifdef max
#undef max
#endif

#include <climits>
#include <cmath>
#include <vector>
#include <limits>
#include <string.h>
#include <stdint.h>

#include "MediaSource.h"

// A list of filesystem types for LegalPath/FileName
#define LEGAL_NONE            0
#define LEGAL_WIN32_COMPAT    1
#define LEGAL_FATX            2

namespace XFILE
{
  class IFileCallback;
}

class CFileItem;
class CFileItemList;
class CURL;

struct sortstringbyname
{
  bool operator()(const CStdString& strItem1, const CStdString& strItem2)
  {
    CStdString strLine1 = strItem1;
    CStdString strLine2 = strItem2;
    strLine1 = strLine1.ToLower();
    strLine2 = strLine2.ToLower();
    return strcmp(strLine1.c_str(), strLine2.c_str()) < 0;
  }
};

class CUtil
{
public:
  CUtil(void);
  virtual ~CUtil(void);
  static bool GetVolumeFromFileName(const CStdString& strFileName, CStdString& strFileTitle, CStdString& strVolumeNumber);
  static void CleanString(const CStdString& strFileName, CStdString& strTitle, CStdString& strTitleAndYear, CStdString& strYear, bool bRemoveExtension = false, bool bCleanChars = true);
  static CStdString GetTitleFromPath(const CStdString& strFileNameAndPath, bool bIsFolder = false);
  static void GetQualifiedFilename(const CStdString &strBasePath, CStdString &strFilename);
  static void RunShortcut(const char* szPath);
  static void GetHomePath(CStdString& strPath, const CStdString& strTarget = "XBMC_HOME");
<<<<<<< HEAD
  static CStdString ReplaceExtension(const CStdString& strFile, const CStdString& strNewExtension);
  static void GetExtension(const CStdString& strFile, CStdString& strExtension);
  static bool HasSlashAtEnd(const CStdString& strFile);
  static bool IsRemote(const CStdString& strFile);
  static bool IsOnDVD(const CStdString& strFile);
  static bool IsOnLAN(const CStdString& strFile);
  static bool IsDVD(const CStdString& strFile);
  static bool IsVirtualPath(const CStdString& strFile);
  static bool IsMultiPath(const CStdString& strPath);
  static bool IsStack(const CStdString& strFile);
  static bool IsRAR(const CStdString& strFile);
  static bool IsInRAR(const CStdString& strFile);
  static bool IsZIP(const CStdString& strFile);
  static bool IsInZIP(const CStdString& strFile);
  static bool IsInArchive(const CStdString& strFile);
  static bool IsSpecial(const CStdString& strFile);
  static bool IsPlugin(const CStdString& strFile);
  static bool IsAddonsPath(const CStdString& strFile);
  static bool IsCDDA(const CStdString& strFile);
  static bool IsTuxBox(const CStdString& strFile);
  static bool IsMythTV(const CStdString& strFile);
  static bool IsHDHomeRun(const CStdString& strFile);
  static bool IsVTP(const CStdString& strFile);
  static bool IsPVR(const CStdString& strFile);
  static bool IsHTSP(const CStdString& strFile);
  static bool IsLiveTV(const CStdString& strFile);
  static bool IsTVRecording(const CStdString& strFile);
  static bool IsMusicDb(const CStdString& strFile);
  static bool IsVideoDb(const CStdString& strFile);
  static bool IsLastFM(const CStdString& strFile);
=======
>>>>>>> c27310ce
  static bool ExcludeFileOrFolder(const CStdString& strFileOrFolder, const CStdStringArray& regexps);
  static void GetFileAndProtocol(const CStdString& strURL, CStdString& strDir);
  static int GetDVDIfoTitle(const CStdString& strPathFile);

  static bool IsPicture(const CStdString& strFile);

  /*! \brief retrieve MD5sum of a file
   \param strPath - path to the file to MD5sum
   \return md5 sum of the file
   */
  static CStdString GetFileMD5(const CStdString& strPath);
  static bool GetDirectoryName(const CStdString& strFileName, CStdString& strDescription);
  static void GetDVDDriveIcon( const CStdString& strPath, CStdString& strIcon );
  static void RemoveTempFiles();

  static void ClearSubtitles();
  static void ScanForExternalSubtitles(const CStdString& strMovie, std::vector<CStdString>& vecSubtitles );
  static int ScanArchiveForSubtitles( const CStdString& strArchivePath, const CStdString& strMovieFileNameNoExt, std::vector<CStdString>& vecSubtitles );
  static bool FindVobSubPair( const std::vector<CStdString>& vecSubtitles, const CStdString& strIdxPath, CStdString& strSubPath );
  static bool IsVobSub( const std::vector<CStdString>& vecSubtitles, const CStdString& strSubPath );  
  static int64_t ToInt64(uint32_t high, uint32_t low);
  static bool ThumbExists(const CStdString& strFileName, bool bAddCache = false);
  static bool ThumbCached(const CStdString& strFileName);
  static void ThumbCacheAdd(const CStdString& strFileName, bool bFileExists);
  static void ThumbCacheClear();
  static void PlayDVD(const CStdString& strProtocol="dvd");
  static CStdString GetNextFilename(const CStdString &fn_template, int max);
  static CStdString GetNextPathname(const CStdString &path_template, int max);
  static void TakeScreenshot();
  static void TakeScreenshot(const CStdString &filename, bool sync);
  static void Tokenize(const CStdString& path, std::vector<CStdString>& tokens, const std::string& delimiters);
  static void StatToStatI64(struct _stati64 *result, struct stat *stat);
  static void Stat64ToStatI64(struct _stati64 *result, struct __stat64 *stat);
  static void StatI64ToStat64(struct __stat64 *result, struct _stati64 *stat);
  static void Stat64ToStat(struct stat *result, struct __stat64 *stat);
#ifdef _WIN32
  static void Stat64ToStat64i32(struct _stat64i32 *result, struct __stat64 *stat);
#endif
  static bool CreateDirectoryEx(const CStdString& strPath);

#ifdef _WIN32
  static CStdString MakeLegalFileName(const CStdString &strFile, int LegalType=LEGAL_WIN32_COMPAT);
  static CStdString MakeLegalPath(const CStdString &strPath, int LegalType=LEGAL_WIN32_COMPAT);
#else
  static CStdString MakeLegalFileName(const CStdString &strFile, int LegalType=LEGAL_NONE);
  static CStdString MakeLegalPath(const CStdString &strPath, int LegalType=LEGAL_NONE);
#endif
  static CStdString ValidatePath(const CStdString &path, bool bFixDoubleSlashes = false); ///< return a validated path, with correct directory separators.
  
  static bool IsUsingTTFSubtitles();
  static void SplitExecFunction(const CStdString &execString, CStdString &function, std::vector<CStdString> &parameters);
  static int GetMatchingSource(const CStdString& strPath, VECSOURCES& VECSOURCES, bool& bIsSourceName);
  static CStdString TranslateSpecialSource(const CStdString &strSpecial);
  static void DeleteDirectoryCache(const CStdString &prefix = "");
  static void DeleteMusicDatabaseDirectoryCache();
  static void DeleteVideoDatabaseDirectoryCache();
  static CStdString MusicPlaylistsLocation();
  static CStdString VideoPlaylistsLocation();
  static CStdString SubstitutePath(const CStdString& strFileName);

  static bool SetSysDateTimeYear(int iYear, int iMonth, int iDay, int iHour, int iMinute);
  static int GMTZoneCalc(int iRescBiases, int iHour, int iMinute, int &iMinuteNew);
  static void GetSkinThemes(std::vector<CStdString>& vecTheme);
  static void GetRecursiveListing(const CStdString& strPath, CFileItemList& items, const CStdString& strMask, bool bUseFileDirectories=false);
  static void GetRecursiveDirsListing(const CStdString& strPath, CFileItemList& items);
  static void ForceForwardSlashes(CStdString& strPath);

  static double AlbumRelevance(const CStdString& strAlbumTemp1, const CStdString& strAlbum1, const CStdString& strArtistTemp1, const CStdString& strArtist1);
  static bool MakeShortenPath(CStdString StrInput, CStdString& StrOutput, int iTextMaxLength);
  static bool SupportsFileOperations(const CStdString& strPath);

  static CStdString GetCachedMusicThumb(const CStdString &path);
  static CStdString GetCachedAlbumThumb(const CStdString &album, const CStdString &artist);
  static CStdString GetDefaultFolderThumb(const CStdString &folderThumb);

#ifdef UNIT_TESTING
  static bool TestSplitExec();
#endif

  static void InitRandomSeed();

  // Get decimal integer representation of roman digit, ivxlcdm are valid
  // return 0 for other chars;
  static int LookupRomanDigit(char roman_digit);
  // Translate a string of roman numerals to decimal a decimal integer
  // return -1 on error, valid range is 1-3999
  static int TranslateRomanNumeral(const char* roman_numeral);

#ifdef _LINUX
  // this will run the command using sudo in a new process.
  // the user that runs xbmc should be allowed to issue the given sudo command.
  // in order to allow a user to run sudo without supplying the password you'll need to edit sudoers
  // # sudo visudo
  // and add a line at the end defining the user and allowed commands
  static bool SudoCommand(const CStdString &strCommand);

  //
  // Forks to execute a shell command.
  //
  static bool Command(const CStdStringArray& arrArgs, bool waitExit = false);

  //
  // Forks to execute an unparsed shell command line.
  //
  static bool RunCommandLine(const CStdString& cmdLine, bool waitExit = false);
#endif
  static CStdString ResolveExecutablePath();
};

<|MERGE_RESOLUTION|>--- conflicted
+++ resolved
@@ -73,39 +73,10 @@
   static void GetQualifiedFilename(const CStdString &strBasePath, CStdString &strFilename);
   static void RunShortcut(const char* szPath);
   static void GetHomePath(CStdString& strPath, const CStdString& strTarget = "XBMC_HOME");
-<<<<<<< HEAD
-  static CStdString ReplaceExtension(const CStdString& strFile, const CStdString& strNewExtension);
-  static void GetExtension(const CStdString& strFile, CStdString& strExtension);
-  static bool HasSlashAtEnd(const CStdString& strFile);
-  static bool IsRemote(const CStdString& strFile);
-  static bool IsOnDVD(const CStdString& strFile);
-  static bool IsOnLAN(const CStdString& strFile);
-  static bool IsDVD(const CStdString& strFile);
-  static bool IsVirtualPath(const CStdString& strFile);
-  static bool IsMultiPath(const CStdString& strPath);
-  static bool IsStack(const CStdString& strFile);
-  static bool IsRAR(const CStdString& strFile);
-  static bool IsInRAR(const CStdString& strFile);
-  static bool IsZIP(const CStdString& strFile);
-  static bool IsInZIP(const CStdString& strFile);
-  static bool IsInArchive(const CStdString& strFile);
-  static bool IsSpecial(const CStdString& strFile);
-  static bool IsPlugin(const CStdString& strFile);
-  static bool IsAddonsPath(const CStdString& strFile);
-  static bool IsCDDA(const CStdString& strFile);
-  static bool IsTuxBox(const CStdString& strFile);
-  static bool IsMythTV(const CStdString& strFile);
-  static bool IsHDHomeRun(const CStdString& strFile);
-  static bool IsVTP(const CStdString& strFile);
   static bool IsPVR(const CStdString& strFile);
   static bool IsHTSP(const CStdString& strFile);
   static bool IsLiveTV(const CStdString& strFile);
   static bool IsTVRecording(const CStdString& strFile);
-  static bool IsMusicDb(const CStdString& strFile);
-  static bool IsVideoDb(const CStdString& strFile);
-  static bool IsLastFM(const CStdString& strFile);
-=======
->>>>>>> c27310ce
   static bool ExcludeFileOrFolder(const CStdString& strFileOrFolder, const CStdStringArray& regexps);
   static void GetFileAndProtocol(const CStdString& strURL, CStdString& strDir);
   static int GetDVDIfoTitle(const CStdString& strPathFile);
