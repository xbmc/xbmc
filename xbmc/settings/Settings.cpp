--- conflicted
+++ resolved
@@ -680,9 +680,6 @@
     int deinterlaceMode;
     bool deinterlaceModePresent = GetInteger(pElement, "deinterlacemode", deinterlaceMode, VS_DEINTERLACEMODE_OFF, VS_DEINTERLACEMODE_OFF, VS_DEINTERLACEMODE_FORCE);
     int interlaceMethod;
-<<<<<<< HEAD
-    GetInteger(pElement, "interlacemethod", interlaceMethod, VS_INTERLACEMETHOD_NONE, VS_INTERLACEMETHOD_NONE, VS_INTERLACEMETHOD_AUTO_ION);
-=======
     bool interlaceMethodPresent = GetInteger(pElement, "interlacemethod", interlaceMethod, VS_INTERLACEMETHOD_AUTO, VS_INTERLACEMETHOD_AUTO, VS_INTERLACEMETHOD_INVERSE_TELECINE);
     // For smooth conversion of settings stored before the deinterlaceMode existed
     if (!deinterlaceModePresent && interlaceMethodPresent)
@@ -702,7 +699,6 @@
       }
     }
     m_defaultVideoSettings.m_DeinterlaceMode = (EDEINTERLACEMODE)deinterlaceMode;
->>>>>>> f69a5fa7
     m_defaultVideoSettings.m_InterlaceMethod = (EINTERLACEMETHOD)interlaceMethod;
     int scalingMethod;
     GetInteger(pElement, "scalingmethod", scalingMethod, VS_SCALINGMETHOD_LINEAR, VS_SCALINGMETHOD_NEAREST, VS_SCALINGMETHOD_AUTO);
