--- conflicted
+++ resolved
@@ -72,15 +72,11 @@
 #endif
 #endif
 #if defined(TARGET_DARWIN_OSX)
-<<<<<<< HEAD
 #ifndef __PLEX__
 #include "XBMCHelper.h"
 #else
 #include "Helper/PlexHelper.h"
 #endif
-=======
-#include "osx/XBMCHelper.h"
->>>>>>> fbf1f628
 #endif
 #include "network/GUIDialogAccessPoints.h"
 #include "filesystem/Directory.h"
@@ -2041,10 +2037,6 @@
        dialog->DoModal();
     }
   }
-  else if (strSetting.Equals("pvrclient.menuhook") && g_PVRManager.IsStarted())
-  {
-    g_PVRManager.Get().Clients()->ProcessMenuHooks(-1, PVR_MENUHOOK_SETTING);
-  }
   else if (strSetting.compare(0, 12, "audiooutput.") == 0)
   {
     if (strSetting.Equals("audiooutput.audiodevice"))
@@ -2228,6 +2220,7 @@
   {
     pControl = new CGUIEditControl(*m_pOriginalEdit);
     if (!pControl) return NULL;
+    ((CGUIEditControl *)pControl)->SettingsCategorySetTextAlign(XBFONT_CENTER_Y);
     ((CGUIEditControl *)pControl)->SetLabel(g_localizeStrings.Get(pSetting->GetLabel()));
     pControl->SetWidth(width);
     pSettingControl = new CEditSettingControl((CGUIEditControl *)pControl, iControlID, pSetting);
@@ -2236,6 +2229,7 @@
   {
     pControl = new CGUIButtonControl(*m_pOriginalButton);
     if (!pControl) return NULL;
+    ((CGUIButtonControl *)pControl)->SettingsCategorySetTextAlign(XBFONT_CENTER_Y);
     ((CGUIButtonControl *)pControl)->SetLabel(g_localizeStrings.Get(pSetting->GetLabel()));
     pControl->SetWidth(width);
     pSettingControl = new CButtonSettingControl((CGUIButtonControl *)pControl, iControlID, pSetting);
