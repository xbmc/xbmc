--- conflicted
+++ resolved
@@ -1065,7 +1065,6 @@
       if (pControl)
         pControl->SetEnabled(g_peripherals.GetNumberOfPeripherals() > 0);
     }
-<<<<<<< HEAD
 
     /* PLEX */
     else if (strSetting.Equals("myplex.status"))
@@ -1111,14 +1110,13 @@
     }
 
     /* END PLEX */
-=======
+
     else if (strSetting.Equals("input.enablejoystick"))
     {
       CGUIControl *pControl = (CGUIControl *)GetControl(pSettingControl->GetID());
       if (pControl)
         pControl->SetEnabled(CPeripheralImon::GetCountOfImonsConflictWithDInput() == 0);
     }
->>>>>>> d420cf68
   }
 
   g_guiSettings.SetChanged();
