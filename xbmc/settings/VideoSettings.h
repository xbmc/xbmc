/*
 *      Copyright (C) 2005-2008 Team XBMC
 *      http://www.xbmc.org
 *
 *  This Program is free software; you can redistribute it and/or modify
 *  it under the terms of the GNU General Public License as published by
 *  the Free Software Foundation; either version 2, or (at your option)
 *  any later version.
 *
 *  This Program is distributed in the hope that it will be useful,
 *  but WITHOUT ANY WARRANTY; without even the implied warranty of
 *  MERCHANTABILITY or FITNESS FOR A PARTICULAR PURPOSE. See the
 *  GNU General Public License for more details.
 *
 *  You should have received a copy of the GNU General Public License
 *  along with XBMC; see the file COPYING.  If not, write to
 *  the Free Software Foundation, 675 Mass Ave, Cambridge, MA 02139, USA.
 *  http://www.gnu.org/copyleft/gpl.html
 *
 */
// VideoSettings.h: interface for the CVideoSettings class.
//
//////////////////////////////////////////////////////////////////////

#if !defined(AFX_VIDEOSETTINGS_H__562A722A_CD2A_4B4A_8A67_32DE8088A7D3__INCLUDED_)
#define AFX_VIDEOSETTINGS_H__562A722A_CD2A_4B4A_8A67_32DE8088A7D3__INCLUDED_

#if _MSC_VER > 1000
#pragma once
#endif // _MSC_VER > 1000

enum EDEINTERLACEMODE
{
  VS_DEINTERLACEMODE_OFF=0,
  VS_DEINTERLACEMODE_AUTO=1,
  VS_DEINTERLACEMODE_FORCE=2
};

enum EINTERLACEMETHOD
{
  VS_INTERLACEMETHOD_NONE=0, // Legacy
  VS_INTERLACEMETHOD_AUTO=1,
  VS_INTERLACEMETHOD_RENDER_BLEND=2,

  VS_INTERLACEMETHOD_RENDER_WEAVE_INVERTED=3,
  VS_INTERLACEMETHOD_RENDER_WEAVE=4,
  
  VS_INTERLACEMETHOD_RENDER_BOB_INVERTED=5,
  VS_INTERLACEMETHOD_RENDER_BOB=6,

  VS_INTERLACEMETHOD_DEINTERLACE=7,

  VS_INTERLACEMETHOD_VDPAU_BOB=8,
  VS_INTERLACEMETHOD_INVERSE_TELECINE=9,

  VS_INTERLACEMETHOD_VDPAU_INVERSE_TELECINE=11,
  VS_INTERLACEMETHOD_VDPAU_TEMPORAL=12,
  VS_INTERLACEMETHOD_VDPAU_TEMPORAL_HALF=13,
  VS_INTERLACEMETHOD_VDPAU_TEMPORAL_SPATIAL=14,
  VS_INTERLACEMETHOD_VDPAU_TEMPORAL_SPATIAL_HALF=15,
<<<<<<< HEAD
  VS_INTERLACEMETHOD_DEINTERLACE_HALF=17,

  VS_INTERLACEMETHOD_DXVA_BOB = 17,
  VS_INTERLACEMETHOD_DXVA_BEST = 18,
  VS_INTERLACEMETHOD_DXVA_ANY = 19,

=======
  VS_INTERLACEMETHOD_DEINTERLACE_HALF=16,
  VS_INTERLACEMETHOD_DXVA_BOB = 17,
  VS_INTERLACEMETHOD_DXVA_BEST = 18,
  VS_INTERLACEMETHOD_DXVA_ANY = 19,
>>>>>>> c3fff917
  VS_INTERLACEMETHOD_AUTO_ION=20
};

enum ESCALINGMETHOD
{
  VS_SCALINGMETHOD_NEAREST=0,
  VS_SCALINGMETHOD_LINEAR,

  VS_SCALINGMETHOD_CUBIC,
  VS_SCALINGMETHOD_LANCZOS2,
  VS_SCALINGMETHOD_SPLINE36_FAST,
  VS_SCALINGMETHOD_LANCZOS3_FAST,
  VS_SCALINGMETHOD_SPLINE36,
  VS_SCALINGMETHOD_LANCZOS3,
  VS_SCALINGMETHOD_SINC8,
  VS_SCALINGMETHOD_NEDI,
  
  VS_SCALINGMETHOD_BICUBIC_SOFTWARE,
  VS_SCALINGMETHOD_LANCZOS_SOFTWARE,
  VS_SCALINGMETHOD_SINC_SOFTWARE,
  VS_SCALINGMETHOD_VDPAU_HARDWARE,
  VS_SCALINGMETHOD_DXVA_HARDWARE,

  VS_SCALINGMETHOD_AUTO
};

class CVideoSettings
{
public:
  CVideoSettings();
  ~CVideoSettings() {};

  bool operator!=(const CVideoSettings &right) const;

  EDEINTERLACEMODE m_DeinterlaceMode;
  EINTERLACEMETHOD m_InterlaceMethod;
  ESCALINGMETHOD   m_ScalingMethod;
  int m_ViewMode;   // current view mode
  float m_CustomZoomAmount; // custom setting zoom amount
  float m_CustomPixelRatio; // custom setting pixel ratio
  float m_CustomVerticalShift; // custom setting vertical shift
  bool  m_CustomNonLinStretch;
  int m_AudioStream;
  float m_VolumeAmplification;
  bool m_OutputToAllSpeakers;
  int m_SubtitleStream;
  float m_SubtitleDelay;
  bool m_SubtitleOn;
  bool m_SubtitleCached;
  float m_Brightness;
  float m_Contrast;
  float m_Gamma;
  float m_NoiseReduction;
  bool m_PostProcess;
  float m_Sharpness;
  float m_AudioDelay;
  int m_ResumeTime;
  bool m_Crop;
  int m_CropTop;
  int m_CropBottom;
  int m_CropLeft;
  int m_CropRight;

private:
};

#endif // !defined(AFX_VIDEOSETTINGS_H__562A722A_CD2A_4B4A_8A67_32DE8088A7D3__INCLUDED_)<|MERGE_RESOLUTION|>--- conflicted
+++ resolved
@@ -58,19 +58,10 @@
   VS_INTERLACEMETHOD_VDPAU_TEMPORAL_HALF=13,
   VS_INTERLACEMETHOD_VDPAU_TEMPORAL_SPATIAL=14,
   VS_INTERLACEMETHOD_VDPAU_TEMPORAL_SPATIAL_HALF=15,
-<<<<<<< HEAD
-  VS_INTERLACEMETHOD_DEINTERLACE_HALF=17,
-
-  VS_INTERLACEMETHOD_DXVA_BOB = 17,
-  VS_INTERLACEMETHOD_DXVA_BEST = 18,
-  VS_INTERLACEMETHOD_DXVA_ANY = 19,
-
-=======
   VS_INTERLACEMETHOD_DEINTERLACE_HALF=16,
   VS_INTERLACEMETHOD_DXVA_BOB = 17,
   VS_INTERLACEMETHOD_DXVA_BEST = 18,
   VS_INTERLACEMETHOD_DXVA_ANY = 19,
->>>>>>> c3fff917
   VS_INTERLACEMETHOD_AUTO_ION=20
 };
 
