--- conflicted
+++ resolved
@@ -40,17 +40,13 @@
 #include "utils/XMLUtils.h"
 #include "utils/Variant.h"
 #include "video/VideoDatabase.h"
-<<<<<<< HEAD
+#include "cores/AudioEngine/DSPAddons/ActiveAEDSP.h"
+
 #ifdef HAS_DS_PLAYER
 #include "cores/DSPlayer/Dialogs/GUIDialogDSRules.h"
 #include "cores/DSPlayer/Dialogs/GUIDialogDSFilters.h"
 #include "cores/DSPlayer/Dialogs/GUIDialogDSPlayercoreFactory.h"
 #endif
-using namespace std;
-=======
-#include "cores/AudioEngine/DSPAddons/ActiveAEDSP.h"
->>>>>>> c1f9497b
-
 CMediaSettings::CMediaSettings()
 {
   m_watchedModes["files"] = WatchedModeAll;
@@ -145,65 +141,6 @@
     m_defaultVideoSettings.m_SubtitleCached = false;
   }
 
-<<<<<<< HEAD
-#ifdef HAS_DS_PLAYER
-  // madvr settings
-  pElement = settings->FirstChildElement("defaultmadvrsettings");
-  if (pElement != NULL)
-  {
-    if (!XMLUtils::GetInt(pElement, "chromaupscaling", m_defaultMadvrSettings.m_ChromaUpscaling))
-      m_defaultMadvrSettings.m_ChromaUpscaling = MADVR_SCALING_BICUBIC_75;
-    XMLUtils::GetBoolean(pElement, "chromaantiring", m_defaultMadvrSettings.m_ChromaAntiRing);
-
-    if (!XMLUtils::GetInt(pElement, "imageupscaling", m_defaultMadvrSettings.m_ImageUpscaling))
-      m_defaultMadvrSettings.m_ImageUpscaling = MADVR_SCALING_LANCZOS_3;
-    XMLUtils::GetBoolean(pElement, "imageupantiring", m_defaultMadvrSettings.m_ImageUpAntiRing);
-    XMLUtils::GetBoolean(pElement, "imageuplinear", m_defaultMadvrSettings.m_ImageUpLinear);
-
-    if (!XMLUtils::GetInt(pElement, "imagedownscaling", m_defaultMadvrSettings.m_ImageDownscaling))
-      m_defaultMadvrSettings.m_ImageDownscaling= MADVR_SCALING_CATMULL_ROM;
-    XMLUtils::GetBoolean(pElement, "imagedownantiring", m_defaultMadvrSettings.m_ImageDownAntiRing);
-    XMLUtils::GetBoolean(pElement, "imagedownlinear", m_defaultMadvrSettings.m_ImageDownLinear);
-
-    if (!XMLUtils::GetInt(pElement, "imagedoubleluma", m_defaultMadvrSettings.m_ImageDoubleLuma))
-      m_defaultMadvrSettings.m_ImageDoubleLuma = -1;
-    if (!XMLUtils::GetInt(pElement, "imagedoublechroma", m_defaultMadvrSettings.m_ImageDoubleChroma))
-      m_defaultMadvrSettings.m_ImageDoubleChroma = -1;
-    if (!XMLUtils::GetInt(pElement, "imagequadrupleluma", m_defaultMadvrSettings.m_ImageQuadrupleLuma))
-      m_defaultMadvrSettings.m_ImageQuadrupleLuma = -1;
-    if (!XMLUtils::GetInt(pElement, "imagequadruplechroma", m_defaultMadvrSettings.m_ImageQuadrupleChroma))
-      m_defaultMadvrSettings.m_ImageQuadrupleChroma = -1;
-
-    if (!XMLUtils::GetInt(pElement, "imagedoublelumafactor", m_defaultMadvrSettings.m_ImageDoubleLumaFactor))
-      m_defaultMadvrSettings.m_ImageDoubleLumaFactor = MADVR_DOUBLE_FACTOR_1_5;
-    if (!XMLUtils::GetInt(pElement, "imagedoublechromafactor", m_defaultMadvrSettings.m_ImageDoubleChromaFactor))
-      m_defaultMadvrSettings.m_ImageDoubleChromaFactor = MADVR_DOUBLE_FACTOR_1_5;
-    if (!XMLUtils::GetInt(pElement, "imagequadruplelumafactor", m_defaultMadvrSettings.m_ImageQuadrupleLumaFactor))
-      m_defaultMadvrSettings.m_ImageQuadrupleLumaFactor = MADVR_QUADRUPLE_FACTOR_3_0;
-    if (!XMLUtils::GetInt(pElement, "imagequadruplechromafactor", m_defaultMadvrSettings.m_ImageQuadrupleChromaFactor))
-      m_defaultMadvrSettings.m_ImageQuadrupleChromaFactor = MADVR_QUADRUPLE_FACTOR_3_0;
-
-    if (!XMLUtils::GetInt(pElement, "deintactive", m_defaultMadvrSettings.m_deintactive))
-      m_defaultMadvrSettings.m_deintactive = MADVR_DEINT_IFDOUBT_DEACTIVE;
-    if (!XMLUtils::GetInt(pElement, "deintforce", m_defaultMadvrSettings.m_deintforce))
-      m_defaultMadvrSettings.m_deintforce = MADVR_DEINT_FORCE_AUTO;
-    XMLUtils::GetBoolean(pElement, "deintlookpixels", m_defaultMadvrSettings.m_deintlookpixels);
-
-    if (!XMLUtils::GetInt(pElement, "smoothmotion", m_defaultMadvrSettings.m_smoothMotion))
-      m_defaultMadvrSettings.m_smoothMotion = -1;
-    if (!XMLUtils::GetInt(pElement, "dithering", m_defaultMadvrSettings.m_dithering))
-      m_defaultMadvrSettings.m_dithering = MADVR_DITHERING_ORDERED;
-    XMLUtils::GetBoolean(pElement, "ditheringcolorednoise", m_defaultMadvrSettings.m_ditheringColoredNoise);
-    XMLUtils::GetBoolean(pElement, "ditheringeveryframe", m_defaultMadvrSettings.m_ditheringEveryFrame);
-
-    XMLUtils::GetBoolean(pElement, "deband", m_defaultMadvrSettings.m_deband);
-    if (!XMLUtils::GetInt(pElement, "debandlevel", m_defaultMadvrSettings.m_debandLevel))
-      m_defaultMadvrSettings.m_debandLevel = MADVR_DEBAND_LOW;
-    if (!XMLUtils::GetInt(pElement, "debandfadelevel", m_defaultMadvrSettings.m_debandFadeLevel))
-      m_defaultMadvrSettings.m_debandFadeLevel = MADVR_DEBAND_HIGH;
-  }
-#endif
-=======
   pElement = settings->FirstChildElement("defaultaudiosettings");
   if (pElement != NULL)
   {
@@ -229,7 +166,63 @@
     }
   }
 
->>>>>>> c1f9497b
+#ifdef HAS_DS_PLAYER
+  // madvr settings
+  pElement = settings->FirstChildElement("defaultmadvrsettings");
+  if (pElement != NULL)
+  {
+    if (!XMLUtils::GetInt(pElement, "chromaupscaling", m_defaultMadvrSettings.m_ChromaUpscaling))
+      m_defaultMadvrSettings.m_ChromaUpscaling = MADVR_SCALING_BICUBIC_75;
+    XMLUtils::GetBoolean(pElement, "chromaantiring", m_defaultMadvrSettings.m_ChromaAntiRing);
+
+    if (!XMLUtils::GetInt(pElement, "imageupscaling", m_defaultMadvrSettings.m_ImageUpscaling))
+      m_defaultMadvrSettings.m_ImageUpscaling = MADVR_SCALING_LANCZOS_3;
+    XMLUtils::GetBoolean(pElement, "imageupantiring", m_defaultMadvrSettings.m_ImageUpAntiRing);
+    XMLUtils::GetBoolean(pElement, "imageuplinear", m_defaultMadvrSettings.m_ImageUpLinear);
+
+    if (!XMLUtils::GetInt(pElement, "imagedownscaling", m_defaultMadvrSettings.m_ImageDownscaling))
+      m_defaultMadvrSettings.m_ImageDownscaling= MADVR_SCALING_CATMULL_ROM;
+    XMLUtils::GetBoolean(pElement, "imagedownantiring", m_defaultMadvrSettings.m_ImageDownAntiRing);
+    XMLUtils::GetBoolean(pElement, "imagedownlinear", m_defaultMadvrSettings.m_ImageDownLinear);
+
+    if (!XMLUtils::GetInt(pElement, "imagedoubleluma", m_defaultMadvrSettings.m_ImageDoubleLuma))
+      m_defaultMadvrSettings.m_ImageDoubleLuma = -1;
+    if (!XMLUtils::GetInt(pElement, "imagedoublechroma", m_defaultMadvrSettings.m_ImageDoubleChroma))
+      m_defaultMadvrSettings.m_ImageDoubleChroma = -1;
+    if (!XMLUtils::GetInt(pElement, "imagequadrupleluma", m_defaultMadvrSettings.m_ImageQuadrupleLuma))
+      m_defaultMadvrSettings.m_ImageQuadrupleLuma = -1;
+    if (!XMLUtils::GetInt(pElement, "imagequadruplechroma", m_defaultMadvrSettings.m_ImageQuadrupleChroma))
+      m_defaultMadvrSettings.m_ImageQuadrupleChroma = -1;
+
+    if (!XMLUtils::GetInt(pElement, "imagedoublelumafactor", m_defaultMadvrSettings.m_ImageDoubleLumaFactor))
+      m_defaultMadvrSettings.m_ImageDoubleLumaFactor = MADVR_DOUBLE_FACTOR_1_5;
+    if (!XMLUtils::GetInt(pElement, "imagedoublechromafactor", m_defaultMadvrSettings.m_ImageDoubleChromaFactor))
+      m_defaultMadvrSettings.m_ImageDoubleChromaFactor = MADVR_DOUBLE_FACTOR_1_5;
+    if (!XMLUtils::GetInt(pElement, "imagequadruplelumafactor", m_defaultMadvrSettings.m_ImageQuadrupleLumaFactor))
+      m_defaultMadvrSettings.m_ImageQuadrupleLumaFactor = MADVR_QUADRUPLE_FACTOR_3_0;
+    if (!XMLUtils::GetInt(pElement, "imagequadruplechromafactor", m_defaultMadvrSettings.m_ImageQuadrupleChromaFactor))
+      m_defaultMadvrSettings.m_ImageQuadrupleChromaFactor = MADVR_QUADRUPLE_FACTOR_3_0;
+
+    if (!XMLUtils::GetInt(pElement, "deintactive", m_defaultMadvrSettings.m_deintactive))
+      m_defaultMadvrSettings.m_deintactive = MADVR_DEINT_IFDOUBT_DEACTIVE;
+    if (!XMLUtils::GetInt(pElement, "deintforce", m_defaultMadvrSettings.m_deintforce))
+      m_defaultMadvrSettings.m_deintforce = MADVR_DEINT_FORCE_AUTO;
+    XMLUtils::GetBoolean(pElement, "deintlookpixels", m_defaultMadvrSettings.m_deintlookpixels);
+
+    if (!XMLUtils::GetInt(pElement, "smoothmotion", m_defaultMadvrSettings.m_smoothMotion))
+      m_defaultMadvrSettings.m_smoothMotion = -1;
+    if (!XMLUtils::GetInt(pElement, "dithering", m_defaultMadvrSettings.m_dithering))
+      m_defaultMadvrSettings.m_dithering = MADVR_DITHERING_ORDERED;
+    XMLUtils::GetBoolean(pElement, "ditheringcolorednoise", m_defaultMadvrSettings.m_ditheringColoredNoise);
+    XMLUtils::GetBoolean(pElement, "ditheringeveryframe", m_defaultMadvrSettings.m_ditheringEveryFrame);
+
+    XMLUtils::GetBoolean(pElement, "deband", m_defaultMadvrSettings.m_deband);
+    if (!XMLUtils::GetInt(pElement, "debandlevel", m_defaultMadvrSettings.m_debandLevel))
+      m_defaultMadvrSettings.m_debandLevel = MADVR_DEBAND_LOW;
+    if (!XMLUtils::GetInt(pElement, "debandfadelevel", m_defaultMadvrSettings.m_debandFadeLevel))
+      m_defaultMadvrSettings.m_debandFadeLevel = MADVR_DEBAND_HIGH;
+  }
+#endif
   // mymusic settings
   pElement = settings->FirstChildElement("mymusic");
   if (pElement != NULL)
@@ -310,7 +303,26 @@
   XMLUtils::SetBoolean(pNode, "nonlinstretch", m_defaultVideoSettings.m_CustomNonLinStretch);
   XMLUtils::SetInt(pNode, "stereomode", m_defaultVideoSettings.m_StereoMode);
 
-<<<<<<< HEAD
+  // default audio settings for dsp addons
+  TiXmlElement audioSettingsNode("defaultaudiosettings");
+  pNode = settings->InsertEndChild(audioSettingsNode);
+  if (pNode == NULL)
+    return false;
+
+  XMLUtils::SetInt(pNode, "masterstreamtype", m_defaultAudioSettings.m_MasterStreamType);
+  XMLUtils::SetInt(pNode, "masterstreamtypesel", m_defaultAudioSettings.m_MasterStreamTypeSel);
+  XMLUtils::SetInt(pNode, "masterstreambase", m_defaultAudioSettings.m_MasterStreamBase);
+
+  std::string strTag;
+  for (int type = AE_DSP_ASTREAM_BASIC; type < AE_DSP_ASTREAM_MAX; type++)
+  {
+    for (int base = AE_DSP_ABASE_STEREO; base < AE_DSP_ABASE_MAX; base++)
+    {
+      strTag = StringUtils::Format("masterprocess_%i_%i", type, base);
+      XMLUtils::SetInt(pNode, strTag.c_str(), m_defaultAudioSettings.m_MasterModes[type][base]);
+    }
+  }
+
 #ifdef HAS_DS_PLAYER
   //madvr settings
   TiXmlElement madvrSettingsNode("defaultmadvrsettings");
@@ -352,27 +364,6 @@
   XMLUtils::SetInt(pNode, "debandfadelevel", m_defaultMadvrSettings.m_debandFadeLevel);
   
 #endif
-=======
-  // default audio settings for dsp addons
-  TiXmlElement audioSettingsNode("defaultaudiosettings");
-  pNode = settings->InsertEndChild(audioSettingsNode);
-  if (pNode == NULL)
-    return false;
-
-  XMLUtils::SetInt(pNode, "masterstreamtype", m_defaultAudioSettings.m_MasterStreamType);
-  XMLUtils::SetInt(pNode, "masterstreamtypesel", m_defaultAudioSettings.m_MasterStreamTypeSel);
-  XMLUtils::SetInt(pNode, "masterstreambase", m_defaultAudioSettings.m_MasterStreamBase);
-
-  std::string strTag;
-  for (int type = AE_DSP_ASTREAM_BASIC; type < AE_DSP_ASTREAM_MAX; type++)
-  {
-    for (int base = AE_DSP_ABASE_STEREO; base < AE_DSP_ABASE_MAX; base++)
-    {
-      strTag = StringUtils::Format("masterprocess_%i_%i", type, base);
-      XMLUtils::SetInt(pNode, strTag.c_str(), m_defaultAudioSettings.m_MasterModes[type][base]);
-    }
-  }
->>>>>>> c1f9497b
 
   // mymusic
   pNode = settings->FirstChild("mymusic");
