#pragma once
/*
 *      Copyright (C) 2005-2013 Team XBMC
 *      http://xbmc.org
 *
 *  This Program is free software; you can redistribute it and/or modify
 *  it under the terms of the GNU General Public License as published by
 *  the Free Software Foundation; either version 2, or (at your option)
 *  any later version.
 *
 *  This Program is distributed in the hope that it will be useful,
 *  but WITHOUT ANY WARRANTY; without even the implied warranty of
 *  MERCHANTABILITY or FITNESS FOR A PARTICULAR PURPOSE. See the
 *  GNU General Public License for more details.
 *
 *  You should have received a copy of the GNU General Public License
 *  along with XBMC; see the file COPYING.  If not, see
 *  <http://www.gnu.org/licenses/>.
 *
 */

#include <set>
#include <string>
#include <vector>

#include "pictures/PictureScalingAlgorithm.h"
#include "settings/lib/ISettingCallback.h"
#include "settings/lib/ISettingsHandler.h"
#include "utils/GlobalsHandling.h"

class CVariant;

class TiXmlElement;
namespace ADDON
{
  class IAddon;
}

class DatabaseSettings
{
public:
  void Reset()
  {
    type.clear();
    host.clear();
    port.clear();
    user.clear();
    pass.clear();
    name.clear();
    key.clear();
    cert.clear();
    ca.clear();
    capath.clear();
    ciphers.clear();
    compression = false;
  };
  std::string type;
  std::string host;
  std::string port;
  std::string user;
  std::string pass;
  std::string name;
  std::string key;
  std::string cert;
  std::string ca;
  std::string capath;
  std::string ciphers;
  bool compression;
};

struct TVShowRegexp
{
  bool byDate;
  std::string regexp;
  int defaultSeason;
  TVShowRegexp(bool d, const std::string& r, int s = 1):
    regexp(r)
  {
    byDate = d;
    defaultSeason = s;
  }
};

struct RefreshOverride
{
  float fpsmin;
  float fpsmax;

  float refreshmin;
  float refreshmax;

  bool  fallback;
};


struct RefreshVideoLatency
{
  float refreshmin;
  float refreshmax;

  float delay;
};

struct StagefrightConfig
{
  int useAVCcodec;
  int useHEVCcodec;
  int useVC1codec;
  int useVPXcodec;
  int useMP4codec;
  int useMPEG2codec;
  bool useSwRenderer;
  bool useInputDTS;
};

typedef std::vector<TVShowRegexp> SETTINGS_TVSHOWLIST;

class CAdvancedSettings : public ISettingCallback, public ISettingsHandler
{
  public:
    CAdvancedSettings();

    static CAdvancedSettings* getInstance();

    virtual void OnSettingsLoaded();
    virtual void OnSettingsUnloaded();

    virtual void OnSettingChanged(const CSetting *setting);

    void Initialize();
    bool Initialized() { return m_initialized; };
    void AddSettingsFile(const std::string &filename);
    bool Load();
    void Clear();

    static void GetCustomTVRegexps(TiXmlElement *pRootElement, SETTINGS_TVSHOWLIST& settings);
    static void GetCustomRegexps(TiXmlElement *pRootElement, std::vector<std::string> &settings);
    static void GetCustomExtensions(TiXmlElement *pRootElement, std::string& extensions);

    bool CanLogComponent(int component) const;
    static void SettingOptionsLoggingComponentsFiller(const CSetting *setting, std::vector< std::pair<std::string, int> > &list, int &current, void *data);

    int m_audioHeadRoom;
    float m_ac3Gain;
    std::string m_audioDefaultPlayer;
    float m_audioPlayCountMinimumPercent;
    bool m_dvdplayerIgnoreDTSinWAV;
    float m_limiterHold;
    float m_limiterRelease;

    bool  m_omxHWAudioDecode;
    bool  m_omxDecodeStartWithValidFrame;

    float m_videoSubsDelayRange;
    float m_videoAudioDelayRange;
    bool m_videoUseTimeSeeking;
    int m_videoTimeSeekForward;
    int m_videoTimeSeekBackward;
    int m_videoTimeSeekForwardBig;
    int m_videoTimeSeekBackwardBig;
    int m_videoPercentSeekForward;
    int m_videoPercentSeekBackward;
    int m_videoPercentSeekForwardBig;
    int m_videoPercentSeekBackwardBig;
    std::vector<int> m_seekSteps;
    std::string m_videoPPFFmpegDeint;
    std::string m_videoPPFFmpegPostProc;
    bool m_videoVDPAUtelecine;
    bool m_videoVDPAUdeintSkipChromaHD;
    bool m_musicUseTimeSeeking;
    int m_musicTimeSeekForward;
    int m_musicTimeSeekBackward;
    int m_musicTimeSeekForwardBig;
    int m_musicTimeSeekBackwardBig;
    int m_musicPercentSeekForward;
    int m_musicPercentSeekBackward;
    int m_musicPercentSeekForwardBig;
    int m_musicPercentSeekBackwardBig;
    int m_videoBlackBarColour;
    int m_videoIgnoreSecondsAtStart;
    float m_videoIgnorePercentAtEnd;
    float m_audioApplyDrc;
    bool m_useFfmpegVda;

    int   m_videoVDPAUScaling;
    bool  m_videoVAAPIforced;
    float m_videoNonLinStretchRatio;
    bool  m_videoEnableHighQualityHwScalers;
    float m_videoAutoScaleMaxFps;
    std::vector<RefreshOverride> m_videoAdjustRefreshOverrides;
    std::vector<RefreshVideoLatency> m_videoRefreshLatency;
    float m_videoDefaultLatency;
    bool m_videoDisableBackgroundDeinterlace;
    int  m_videoCaptureUseOcclusionQuery;
    bool m_DXVACheckCompatibility;
    bool m_DXVACheckCompatibilityPresent;
    bool m_DXVAForceProcessorRenderer;
    bool m_DXVANoDeintProcForProgressive;
    bool m_DXVAAllowHqScaling;
    int  m_videoFpsDetect;
    int  m_videoBusyDialogDelay_ms;
    StagefrightConfig m_stagefrightConfig;
    bool m_mediacodecForceSoftwareRendring;

    std::string m_videoDefaultPlayer;
    std::string m_videoDefaultDVDPlayer;
    float m_videoPlayCountMinimumPercent;

    float m_slideshowBlackBarCompensation;
    float m_slideshowZoomAmount;
    float m_slideshowPanAmount;

    int m_songInfoDuration;
    int m_logLevel;
    int m_logLevelHint;
    bool m_extraLogEnabled;
    int m_extraLogLevels;
    std::string m_cddbAddress;

    //airtunes + airplay
    int m_airTunesPort;
    int m_airPlayPort;

    bool m_handleMounting;

    bool m_fullScreenOnMovieStart;
    std::string m_cachePath;
    std::string m_videoCleanDateTimeRegExp;
    std::vector<std::string> m_videoCleanStringRegExps;
    std::vector<std::string> m_videoExcludeFromListingRegExps;
    std::vector<std::string> m_moviesExcludeFromScanRegExps;
    std::vector<std::string> m_tvshowExcludeFromScanRegExps;
    std::vector<std::string> m_audioExcludeFromListingRegExps;
    std::vector<std::string> m_audioExcludeFromScanRegExps;
    std::vector<std::string> m_pictureExcludeFromListingRegExps;
    std::vector<std::string> m_videoStackRegExps;
    std::vector<std::string> m_folderStackRegExps;
    std::vector<std::string> m_trailerMatchRegExps;
    SETTINGS_TVSHOWLIST m_tvshowEnumRegExps;
    std::string m_tvshowMultiPartEnumRegExp;
    typedef std::vector< std::pair<std::string, std::string> > StringMapping;
    StringMapping m_pathSubstitutions;
    int m_remoteDelay; ///< \brief number of remote messages to ignore before repeating
    float m_controllerDeadzone;

    bool m_playlistAsFolders;
    bool m_detectAsUdf;

    unsigned int m_fanartRes; ///< \brief the maximal resolution to cache fanart at (assumes 16x9)
    unsigned int m_imageRes;  ///< \brief the maximal resolution to cache images at (assumes 16x9)
    /*! \brief the maximal size to cache thumbs at, assuming square
     Used for actual thumbs (eg bookmark thumbs, picture thumbs) rather than cover art which uses m_imageRes instead
     */
    unsigned int GetThumbSize() const { return m_imageRes / 2; };
    bool m_useDDSFanart;
    CPictureScalingAlgorithm::Algorithm m_imageScalingAlgorithm;

    int m_sambaclienttimeout;
    std::string m_sambadoscodepage;
    bool m_sambastatfiles;

    bool m_bHTTPDirectoryStatFilesize;

    bool m_bFTPThumbs;

    std::string m_musicThumbs;
    std::string m_fanartImages;

    int m_iMusicLibraryRecentlyAddedItems;
    int m_iMusicLibraryDateAdded;
    bool m_bMusicLibraryAllItemsOnBottom;
    bool m_bMusicLibraryAlbumsSortByArtistThenYear;
    bool m_bMusicLibraryCleanOnUpdate;
    std::string m_strMusicLibraryAlbumFormat;
    std::string m_strMusicLibraryAlbumFormatRight;
    bool m_prioritiseAPEv2tags;
    std::string m_musicItemSeparator;
    std::string m_videoItemSeparator;
    std::vector<std::string> m_musicTagsFromFileFilters;

    bool m_bVideoLibraryAllItemsOnBottom;
    int m_iVideoLibraryRecentlyAddedItems;
    bool m_bVideoLibraryHideEmptySeries;
    bool m_bVideoLibraryCleanOnUpdate;
    bool m_bVideoLibraryUseFastHash;
    bool m_bVideoLibraryExportAutoThumbs;
    bool m_bVideoLibraryImportWatchedState;
    bool m_bVideoLibraryImportResumePoint;

    bool m_bVideoScannerIgnoreErrors;
    int m_iVideoLibraryDateAdded;

    std::set<std::string> m_vecTokens;

    int m_iEpgLingerTime;           // minutes
    int m_iEpgUpdateCheckInterval;  // seconds
    int m_iEpgCleanupInterval;      // seconds
    int m_iEpgActiveTagCheckInterval; // seconds
    int m_iEpgRetryInterruptedUpdateInterval; // seconds
    int m_iEpgUpdateEmptyTagsInterval; // seconds
    bool m_bEpgDisplayUpdatePopup;
    bool m_bEpgDisplayIncrementalUpdatePopup;

    // EDL Commercial Break
    bool m_bEdlMergeShortCommBreaks;
    int m_iEdlMaxCommBreakLength;   // seconds
    int m_iEdlMinCommBreakLength;   // seconds
    int m_iEdlMaxCommBreakGap;      // seconds
    int m_iEdlMaxStartGap;          // seconds
    int m_iEdlCommBreakAutowait;    // seconds
    int m_iEdlCommBreakAutowind;    // seconds

    int m_curlconnecttimeout;
    int m_curllowspeedtime;
    int m_curlretries;
    bool m_curlDisableIPV6;

    bool m_fullScreen;
    bool m_startFullScreen;
    bool m_showExitButton; /* Ideal for appliances to hide a 'useless' button */
    bool m_canWindowed;
    bool m_splashImage;
    bool m_alwaysOnTop;  /* makes xbmc to run always on top .. osx/win32 only .. */
    int m_playlistRetries;
    int m_playlistTimeout;
    bool m_GLRectangleHack;
    int m_iSkipLoopFilter;
    float m_ForcedSwapTime; /* if nonzero, set's the explicit time in ms to allocate for buffer swap */

    unsigned int m_RestrictCapsMask;
    float m_sleepBeforeFlip; ///< if greather than zero, XBMC waits for raster to be this amount through the frame prior to calling the flip
    bool m_bVirtualShares;
    bool m_bAllowDeferredRendering;

    float m_karaokeSyncDelayCDG; // seems like different delay is needed for CDG and MP3s
    float m_karaokeSyncDelayLRC;
    bool m_karaokeChangeGenreForKaraokeSongs;
    bool m_karaokeKeepDelay; // store user-changed song delay in the database
    int m_karaokeStartIndex; // auto-assign numbering start from this value
    bool m_karaokeAlwaysEmptyOnCdgs; // always have empty background on CDG files
    bool m_karaokeUseSongSpecificBackground; // use song-specific video or image if available instead of default
    std::string m_karaokeDefaultBackgroundType; // empty string or "vis", "image" or "video"
    std::string m_karaokeDefaultBackgroundFilePath; // only for "image" or "video" types above

    std::string m_cpuTempCmd;
    std::string m_gpuTempCmd;

    /* PVR/TV related advanced settings */
    int m_iPVRTimeCorrection;     /*!< @brief correct all times (epg tags, timer tags, recording tags) by this amount of minutes. defaults to 0. */
    int m_iPVRInfoToggleInterval; /*!< @brief if there are more than 1 pvr gui info item available (e.g. multiple recordings active at the same time), use this toggle delay in milliseconds. defaults to 3000. */
    int m_iPVRMinVideoCacheLevel;      /*!< @brief cache up to this level in the video buffer buffer before resuming playback if the buffers run dry */
    int m_iPVRMinAudioCacheLevel;      /*!< @brief cache up to this level in the audio buffer before resuming playback if the buffers run dry */
    bool m_bPVRCacheInDvdPlayer; /*!< @brief true to use "CACHESTATE_PVR" in CDVDPlayer (default) */
    bool m_bPVRChannelIconsAutoScan; /*!< @brief automatically scan user defined folder for channel icons when loading internal channel groups */
    bool m_bPVRAutoScanIconsUserSet; /*!< @brief mark channel icons populated by auto scan as "user set" */
    int m_iPVRNumericChannelSwitchTimeout; /*!< @brief time in ms before the numeric dialog auto closes when confirmchannelswitch is disabled */

    DatabaseSettings m_databaseMusic; // advanced music database setup
    DatabaseSettings m_databaseVideo; // advanced video database setup
    DatabaseSettings m_databaseTV;    // advanced tv database setup
    DatabaseSettings m_databaseEpg;   /*!< advanced EPG database setup */
<<<<<<< HEAD
#ifdef HAS_DS_PLAYER
    DatabaseSettings m_databaseDSPlayer; // advanced DSPlayer database setup
#endif
=======
    DatabaseSettings m_databaseADSP;  /*!< advanced audio dsp database setup */
>>>>>>> c1f9497b

    bool m_guiVisualizeDirtyRegions;
    int  m_guiAlgorithmDirtyRegions;
    int  m_guiDirtyRegionNoFlipTimeout;
    unsigned int m_addonPackageFolderSize;

    unsigned int m_cacheMemBufferSize;
    unsigned int m_networkBufferMode;
    float m_readBufferFactor;

    bool m_jsonOutputCompact;
    unsigned int m_jsonTcpPort;

    bool m_enableMultimediaKeys;
    std::vector<std::string> m_settingsFiles;
    void ParseSettingsFile(const std::string &file);

    float GetDisplayLatency(float refreshrate);
    bool m_initialized;

    //! \brief Returns a list of music extension for filtering in the GUI
    std::string GetMusicExtensions() const;

    void SetDebugMode(bool debug);

    // runtime settings which cannot be set from advancedsettings.xml
    std::string m_pictureExtensions;
    std::string m_videoExtensions;
    std::string m_discStubExtensions;
    std::string m_subtitlesExtensions;

    std::string m_stereoscopicregex_3d;
    std::string m_stereoscopicregex_sbs;
    std::string m_stereoscopicregex_tab;

    /*!< @brief position behavior of ass subtitiles when setting "subtitle position on screen" set to "fixed"
    True to show at the fixed position set in video calibration
    False to show at the bottom of video (default) */
    bool m_videoAssFixedWorks;

    std::string m_logFolder;

    std::string m_userAgent;

  private:
    std::string m_musicExtensions;
    void setExtraLogLevel(const std::vector<CVariant> &components);
};

XBMC_GLOBAL(CAdvancedSettings,g_advancedSettings);<|MERGE_RESOLUTION|>--- conflicted
+++ resolved
@@ -359,13 +359,10 @@
     DatabaseSettings m_databaseVideo; // advanced video database setup
     DatabaseSettings m_databaseTV;    // advanced tv database setup
     DatabaseSettings m_databaseEpg;   /*!< advanced EPG database setup */
-<<<<<<< HEAD
+    DatabaseSettings m_databaseADSP;  /*!< advanced audio dsp database setup */
 #ifdef HAS_DS_PLAYER
     DatabaseSettings m_databaseDSPlayer; // advanced DSPlayer database setup
 #endif
-=======
-    DatabaseSettings m_databaseADSP;  /*!< advanced audio dsp database setup */
->>>>>>> c1f9497b
 
     bool m_guiVisualizeDirtyRegions;
     int  m_guiAlgorithmDirtyRegions;
