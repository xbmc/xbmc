--- conflicted
+++ resolved
@@ -59,7 +59,11 @@
   const CVideoSettings& GetCurrentVideoSettings() const { return m_currentVideoSettings; }
   CVideoSettings& GetCurrentVideoSettings() { return m_currentVideoSettings; }
 
-<<<<<<< HEAD
+  const CAudioSettings& GetDefaultAudioSettings() const { return m_defaultAudioSettings; }
+  CAudioSettings& GetDefaultAudioSettings() { return m_defaultAudioSettings; }
+  const CAudioSettings& GetCurrentAudioSettings() const { return m_currentAudioSettings; }
+  CAudioSettings& GetCurrentAudioSettings() { return m_currentAudioSettings; }
+
 #ifdef HAS_DS_PLAYER
   const CVideoSettings& GetAtStartVideoSettings() const { return m_atstartVideoSettings; }
   CVideoSettings& GetAtStartVideoSettings() { return m_atstartVideoSettings; }
@@ -71,12 +75,6 @@
   const CMadvrSettings& GetCurrentMadvrSettings() const { return m_currentMadvrSettings; }
   CMadvrSettings& GetCurrentMadvrSettings() { return m_currentMadvrSettings; }
 #endif
-=======
-  const CAudioSettings& GetDefaultAudioSettings() const { return m_defaultAudioSettings; }
-  CAudioSettings& GetDefaultAudioSettings() { return m_defaultAudioSettings; }
-  const CAudioSettings& GetCurrentAudioSettings() const { return m_currentAudioSettings; }
-  CAudioSettings& GetCurrentAudioSettings() { return m_currentAudioSettings; }
->>>>>>> c1f9497b
 
   /*! \brief Retreive the watched mode for the given content type
    \param content Current content type
@@ -126,17 +124,15 @@
   CVideoSettings m_defaultVideoSettings;
   CVideoSettings m_currentVideoSettings;
 
-<<<<<<< HEAD
+  CAudioSettings m_defaultAudioSettings;
+  CAudioSettings m_currentAudioSettings;
+
 #ifdef HAS_DS_PLAYER
   CVideoSettings m_atstartVideoSettings;
   CMadvrSettings m_defaultMadvrSettings;
   CMadvrSettings m_atstartMadvrSettings;
   CMadvrSettings m_currentMadvrSettings;
 #endif
-=======
-  CAudioSettings m_defaultAudioSettings;
-  CAudioSettings m_currentAudioSettings;
->>>>>>> c1f9497b
 
   typedef std::map<std::string, WatchedMode> WatchedModes;
   WatchedModes m_watchedModes;
