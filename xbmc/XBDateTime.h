#pragma once

/*
 *      Copyright (C) 2005-2012 Team XBMC
 *      http://www.xbmc.org
 *
 *  This Program is free software; you can redistribute it and/or modify
 *  it under the terms of the GNU General Public License as published by
 *  the Free Software Foundation; either version 2, or (at your option)
 *  any later version.
 *
 *  This Program is distributed in the hope that it will be useful,
 *  but WITHOUT ANY WARRANTY; without even the implied warranty of
 *  MERCHANTABILITY or FITNESS FOR A PARTICULAR PURPOSE. See the
 *  GNU General Public License for more details.
 *
 *  You should have received a copy of the GNU General Public License
 *  along with XBMC; see the file COPYING.  If not, see
 *  <http://www.gnu.org/licenses/>.
 *
 */

#include "utils/Archive.h"

/*! \brief TIME_FORMAT enum/bitmask used for formatting time strings
 Note the use of bitmasking, e.g.
  TIME_FORMAT_HH_MM_SS = TIME_FORMAT_HH | TIME_FORMAT_MM | TIME_FORMAT_SS
 \sa StringUtils::SecondsToTimeString
 */
enum TIME_FORMAT { TIME_FORMAT_GUESS     =  0,
                   TIME_FORMAT_SS        =  1,
                   TIME_FORMAT_MM        =  2,
                   TIME_FORMAT_MM_SS     =  3,
                   TIME_FORMAT_HH        =  4,
                   TIME_FORMAT_HH_SS     =  5, // not particularly useful
                   TIME_FORMAT_HH_MM     =  6,
                   TIME_FORMAT_HH_MM_SS  =  7,
                   TIME_FORMAT_XX        =  8, // AM/PM
                   TIME_FORMAT_HH_MM_XX  = 14,
                   TIME_FORMAT_H         = 16,
                   TIME_FORMAT_H_MM_SS   = 19};

class CDateTime;

class CDateTimeSpan
{
public:
  CDateTimeSpan();
  CDateTimeSpan(const CDateTimeSpan& span);
  CDateTimeSpan(int day, int hour, int minute, int second);

  bool operator >(const CDateTimeSpan& right) const;
  bool operator >=(const CDateTimeSpan& right) const;
  bool operator <(const CDateTimeSpan& right) const;
  bool operator <=(const CDateTimeSpan& right) const;
  bool operator ==(const CDateTimeSpan& right) const;
  bool operator !=(const CDateTimeSpan& right) const;

  CDateTimeSpan operator +(const CDateTimeSpan& right) const;
  CDateTimeSpan operator -(const CDateTimeSpan& right) const;

  const CDateTimeSpan& operator +=(const CDateTimeSpan& right);
  const CDateTimeSpan& operator -=(const CDateTimeSpan& right);

  void SetDateTimeSpan(int day, int hour, int minute, int second);
  void SetFromPeriod(const CStdString &period);
  void SetFromTimeString(const CStdString& time);

  int GetDays() const;
  int GetHours() const;
  int GetMinutes() const;
  int GetSeconds() const;

private:
  void ToULargeInt(ULARGE_INTEGER& time) const;
  void FromULargeInt(const ULARGE_INTEGER& time);

private:
  FILETIME m_timeSpan;

  friend class CDateTime;
};

/// \brief DateTime class, which uses FILETIME as it's base.
class CDateTime : public IArchivable
{
public:
  CDateTime();
  CDateTime(const CDateTime& time);
  CDateTime(const SYSTEMTIME& time);
  CDateTime(const FILETIME& time);
  CDateTime(const time_t& time);
  CDateTime(const tm& time);
  CDateTime(int year, int month, int day, int hour, int minute, int second);
  virtual ~CDateTime() {}

  void SetFromDateString(const CStdString &date);

  static CDateTime GetCurrentDateTime();
  static CDateTime GetUTCDateTime();
  static int MonthStringToMonthNum(const CStdString& month);

  const CDateTime& operator =(const SYSTEMTIME& right);
  const CDateTime& operator =(const FILETIME& right);
  const CDateTime& operator =(const time_t& right);
  const CDateTime& operator =(const tm& right);

  bool operator >(const CDateTime& right) const;
  bool operator >=(const CDateTime& right) const;
  bool operator <(const CDateTime& right) const;
  bool operator <=(const CDateTime& right) const;
  bool operator ==(const CDateTime& right) const;
  bool operator !=(const CDateTime& right) const;

  bool operator >(const FILETIME& right) const;
  bool operator >=(const FILETIME& right) const;
  bool operator <(const FILETIME& right) const;
  bool operator <=(const FILETIME& right) const;
  bool operator ==(const FILETIME& right) const;
  bool operator !=(const FILETIME& right) const;

  bool operator >(const SYSTEMTIME& right) const;
  bool operator >=(const SYSTEMTIME& right) const;
  bool operator <(const SYSTEMTIME& right) const;
  bool operator <=(const SYSTEMTIME& right) const;
  bool operator ==(const SYSTEMTIME& right) const;
  bool operator !=(const SYSTEMTIME& right) const;

  bool operator >(const time_t& right) const;
  bool operator >=(const time_t& right) const;
  bool operator <(const time_t& right) const;
  bool operator <=(const time_t& right) const;
  bool operator ==(const time_t& right) const;
  bool operator !=(const time_t& right) const;

  bool operator >(const tm& right) const;
  bool operator >=(const tm& right) const;
  bool operator <(const tm& right) const;
  bool operator <=(const tm& right) const;
  bool operator ==(const tm& right) const;
  bool operator !=(const tm& right) const;

  CDateTime operator +(const CDateTimeSpan& right) const;
  CDateTime operator -(const CDateTimeSpan& right) const;

  const CDateTime& operator +=(const CDateTimeSpan& right);
  const CDateTime& operator -=(const CDateTimeSpan& right);

  CDateTimeSpan operator -(const CDateTime& right) const;

  operator FILETIME() const;

  virtual void Archive(CArchive& ar);

  void Reset();

  int GetDay() const;
  int GetMonth() const;
  int GetYear() const;
  int GetHour() const;
  int GetMinute() const;
  int GetSecond() const;
  int GetDayOfWeek() const;
  int GetMinuteOfDay() const;

  void SetDateTime(int year, int month, int day, int hour, int minute, int second);
  void SetDate(int year, int month, int day);
  void SetTime(int hour, int minute, int second);
  void SetFromDBDate(const CStdString &date);
  void SetFromDBTime(const CStdString &time);
  void SetFromW3CDate(const CStdString &date);
  void SetFromUTCDateTime(const CDateTime &dateTime);
  void SetFromUTCDateTime(const time_t &dateTime);
<<<<<<< HEAD
=======
  void SetFromRFC1123DateTime(const CStdString &dateTime);
>>>>>>> 004ebdd9

  /*! \brief set from a database datetime format YYYY-MM-DD HH:MM:SS
   \sa GetAsDBDateTime()
   */
  void SetFromDBDateTime(const CStdString &dateTime);

  void GetAsSystemTime(SYSTEMTIME& time) const;
  void GetAsTime(time_t& time) const;
  void GetAsTm(tm& time) const;
  void GetAsTimeStamp(FILETIME& time) const;

  CDateTime GetAsUTCDateTime() const;
  CStdString GetAsSaveString() const;
  CStdString GetAsDBDateTime() const;
  CStdString GetAsDBDate() const;
  CStdString GetAsLocalizedDate(bool longDate=false, bool withShortNames=true) const;
  CStdString GetAsLocalizedDate(const CStdString &strFormat, bool withShortNames=true) const;
  CStdString GetAsLocalizedTime(const CStdString &format, bool withSeconds=true) const;
  CStdString GetAsLocalizedDateTime(bool longDate=false, bool withSeconds=true) const;
  CStdString GetAsRFC1123DateTime() const;

  void SetValid(bool yesNo);
  bool IsValid() const;

  static void ResetTimezoneBias(void);
  static CDateTimeSpan GetTimezoneBias(void);

private:
  bool ToFileTime(const SYSTEMTIME& time, FILETIME& fileTime) const;
  bool ToFileTime(const time_t& time, FILETIME& fileTime) const;
  bool ToFileTime(const tm& time, FILETIME& fileTime) const;

  void ToULargeInt(ULARGE_INTEGER& time) const;
  void FromULargeInt(const ULARGE_INTEGER& time);

private:
  FILETIME m_time;

  typedef enum _STATE
  {
    invalid=0,
    valid
  } STATE;

  STATE m_state;
};<|MERGE_RESOLUTION|>--- conflicted
+++ resolved
@@ -171,10 +171,7 @@
   void SetFromW3CDate(const CStdString &date);
   void SetFromUTCDateTime(const CDateTime &dateTime);
   void SetFromUTCDateTime(const time_t &dateTime);
-<<<<<<< HEAD
-=======
   void SetFromRFC1123DateTime(const CStdString &dateTime);
->>>>>>> 004ebdd9
 
   /*! \brief set from a database datetime format YYYY-MM-DD HH:MM:SS
    \sa GetAsDBDateTime()
