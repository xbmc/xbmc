#pragma once
/*
 *      Copyright (C) 2005-2008 Team XBMC
 *      http://www.xbmc.org
 *
 *  This Program is free software; you can redistribute it and/or modify
 *  it under the terms of the GNU General Public License as published by
 *  the Free Software Foundation; either version 2, or (at your option)
 *  any later version.
 *
 *  This Program is distributed in the hope that it will be useful,
 *  but WITHOUT ANY WARRANTY; without even the implied warranty of
 *  MERCHANTABILITY or FITNESS FOR A PARTICULAR PURPOSE. See the
 *  GNU General Public License for more details.
 *
 *  You should have received a copy of the GNU General Public License
 *  along with XBMC; see the file COPYING.  If not, write to
 *  the Free Software Foundation, 675 Mass Ave, Cambridge, MA 02139, USA.
 *  http://www.gnu.org/copyleft/gpl.html
 *
 */

#include "DynamicDll.h"

extern "C" {
#include "cmyth/include/cmyth/cmyth.h"
#include "cmyth/include/refmem/refmem.h"
}

class DllLibCMythInterface
{
public:
  virtual ~DllLibCMythInterface() {}
  virtual cmyth_conn_t     conn_connect_ctrl        (char *server, unsigned short port, unsigned buflen, int tcp_rcvbuf)=0;
  virtual cmyth_conn_t     conn_connect_event       (char *server, unsigned short port, unsigned buflen, int tcp_rcvbuf)=0;
  virtual cmyth_file_t     conn_connect_file        (cmyth_proginfo_t prog, cmyth_conn_t control, unsigned buflen, int tcp_rcvbuf)=0;
  virtual cmyth_file_t     conn_connect_path        (char* path, cmyth_conn_t control, unsigned buflen, int tcp_rcvbuf)=0;
  virtual cmyth_recorder_t conn_get_free_recorder   (cmyth_conn_t conn)=0;
  virtual cmyth_recorder_t conn_get_recorder_from_num(cmyth_conn_t conn, int num)=0;

  virtual int              conn_get_freespace       (cmyth_conn_t control,long long *total, long long *used)=0;
  virtual int              conn_hung                (cmyth_conn_t control)=0;

  virtual cmyth_event_t    event_get                (cmyth_conn_t conn, char * data, int len)=0;
  virtual int              event_select             (cmyth_conn_t conn, struct timeval *timeout)=0;

  virtual cmyth_proglist_t proglist_get_all_recorded(cmyth_conn_t control)=0;
  virtual cmyth_proglist_t proglist_get_all_scheduled(cmyth_conn_t control)=0;
  virtual cmyth_proglist_t proglist_get_all_pending  (cmyth_conn_t control)=0;
  virtual cmyth_proglist_t proglist_get_conflicting  (cmyth_conn_t control)=0;

  virtual int              mysql_get_guide(cmyth_database_t db, cmyth_program_t **prog, time_t starttime, time_t endtime) = 0;
  virtual cmyth_proginfo_t proglist_get_item        (cmyth_proglist_t pl, int index)=0;
  virtual int              proglist_get_count       (cmyth_proglist_t pl)=0;
  virtual cmyth_channel_t  chanlist_get_item        (cmyth_chanlist_t pl, int index)=0;
  virtual int              chanlist_get_count       (cmyth_chanlist_t pl)=0;

  virtual int              channel_channum          (cmyth_channel_t chan)=0;
  virtual char*            channel_name             (cmyth_channel_t chan)=0;
  virtual char*            channel_icon             (cmyth_channel_t chan)=0;
  virtual int              channel_visible          (cmyth_channel_t chan)=0;

  virtual cmyth_recorder_t recorder_is_recording    (cmyth_recorder_t conn)=0;
  virtual int              recorder_spawn_livetv    (cmyth_recorder_t rec)=0;
  virtual char*            recorder_get_filename    (cmyth_recorder_t rec)=0;
  virtual cmyth_proginfo_t recorder_get_cur_proginfo(cmyth_recorder_t rec)=0;
  virtual cmyth_proginfo_t recorder_get_next_proginfo(cmyth_recorder_t rec, cmyth_proginfo_t current, cmyth_browsedir_t direction)=0;
  virtual int              recorder_change_channel  (cmyth_recorder_t rec, cmyth_channeldir_t direction)=0;
  virtual int              recorder_pause           (cmyth_recorder_t rec)=0;
  virtual int              recorder_stop_livetv     (cmyth_recorder_t rec)=0;
  virtual int              recorder_set_channel     (cmyth_recorder_t rec, char *channame)=0;
  virtual int              recorder_check_channel   (cmyth_recorder_t rec, char *channame)=0;

  virtual int              livetv_get_block         (cmyth_recorder_t rec, char *buf, unsigned long len)=0;
  virtual int              livetv_select            (cmyth_recorder_t rec, struct timeval *timeout)=0;
  virtual int              livetv_request_block     (cmyth_recorder_t rec, unsigned long len)=0;
  virtual long long        livetv_seek              (cmyth_recorder_t rec, long long offset, int whence)=0;
  virtual int              livetv_read              (cmyth_recorder_t rec, char *buf, unsigned long len)=0;
  virtual int              livetv_chain_update      (cmyth_recorder_t rec, char * chainid, int tcp_rcvbuf)=0;
  virtual int              livetv_chain_switch_last (cmyth_recorder_t rec)=0;
  virtual int              livetv_keep_recording    (cmyth_recorder_t rec, cmyth_database_t db, int keep)=0;
  virtual cmyth_recorder_t spawn_live_tv            (cmyth_recorder_t rec, unsigned buflen, int tcp_rcvbuf,
                                                     void (*prog_update_callback)(cmyth_proginfo_t),
                                                     char ** err, char * channame)=0;

  virtual int                file_get_block         (cmyth_file_t file, char *buf, unsigned long len)=0;
  virtual int                file_select            (cmyth_file_t file, struct timeval *timeout)=0;
  virtual int                file_request_block     (cmyth_file_t file, unsigned long len)=0;
  virtual long long          file_seek              (cmyth_file_t file, long long offset, int whence)=0;
  virtual int                file_read              (cmyth_file_t file, char *buf, unsigned long len)=0;
  virtual unsigned long long file_length            (cmyth_file_t file)=0;
  virtual unsigned long long file_start             (cmyth_file_t file)=0;

  virtual char*             proginfo_pathname       (cmyth_proginfo_t prog)=0;
  virtual char*             proginfo_title          (cmyth_proginfo_t prog)=0;
  virtual char*             proginfo_description    (cmyth_proginfo_t prog)=0;
  virtual char*             proginfo_subtitle       (cmyth_proginfo_t prog)=0;
  virtual char*             proginfo_chanstr        (cmyth_proginfo_t prog)=0;
  virtual char*             proginfo_channame       (cmyth_proginfo_t prog)=0;
  virtual char*             proginfo_chansign       (cmyth_proginfo_t prog)=0;
  virtual char*             proginfo_recgroup       (cmyth_proginfo_t prog)=0;
  virtual char*             proginfo_chanicon       (cmyth_proginfo_t prog)=0;
  virtual char*             proginfo_category       (cmyth_proginfo_t prog)=0;
  virtual long long         proginfo_length         (cmyth_proginfo_t prog)=0;
  virtual int               proginfo_length_sec     (cmyth_proginfo_t prog)=0;
  virtual char*             proginfo_host           (cmyth_proginfo_t prog)=0;
  virtual char*             proginfo_programid      (cmyth_proginfo_t prog)=0;
  virtual char*             proginfo_seriesid       (cmyth_proginfo_t prog)=0;
  virtual cmyth_timestamp_t proginfo_originalairdate(cmyth_proginfo_t prog)=0;
  virtual cmyth_timestamp_t proginfo_start          (cmyth_proginfo_t prog)=0;
  virtual cmyth_timestamp_t proginfo_end            (cmyth_proginfo_t prog)=0;
  virtual cmyth_timestamp_t proginfo_rec_start      (cmyth_proginfo_t prog)=0;
  virtual cmyth_timestamp_t proginfo_rec_end        (cmyth_proginfo_t prog)=0;
  virtual cmyth_proginfo_rec_status_t proginfo_rec_status(cmyth_proginfo_t prog)=0;
  virtual long              proginfo_card_id        (cmyth_proginfo_t prog)=0;
  virtual char*             proginfo_prodyear       (cmyth_proginfo_t prog)=0;
  virtual cmyth_proginfo_t  proginfo_get_from_basename   (cmyth_conn_t control, const char* basename)=0;
  virtual int               proginfo_delete_recording(cmyth_conn_t control, cmyth_proginfo_t prog)=0;
  virtual int               proginfo_stop_recording(cmyth_conn_t control, cmyth_proginfo_t prog)=0;
  virtual int               proginfo_forget_recording(cmyth_conn_t control, cmyth_proginfo_t prog)=0;
  virtual int               proginfo_chan_id        (cmyth_proginfo_t prog)=0;
  virtual cmyth_proginfo_t  proginfo_get_detail     (cmyth_conn_t control, cmyth_proginfo_t p)=0;
  virtual int               proginfo_compare        (cmyth_proginfo_t a, cmyth_proginfo_t b)=0;

  virtual void             ref_release              (void* ptr)=0;
  virtual void*            ref_hold                 (void* ptr)=0;
  virtual void             dbg_level                (int l)=0;
  virtual void             set_dbg_msgcallback      (void (*msgcb)(int l, char *m))=0;

  virtual time_t           timestamp_to_unixtime    (cmyth_timestamp_t ts)=0;
  virtual int              timestamp_compare        (cmyth_timestamp_t ts1, cmyth_timestamp_t ts2)=0;
  virtual cmyth_database_t database_init            (char *host, char *db_name, char *user, char *pass)=0;
  virtual cmyth_chanlist_t mysql_get_chanlist       (cmyth_database_t db)=0;

  virtual cmyth_commbreaklist_t get_commbreaklist   (cmyth_conn_t control, cmyth_proginfo_t prog)=0;
  virtual cmyth_commbreaklist_t get_cutlist         (cmyth_conn_t control, cmyth_proginfo_t prog)=0;

};

class DllLibCMyth : public DllDynamic, DllLibCMythInterface
{
  DECLARE_DLL_WRAPPER(DllLibCMyth, DLL_PATH_LIBCMYTH)
  DEFINE_METHOD4(cmyth_conn_t,        conn_connect_ctrl,        (char *p1, unsigned short p2, unsigned p3, int p4))
  DEFINE_METHOD4(cmyth_conn_t,        conn_connect_event,       (char *p1, unsigned short p2, unsigned p3, int p4))
  DEFINE_METHOD4(cmyth_file_t,        conn_connect_file,        (cmyth_proginfo_t p1, cmyth_conn_t p2, unsigned p3, int p4))
  DEFINE_METHOD4(cmyth_file_t,        conn_connect_path,        (char* p1, cmyth_conn_t p2, unsigned p3, int p4))

  DEFINE_METHOD1(cmyth_recorder_t,    conn_get_free_recorder,   (cmyth_conn_t p1))
  DEFINE_METHOD2(cmyth_recorder_t,    conn_get_recorder_from_num,(cmyth_conn_t p1, int p2))
  DEFINE_METHOD3(int,                 conn_get_freespace,       (cmyth_conn_t p1, long long *p2, long long *p3))
  DEFINE_METHOD1(int,                 conn_hung,                (cmyth_conn_t p1))

  DEFINE_METHOD3(cmyth_event_t,       event_get,                (cmyth_conn_t p1, char * p2, int p3))
  DEFINE_METHOD2(int,                 event_select,             (cmyth_conn_t p1, struct timeval *p2))

  DEFINE_METHOD1(cmyth_proglist_t,    proglist_get_all_recorded, (cmyth_conn_t p1))
  DEFINE_METHOD1(cmyth_proglist_t,    proglist_get_all_scheduled, (cmyth_conn_t p1))
  DEFINE_METHOD1(cmyth_proglist_t,    proglist_get_all_pending, (cmyth_conn_t p1))
  DEFINE_METHOD1(cmyth_proglist_t,    proglist_get_conflicting, (cmyth_conn_t p1))

  DEFINE_METHOD4(int,                 mysql_get_guide,          (cmyth_database_t p1, cmyth_program_t **p2, time_t p3, time_t p4))
  DEFINE_METHOD2(cmyth_proginfo_t,    proglist_get_item,        (cmyth_proglist_t p1, int p2))
  DEFINE_METHOD1(int,                 proglist_get_count,       (cmyth_proglist_t p1))
  DEFINE_METHOD2(cmyth_channel_t,     chanlist_get_item,        (cmyth_chanlist_t p1, int p2))
  DEFINE_METHOD1(int,                 chanlist_get_count,       (cmyth_chanlist_t p1))
  DEFINE_METHOD1(int,                 channel_channum,          (cmyth_channel_t p1))
  DEFINE_METHOD1(char*,               channel_name,             (cmyth_channel_t p1))
  DEFINE_METHOD1(char*,               channel_icon,             (cmyth_channel_t p1))
  DEFINE_METHOD1(int,                 channel_visible,          (cmyth_channel_t p1))

  DEFINE_METHOD1(cmyth_recorder_t,    recorder_is_recording,    (cmyth_recorder_t p1))
  DEFINE_METHOD1(int,                 recorder_spawn_livetv,    (cmyth_recorder_t p1))
  DEFINE_METHOD1(char*,               recorder_get_filename,    (cmyth_recorder_t p1))
  DEFINE_METHOD1(cmyth_proginfo_t,    recorder_get_cur_proginfo, (cmyth_recorder_t p1))
  DEFINE_METHOD3(cmyth_proginfo_t,    recorder_get_next_proginfo, (cmyth_recorder_t p1, cmyth_proginfo_t p2, cmyth_browsedir_t p3))
  DEFINE_METHOD2(int,                 recorder_change_channel,  (cmyth_recorder_t p1, cmyth_channeldir_t p2))
  DEFINE_METHOD1(int,                 recorder_pause,           (cmyth_recorder_t p1))
  DEFINE_METHOD1(int,                 recorder_stop_livetv,     (cmyth_recorder_t p1))
  DEFINE_METHOD2(int,                 recorder_set_channel,     (cmyth_recorder_t p1, char * p2))
  DEFINE_METHOD2(int,                 recorder_check_channel,   (cmyth_recorder_t p1, char * p2))

  DEFINE_METHOD3(int,                 livetv_get_block,         (cmyth_recorder_t p1, char *p2, unsigned long p3))
  DEFINE_METHOD2(int,                 livetv_select,            (cmyth_recorder_t p1, struct timeval *p2))
  DEFINE_METHOD2(int,                 livetv_request_block,     (cmyth_recorder_t p1, unsigned long p2))
  DEFINE_METHOD3(long long,           livetv_seek,              (cmyth_recorder_t p1, long long p2, int p3))
  DEFINE_METHOD3(int,                 livetv_read,              (cmyth_recorder_t p1, char *p2, unsigned long p3))

  DEFINE_METHOD3(int,                 livetv_chain_update,      (cmyth_recorder_t p1, char * p2, int p3))
  DEFINE_METHOD1(int,                 livetv_chain_switch_last, (cmyth_recorder_t p1))
  DEFINE_METHOD3(int,                 livetv_keep_recording,    (cmyth_recorder_t p1, cmyth_database_t p2, int p3))
  DEFINE_METHOD6(cmyth_recorder_t,    spawn_live_tv,            (cmyth_recorder_t p1, unsigned p2, int p3, void (*p4)(cmyth_proginfo_t), char ** p5, char * p6))

  DEFINE_METHOD3(int,                 file_get_block,           (cmyth_file_t p1, char *p2, unsigned long p3))
  DEFINE_METHOD2(int,                 file_select,              (cmyth_file_t p1, struct timeval *p2))
  DEFINE_METHOD2(int,                 file_request_block,       (cmyth_file_t p1, unsigned long p2))
  DEFINE_METHOD3(long long,           file_seek,                (cmyth_file_t p1, long long p2, int p3))
  DEFINE_METHOD3(int,                 file_read,                (cmyth_file_t p1, char *p2, unsigned long p3))
  DEFINE_METHOD1(unsigned long long,  file_length,              (cmyth_file_t p1))
  DEFINE_METHOD1(unsigned long long,  file_start,               (cmyth_file_t p1))

  DEFINE_METHOD1(char*,               proginfo_pathname,        (cmyth_proginfo_t p1))
  DEFINE_METHOD1(char*,               proginfo_title,           (cmyth_proginfo_t p1))
  DEFINE_METHOD1(char*,               proginfo_description,     (cmyth_proginfo_t p1))
  DEFINE_METHOD1(char*,               proginfo_subtitle,        (cmyth_proginfo_t p1))
  DEFINE_METHOD1(char*,               proginfo_chanstr,         (cmyth_proginfo_t p1))
  DEFINE_METHOD1(char*,               proginfo_channame,        (cmyth_proginfo_t p1))
  DEFINE_METHOD1(char*,               proginfo_chansign,        (cmyth_proginfo_t p1))
  DEFINE_METHOD1(char*,               proginfo_recgroup,        (cmyth_proginfo_t p1))
  DEFINE_METHOD1(char*,               proginfo_chanicon,        (cmyth_proginfo_t p1))
  DEFINE_METHOD1(char*,               proginfo_category,        (cmyth_proginfo_t p1))
  DEFINE_METHOD1(long long,           proginfo_length,          (cmyth_proginfo_t p1))
  DEFINE_METHOD1(int,                 proginfo_length_sec,      (cmyth_proginfo_t p1))
  DEFINE_METHOD1(char*,               proginfo_host,            (cmyth_proginfo_t p1))
  DEFINE_METHOD1(char*,               proginfo_programid,       (cmyth_proginfo_t p1))
  DEFINE_METHOD1(char*,               proginfo_seriesid,        (cmyth_proginfo_t p1))
  DEFINE_METHOD1(cmyth_timestamp_t,   proginfo_originalairdate, (cmyth_proginfo_t p1))
  DEFINE_METHOD1(cmyth_timestamp_t,   proginfo_start,           (cmyth_proginfo_t p1))
  DEFINE_METHOD1(cmyth_timestamp_t,   proginfo_end,             (cmyth_proginfo_t p1))
  DEFINE_METHOD1(cmyth_timestamp_t,   proginfo_rec_start,       (cmyth_proginfo_t p1))
  DEFINE_METHOD1(cmyth_timestamp_t,   proginfo_rec_end,         (cmyth_proginfo_t p1))
  DEFINE_METHOD1(cmyth_proginfo_rec_status_t, proginfo_rec_status, (cmyth_proginfo_t p1))
<<<<<<< HEAD
  DEFINE_METHOD1(long,                proginfo_card_id,         (cmyth_proginfo_t p1))
=======
  DEFINE_METHOD1(unsigned long,       proginfo_flags,           (cmyth_proginfo_t p1))
>>>>>>> 01c62781
  DEFINE_METHOD1(char*,               proginfo_prodyear,        (cmyth_proginfo_t p1))
  DEFINE_METHOD2(cmyth_proginfo_t,    proginfo_get_from_basename,    (cmyth_conn_t p1, const char* p2))
  DEFINE_METHOD2(int,                 proginfo_delete_recording, (cmyth_conn_t p1, cmyth_proginfo_t p2))
  DEFINE_METHOD2(int,                 proginfo_stop_recording,  (cmyth_conn_t p1, cmyth_proginfo_t p2))
  DEFINE_METHOD2(int,                 proginfo_forget_recording,  (cmyth_conn_t p1, cmyth_proginfo_t p2))
  DEFINE_METHOD1(int,                 proginfo_chan_id,         (cmyth_proginfo_t p1))
  DEFINE_METHOD2(cmyth_proginfo_t,    proginfo_get_detail,      (cmyth_conn_t p1, cmyth_proginfo_t p2))
  DEFINE_METHOD2(int,                 proginfo_compare,         (cmyth_proginfo_t p1, cmyth_proginfo_t p2))

  DEFINE_METHOD1(void,                ref_release,              (void* p1))
  DEFINE_METHOD1(void*,               ref_hold,                 (void* p1))
  DEFINE_METHOD1(void,                dbg_level,                (int p1))
  DEFINE_METHOD1(void,                set_dbg_msgcallback,      (void (*p1)(int l, char *m)))

  DEFINE_METHOD1(time_t,              timestamp_to_unixtime,    (cmyth_timestamp_t p1))
  DEFINE_METHOD2(int,                 timestamp_compare,        (cmyth_timestamp_t p1, cmyth_timestamp_t p2))
  DEFINE_METHOD4(cmyth_database_t,    database_init,            (char *p1, char *p2, char *p3, char *p4))
  DEFINE_METHOD1(cmyth_chanlist_t,    mysql_get_chanlist,       (cmyth_database_t p1))

  DEFINE_METHOD2(cmyth_commbreaklist_t, get_commbreaklist,      (cmyth_conn_t p1, cmyth_proginfo_t p2))
  DEFINE_METHOD2(cmyth_commbreaklist_t, get_cutlist,            (cmyth_conn_t p1, cmyth_proginfo_t p2))

  BEGIN_METHOD_RESOLVE()
    RESOLVE_METHOD_RENAME(cmyth_conn_connect_ctrl, conn_connect_ctrl)
    RESOLVE_METHOD_RENAME(cmyth_conn_connect_event, conn_connect_event)
    RESOLVE_METHOD_RENAME(cmyth_conn_connect_file, conn_connect_file)
    RESOLVE_METHOD_RENAME(cmyth_conn_connect_path, conn_connect_path)
    RESOLVE_METHOD_RENAME(cmyth_conn_get_free_recorder, conn_get_free_recorder)
    RESOLVE_METHOD_RENAME(cmyth_conn_get_recorder_from_num, conn_get_recorder_from_num)
    RESOLVE_METHOD_RENAME(cmyth_conn_get_freespace, conn_get_freespace)
    RESOLVE_METHOD_RENAME(cmyth_conn_hung, conn_hung)

    RESOLVE_METHOD_RENAME(cmyth_event_get, event_get)
    RESOLVE_METHOD_RENAME(cmyth_event_select, event_select)
    RESOLVE_METHOD_RENAME(cmyth_proglist_get_all_recorded, proglist_get_all_recorded)
    RESOLVE_METHOD_RENAME(cmyth_proglist_get_all_scheduled, proglist_get_all_scheduled)
    RESOLVE_METHOD_RENAME(cmyth_proglist_get_all_pending, proglist_get_all_pending)
    RESOLVE_METHOD_RENAME(cmyth_proglist_get_conflicting, proglist_get_conflicting)
    RESOLVE_METHOD_RENAME(cmyth_mysql_get_guide, mysql_get_guide)
    RESOLVE_METHOD_RENAME(cmyth_proglist_get_item, proglist_get_item)
    RESOLVE_METHOD_RENAME(cmyth_proglist_get_count, proglist_get_count)
    RESOLVE_METHOD_RENAME(cmyth_chanlist_get_item, chanlist_get_item)
    RESOLVE_METHOD_RENAME(cmyth_chanlist_get_count, chanlist_get_count)
    RESOLVE_METHOD_RENAME(cmyth_channel_channum, channel_channum)
    RESOLVE_METHOD_RENAME(cmyth_channel_name, channel_name)
    RESOLVE_METHOD_RENAME(cmyth_channel_icon, channel_icon)
    RESOLVE_METHOD_RENAME(cmyth_channel_visible, channel_visible)

    RESOLVE_METHOD_RENAME(cmyth_recorder_is_recording, recorder_is_recording)
    RESOLVE_METHOD_RENAME(cmyth_recorder_spawn_livetv, recorder_spawn_livetv)
    RESOLVE_METHOD_RENAME(cmyth_recorder_get_filename, recorder_get_filename)
    RESOLVE_METHOD_RENAME(cmyth_recorder_get_cur_proginfo, recorder_get_cur_proginfo)
    RESOLVE_METHOD_RENAME(cmyth_recorder_get_next_proginfo, recorder_get_next_proginfo)
    RESOLVE_METHOD_RENAME(cmyth_recorder_change_channel, recorder_change_channel)
    RESOLVE_METHOD_RENAME(cmyth_recorder_pause, recorder_pause)
    RESOLVE_METHOD_RENAME(cmyth_recorder_stop_livetv, recorder_stop_livetv)
    RESOLVE_METHOD_RENAME(cmyth_recorder_set_channel, recorder_set_channel)
    RESOLVE_METHOD_RENAME(cmyth_recorder_check_channel, recorder_check_channel)


    RESOLVE_METHOD_RENAME(cmyth_livetv_get_block, livetv_get_block)
    RESOLVE_METHOD_RENAME(cmyth_livetv_select, livetv_select)
    RESOLVE_METHOD_RENAME(cmyth_livetv_request_block, livetv_request_block)
    RESOLVE_METHOD_RENAME(cmyth_livetv_seek, livetv_seek)
    RESOLVE_METHOD_RENAME(cmyth_livetv_read, livetv_read)
    RESOLVE_METHOD_RENAME(cmyth_livetv_chain_update, livetv_chain_update)
    RESOLVE_METHOD_RENAME(cmyth_livetv_chain_switch_last, livetv_chain_switch_last)
    RESOLVE_METHOD_RENAME(cmyth_livetv_keep_recording, livetv_keep_recording)
    RESOLVE_METHOD_RENAME(cmyth_spawn_live_tv, spawn_live_tv)

    RESOLVE_METHOD_RENAME(cmyth_file_get_block, file_get_block)
    RESOLVE_METHOD_RENAME(cmyth_file_select, file_select)
    RESOLVE_METHOD_RENAME(cmyth_file_request_block, file_request_block)
    RESOLVE_METHOD_RENAME(cmyth_file_seek, file_seek)
    RESOLVE_METHOD_RENAME(cmyth_file_read, file_read)
    RESOLVE_METHOD_RENAME(cmyth_file_length, file_length)
    RESOLVE_METHOD_RENAME(cmyth_file_start, file_start)

    RESOLVE_METHOD_RENAME(cmyth_proginfo_pathname, proginfo_pathname)
    RESOLVE_METHOD_RENAME(cmyth_proginfo_title, proginfo_title)
    RESOLVE_METHOD_RENAME(cmyth_proginfo_description, proginfo_description)
    RESOLVE_METHOD_RENAME(cmyth_proginfo_subtitle, proginfo_subtitle)
    RESOLVE_METHOD_RENAME(cmyth_proginfo_chanstr, proginfo_chanstr)
    RESOLVE_METHOD_RENAME(cmyth_proginfo_channame, proginfo_channame)
    RESOLVE_METHOD_RENAME(cmyth_proginfo_chansign, proginfo_chansign)
    RESOLVE_METHOD_RENAME(cmyth_proginfo_recgroup, proginfo_recgroup)
    RESOLVE_METHOD_RENAME(cmyth_proginfo_chanicon, proginfo_chanicon)
    RESOLVE_METHOD_RENAME(cmyth_proginfo_category, proginfo_category)
    RESOLVE_METHOD_RENAME(cmyth_proginfo_length, proginfo_length)
    RESOLVE_METHOD_RENAME(cmyth_proginfo_length_sec, proginfo_length_sec)
    RESOLVE_METHOD_RENAME(cmyth_proginfo_host, proginfo_host)
    RESOLVE_METHOD_RENAME(cmyth_proginfo_programid, proginfo_programid)
    RESOLVE_METHOD_RENAME(cmyth_proginfo_seriesid, proginfo_seriesid)
    RESOLVE_METHOD_RENAME(cmyth_proginfo_originalairdate, proginfo_originalairdate)
    RESOLVE_METHOD_RENAME(cmyth_proginfo_start, proginfo_start)
    RESOLVE_METHOD_RENAME(cmyth_proginfo_end, proginfo_end)
    RESOLVE_METHOD_RENAME(cmyth_proginfo_rec_start, proginfo_rec_start)
    RESOLVE_METHOD_RENAME(cmyth_proginfo_rec_end, proginfo_rec_end)
    RESOLVE_METHOD_RENAME(cmyth_proginfo_rec_status, proginfo_rec_status)
<<<<<<< HEAD
    RESOLVE_METHOD_RENAME(cmyth_proginfo_card_id, proginfo_card_id)
=======
    RESOLVE_METHOD_RENAME(cmyth_proginfo_flags, proginfo_flags)
>>>>>>> 01c62781
    RESOLVE_METHOD_RENAME(cmyth_proginfo_prodyear, proginfo_prodyear)
    RESOLVE_METHOD_RENAME(cmyth_proginfo_get_from_basename, proginfo_get_from_basename)
    RESOLVE_METHOD_RENAME(cmyth_proginfo_delete_recording, proginfo_delete_recording)
    RESOLVE_METHOD_RENAME(cmyth_proginfo_stop_recording, proginfo_stop_recording)
    RESOLVE_METHOD_RENAME(cmyth_proginfo_forget_recording, proginfo_forget_recording)
    RESOLVE_METHOD_RENAME(cmyth_proginfo_chan_id, proginfo_chan_id)
    RESOLVE_METHOD_RENAME(cmyth_proginfo_get_detail, proginfo_get_detail)
    RESOLVE_METHOD_RENAME(cmyth_proginfo_compare, proginfo_compare)

    RESOLVE_METHOD(ref_release)
    RESOLVE_METHOD(ref_hold)
    RESOLVE_METHOD_RENAME(cmyth_dbg_level, dbg_level)
    RESOLVE_METHOD_RENAME(cmyth_set_dbg_msgcallback, set_dbg_msgcallback)

    RESOLVE_METHOD_RENAME(cmyth_timestamp_to_unixtime, timestamp_to_unixtime)
    RESOLVE_METHOD_RENAME(cmyth_timestamp_compare, timestamp_compare)
    RESOLVE_METHOD_RENAME(cmyth_database_init, database_init)
    RESOLVE_METHOD_RENAME(cmyth_mysql_get_chanlist, mysql_get_chanlist)

    RESOLVE_METHOD_RENAME(cmyth_get_commbreaklist, get_commbreaklist)
    RESOLVE_METHOD_RENAME(cmyth_get_cutlist, get_cutlist)

  END_METHOD_RESOLVE()
};<|MERGE_RESOLUTION|>--- conflicted
+++ resolved
@@ -219,11 +219,8 @@
   DEFINE_METHOD1(cmyth_timestamp_t,   proginfo_rec_start,       (cmyth_proginfo_t p1))
   DEFINE_METHOD1(cmyth_timestamp_t,   proginfo_rec_end,         (cmyth_proginfo_t p1))
   DEFINE_METHOD1(cmyth_proginfo_rec_status_t, proginfo_rec_status, (cmyth_proginfo_t p1))
-<<<<<<< HEAD
   DEFINE_METHOD1(long,                proginfo_card_id,         (cmyth_proginfo_t p1))
-=======
   DEFINE_METHOD1(unsigned long,       proginfo_flags,           (cmyth_proginfo_t p1))
->>>>>>> 01c62781
   DEFINE_METHOD1(char*,               proginfo_prodyear,        (cmyth_proginfo_t p1))
   DEFINE_METHOD2(cmyth_proginfo_t,    proginfo_get_from_basename,    (cmyth_conn_t p1, const char* p2))
   DEFINE_METHOD2(int,                 proginfo_delete_recording, (cmyth_conn_t p1, cmyth_proginfo_t p2))
@@ -323,11 +320,8 @@
     RESOLVE_METHOD_RENAME(cmyth_proginfo_rec_start, proginfo_rec_start)
     RESOLVE_METHOD_RENAME(cmyth_proginfo_rec_end, proginfo_rec_end)
     RESOLVE_METHOD_RENAME(cmyth_proginfo_rec_status, proginfo_rec_status)
-<<<<<<< HEAD
     RESOLVE_METHOD_RENAME(cmyth_proginfo_card_id, proginfo_card_id)
-=======
     RESOLVE_METHOD_RENAME(cmyth_proginfo_flags, proginfo_flags)
->>>>>>> 01c62781
     RESOLVE_METHOD_RENAME(cmyth_proginfo_prodyear, proginfo_prodyear)
     RESOLVE_METHOD_RENAME(cmyth_proginfo_get_from_basename, proginfo_get_from_basename)
     RESOLVE_METHOD_RENAME(cmyth_proginfo_delete_recording, proginfo_delete_recording)
