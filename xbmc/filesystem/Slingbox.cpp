/*
 *      Copyright (C) 2011 Team XBMC
 *      http://www.xbmc.org
 *
 *  This Program is free software; you can redistribute it and/or modify
 *  it under the terms of the GNU General Public License as published by
 *  the Free Software Foundation; either version 2, or (at your option)
 *  any later version.
 *
 *  This Program is distributed in the hope that it will be useful,
 *  but WITHOUT ANY WARRANTY; without even the implied warranty of
 *  MERCHANTABILITY or FITNESS FOR A PARTICULAR PURPOSE. See the
 *  GNU General Public License for more details.
 *
 *  You should have received a copy of the GNU General Public License
 *  along with XBMC; see the file COPYING.  If not, write to
 *  the Free Software Foundation, 675 Mass Ave, Cambridge, MA 02139, USA.
 *  http://www.gnu.org/copyleft/gpl.html
 *
 */

#include "FileItem.h"
#include "Slingbox.h"
#include "filesystem/File.h"
#include "lib/SlingboxLib/SlingboxLib.h"
#include "settings/Settings.h"
#include "utils/log.h"
#include "utils/XMLUtils.h"

using namespace XFILE;
using namespace std;

CSlingboxDirectory::CSlingboxDirectory()
{
}

CSlingboxDirectory::~CSlingboxDirectory()
{
}

bool CSlingboxDirectory::GetDirectory(const CStdString& strPath, CFileItemList &items)
{
  // Create generic Watch Slingbox item
  CFileItemPtr item(new CFileItem(strPath, false));
  item->SetLabel("Watch Slingbox");
  item->SetLabelPreformated(true);
  items.Add(item);

  return true;
}

CSlingboxFile::CSlingboxFile()
{
  // Create the Slingbox object
  m_pSlingbox = new CSlingbox();
}

CSlingboxFile::~CSlingboxFile()
{
  // Destroy the Slingbox object
  delete m_pSlingbox;
}

bool CSlingboxFile::Open(const CURL& url)
{
  // Setup the IP/hostname and port (setup default port if none specified)
  unsigned int uiPort;
  if (url.HasPort())
    uiPort = (unsigned int)url.GetPort();
  else
    uiPort = 5001;
  m_pSlingbox->SetAddress(url.GetHostName(), uiPort);

  // Prepare to connect to the Slingbox
  bool bAdmin;
  if (url.GetUserName().CompareNoCase("administrator") == 0)
    bAdmin = true;
  else if (url.GetUserName().CompareNoCase("viewer") == 0)
    bAdmin = false;
  else
  {
    CLog::Log(LOGERROR, "%s - Invalid or no username specified for Slingbox: %s",
      __FUNCTION__, url.GetHostName().c_str());
    return false;
  }

  // Connect to the Slingbox
  if (m_pSlingbox->Connect(bAdmin, url.GetPassWord()))
  {
    CLog::Log(LOGDEBUG, "%s - Sucessfully connected to Slingbox: %s",
      __FUNCTION__, url.GetHostName().c_str());
  }
  else
  {
    CLog::Log(LOGERROR, "%s - Error connecting to Slingbox: %s",
      __FUNCTION__, url.GetHostName().c_str());
    return false;
  }

  // Initialize the stream
  if (m_pSlingbox->InitializeStream())
  {
    CLog::Log(LOGDEBUG, "%s - Successfully initialized stream on Slingbox: %s",
      __FUNCTION__, url.GetHostName().c_str());
  }
  else
  {
    CLog::Log(LOGERROR, "%s - Error initializing stream on Slingbox: %s",
      __FUNCTION__, url.GetHostName().c_str());
    return false;
  }

  // Set correct input
  if (url.GetFileNameWithoutPath() != "")
  {
    if (m_pSlingbox->SetInput(atoi(url.GetFileNameWithoutPath())))
      CLog::Log(LOGDEBUG, "%s - Successfully requested change to input %i on Slingbox: %s",
        __FUNCTION__, atoi(url.GetFileNameWithoutPath()), url.GetHostName().c_str());
    else
      CLog::Log(LOGERROR, "%s - Error requesting change to input %i on Slingbox: %s",
        __FUNCTION__, atoi(url.GetFileNameWithoutPath()), url.GetHostName().c_str());
  }

  // Load the video settings
  LoadSettings(url.GetHostName());

  // Setup video options  
  if (m_pSlingbox->StreamSettings((CSlingbox::Resolution)m_sSlingboxSettings.iVideoResolution,
    m_sSlingboxSettings.iVideoBitrate, m_sSlingboxSettings.iVideoFramerate,
    m_sSlingboxSettings.iVideoSmoothing, m_sSlingboxSettings.iAudioBitrate,
    m_sSlingboxSettings.iIFrameInterval))
  {
    CLog::Log(LOGDEBUG, "%s - Successfully set stream options (resolution: %ix%i; "
      "video bitrate: %i kbit/s; fps: %i; smoothing: %i%%; audio bitrate %i kbit/s; "
      "I frame interval: %i) on Slingbox: %s", __FUNCTION__,
      m_sSlingboxSettings.iVideoWidth, m_sSlingboxSettings.iVideoHeight,
      m_sSlingboxSettings.iVideoBitrate, m_sSlingboxSettings.iVideoFramerate,
      m_sSlingboxSettings.iVideoSmoothing, m_sSlingboxSettings.iAudioBitrate,
      m_sSlingboxSettings.iIFrameInterval, url.GetHostName().c_str());
  }
  else
  {
    CLog::Log(LOGERROR, "%s - Error setting stream options on Slingbox: %s",
      __FUNCTION__, url.GetHostName().c_str());
  }

  // Start the stream
  if (m_pSlingbox->StartStream())
  {
    CLog::Log(LOGDEBUG, "%s - Successfully started stream on Slingbox: %s",
      __FUNCTION__, url.GetHostName().c_str());
  }
  else
  {
    CLog::Log(LOGERROR, "%s - Error starting stream on Slingbox: %s",
      __FUNCTION__, url.GetHostName().c_str());
    return false;
  }

  // Check for correct input
  if (url.GetFileNameWithoutPath() != "")
  {
    if (m_pSlingbox->GetInput() == -1)
      CLog::Log(LOGDEBUG, "%s - Unable to confirm change to input %i on Slingbox: %s",
        __FUNCTION__, atoi(url.GetFileNameWithoutPath()), url.GetHostName().c_str());
    else if (m_pSlingbox->GetInput() == atoi(url.GetFileNameWithoutPath()))
      CLog::Log(LOGDEBUG, "%s - Comfirmed change to input %i on Slingbox: %s",
        __FUNCTION__, atoi(url.GetFileNameWithoutPath()), url.GetHostName().c_str());
    else
      CLog::Log(LOGERROR, "%s - Error changing to input %i on Slingbox: %s",
        __FUNCTION__, atoi(url.GetFileNameWithoutPath()), url.GetHostName().c_str());
  }

  return true;
}

unsigned int CSlingboxFile::Read(void * pBuffer, int64_t iSize)
{
  // Read the data and check for any errors
  int iRead = m_pSlingbox->ReadStream(pBuffer, (unsigned int)iSize);
  if (iRead < 0)
  {
    CLog::Log(LOGERROR, "%s - Error reading stream from Slingbox: %s", __FUNCTION__,
      m_sSlingboxSettings.strHostname.c_str());
    return 0;
  }

  return iRead;
}

void CSlingboxFile::Close()
{
  // Stop the stream
  if (m_pSlingbox->StopStream())
    CLog::Log(LOGDEBUG, "%s - Successfully stopped stream on Slingbox: %s", __FUNCTION__,
    m_sSlingboxSettings.strHostname.c_str());
  else
    CLog::Log(LOGERROR, "%s - Error stopping stream on Slingbox: %s", __FUNCTION__,
    m_sSlingboxSettings.strHostname.c_str());

  // Disconnect from the Slingbox
  if (m_pSlingbox->Disconnect())
    CLog::Log(LOGDEBUG, "%s - Successfully disconnected from Slingbox: %s", __FUNCTION__,
    m_sSlingboxSettings.strHostname.c_str());
  else
    CLog::Log(LOGERROR, "%s - Error disconnecting from Slingbox: %s", __FUNCTION__,
    m_sSlingboxSettings.strHostname.c_str());
}

bool CSlingboxFile::SkipNext()
{
  return m_pSlingbox->IsConnected();
}

<<<<<<< HEAD
bool CSlingboxFile::NextChannel(bool preview/* = false*/)
=======
bool CSlingboxFile::NextChannel(bool bPreview /* = false */)
>>>>>>> a7fc3fb9
{
  // Prepare variables
  bool bSuccess = true;
  int iPrevChannel = m_pSlingbox->GetChannel();

  // Stop the stream
  if (m_pSlingbox->StopStream())
  {
    CLog::Log(LOGDEBUG, "%s - Successfully stopped stream before channel change request on "
      "Slingbox: %s", __FUNCTION__, m_sSlingboxSettings.strHostname.c_str());
  }
  else
  {
    CLog::Log(LOGERROR, "%s - Error stopping stream before channel change request on "
      "Slingbox: %s", __FUNCTION__, m_sSlingboxSettings.strHostname.c_str());
    bSuccess = false;
  }

  // Figure out which method to use
  if (m_sSlingboxSettings.uiCodeChannelUp == 0)
  {
    // Change the channel
    if (m_pSlingbox->ChannelUp())
    {
      CLog::Log(LOGDEBUG, "%s - Successfully requested channel change on Slingbox: %s",
        __FUNCTION__, m_sSlingboxSettings.strHostname.c_str());

      if (m_pSlingbox->GetChannel() == -1)
      {
        CLog::Log(LOGDEBUG, "%s - Unable to confirm channel change on Slingbox: %s",
          __FUNCTION__, m_sSlingboxSettings.strHostname.c_str());
      }
      else if (m_pSlingbox->GetChannel() != iPrevChannel)
      {
        CLog::Log(LOGDEBUG, "%s - Confirmed change to channel %i on Slingbox: %s",
          __FUNCTION__, m_pSlingbox->GetChannel(), m_sSlingboxSettings.strHostname.c_str());
      }
      else
      {
        CLog::Log(LOGERROR, "%s - Error changing channel on Slingbox: %s",
          __FUNCTION__, m_sSlingboxSettings.strHostname.c_str());
        bSuccess = false;
      }
    }
    else
    {
      CLog::Log(LOGERROR, "%s - Error requesting channel change on Slingbox: %s",
        __FUNCTION__, m_sSlingboxSettings.strHostname.c_str());
      bSuccess = false;
    }
  }
  else
  {
    // Change the channel using IR command
    if (m_pSlingbox->SendIRCommand(m_sSlingboxSettings.uiCodeChannelUp))
    {
      CLog::Log(LOGDEBUG, "%s - Successfully sent IR command (code: 0x%.2X) from "
        "Slingbox: %s", __FUNCTION__, m_sSlingboxSettings.uiCodeChannelUp,
        m_sSlingboxSettings.strHostname.c_str());
    }
    else
    {
      CLog::Log(LOGERROR, "%s - Error sending IR command (code: 0x%.2X) from "
        "Slingbox: %s", __FUNCTION__, m_sSlingboxSettings.uiCodeChannelUp,
        m_sSlingboxSettings.strHostname.c_str());
      bSuccess = false;
    }
  }

  // Start the stream again
  if (m_pSlingbox->StartStream())
  {
    CLog::Log(LOGDEBUG, "%s - Successfully started stream after channel change request on "
      "Slingbox: %s", __FUNCTION__, m_sSlingboxSettings.strHostname.c_str());
  }
  else
  {
    CLog::Log(LOGERROR, "%s - Error starting stream after channel change request on "
      "Slingbox: %s", __FUNCTION__, m_sSlingboxSettings.strHostname.c_str());
    bSuccess = false;
  }

  return bSuccess;
}

<<<<<<< HEAD
bool CSlingboxFile::PrevChannel(bool preview/* = false*/)
=======
bool CSlingboxFile::PrevChannel(bool bPreview /* = false */)
>>>>>>> a7fc3fb9
{
  // Prepare variables
  bool bSuccess = true;
  int iPrevChannel = m_pSlingbox->GetChannel();

  // Stop the stream
  if (m_pSlingbox->StopStream())
  {
    CLog::Log(LOGDEBUG, "%s - Successfully stopped stream before channel change request on "
      "Slingbox: %s", __FUNCTION__, m_sSlingboxSettings.strHostname.c_str());
  }
  else
  {
    CLog::Log(LOGERROR, "%s - Error stopping stream before channel change request on "
      "Slingbox: %s", __FUNCTION__, m_sSlingboxSettings.strHostname.c_str());
    bSuccess = false;
  }

  // Figure out which method to use
  if (m_sSlingboxSettings.uiCodeChannelDown == 0)
  {
    // Change the channel
    if (m_pSlingbox->ChannelDown())
    {
      CLog::Log(LOGDEBUG, "%s - Successfully requested channel change on Slingbox: %s",
        __FUNCTION__, m_sSlingboxSettings.strHostname.c_str());

      if (m_pSlingbox->GetChannel() == -1)
      {
        CLog::Log(LOGDEBUG, "%s - Unable to confirm channel change on Slingbox: %s",
          __FUNCTION__, m_sSlingboxSettings.strHostname.c_str());
      }
      else if (m_pSlingbox->GetChannel() != iPrevChannel)
      {
        CLog::Log(LOGDEBUG, "%s - Confirmed change to channel %i on Slingbox: %s",
          __FUNCTION__, m_pSlingbox->GetChannel(), m_sSlingboxSettings.strHostname.c_str());
      }
      else
      {
        CLog::Log(LOGERROR, "%s - Error changing channel on Slingbox: %s",
          __FUNCTION__, m_sSlingboxSettings.strHostname.c_str());
        bSuccess = false;
      }
    }
    else
    {
      CLog::Log(LOGERROR, "%s - Error requesting channel change on Slingbox: %s",
        __FUNCTION__, m_sSlingboxSettings.strHostname.c_str());
      bSuccess = false;
    }
  }
  else
  {
    // Change the channel using IR command
    if (m_pSlingbox->SendIRCommand(m_sSlingboxSettings.uiCodeChannelDown))
    {
      CLog::Log(LOGDEBUG, "%s - Successfully sent IR command (code: 0x%.2X) from "
        "Slingbox: %s", __FUNCTION__, m_sSlingboxSettings.uiCodeChannelDown,
        m_sSlingboxSettings.strHostname.c_str());
    }
    else
    {
      CLog::Log(LOGERROR, "%s - Error sending IR command (code: 0x%.2X) from "
        "Slingbox: %s", __FUNCTION__, m_sSlingboxSettings.uiCodeChannelDown,
        m_sSlingboxSettings.strHostname.c_str());
      bSuccess = false;
    }
  }    

  // Start the stream again
  if (m_pSlingbox->StartStream())
  {
    CLog::Log(LOGDEBUG, "%s - Successfully started stream after channel change request on "
      "Slingbox: %s", __FUNCTION__, m_sSlingboxSettings.strHostname.c_str());
  }
  else
  {
    CLog::Log(LOGERROR, "%s - Error starting Slingbox stream after channel change request on "
      "Slingbox: %s", __FUNCTION__, m_sSlingboxSettings.strHostname.c_str());
    bSuccess = false;
  }

  return bSuccess;
}

bool CSlingboxFile::SelectChannel(unsigned int uiChannel)
{
  // Check if a channel change is required
  if (m_pSlingbox->GetChannel() == (int)uiChannel)
    return false;

  // Prepare variables
  bool bSuccess = true;

  // Stop the stream
  if (m_pSlingbox->StopStream())
  {
    CLog::Log(LOGDEBUG, "%s - Successfully stopped stream before channel change request on "
      "Slingbox: %s", __FUNCTION__, m_sSlingboxSettings.strHostname.c_str());
  }
  else
  {
    CLog::Log(LOGERROR, "%s - Error stopping stream before channel change request on "
      "Slingbox: %s", __FUNCTION__, m_sSlingboxSettings.strHostname.c_str());
    bSuccess = false;
  }

  // Figure out which method to use
  unsigned int uiButtonsWithCode = 0;
  for (unsigned int i = 0; i < 10; i++)
  {
    if (m_sSlingboxSettings.uiCodeNumber[i] != 0)
      uiButtonsWithCode++;
  }
  if (uiButtonsWithCode == 0)
  {
    // Change the channel
    if (m_pSlingbox->SetChannel(uiChannel))
    {
      CLog::Log(LOGDEBUG, "%s - Successfully requested change to channel %i on Slingbox: %s",
        __FUNCTION__, uiChannel, m_sSlingboxSettings.strHostname.c_str());

      if (m_pSlingbox->GetChannel() == -1)
      {
        CLog::Log(LOGDEBUG, "%s - Unable to confirm change to channel %i on Slingbox: %s",
          __FUNCTION__, uiChannel, m_sSlingboxSettings.strHostname.c_str());
      }
      else if (m_pSlingbox->GetChannel() == (int)uiChannel)
      {
        CLog::Log(LOGDEBUG, "%s - Confirmed change to channel %i on Slingbox: %s",
          __FUNCTION__, uiChannel, m_sSlingboxSettings.strHostname.c_str());
      }
      else
      {
        CLog::Log(LOGERROR, "%s - Error changing to channel %i on Slingbox: %s",
          __FUNCTION__, uiChannel, m_sSlingboxSettings.strHostname.c_str());
        bSuccess = false;
      }
    }
    else
    {
      CLog::Log(LOGERROR, "%s - Error requesting change to channel %i on Slingbox: %s",
        __FUNCTION__, uiChannel, m_sSlingboxSettings.strHostname.c_str());
      bSuccess = false;
    }
  }
  else if (uiButtonsWithCode == 10)
  {
    // Prepare variables
    CStdString strDigits;
    strDigits.Format("%u", uiChannel);
    unsigned int uiNumberOfDigits = strDigits.GetLength();

    // Change the channel using IR commands
    for (unsigned int i = 0; i < uiNumberOfDigits; i++)
    {
      if (m_pSlingbox->SendIRCommand(m_sSlingboxSettings.uiCodeNumber[strDigits[i] - '0']))
      {
        CLog::Log(LOGDEBUG, "%s - Successfully sent IR command (code: 0x%.2X) from "
          "Slingbox: %s", __FUNCTION__, m_sSlingboxSettings.uiCodeNumber[strDigits[i] - '0'],
          m_sSlingboxSettings.strHostname.c_str());
      }
      else
      {
        CLog::Log(LOGDEBUG, "%s - Error sending IR command (code: 0x%.2X) from "
          "Slingbox: %s", __FUNCTION__, m_sSlingboxSettings.uiCodeNumber[strDigits[i] - '0'],
          m_sSlingboxSettings.strHostname.c_str());
        bSuccess = false;
      }
    }
  }
  else
  {
    CLog::Log(LOGERROR, "%s - Error requesting change to channel %i on Slingbox due to one or more "
      "missing button codes from advancedsettings.xml for Slingbox: %s", __FUNCTION__, uiChannel,
      m_sSlingboxSettings.strHostname.c_str());
    bSuccess = false;
  }

  // Start the stream again
  if (m_pSlingbox->StartStream())
  {
    CLog::Log(LOGDEBUG, "%s - Successfully started stream after channel change request on "
      "Slingbox: %s", __FUNCTION__, m_sSlingboxSettings.strHostname.c_str());
  }
  else
  {
    CLog::Log(LOGERROR, "%s - Error starting stream after channel change request on "
      "Slingbox: %s", __FUNCTION__, m_sSlingboxSettings.strHostname.c_str());
    bSuccess = false;
  }

  return bSuccess;
}

void CSlingboxFile::LoadSettings(const CStdString& strHostname)
{
  // Load default settings
  m_sSlingboxSettings.strHostname = strHostname;
  m_sSlingboxSettings.iVideoWidth = 320;
  m_sSlingboxSettings.iVideoHeight = 240;
  m_sSlingboxSettings.iVideoResolution = (int)CSlingbox::RESOLUTION320X240;
  m_sSlingboxSettings.iVideoBitrate = 704;
  m_sSlingboxSettings.iVideoFramerate = 30;
  m_sSlingboxSettings.iVideoSmoothing = 50;
  m_sSlingboxSettings.iAudioBitrate = 64;
  m_sSlingboxSettings.iIFrameInterval = 10;
  m_sSlingboxSettings.uiCodeChannelUp = 0;
  m_sSlingboxSettings.uiCodeChannelDown = 0;
  for (unsigned int i = 0; i < 10; i++)
    m_sSlingboxSettings.uiCodeNumber[i] = 0;

  // Check if a SlingboxSettings.xml file exists
  CStdString slingboxXMLFile = g_settings.GetUserDataItem("SlingboxSettings.xml");
  if (!CFile::Exists(slingboxXMLFile))
  {
    CLog::Log(LOGNOTICE, "No SlingboxSettings.xml file (%s) found - using default settings",
      slingboxXMLFile.c_str());
    return;
  }

  // Load the XML file
  TiXmlDocument slingboxXML;
  if (!slingboxXML.LoadFile(slingboxXMLFile))
  {
    CLog::Log(LOGERROR, "%s - Error loading %s - line %d\n%s", __FUNCTION__, 
      slingboxXMLFile.c_str(), slingboxXML.ErrorRow(), slingboxXML.ErrorDesc());
    return;
  }

  // Check to make sure layout is correct
  TiXmlElement * pRootElement = slingboxXML.RootElement();
  if (!pRootElement || strcmpi(pRootElement->Value(), "slingboxsettings") != 0)
  {
    CLog::Log(LOGERROR, "%s - Error loading %s - no <slingboxsettings> node found",
      __FUNCTION__, slingboxXMLFile.c_str());
    return;
  }

  // Success so far
  CLog::Log(LOGNOTICE, "Loaded SlingboxSettings.xml from %s", slingboxXMLFile.c_str());

  // Search for the first settings that specify no hostname or match our hostname
  TiXmlElement *pElement;
  for (pElement = pRootElement->FirstChildElement("slingbox"); pElement;
    pElement = pElement->NextSiblingElement("slingbox"))
  {
    if (pElement->Attribute("hostname") == NULL ||      
      !m_sSlingboxSettings.strHostname.CompareNoCase(pElement->Attribute("hostname")))
    {
      // Load setting values
      XMLUtils::GetInt(pElement, "width", m_sSlingboxSettings.iVideoWidth, 0, 640);
      XMLUtils::GetInt(pElement, "height", m_sSlingboxSettings.iVideoHeight, 0, 480);
      XMLUtils::GetInt(pElement, "videobitrate", m_sSlingboxSettings.iVideoBitrate, 50, 8000);
      XMLUtils::GetInt(pElement, "framerate", m_sSlingboxSettings.iVideoFramerate, 1, 30);
      XMLUtils::GetInt(pElement, "smoothing", m_sSlingboxSettings.iVideoSmoothing, 0, 100);
      XMLUtils::GetInt(pElement, "audiobitrate", m_sSlingboxSettings.iAudioBitrate, 16, 96);
      XMLUtils::GetInt(pElement, "iframeinterval", m_sSlingboxSettings.iIFrameInterval, 1, 30);

      // Load any button code values
      TiXmlElement * pCodes = pElement->FirstChildElement("buttons");
      if (pCodes)
      {
        XMLUtils::GetHex(pCodes, "channelup", m_sSlingboxSettings.uiCodeChannelUp);
        XMLUtils::GetHex(pCodes, "channeldown", m_sSlingboxSettings.uiCodeChannelDown);
        XMLUtils::GetHex(pCodes, "zero", m_sSlingboxSettings.uiCodeNumber[0]);
        XMLUtils::GetHex(pCodes, "one", m_sSlingboxSettings.uiCodeNumber[1]);
        XMLUtils::GetHex(pCodes, "two", m_sSlingboxSettings.uiCodeNumber[2]);
        XMLUtils::GetHex(pCodes, "three", m_sSlingboxSettings.uiCodeNumber[3]);
        XMLUtils::GetHex(pCodes, "four", m_sSlingboxSettings.uiCodeNumber[4]);
        XMLUtils::GetHex(pCodes, "five", m_sSlingboxSettings.uiCodeNumber[5]);
        XMLUtils::GetHex(pCodes, "six", m_sSlingboxSettings.uiCodeNumber[6]);
        XMLUtils::GetHex(pCodes, "seven", m_sSlingboxSettings.uiCodeNumber[7]);
        XMLUtils::GetHex(pCodes, "eight", m_sSlingboxSettings.uiCodeNumber[8]);
        XMLUtils::GetHex(pCodes, "nine", m_sSlingboxSettings.uiCodeNumber[9]);
      }

      break;
    }
  }

  // Prepare our resolution enum mapping array
  const struct
  {
    unsigned int uiWidth;
    unsigned int uiHeight;
    CSlingbox::Resolution eEnum;
  } m_resolutionMap[11] = {
    {0, 0, CSlingbox::NOVIDEO},
    {128, 96, CSlingbox::RESOLUTION128X96},
    {160, 120, CSlingbox::RESOLUTION160X120},
    {176, 120, CSlingbox::RESOLUTION176X120},
    {224, 176, CSlingbox::RESOLUTION224X176},
    {256, 192, CSlingbox::RESOLUTION256X192},
    {320, 240, CSlingbox::RESOLUTION320X240},
    {352, 240, CSlingbox::RESOLUTION352X240},
    {320, 480, CSlingbox::RESOLUTION320X480},
    {640, 240, CSlingbox::RESOLUTION640X240},
    {640, 480, CSlingbox::RESOLUTION640X480}
  };

  // See if the specified resolution matches something in our mapping array and
  // setup things accordingly
  for (unsigned int i = 0; i < 11; i++)
  {
    if (m_sSlingboxSettings.iVideoWidth == (int)m_resolutionMap[i].uiWidth &&
      m_sSlingboxSettings.iVideoHeight == (int)m_resolutionMap[i].uiHeight)
    {
      m_sSlingboxSettings.iVideoResolution = (int)m_resolutionMap[i].eEnum;
      return;
    }
  }

  // If it didn't match anything setup safe defaults
  CLog::Log(LOGERROR, "%s - Defaulting to 320x240 resolution due to invalid "
    "resolution specified in SlingboxSettings.xml for Slingbox: %s",
    __FUNCTION__, m_sSlingboxSettings.strHostname.c_str());
  m_sSlingboxSettings.iVideoWidth = 320;
  m_sSlingboxSettings.iVideoHeight = 240;
  m_sSlingboxSettings.iVideoResolution = (int)CSlingbox::RESOLUTION320X240;
}<|MERGE_RESOLUTION|>--- conflicted
+++ resolved
@@ -212,11 +212,7 @@
   return m_pSlingbox->IsConnected();
 }
 
-<<<<<<< HEAD
-bool CSlingboxFile::NextChannel(bool preview/* = false*/)
-=======
 bool CSlingboxFile::NextChannel(bool bPreview /* = false */)
->>>>>>> a7fc3fb9
 {
   // Prepare variables
   bool bSuccess = true;
@@ -302,11 +298,7 @@
   return bSuccess;
 }
 
-<<<<<<< HEAD
-bool CSlingboxFile::PrevChannel(bool preview/* = false*/)
-=======
 bool CSlingboxFile::PrevChannel(bool bPreview /* = false */)
->>>>>>> a7fc3fb9
 {
   // Prepare variables
   bool bSuccess = true;
