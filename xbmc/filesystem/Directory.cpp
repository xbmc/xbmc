/*
 *      Copyright (C) 2005-2012 Team XBMC
 *      http://www.xbmc.org
 *
 *  This Program is free software; you can redistribute it and/or modify
 *  it under the terms of the GNU General Public License as published by
 *  the Free Software Foundation; either version 2, or (at your option)
 *  any later version.
 *
 *  This Program is distributed in the hope that it will be useful,
 *  but WITHOUT ANY WARRANTY; without even the implied warranty of
 *  MERCHANTABILITY or FITNESS FOR A PARTICULAR PURPOSE. See the
 *  GNU General Public License for more details.
 *
 *  You should have received a copy of the GNU General Public License
 *  along with XBMC; see the file COPYING.  If not, see
 *  <http://www.gnu.org/licenses/>.
 *
 */

#include "Directory.h"
#include "DirectoryFactory.h"
#include "FileDirectoryFactory.h"
#include "commons/Exception.h"
#include "FileItem.h"
#include "DirectoryCache.h"
#include "settings/GUISettings.h"
#include "utils/log.h"
#include "utils/Job.h"
#include "utils/JobManager.h"
#include "Application.h"
#include "guilib/GUIWindowManager.h"
#include "dialogs/GUIDialogBusy.h"
#include "threads/SingleLock.h"
#include "utils/URIUtils.h"

using namespace std;
using namespace XFILE;

#define TIME_TO_BUSY_DIALOG 500

class CGetDirectory
{
private:

  struct CResult
  {
    CResult(const CStdString& dir) : m_event(true), m_dir(dir), m_result(false) {}
    CEvent        m_event;
    CFileItemList m_list;
    CStdString    m_dir;
    bool          m_result;
  };

  struct CGetJob
    : CJob
  {
    CGetJob(boost::shared_ptr<IDirectory>& imp
          , boost::shared_ptr<CResult>& result)
      : m_result(result)
      , m_imp(imp)
    {}
  public:
    virtual bool DoWork()
    {
      m_result->m_list.SetPath(m_result->m_dir);
      m_result->m_result         = m_imp->GetDirectory(m_result->m_dir, m_result->m_list);
      m_result->m_event.Set();
      return m_result->m_result;
    }

    boost::shared_ptr<CResult>    m_result;
    boost::shared_ptr<IDirectory> m_imp;
  };

public:

  CGetDirectory(boost::shared_ptr<IDirectory>& imp, const CStdString& dir) 
    : m_result(new CResult(dir))
  {
    m_id = CJobManager::GetInstance().AddJob(new CGetJob(imp, m_result)
                                           , NULL
                                           , CJob::PRIORITY_HIGH);
  }
 ~CGetDirectory()
  {
    CJobManager::GetInstance().CancelJob(m_id);
  }

  bool Wait(unsigned int timeout)
  {
    return m_result->m_event.WaitMSec(timeout);
  }

  bool GetDirectory(CFileItemList& list)
  {
    /* if it was not finished or failed, return failure */
    if(!m_result->m_event.WaitMSec(0) || !m_result->m_result)
    {
      list.Clear();
      return false;
    }

    list.Copy(m_result->m_list);
    return true;
  }
  boost::shared_ptr<CResult> m_result;
  unsigned int               m_id;
};


CDirectory::CDirectory()
{}

CDirectory::~CDirectory()
{}

bool CDirectory::GetDirectory(const CStdString& strPath, CFileItemList &items, const CStdString &strMask /*=""*/, int flags /*=DIR_FLAG_DEFAULTS*/, bool allowThreads /* = false */)
{
  CHints hints;
  hints.flags = flags;
  hints.mask = strMask;
  return GetDirectory(strPath, items, hints, allowThreads);
}

bool CDirectory::GetDirectory(const CStdString& strPath, CFileItemList &items, const CHints &hints, bool allowThreads)
{
  try
  {
    CStdString realPath = URIUtils::SubstitutePath(strPath);
    boost::shared_ptr<IDirectory> pDirectory(CDirectoryFactory::Create(realPath));
    if (!pDirectory.get())
      return false;

    // check our cache for this path
<<<<<<< HEAD
    if (g_directoryCache.GetDirectory(strPath, items, cacheDirectory == DIR_CACHE_ALWAYS))
    {
=======
    if (g_directoryCache.GetDirectory(strPath, items, (hints.flags & DIR_FLAG_READ_CACHE) == DIR_FLAG_READ_CACHE))
>>>>>>> 0be99e96
      items.SetPath(strPath);
      /* PLEX - We want to make sure that we refetch this from the Media Server */
      g_directoryCache.ClearSubPaths(strPath);
      /* END PLEX */
    }
    else
    {
      // need to clear the cache (in case the directory fetch fails)
      // and (re)fetch the folder
      if (!(hints.flags & DIR_FLAG_BYPASS_CACHE))
        g_directoryCache.ClearDirectory(strPath);

<<<<<<< HEAD
      /* PLEX */
      g_directoryCache.ClearSubPaths(strPath);
      /* END PLEX */

      pDirectory->SetAllowPrompting(allowPrompting);
      pDirectory->SetCacheDirectory(cacheDirectory);
      pDirectory->SetUseFileDirectories(bUseFileDirectories);
      pDirectory->SetExtFileInfo(extFileInfo);
=======
      pDirectory->SetFlags(hints.flags);
>>>>>>> 0be99e96

      bool result = false, cancel = false;
      while (!result && !cancel)
      {
        if (g_application.IsCurrentThread() && allowThreads && !URIUtils::IsSpecial(strPath))
        {
          CSingleExit ex(g_graphicsContext);

          CGetDirectory get(pDirectory, realPath);
          if(!get.Wait(TIME_TO_BUSY_DIALOG))
          {
            CGUIDialogBusy* dialog = (CGUIDialogBusy*)g_windowManager.GetWindow(WINDOW_DIALOG_BUSY);
            dialog->Show();

            while(!get.Wait(10))
            {
              CSingleLock lock(g_graphicsContext);

              // update progress
              float progress = pDirectory->GetProgress();
              if (progress > 0)
                dialog->SetProgress(progress);

              if(dialog->IsCanceled())
              {
                cancel = true;
                pDirectory->CancelDirectory();
                break;
              }

              lock.Leave(); // prevent an occasional deadlock on exit
              g_windowManager.ProcessRenderLoop(false);
            }
            if(dialog)
              dialog->Close();
          }
          result = get.GetDirectory(items);
        }
        else
        {
          items.SetPath(strPath);
          result = pDirectory->GetDirectory(realPath, items);
        }

        if (!result)
        {
          if (!cancel && g_application.IsCurrentThread() && pDirectory->ProcessRequirements())
            continue;
          CLog::Log(LOGERROR, "%s - Error getting %s", __FUNCTION__, strPath.c_str());
          return false;
        }
      }

      // cache the directory, if necessary
<<<<<<< HEAD
      //if (cacheDirectory != DIR_CACHE_NEVER)
      /* PLEX - Added some respect to the directory cache preference.*/
      if (cacheDirectory != DIR_CACHE_NEVER && pDirectory->GetCacheType(strPath) != DIR_CACHE_NEVER)
      /* END PLEX */
=======
      if (!(hints.flags & DIR_FLAG_BYPASS_CACHE))
>>>>>>> 0be99e96
        g_directoryCache.SetDirectory(strPath, items, pDirectory->GetCacheType(strPath));
    }

    // now filter for allowed files
    pDirectory->SetMask(hints.mask);
    for (int i = 0; i < items.Size(); ++i)
    {
      CFileItemPtr item = items[i];
      // TODO: we shouldn't be checking the gui setting here;
      // callers should use getHidden instead
<<<<<<< HEAD
      // PLEX
      if (item->IsPlexMediaServer() == false && items.IsPlexMediaServer() == false)
      /* END PLEX */
=======
      if ((!item->m_bIsFolder && !pDirectory->IsAllowed(item->GetPath())) ||
          (item->GetProperty("file:hidden").asBoolean() && !(hints.flags & DIR_FLAG_GET_HIDDEN) && !g_guiSettings.GetBool("filelists.showhidden")))
>>>>>>> 0be99e96
      {
        if ((!item->m_bIsFolder && !pDirectory->IsAllowed(item->GetPath())) ||
          (item->GetProperty("file:hidden").asBoolean() && !getHidden && !g_guiSettings.GetBool("filelists.showhidden")))
        {
          items.Remove(i);
          i--; // don't confuse loop
        }
      }
    }

#ifndef __PLEX__ /* Elans original comment was that this code seemed to do lockups in DNS cache */
    //  Should any of the files we read be treated as a directory?
    //  Disable for database folders, as they already contain the extracted items
<<<<<<< HEAD
    if (bUseFileDirectories && !items.IsMusicDb() && !items.IsVideoDb() && !items.IsSmartPlayList())
      FilterFileDirectories(items, strMask);
#endif
=======
    if (!(hints.flags & DIR_FLAG_NO_FILE_DIRS) && !items.IsMusicDb() && !items.IsVideoDb() && !items.IsSmartPlayList())
      FilterFileDirectories(items, hints.mask);
>>>>>>> 0be99e96

    return true;
  }
  XBMCCOMMONS_HANDLE_UNCHECKED
  catch (...)
  {
    CLog::Log(LOGERROR, "%s - Unhandled exception", __FUNCTION__);
  }
  CLog::Log(LOGERROR, "%s - Error getting %s", __FUNCTION__, strPath.c_str());
  return false;
}

bool CDirectory::Create(const CStdString& strPath)
{
  try
  {
    CStdString realPath = URIUtils::SubstitutePath(strPath);
    auto_ptr<IDirectory> pDirectory(CDirectoryFactory::Create(realPath));
    if (pDirectory.get())
      if(pDirectory->Create(realPath.c_str()))
        return true;
  }
  XBMCCOMMONS_HANDLE_UNCHECKED
  catch (...)
  {
    CLog::Log(LOGERROR, "%s - Unhandled exception", __FUNCTION__);
  }
  CLog::Log(LOGERROR, "%s - Error creating %s", __FUNCTION__, strPath.c_str());
  return false;
}

bool CDirectory::Exists(const CStdString& strPath)
{
  try
  {
    CStdString realPath = URIUtils::SubstitutePath(strPath);
    auto_ptr<IDirectory> pDirectory(CDirectoryFactory::Create(realPath));
    if (pDirectory.get())
      return pDirectory->Exists(realPath.c_str());
  }
  XBMCCOMMONS_HANDLE_UNCHECKED
  catch (...)
  {
    CLog::Log(LOGERROR, "%s - Unhandled exception", __FUNCTION__);
  }
  CLog::Log(LOGERROR, "%s - Error checking for %s", __FUNCTION__, strPath.c_str());
  return false;
}

bool CDirectory::Remove(const CStdString& strPath)
{
  try
  {
    CStdString realPath = URIUtils::SubstitutePath(strPath);
    auto_ptr<IDirectory> pDirectory(CDirectoryFactory::Create(realPath));
    if (pDirectory.get())
      if(pDirectory->Remove(realPath.c_str()))
        return true;
  }
  XBMCCOMMONS_HANDLE_UNCHECKED
  catch (...)
  {
    CLog::Log(LOGERROR, "%s - Unhandled exception", __FUNCTION__);
  }
  CLog::Log(LOGERROR, "%s - Error removing %s", __FUNCTION__, strPath.c_str());
  return false;
}

void CDirectory::FilterFileDirectories(CFileItemList &items, const CStdString &mask)
{
  for (int i=0; i< items.Size(); ++i)
  {
    CFileItemPtr pItem=items[i];
    if ((!pItem->m_bIsFolder) && (!pItem->IsInternetStream()))
    {
      auto_ptr<IFileDirectory> pDirectory(CFileDirectoryFactory::Create(pItem->GetPath(),pItem.get(),mask));
      if (pDirectory.get())
        pItem->m_bIsFolder = true;
      else
        if (pItem->m_bIsFolder)
        {
          items.Remove(i);
          i--; // don't confuse loop
        }
    }
  }
}<|MERGE_RESOLUTION|>--- conflicted
+++ resolved
@@ -133,13 +133,9 @@
       return false;
 
     // check our cache for this path
-<<<<<<< HEAD
-    if (g_directoryCache.GetDirectory(strPath, items, cacheDirectory == DIR_CACHE_ALWAYS))
-    {
-=======
     if (g_directoryCache.GetDirectory(strPath, items, (hints.flags & DIR_FLAG_READ_CACHE) == DIR_FLAG_READ_CACHE))
->>>>>>> 0be99e96
       items.SetPath(strPath);
+
       /* PLEX - We want to make sure that we refetch this from the Media Server */
       g_directoryCache.ClearSubPaths(strPath);
       /* END PLEX */
@@ -151,18 +147,11 @@
       if (!(hints.flags & DIR_FLAG_BYPASS_CACHE))
         g_directoryCache.ClearDirectory(strPath);
 
-<<<<<<< HEAD
       /* PLEX */
       g_directoryCache.ClearSubPaths(strPath);
       /* END PLEX */
 
-      pDirectory->SetAllowPrompting(allowPrompting);
-      pDirectory->SetCacheDirectory(cacheDirectory);
-      pDirectory->SetUseFileDirectories(bUseFileDirectories);
-      pDirectory->SetExtFileInfo(extFileInfo);
-=======
       pDirectory->SetFlags(hints.flags);
->>>>>>> 0be99e96
 
       bool result = false, cancel = false;
       while (!result && !cancel)
@@ -217,14 +206,8 @@
       }
 
       // cache the directory, if necessary
-<<<<<<< HEAD
-      //if (cacheDirectory != DIR_CACHE_NEVER)
       /* PLEX - Added some respect to the directory cache preference.*/
-      if (cacheDirectory != DIR_CACHE_NEVER && pDirectory->GetCacheType(strPath) != DIR_CACHE_NEVER)
-      /* END PLEX */
-=======
-      if (!(hints.flags & DIR_FLAG_BYPASS_CACHE))
->>>>>>> 0be99e96
+      if (!(hints.flags & DIR_FLAG_BYPASS_CACHE) && pDirectory->GetCacheType(strPath) != DIR_CACHE_NEVER)
         g_directoryCache.SetDirectory(strPath, items, pDirectory->GetCacheType(strPath));
     }
 
@@ -235,14 +218,9 @@
       CFileItemPtr item = items[i];
       // TODO: we shouldn't be checking the gui setting here;
       // callers should use getHidden instead
-<<<<<<< HEAD
       // PLEX
       if (item->IsPlexMediaServer() == false && items.IsPlexMediaServer() == false)
       /* END PLEX */
-=======
-      if ((!item->m_bIsFolder && !pDirectory->IsAllowed(item->GetPath())) ||
-          (item->GetProperty("file:hidden").asBoolean() && !(hints.flags & DIR_FLAG_GET_HIDDEN) && !g_guiSettings.GetBool("filelists.showhidden")))
->>>>>>> 0be99e96
       {
         if ((!item->m_bIsFolder && !pDirectory->IsAllowed(item->GetPath())) ||
           (item->GetProperty("file:hidden").asBoolean() && !getHidden && !g_guiSettings.GetBool("filelists.showhidden")))
@@ -256,14 +234,9 @@
 #ifndef __PLEX__ /* Elans original comment was that this code seemed to do lockups in DNS cache */
     //  Should any of the files we read be treated as a directory?
     //  Disable for database folders, as they already contain the extracted items
-<<<<<<< HEAD
-    if (bUseFileDirectories && !items.IsMusicDb() && !items.IsVideoDb() && !items.IsSmartPlayList())
-      FilterFileDirectories(items, strMask);
-#endif
-=======
     if (!(hints.flags & DIR_FLAG_NO_FILE_DIRS) && !items.IsMusicDb() && !items.IsVideoDb() && !items.IsSmartPlayList())
       FilterFileDirectories(items, hints.mask);
->>>>>>> 0be99e96
+#endif
 
     return true;
   }
