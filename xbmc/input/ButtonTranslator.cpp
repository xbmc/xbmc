/*
 *      Copyright (C) 2005-2012 Team XBMC
 *      http://www.xbmc.org
 *
 *  This Program is free software; you can redistribute it and/or modify
 *  it under the terms of the GNU General Public License as published by
 *  the Free Software Foundation; either version 2, or (at your option)
 *  any later version.
 *
 *  This Program is distributed in the hope that it will be useful,
 *  but WITHOUT ANY WARRANTY; without even the implied warranty of
 *  MERCHANTABILITY or FITNESS FOR A PARTICULAR PURPOSE. See the
 *  GNU General Public License for more details.
 *
 *  You should have received a copy of the GNU General Public License
 *  along with XBMC; see the file COPYING.  If not, see
 *  <http://www.gnu.org/licenses/>.
 *
 */

#include "system.h"
#include "interfaces/Builtins.h"
#include "ButtonTranslator.h"
#include "utils/URIUtils.h"
#include "settings/Settings.h"
#include "guilib/Key.h"
#include "input/XBMC_keysym.h"
#include "input/XBMC_keytable.h"
#include "filesystem/File.h"
#include "filesystem/Directory.h"
#include "FileItem.h"
#include "utils/StringUtils.h"
#include "utils/log.h"
#include "utils/XBMCTinyXML.h"
#include "XBIRRemote.h"

#if defined(TARGET_WINDOWS)
#include "input/windows/WINJoystick.h"
#elif defined(HAS_SDL_JOYSTICK) || defined(HAS_EVENT_SERVER)
#include "SDLJoystick.h"
#endif

using namespace std;
using namespace XFILE;

typedef struct
{
  const char* name;
  int action;
} ActionMapping;

static const ActionMapping actions[] =
{
        {"left"              , ACTION_MOVE_LEFT },
        {"right"             , ACTION_MOVE_RIGHT},
        {"up"                , ACTION_MOVE_UP   },
        {"down"              , ACTION_MOVE_DOWN },
        {"pageup"            , ACTION_PAGE_UP   },
        {"pagedown"          , ACTION_PAGE_DOWN},
        {"select"            , ACTION_SELECT_ITEM},
        {"highlight"         , ACTION_HIGHLIGHT_ITEM},
        {"parentdir"         , ACTION_NAV_BACK},       // backward compatibility
        {"parentfolder"      , ACTION_PARENT_DIR},
        {"back"              , ACTION_NAV_BACK},
        {"previousmenu"      , ACTION_PREVIOUS_MENU},
        {"info"              , ACTION_SHOW_INFO},
        {"pause"             , ACTION_PAUSE},
        {"stop"              , ACTION_STOP},
        {"skipnext"          , ACTION_NEXT_ITEM},
        {"skipprevious"      , ACTION_PREV_ITEM},
        {"fullscreen"        , ACTION_SHOW_GUI},
        {"aspectratio"       , ACTION_ASPECT_RATIO},
        {"stepforward"       , ACTION_STEP_FORWARD},
        {"stepback"          , ACTION_STEP_BACK},
        {"bigstepforward"    , ACTION_BIG_STEP_FORWARD},
        {"bigstepback"       , ACTION_BIG_STEP_BACK},
        {"osd"               , ACTION_SHOW_OSD},
        {"showsubtitles"     , ACTION_SHOW_SUBTITLES},
        {"nextsubtitle"      , ACTION_NEXT_SUBTITLE},
        {"codecinfo"         , ACTION_SHOW_CODEC},
        {"nextpicture"       , ACTION_NEXT_PICTURE},
        {"previouspicture"   , ACTION_PREV_PICTURE},
        {"zoomout"           , ACTION_ZOOM_OUT},
        {"zoomin"            , ACTION_ZOOM_IN},
        {"playlist"          , ACTION_SHOW_PLAYLIST},
        {"queue"             , ACTION_QUEUE_ITEM},
        {"zoomnormal"        , ACTION_ZOOM_LEVEL_NORMAL},
        {"zoomlevel1"        , ACTION_ZOOM_LEVEL_1},
        {"zoomlevel2"        , ACTION_ZOOM_LEVEL_2},
        {"zoomlevel3"        , ACTION_ZOOM_LEVEL_3},
        {"zoomlevel4"        , ACTION_ZOOM_LEVEL_4},
        {"zoomlevel5"        , ACTION_ZOOM_LEVEL_5},
        {"zoomlevel6"        , ACTION_ZOOM_LEVEL_6},
        {"zoomlevel7"        , ACTION_ZOOM_LEVEL_7},
        {"zoomlevel8"        , ACTION_ZOOM_LEVEL_8},
        {"zoomlevel9"        , ACTION_ZOOM_LEVEL_9},
        {"nextcalibration"   , ACTION_CALIBRATE_SWAP_ARROWS},
        {"resetcalibration"  , ACTION_CALIBRATE_RESET},
        {"analogmove"        , ACTION_ANALOG_MOVE},
        {"rotate"            , ACTION_ROTATE_PICTURE_CW},
        {"rotateccw"         , ACTION_ROTATE_PICTURE_CCW},
        {"close"             , ACTION_NAV_BACK}, // backwards compatibility
        {"subtitledelayminus", ACTION_SUBTITLE_DELAY_MIN},
        {"subtitledelay"     , ACTION_SUBTITLE_DELAY},
        {"subtitledelayplus" , ACTION_SUBTITLE_DELAY_PLUS},
        {"audiodelayminus"   , ACTION_AUDIO_DELAY_MIN},
        {"audiodelay"        , ACTION_AUDIO_DELAY},
        {"audiodelayplus"    , ACTION_AUDIO_DELAY_PLUS},
        {"subtitleshiftup"   , ACTION_SUBTITLE_VSHIFT_UP},
        {"subtitleshiftdown" , ACTION_SUBTITLE_VSHIFT_DOWN},
        {"subtitlealign"     , ACTION_SUBTITLE_ALIGN},
        {"audionextlanguage" , ACTION_AUDIO_NEXT_LANGUAGE},
        {"verticalshiftup"   , ACTION_VSHIFT_UP},
        {"verticalshiftdown" , ACTION_VSHIFT_DOWN},
        {"nextresolution"    , ACTION_CHANGE_RESOLUTION},
        {"audiotoggledigital", ACTION_TOGGLE_DIGITAL_ANALOG},
        {"number0"           , REMOTE_0},
        {"number1"           , REMOTE_1},
        {"number2"           , REMOTE_2},
        {"number3"           , REMOTE_3},
        {"number4"           , REMOTE_4},
        {"number5"           , REMOTE_5},
        {"number6"           , REMOTE_6},
        {"number7"           , REMOTE_7},
        {"number8"           , REMOTE_8},
        {"number9"           , REMOTE_9},
        {"osdleft"           , ACTION_OSD_SHOW_LEFT},
        {"osdright"          , ACTION_OSD_SHOW_RIGHT},
        {"osdup"             , ACTION_OSD_SHOW_UP},
        {"osddown"           , ACTION_OSD_SHOW_DOWN},
        {"osdselect"         , ACTION_OSD_SHOW_SELECT},
        {"osdvalueplus"      , ACTION_OSD_SHOW_VALUE_PLUS},
        {"osdvalueminus"     , ACTION_OSD_SHOW_VALUE_MIN},
        {"smallstepback"     , ACTION_SMALL_STEP_BACK},
        {"fastforward"       , ACTION_PLAYER_FORWARD},
        {"rewind"            , ACTION_PLAYER_REWIND},
        {"play"              , ACTION_PLAYER_PLAY},
        {"playpause"         , ACTION_PLAYER_PLAYPAUSE},
        {"delete"            , ACTION_DELETE_ITEM},
        {"copy"              , ACTION_COPY_ITEM},
        {"move"              , ACTION_MOVE_ITEM},
        {"mplayerosd"        , ACTION_SHOW_MPLAYER_OSD},
        {"hidesubmenu"       , ACTION_OSD_HIDESUBMENU},
        {"screenshot"        , ACTION_TAKE_SCREENSHOT},
        {"rename"            , ACTION_RENAME_ITEM},
        {"togglewatched"     , ACTION_TOGGLE_WATCHED},
        {"scanitem"          , ACTION_SCAN_ITEM},
        {"reloadkeymaps"     , ACTION_RELOAD_KEYMAPS},
        {"volumeup"          , ACTION_VOLUME_UP},
        {"volumedown"        , ACTION_VOLUME_DOWN},
        {"mute"              , ACTION_MUTE},
        {"backspace"         , ACTION_BACKSPACE},
        {"scrollup"          , ACTION_SCROLL_UP},
        {"scrolldown"        , ACTION_SCROLL_DOWN},
        {"analogfastforward" , ACTION_ANALOG_FORWARD},
        {"analogrewind"      , ACTION_ANALOG_REWIND},
        {"moveitemup"        , ACTION_MOVE_ITEM_UP},
        {"moveitemdown"      , ACTION_MOVE_ITEM_DOWN},
        {"contextmenu"       , ACTION_CONTEXT_MENU},
        {"shift"             , ACTION_SHIFT},
        {"symbols"           , ACTION_SYMBOLS},
        {"cursorleft"        , ACTION_CURSOR_LEFT},
        {"cursorright"       , ACTION_CURSOR_RIGHT},
        {"showtime"          , ACTION_SHOW_OSD_TIME},
        {"analogseekforward" , ACTION_ANALOG_SEEK_FORWARD},
        {"analogseekback"    , ACTION_ANALOG_SEEK_BACK},
        {"showpreset"        , ACTION_VIS_PRESET_SHOW},
        {"presetlist"        , ACTION_VIS_PRESET_LIST},
        {"nextpreset"        , ACTION_VIS_PRESET_NEXT},
        {"previouspreset"    , ACTION_VIS_PRESET_PREV},
        {"lockpreset"        , ACTION_VIS_PRESET_LOCK},
        {"randompreset"      , ACTION_VIS_PRESET_RANDOM},
        {"increasevisrating" , ACTION_VIS_RATE_PRESET_PLUS},
        {"decreasevisrating" , ACTION_VIS_RATE_PRESET_MINUS},
        {"showvideomenu"     , ACTION_SHOW_VIDEOMENU},
        {"enter"             , ACTION_ENTER},
        {"increaserating"    , ACTION_INCREASE_RATING},
        {"decreaserating"    , ACTION_DECREASE_RATING},
        {"togglefullscreen"  , ACTION_TOGGLE_FULLSCREEN},
        {"nextscene"         , ACTION_NEXT_SCENE},
        {"previousscene"     , ACTION_PREV_SCENE},
        {"nextletter"        , ACTION_NEXT_LETTER},
        {"prevletter"        , ACTION_PREV_LETTER},
        {"jumpsms2"          , ACTION_JUMP_SMS2},
        {"jumpsms3"          , ACTION_JUMP_SMS3},
        {"jumpsms4"          , ACTION_JUMP_SMS4},
        {"jumpsms5"          , ACTION_JUMP_SMS5},
        {"jumpsms6"          , ACTION_JUMP_SMS6},
        {"jumpsms7"          , ACTION_JUMP_SMS7},
        {"jumpsms8"          , ACTION_JUMP_SMS8},
        {"jumpsms9"          , ACTION_JUMP_SMS9},
        {"filterclear"       , ACTION_FILTER_CLEAR},
        {"filtersms2"        , ACTION_FILTER_SMS2},
        {"filtersms3"        , ACTION_FILTER_SMS3},
        {"filtersms4"        , ACTION_FILTER_SMS4},
        {"filtersms5"        , ACTION_FILTER_SMS5},
        {"filtersms6"        , ACTION_FILTER_SMS6},
        {"filtersms7"        , ACTION_FILTER_SMS7},
        {"filtersms8"        , ACTION_FILTER_SMS8},
        {"filtersms9"        , ACTION_FILTER_SMS9},
        {"firstpage"         , ACTION_FIRST_PAGE},
        {"lastpage"          , ACTION_LAST_PAGE},
        {"guiprofile"        , ACTION_GUIPROFILE_BEGIN},
        {"red"               , ACTION_TELETEXT_RED},
        {"green"             , ACTION_TELETEXT_GREEN},
        {"yellow"            , ACTION_TELETEXT_YELLOW},
        {"blue"              , ACTION_TELETEXT_BLUE},
        {"increasepar"       , ACTION_INCREASE_PAR},
        {"decreasepar"       , ACTION_DECREASE_PAR},
        {"volampup"          , ACTION_VOLAMP_UP},
        {"volampdown"        , ACTION_VOLAMP_DOWN},

        // Mouse actions
        {"leftclick"         , ACTION_MOUSE_LEFT_CLICK},
        {"rightclick"        , ACTION_MOUSE_RIGHT_CLICK},
        {"middleclick"       , ACTION_MOUSE_MIDDLE_CLICK},
        {"doubleclick"       , ACTION_MOUSE_DOUBLE_CLICK},
        {"wheelup"           , ACTION_MOUSE_WHEEL_UP},
        {"wheeldown"         , ACTION_MOUSE_WHEEL_DOWN},
        {"mousedrag"         , ACTION_MOUSE_DRAG},
        {"mousemove"         , ACTION_MOUSE_MOVE},

        // Do nothing action
        { "noop"             , ACTION_NOOP}
};

static const ActionMapping windows[] =
       {{"home"                     , WINDOW_HOME},
        {"programs"                 , WINDOW_PROGRAMS},
        {"pictures"                 , WINDOW_PICTURES},
        {"filemanager"              , WINDOW_FILES},
        {"files"                    , WINDOW_FILES}, // backward compat
        {"settings"                 , WINDOW_SETTINGS_MENU},
        {"music"                    , WINDOW_MUSIC},
        {"video"                    , WINDOW_VIDEOS},
        {"videos"                   , WINDOW_VIDEO_NAV},
        {"tv"                       , WINDOW_PVR}, // backward compat
        {"pvr"                      , WINDOW_PVR},
<<<<<<< HEAD

=======
>>>>>>> 004ebdd9
        {"pvrguideinfo"             , WINDOW_DIALOG_PVR_GUIDE_INFO},
        {"pvrrecordinginfo"         , WINDOW_DIALOG_PVR_RECORDING_INFO},
        {"pvrtimersetting"          , WINDOW_DIALOG_PVR_TIMER_SETTING},
        {"pvrgroupmanager"          , WINDOW_DIALOG_PVR_GROUP_MANAGER},
        {"pvrchannelmanager"        , WINDOW_DIALOG_PVR_CHANNEL_MANAGER},
        {"pvrguidesearch"           , WINDOW_DIALOG_PVR_GUIDE_SEARCH},
        {"pvrchannelscan"           , WINDOW_DIALOG_PVR_CHANNEL_SCAN},
        {"pvrupdateprogress"        , WINDOW_DIALOG_PVR_UPDATE_PROGRESS},
        {"pvrosdchannels"           , WINDOW_DIALOG_PVR_OSD_CHANNELS},
        {"pvrosdguide"              , WINDOW_DIALOG_PVR_OSD_GUIDE},
        {"pvrosddirector"           , WINDOW_DIALOG_PVR_OSD_DIRECTOR},
        {"pvrosdcutter"             , WINDOW_DIALOG_PVR_OSD_CUTTER},
        {"pvrosdteletext"           , WINDOW_DIALOG_OSD_TELETEXT},
<<<<<<< HEAD

=======
>>>>>>> 004ebdd9
        {"systeminfo"               , WINDOW_SYSTEM_INFORMATION},
        {"testpattern"              , WINDOW_TEST_PATTERN},
        {"screencalibration"        , WINDOW_SCREEN_CALIBRATION},
        {"guicalibration"           , WINDOW_SCREEN_CALIBRATION}, // backward compat
        {"picturessettings"         , WINDOW_SETTINGS_MYPICTURES},
        {"programssettings"         , WINDOW_SETTINGS_MYPROGRAMS},
        {"weathersettings"          , WINDOW_SETTINGS_MYWEATHER},
        {"musicsettings"            , WINDOW_SETTINGS_MYMUSIC},
        {"systemsettings"           , WINDOW_SETTINGS_SYSTEM},
        {"videossettings"           , WINDOW_SETTINGS_MYVIDEOS},
        {"networksettings"          , WINDOW_SETTINGS_SERVICE}, // backward compat
        {"servicesettings"          , WINDOW_SETTINGS_SERVICE},
        {"appearancesettings"       , WINDOW_SETTINGS_APPEARANCE},
        {"pvrsettings"              , WINDOW_SETTINGS_MYPVR},
        {"tvsettings"               , WINDOW_SETTINGS_MYPVR},  // backward compat
        {"scripts"                  , WINDOW_PROGRAMS}, // backward compat
        {"videofiles"               , WINDOW_VIDEO_FILES},
        {"videolibrary"             , WINDOW_VIDEO_NAV},
        {"videoplaylist"            , WINDOW_VIDEO_PLAYLIST},
        {"loginscreen"              , WINDOW_LOGIN_SCREEN},
        {"profiles"                 , WINDOW_SETTINGS_PROFILES},
        {"addonbrowser"             , WINDOW_ADDON_BROWSER},
        {"yesnodialog"              , WINDOW_DIALOG_YES_NO},
        {"progressdialog"           , WINDOW_DIALOG_PROGRESS},
        {"virtualkeyboard"          , WINDOW_DIALOG_KEYBOARD},
        {"volumebar"                , WINDOW_DIALOG_VOLUME_BAR},
        {"submenu"                  , WINDOW_DIALOG_SUB_MENU},
        {"pvrosdchannels"           , WINDOW_DIALOG_PVR_OSD_CHANNELS},
        {"pvrosdguide"              , WINDOW_DIALOG_PVR_OSD_GUIDE},
        {"pvrosddirector"           , WINDOW_DIALOG_PVR_OSD_DIRECTOR},
        {"pvrosdcutter"             , WINDOW_DIALOG_PVR_OSD_CUTTER},
        {"favourites"               , WINDOW_DIALOG_FAVOURITES},
        {"contextmenu"              , WINDOW_DIALOG_CONTEXT_MENU},
        {"infodialog"               , WINDOW_DIALOG_KAI_TOAST},
        {"numericinput"             , WINDOW_DIALOG_NUMERIC},
        {"gamepadinput"             , WINDOW_DIALOG_GAMEPAD},
        {"shutdownmenu"             , WINDOW_DIALOG_BUTTON_MENU},
        {"musicscan"                , WINDOW_DIALOG_MUSIC_SCAN},
        {"mutebug"                  , WINDOW_DIALOG_MUTE_BUG},
        {"playercontrols"           , WINDOW_DIALOG_PLAYER_CONTROLS},
        {"seekbar"                  , WINDOW_DIALOG_SEEK_BAR},
        {"musicosd"                 , WINDOW_DIALOG_MUSIC_OSD},
        {"addonsettings"            , WINDOW_DIALOG_ADDON_SETTINGS},
        {"visualisationsettings"    , WINDOW_DIALOG_ADDON_SETTINGS}, // backward compat
        {"visualisationpresetlist"  , WINDOW_DIALOG_VIS_PRESET_LIST},
        {"osdvideosettings"         , WINDOW_DIALOG_VIDEO_OSD_SETTINGS},
        {"osdaudiosettings"         , WINDOW_DIALOG_AUDIO_OSD_SETTINGS},
        {"videobookmarks"           , WINDOW_DIALOG_VIDEO_BOOKMARKS},
        {"filebrowser"              , WINDOW_DIALOG_FILE_BROWSER},
        {"networksetup"             , WINDOW_DIALOG_NETWORK_SETUP},
        {"mediasource"              , WINDOW_DIALOG_MEDIA_SOURCE},
        {"profilesettings"          , WINDOW_DIALOG_PROFILE_SETTINGS},
        {"locksettings"             , WINDOW_DIALOG_LOCK_SETTINGS},
        {"contentsettings"          , WINDOW_DIALOG_CONTENT_SETTINGS},
        {"videoscan"                , WINDOW_DIALOG_VIDEO_SCAN},
        {"favourites"               , WINDOW_DIALOG_FAVOURITES},
        {"songinformation"          , WINDOW_DIALOG_SONG_INFO},
        {"smartplaylisteditor"      , WINDOW_DIALOG_SMART_PLAYLIST_EDITOR},
        {"smartplaylistrule"        , WINDOW_DIALOG_SMART_PLAYLIST_RULE},
        {"busydialog"               , WINDOW_DIALOG_BUSY},
        {"pictureinfo"              , WINDOW_DIALOG_PICTURE_INFO},
        {"accesspoints"             , WINDOW_DIALOG_ACCESS_POINTS},
        {"fullscreeninfo"           , WINDOW_DIALOG_FULLSCREEN_INFO},
        {"karaokeselector"          , WINDOW_DIALOG_KARAOKE_SONGSELECT},
        {"karaokelargeselector"     , WINDOW_DIALOG_KARAOKE_SELECTOR},
        {"sliderdialog"             , WINDOW_DIALOG_SLIDER},
        {"addoninformation"         , WINDOW_DIALOG_ADDON_INFO},
        {"musicplaylist"            , WINDOW_MUSIC_PLAYLIST},
        {"musicfiles"               , WINDOW_MUSIC_FILES},
        {"musiclibrary"             , WINDOW_MUSIC_NAV},
        {"musicplaylisteditor"      , WINDOW_MUSIC_PLAYLIST_EDITOR},
        {"teletext"                 , WINDOW_DIALOG_OSD_TELETEXT},
        {"selectdialog"             , WINDOW_DIALOG_SELECT},
        {"musicinformation"         , WINDOW_DIALOG_MUSIC_INFO},
        {"okdialog"                 , WINDOW_DIALOG_OK},
        {"movieinformation"         , WINDOW_DIALOG_VIDEO_INFO},
        {"textviewer"               , WINDOW_DIALOG_TEXT_VIEWER},
        {"fullscreenvideo"          , WINDOW_FULLSCREEN_VIDEO},
        {"visualisation"            , WINDOW_VISUALISATION},
        {"slideshow"                , WINDOW_SLIDESHOW},
        {"filestackingdialog"       , WINDOW_DIALOG_FILESTACKING},
        {"karaoke"                  , WINDOW_KARAOKELYRICS},
        {"weather"                  , WINDOW_WEATHER},
        {"screensaver"              , WINDOW_SCREENSAVER},
        {"videoosd"                 , WINDOW_DIALOG_VIDEO_OSD},
        {"videomenu"                , WINDOW_VIDEO_MENU},
        {"videotimeseek"            , WINDOW_VIDEO_TIME_SEEK},
        {"musicoverlay"             , WINDOW_DIALOG_MUSIC_OVERLAY},
        {"videooverlay"             , WINDOW_DIALOG_VIDEO_OVERLAY},
        {"startwindow"              , WINDOW_START},
        {"startup"                  , WINDOW_STARTUP_ANIM},
        {"peripherals"              , WINDOW_DIALOG_PERIPHERAL_MANAGER},
        {"peripheralsettings"       , WINDOW_DIALOG_PERIPHERAL_SETTINGS},
        {"extendedprogressdialog"   , WINDOW_DIALOG_EXT_PROGRESS}};

static const ActionMapping mousecommands[] =
{
  { "leftclick",   ACTION_MOUSE_LEFT_CLICK },
  { "rightclick",  ACTION_MOUSE_RIGHT_CLICK },
  { "middleclick", ACTION_MOUSE_MIDDLE_CLICK },
  { "doubleclick", ACTION_MOUSE_DOUBLE_CLICK },
  { "wheelup",     ACTION_MOUSE_WHEEL_UP },
  { "wheeldown",   ACTION_MOUSE_WHEEL_DOWN },
  { "mousedrag",   ACTION_MOUSE_DRAG },
  { "mousemove",   ACTION_MOUSE_MOVE }
};

#ifdef WIN32
static const ActionMapping appcommands[] =
{
  { "browser_back",        APPCOMMAND_BROWSER_BACKWARD },
  { "browser_forward",     APPCOMMAND_BROWSER_FORWARD },
  { "browser_refresh",     APPCOMMAND_BROWSER_REFRESH },
  { "browser_stop",        APPCOMMAND_BROWSER_STOP },
  { "browser_search",      APPCOMMAND_BROWSER_SEARCH },
  { "browser_favorites",   APPCOMMAND_BROWSER_FAVORITES },
  { "browser_home",        APPCOMMAND_BROWSER_HOME },
  { "volume_mute",         APPCOMMAND_VOLUME_MUTE },
  { "volume_down",         APPCOMMAND_VOLUME_DOWN },
  { "volume_up",           APPCOMMAND_VOLUME_UP },
  { "next_track",          APPCOMMAND_MEDIA_NEXTTRACK },
  { "prev_track",          APPCOMMAND_MEDIA_PREVIOUSTRACK },
  { "stop",                APPCOMMAND_MEDIA_STOP },
  { "play_pause",          APPCOMMAND_MEDIA_PLAY_PAUSE },
  { "launch_mail",         APPCOMMAND_LAUNCH_MAIL },
  { "launch_media_select", APPCOMMAND_LAUNCH_MEDIA_SELECT },
  { "launch_app1",         APPCOMMAND_LAUNCH_APP1 },
  { "launch_app2",         APPCOMMAND_LAUNCH_APP2 },
  { "play",                APPCOMMAND_MEDIA_PLAY },
  { "pause",               APPCOMMAND_MEDIA_PAUSE },
  { "fastforward",         APPCOMMAND_MEDIA_FAST_FORWARD },
  { "rewind",              APPCOMMAND_MEDIA_REWIND },
  { "channelup",           APPCOMMAND_MEDIA_CHANNEL_UP },
  { "channeldown",         APPCOMMAND_MEDIA_CHANNEL_DOWN }
};
#endif

CButtonTranslator& CButtonTranslator::GetInstance()
{
  static CButtonTranslator sl_instance;
  return sl_instance;
}

CButtonTranslator::CButtonTranslator()
{
  m_deviceList.clear();
  m_Loaded = false;
}

CButtonTranslator::~CButtonTranslator()
{
#if defined(HAS_LIRC) || defined(HAS_IRSERVERSUITE)
  vector<lircButtonMap*> maps;
  for (map<CStdString,lircButtonMap*>::iterator it  = lircRemotesMap.begin();
                                                it != lircRemotesMap.end();++it)
    maps.push_back(it->second);
  sort(maps.begin(),maps.end());
  vector<lircButtonMap*>::iterator itend = unique(maps.begin(),maps.end());
  for (vector<lircButtonMap*>::iterator it = maps.begin(); it != itend;++it)
    delete *it;
#endif
}

// Add the supplied device name to the list of connected devices
void CButtonTranslator::AddDevice(CStdString& strDevice)
{
  // Only add the device if it isn't already in the list
  std::list<CStdString>::iterator it;
  for (it = m_deviceList.begin(); it != m_deviceList.end(); it++)
    if (*it == strDevice)
      return;

  // Add the device
  m_deviceList.push_back(strDevice);
  m_deviceList.sort();

  // New device added so reload the key mappings
  Load();
}

void CButtonTranslator::RemoveDevice(CStdString& strDevice)
{
  // Find the device
  std::list<CStdString>::iterator it;
  for (it = m_deviceList.begin(); it != m_deviceList.end(); it++)
    if (*it == strDevice)
      break;
  if (it == m_deviceList.end())
    return;

  // Remove the device
  m_deviceList.remove(strDevice);

  // Device removed so reload the key mappings
  Load();
}

bool CButtonTranslator::Load(bool AlwaysLoad)
{
  m_translatorMap.clear();

  // Directories to search for keymaps. They're applied in this order,
  // so keymaps in profile/keymaps/ override e.g. system/keymaps
  static const char* DIRS_TO_CHECK[] = {
    "special://xbmc/system/keymaps/",
    "special://masterprofile/keymaps/",
    "special://profile/keymaps/"
  };
  bool success = false;

  for (unsigned int dirIndex = 0; dirIndex < sizeof(DIRS_TO_CHECK)/sizeof(DIRS_TO_CHECK[0]); ++dirIndex)
  {
    if (XFILE::CDirectory::Exists(DIRS_TO_CHECK[dirIndex]))
    {
      CFileItemList files;
      XFILE::CDirectory::GetDirectory(DIRS_TO_CHECK[dirIndex], files, ".xml");
      // Sort the list for filesystem based priorities, e.g. 01-keymap.xml, 02-keymap-overrides.xml
      files.Sort(SORT_METHOD_FILE, SortOrderAscending);
      for(int fileIndex = 0; fileIndex<files.Size(); ++fileIndex)
      {
        if (!files[fileIndex]->m_bIsFolder)
          success |= LoadKeymap(files[fileIndex]->GetPath());
      }

      // Load mappings for any HID devices we have connected
      std::list<CStdString>::iterator it;
      for (it = m_deviceList.begin(); it != m_deviceList.end(); it++)
      {
        CStdString devicedir = DIRS_TO_CHECK[dirIndex];
        devicedir.append(*it);
        devicedir.append("/");
        if( XFILE::CDirectory::Exists(devicedir) )
        {
          CFileItemList files;
          XFILE::CDirectory::GetDirectory(devicedir, files, ".xml");
          // Sort the list for filesystem based priorities, e.g. 01-keymap.xml, 02-keymap-overrides.xml
          files.Sort(SORT_METHOD_FILE, SortOrderAscending);
          for(int fileIndex = 0; fileIndex<files.Size(); ++fileIndex)
          {
            if (!files[fileIndex]->m_bIsFolder)
              success |= LoadKeymap(files[fileIndex]->GetPath());
          }
        }
      }
    }
  }

  if (!success)
  {
    CLog::Log(LOGERROR, "Error loading keymaps from: %s or %s or %s", DIRS_TO_CHECK[0], DIRS_TO_CHECK[1], DIRS_TO_CHECK[2]);
    return false;
  }

#if defined(HAS_LIRC) || defined(HAS_IRSERVERSUITE)
#ifdef _LINUX
#define REMOTEMAP "Lircmap.xml"
#else
#define REMOTEMAP "IRSSmap.xml"
#endif
  CStdString lircmapPath;
  URIUtils::AddFileToFolder("special://xbmc/system/", REMOTEMAP, lircmapPath);
  lircRemotesMap.clear();
  if(CFile::Exists(lircmapPath))
    success |= LoadLircMap(lircmapPath);
  else
    CLog::Log(LOGDEBUG, "CButtonTranslator::Load - no system %s found, skipping", REMOTEMAP);

  lircmapPath = g_settings.GetUserDataItem(REMOTEMAP);
  if(CFile::Exists(lircmapPath))
    success |= LoadLircMap(lircmapPath);
  else
    CLog::Log(LOGDEBUG, "CButtonTranslator::Load - no userdata %s found, skipping", REMOTEMAP);

  if (!success)
    CLog::Log(LOGERROR, "CButtonTranslator::Load - unable to load remote map %s", REMOTEMAP);
  // don't return false - it is to only indicate a fatal error (which this is not)
#endif

  // Done!
  m_Loaded = true;
  return true;
}

bool CButtonTranslator::LoadKeymap(const CStdString &keymapPath)
{
  CXBMCTinyXML xmlDoc;

  CLog::Log(LOGINFO, "Loading %s", keymapPath.c_str());
  if (!xmlDoc.LoadFile(keymapPath))
  {
    CLog::Log(LOGERROR, "Error loading keymap: %s, Line %d\n%s", keymapPath.c_str(), xmlDoc.ErrorRow(), xmlDoc.ErrorDesc());
    return false;
  }
  TiXmlElement* pRoot = xmlDoc.RootElement();
  CStdString strValue = pRoot->Value();
  if ( strValue != "keymap")
  {
    CLog::Log(LOGERROR, "%s Doesn't contain <keymap>", keymapPath.c_str());
    return false;
  }
  // run through our window groups
  TiXmlNode* pWindow = pRoot->FirstChild();
  while (pWindow)
  {
    if (pWindow->Type() == TiXmlNode::TINYXML_ELEMENT)
    {
      int windowID = WINDOW_INVALID;
      const char *szWindow = pWindow->Value();
      if (szWindow)
      {
        if (strcmpi(szWindow, "global") == 0)
          windowID = -1;
        else
          windowID = TranslateWindow(szWindow);
      }
      MapWindowActions(pWindow, windowID);
    }
    pWindow = pWindow->NextSibling();
  }

  return true;
}

#if defined(HAS_LIRC) || defined(HAS_IRSERVERSUITE)
bool CButtonTranslator::LoadLircMap(const CStdString &lircmapPath)
{
#ifdef _LINUX
#define REMOTEMAPTAG "lircmap"
#else
#define REMOTEMAPTAG "irssmap"
#endif
  // load our xml file, and fill up our mapping tables
  CXBMCTinyXML xmlDoc;

  // Load the config file
  CLog::Log(LOGINFO, "Loading %s", lircmapPath.c_str());
  if (!xmlDoc.LoadFile(lircmapPath))
  {
    CLog::Log(LOGERROR, "%s, Line %d\n%s", lircmapPath.c_str(), xmlDoc.ErrorRow(), xmlDoc.ErrorDesc());
    return false; // This is so people who don't have the file won't fail, just warn
  }

  TiXmlElement* pRoot = xmlDoc.RootElement();
  CStdString strValue = pRoot->Value();
  if (strValue != REMOTEMAPTAG)
  {
    CLog::Log(LOGERROR, "%sl Doesn't contain <%s>", lircmapPath.c_str(), REMOTEMAPTAG);
    return false;
  }

  // run through our window groups
  TiXmlNode* pRemote = pRoot->FirstChild();
  while (pRemote)
  {
    if (pRemote->Type() == TiXmlNode::TINYXML_ELEMENT)
    {
      const char *szRemote = pRemote->Value();
      if (szRemote)
      {
        TiXmlAttribute* pAttr = pRemote->ToElement()->FirstAttribute();
        const char* szDeviceName = pAttr->Value();
        MapRemote(pRemote, szDeviceName);
      }
    }
    pRemote = pRemote->NextSibling();
  }

  return true;
}

void CButtonTranslator::MapRemote(TiXmlNode *pRemote, const char* szDevice)
{
  CLog::Log(LOGINFO, "* Adding remote mapping for device '%s'", szDevice);
  vector<string> RemoteNames;
  map<CStdString, lircButtonMap*>::iterator it = lircRemotesMap.find(szDevice);
  if (it == lircRemotesMap.end())
    lircRemotesMap[szDevice] = new lircButtonMap;
  lircButtonMap& buttons = *lircRemotesMap[szDevice];

  TiXmlElement *pButton = pRemote->FirstChildElement();
  while (pButton)
  {
    if (strcmpi(pButton->Value(), "altname")==0)
      RemoteNames.push_back(string(pButton->GetText()));
    else
    {
      if (pButton->FirstChild() && pButton->FirstChild()->Value())
        buttons[pButton->FirstChild()->Value()] = pButton->Value();
    }

    pButton = pButton->NextSiblingElement();
  }
  for (vector<string>::iterator it  = RemoteNames.begin();
                                it != RemoteNames.end();++it)
  {
    CLog::Log(LOGINFO, "* Linking remote mapping for '%s' to '%s'", szDevice, it->c_str());
    lircRemotesMap[*it] = &buttons;
  }
}

int CButtonTranslator::TranslateLircRemoteString(const char* szDevice, const char *szButton)
{
  // Find the device
  map<CStdString, lircButtonMap*>::iterator it = lircRemotesMap.find(szDevice);
  if (it == lircRemotesMap.end())
    return 0;

  // Find the button
  lircButtonMap::iterator it2 = (*it).second->find(szButton);
  if (it2 == (*it).second->end())
    return 0;

  // Convert the button to code
  if (strnicmp((*it2).second.c_str(), "obc", 3) == 0)
    return TranslateUniversalRemoteString((*it2).second.c_str());

  return TranslateRemoteString((*it2).second.c_str());
}
#endif

#if defined(HAS_SDL_JOYSTICK) || defined(HAS_EVENT_SERVER)
void CButtonTranslator::MapJoystickActions(int windowID, TiXmlNode *pJoystick)
{
  string joyname = "_xbmc_"; // default global map name
  vector<string> joynames;
  map<int, string> buttonMap;
  map<int, string> axisMap;
  map<int, string> hatMap;

  TiXmlElement *pJoy = pJoystick->ToElement();
  if (pJoy && pJoy->Attribute("name"))
    joyname = pJoy->Attribute("name");
  else
    CLog::Log(LOGNOTICE, "No Joystick name specified, loading default map");

  joynames.push_back(joyname);

  // parse map
  TiXmlElement *pButton = pJoystick->FirstChildElement();
  int id = 0;
  //char* szId;
  const char* szType;
  const char *szAction;
  while (pButton)
  {
    szType = pButton->Value();
    szAction = pButton->GetText();
    if (szAction == NULL)
      szAction = "";
    if (szType)
    {
      if ((pButton->QueryIntAttribute("id", &id) == TIXML_SUCCESS) && id>=0 && id<=256)
      {
        if (strcmpi(szType, "button")==0)
        {
          buttonMap[id] = string(szAction);
        }
        else if (strcmpi(szType, "axis")==0)
        {
          int limit = 0;
          if (pButton->QueryIntAttribute("limit", &limit) == TIXML_SUCCESS)
          {
            if (limit==-1)
              axisMap[-id] = string(szAction);
            else if (limit==1)
              axisMap[id] = string(szAction);
            else if (limit==0)
              axisMap[id|0xFFFF0000] = string(szAction);
            else
            {
              axisMap[id] = string(szAction);
              axisMap[-id] = string(szAction);
              CLog::Log(LOGERROR, "Error in joystick map, invalid limit specified %d for axis %d", limit, id);
            }
          }
          else
          {
            axisMap[id] = string(szAction);
            axisMap[-id] = string(szAction);
          }
        }
        else if (strcmpi(szType, "hat")==0)
        {
          string position;
          if (pButton->QueryValueAttribute("position", &position) == TIXML_SUCCESS)
          {
            uint32_t hatID = id|0xFFF00000;
            if (position.compare("up") == 0)
              hatMap[(JACTIVE_HAT_UP<<16)|hatID] = string(szAction);
            else if (position.compare("down") == 0)
              hatMap[(JACTIVE_HAT_DOWN<<16)|hatID] = string(szAction);
            else if (position.compare("right") == 0)
              hatMap[(JACTIVE_HAT_RIGHT<<16)|hatID] = string(szAction);
            else if (position.compare("left") == 0)
              hatMap[(JACTIVE_HAT_LEFT<<16)|hatID] = string(szAction);
            else
              CLog::Log(LOGERROR, "Error in joystick map, invalid position specified %s for axis %d", position.c_str(), id);
          }
        }
        else
          CLog::Log(LOGERROR, "Error reading joystick map element, unknown button type: %s", szType);
      }
      else if (strcmpi(szType, "altname")==0)
        joynames.push_back(string(szAction));
      else
        CLog::Log(LOGERROR, "Error reading joystick map element, Invalid id: %d", id);
    }
    else
      CLog::Log(LOGERROR, "Error reading joystick map element, skipping");

    pButton = pButton->NextSiblingElement();
  }
  vector<string>::iterator it = joynames.begin();
  while (it!=joynames.end())
  {
    m_joystickButtonMap[*it][windowID] = buttonMap;
    m_joystickAxisMap[*it][windowID] = axisMap;
    m_joystickHatMap[*it][windowID] = hatMap;
//    CLog::Log(LOGDEBUG, "Found Joystick map for window %d using %s", windowID, it->c_str());
    it++;
  }
}

bool CButtonTranslator::TranslateJoystickString(int window, const char* szDevice, int id, short inputType, int& action, CStdString& strAction, bool &fullrange)
{
  bool found = false;

  map<string, JoystickMap>::iterator it;
  map<string, JoystickMap> *jmap;

  fullrange = false;
  if (inputType == JACTIVE_AXIS)
    jmap = &m_joystickAxisMap;
  else if (inputType == JACTIVE_BUTTON)
    jmap = &m_joystickButtonMap;
  else if (inputType == JACTIVE_HAT)
  	jmap = &m_joystickHatMap;
  else
  {
    CLog::Log(LOGERROR, "Error reading joystick input type");
    return false;
  }

  it = jmap->find(szDevice);
  if (it==jmap->end())
    return false;

  JoystickMap wmap = it->second;
  JoystickMap::iterator it2;
  map<int, string> windowbmap;
  map<int, string> globalbmap;
  map<int, string>::iterator it3;

  it2 = wmap.find(window);

  // first try local window map
  if (it2!=wmap.end())
  {
    windowbmap = it2->second;
    it3 = windowbmap.find(id);
    if (it3 != windowbmap.end())
    {
      strAction = (it3->second).c_str();
      found = true;
    }
    it3 = windowbmap.find(abs(id)|0xFFFF0000);
    if (it3 != windowbmap.end())
    {
      strAction = (it3->second).c_str();
      found = true;
      fullrange = true;
    }
    // Hats joystick
    it3 = windowbmap.find(id|0xFFF00000);
    if (it3 != windowbmap.end())
    {
      strAction = (it3->second).c_str();
      found = true;
    }
  }

  // if not found, try global map
  if (!found)
  {
    it2 = wmap.find(-1);
    if (it2 != wmap.end())
    {
      globalbmap = it2->second;
      it3 = globalbmap.find(id);
      if (it3 != globalbmap.end())
      {
        strAction = (it3->second).c_str();
        found = true;
      }
      it3 = globalbmap.find(abs(id)|0xFFFF0000);
      if (it3 != globalbmap.end())
      {
        strAction = (it3->second).c_str();
        found = true;
        fullrange = true;
      }
      it3 = globalbmap.find(id|0xFFF00000);
      if (it3 != globalbmap.end())
      {
        strAction = (it3->second).c_str();
        found = true;
      }
    }
  }

  // translated found action
  if (found)
    return TranslateActionString(strAction.c_str(), action);

  return false;
}
#endif

void CButtonTranslator::GetActions(std::vector<std::string> &actionList)
{
  unsigned int size = sizeof(actions) / sizeof(ActionMapping);
  actionList.clear();
  actionList.reserve(size);
  for (unsigned int index = 0; index < size; index++)
    actionList.push_back(actions[index].name);
}

void CButtonTranslator::GetWindows(std::vector<std::string> &windowList)
{
  unsigned int size = sizeof(windows) / sizeof(ActionMapping);
  windowList.clear();
  windowList.reserve(size);
  for (unsigned int index = 0; index < size; index++)
    windowList.push_back(windows[index].name);
}

CAction CButtonTranslator::GetAction(int window, const CKey &key, bool fallback)
{
  CStdString strAction;
  // try to get the action from the current window
  int actionID = GetActionCode(window, key, strAction);
  // if it's invalid, try to get it from the global map
  if (actionID == 0 && fallback)
    actionID = GetActionCode( -1, key, strAction);
  // Now fill our action structure
  CAction action(actionID, strAction, key);
  return action;
}

int CButtonTranslator::GetActionCode(int window, const CKey &key, CStdString &strAction) const
{
  uint32_t code = key.GetButtonCode();

  map<int, buttonMap>::const_iterator it = m_translatorMap.find(window);
  if (it == m_translatorMap.end())
    return 0;
  buttonMap::const_iterator it2 = (*it).second.find(code);
  int action = 0;
  while (it2 != (*it).second.end())
  {
    action = (*it2).second.id;
    strAction = (*it2).second.strID;
    it2 = (*it).second.end();
  }
#ifdef _LINUX
  // Some buttoncodes changed in Hardy
  if (action == 0 && (code & KEY_VKEY) == KEY_VKEY && (code & 0x0F00))
  {
    CLog::Log(LOGDEBUG, "%s: Trying Hardy keycode for %#04x", __FUNCTION__, code);
    code &= ~0x0F00;
    buttonMap::const_iterator it2 = (*it).second.find(code);
    while (it2 != (*it).second.end())
    {
      action = (*it2).second.id;
      strAction = (*it2).second.strID;
      it2 = (*it).second.end();
    }
  }
#endif
  return action;
}

void CButtonTranslator::MapAction(uint32_t buttonCode, const char *szAction, buttonMap &map)
{
  int action = ACTION_NONE;
  if (!TranslateActionString(szAction, action) || !buttonCode)
    return;   // no valid action, or an invalid buttoncode
  // have a valid action, and a valid button - map it.
  // check to see if we've already got this (button,action) pair defined
  buttonMap::iterator it = map.find(buttonCode);
  if (it == map.end() || (*it).second.id != action || (*it).second.strID != szAction)
  {
    // NOTE: This multimap is only being used as a normal map at this point (no support
    //       for multiple actions per key)
    if (it != map.end())
      map.erase(it);
    CButtonAction button;
    button.id = action;
    button.strID = szAction;
    map.insert(pair<uint32_t, CButtonAction>(buttonCode, button));
  }
}

bool CButtonTranslator::HasDeviceType(TiXmlNode *pWindow, CStdString type)
{
  return pWindow->FirstChild(type) != NULL;
}

void CButtonTranslator::MapWindowActions(TiXmlNode *pWindow, int windowID)
{
  if (!pWindow || windowID == WINDOW_INVALID) 
    return;

  TiXmlNode* pDevice;

  const char* types[] = {"gamepad", "remote", "universalremote", "keyboard", "mouse", "appcommand", NULL};
  for (int i = 0; types[i]; ++i)
  {
    CStdString type(types[i]);
    if (HasDeviceType(pWindow, type))
    {
      buttonMap map;
      std::map<int, buttonMap>::iterator it = m_translatorMap.find(windowID);
      if (it != m_translatorMap.end())
      {
        map = it->second;
        m_translatorMap.erase(it);
      }

      pDevice = pWindow->FirstChild(type);

      TiXmlElement *pButton = pDevice->FirstChildElement();

      while (pButton)
      {
        uint32_t buttonCode=0;
        if (type == "gamepad")
            buttonCode = TranslateGamepadString(pButton->Value());
        else if (type == "remote")
            buttonCode = TranslateRemoteString(pButton->Value());
        else if (type == "universalremote")
            buttonCode = TranslateUniversalRemoteString(pButton->Value());
        else if (type == "keyboard")
            buttonCode = TranslateKeyboardButton(pButton);
        else if (type == "mouse")
            buttonCode = TranslateMouseCommand(pButton->Value());
        else if (type == "appcommand")
            buttonCode = TranslateAppCommand(pButton->Value());

        if (buttonCode && pButton->FirstChild())
          MapAction(buttonCode, pButton->FirstChild()->Value(), map);
        pButton = pButton->NextSiblingElement();
      }

      // add our map to our table
      if (map.size() > 0)
        m_translatorMap.insert(pair<int, buttonMap>( windowID, map));
    }
  }

#if defined(HAS_SDL_JOYSTICK) || defined(HAS_EVENT_SERVER)
  if ((pDevice = pWindow->FirstChild("joystick")) != NULL)
  {
    // map joystick actions
    while (pDevice)
    {
      MapJoystickActions(windowID, pDevice);
      pDevice = pDevice->NextSibling("joystick");
    }
  }
#endif
}

bool CButtonTranslator::TranslateActionString(const char *szAction, int &action)
{
  action = ACTION_NONE;
  CStdString strAction = szAction;
  strAction.ToLower();
  if (CBuiltins::HasCommand(strAction)) 
    action = ACTION_BUILT_IN_FUNCTION;

  for (unsigned int index=0;index < sizeof(actions)/sizeof(actions[0]);++index)
  {
    if (strAction.Equals(actions[index].name))
    {
      action = actions[index].action;
      break;
    }
  }

  if (action == ACTION_NONE)
  {
    CLog::Log(LOGERROR, "Keymapping error: no such action '%s' defined", strAction.c_str());
    return false;
  }

  return true;
}

CStdString CButtonTranslator::TranslateWindow(int windowID)
{
  for (unsigned int index = 0; index < sizeof(windows) / sizeof(windows[0]); ++index)
  {
    if (windows[index].action == windowID)
      return windows[index].name;
  }
  return "";
}

int CButtonTranslator::TranslateWindow(const CStdString &window)
{
  CStdString strWindow(window);
  if (strWindow.IsEmpty()) 
    return WINDOW_INVALID;
  strWindow.ToLower();
  // eliminate .xml
  if (strWindow.Mid(strWindow.GetLength() - 4) == ".xml" )
    strWindow = strWindow.Mid(0, strWindow.GetLength() - 4);

  // window12345, for custom window to be keymapped
  if (strWindow.length() > 6 && strWindow.Left(6).Equals("window"))
    strWindow = strWindow.Mid(6);
  if (strWindow.Left(2) == "my")  // drop "my" prefix
    strWindow = strWindow.Mid(2);
  if (StringUtils::IsNaturalNumber(strWindow))
  {
    // allow a full window id or a delta id
    int iWindow = atoi(strWindow.c_str());
    if (iWindow > WINDOW_INVALID)
      return iWindow;
    return WINDOW_HOME + iWindow;
  }

  // run through the window structure
  for (unsigned int index = 0; index < sizeof(windows) / sizeof(windows[0]); ++index)
  {
    if (strWindow.Equals(windows[index].name))
      return windows[index].action;
  }

  CLog::Log(LOGERROR, "Window Translator: Can't find window %s", strWindow.c_str());
  return WINDOW_INVALID;
}

uint32_t CButtonTranslator::TranslateGamepadString(const char *szButton)
{
  if (!szButton) 
    return 0;
  uint32_t buttonCode = 0;
  CStdString strButton = szButton;
  strButton.ToLower();
  if (strButton.Equals("a")) buttonCode = KEY_BUTTON_A;
  else if (strButton.Equals("b")) buttonCode = KEY_BUTTON_B;
  else if (strButton.Equals("x")) buttonCode = KEY_BUTTON_X;
  else if (strButton.Equals("y")) buttonCode = KEY_BUTTON_Y;
  else if (strButton.Equals("white")) buttonCode = KEY_BUTTON_WHITE;
  else if (strButton.Equals("black")) buttonCode = KEY_BUTTON_BLACK;
  else if (strButton.Equals("start")) buttonCode = KEY_BUTTON_START;
  else if (strButton.Equals("back")) buttonCode = KEY_BUTTON_BACK;
  else if (strButton.Equals("leftthumbbutton")) buttonCode = KEY_BUTTON_LEFT_THUMB_BUTTON;
  else if (strButton.Equals("rightthumbbutton")) buttonCode = KEY_BUTTON_RIGHT_THUMB_BUTTON;
  else if (strButton.Equals("leftthumbstick")) buttonCode = KEY_BUTTON_LEFT_THUMB_STICK;
  else if (strButton.Equals("leftthumbstickup")) buttonCode = KEY_BUTTON_LEFT_THUMB_STICK_UP;
  else if (strButton.Equals("leftthumbstickdown")) buttonCode = KEY_BUTTON_LEFT_THUMB_STICK_DOWN;
  else if (strButton.Equals("leftthumbstickleft")) buttonCode = KEY_BUTTON_LEFT_THUMB_STICK_LEFT;
  else if (strButton.Equals("leftthumbstickright")) buttonCode = KEY_BUTTON_LEFT_THUMB_STICK_RIGHT;
  else if (strButton.Equals("rightthumbstick")) buttonCode = KEY_BUTTON_RIGHT_THUMB_STICK;
  else if (strButton.Equals("rightthumbstickup")) buttonCode = KEY_BUTTON_RIGHT_THUMB_STICK_UP;
  else if (strButton.Equals("rightthumbstickdown")) buttonCode = KEY_BUTTON_RIGHT_THUMB_STICK_DOWN;
  else if (strButton.Equals("rightthumbstickleft")) buttonCode = KEY_BUTTON_RIGHT_THUMB_STICK_LEFT;
  else if (strButton.Equals("rightthumbstickright")) buttonCode = KEY_BUTTON_RIGHT_THUMB_STICK_RIGHT;
  else if (strButton.Equals("lefttrigger")) buttonCode = KEY_BUTTON_LEFT_TRIGGER;
  else if (strButton.Equals("righttrigger")) buttonCode = KEY_BUTTON_RIGHT_TRIGGER;
  else if (strButton.Equals("leftanalogtrigger")) buttonCode = KEY_BUTTON_LEFT_ANALOG_TRIGGER;
  else if (strButton.Equals("rightanalogtrigger")) buttonCode = KEY_BUTTON_RIGHT_ANALOG_TRIGGER;
  else if (strButton.Equals("dpadleft")) buttonCode = KEY_BUTTON_DPAD_LEFT;
  else if (strButton.Equals("dpadright")) buttonCode = KEY_BUTTON_DPAD_RIGHT;
  else if (strButton.Equals("dpadup")) buttonCode = KEY_BUTTON_DPAD_UP;
  else if (strButton.Equals("dpaddown")) buttonCode = KEY_BUTTON_DPAD_DOWN;
  else CLog::Log(LOGERROR, "Gamepad Translator: Can't find button %s", strButton.c_str());
  return buttonCode;
}

uint32_t CButtonTranslator::TranslateRemoteString(const char *szButton)
{
  if (!szButton) 
    return 0;
  uint32_t buttonCode = 0;
  CStdString strButton = szButton;
  strButton.ToLower();
  if (strButton.Equals("left")) buttonCode = XINPUT_IR_REMOTE_LEFT;
  else if (strButton.Equals("right")) buttonCode = XINPUT_IR_REMOTE_RIGHT;
  else if (strButton.Equals("up")) buttonCode = XINPUT_IR_REMOTE_UP;
  else if (strButton.Equals("down")) buttonCode = XINPUT_IR_REMOTE_DOWN;
  else if (strButton.Equals("select")) buttonCode = XINPUT_IR_REMOTE_SELECT;
  else if (strButton.Equals("back")) buttonCode = XINPUT_IR_REMOTE_BACK;
  else if (strButton.Equals("menu")) buttonCode = XINPUT_IR_REMOTE_MENU;
  else if (strButton.Equals("info")) buttonCode = XINPUT_IR_REMOTE_INFO;
  else if (strButton.Equals("display")) buttonCode = XINPUT_IR_REMOTE_DISPLAY;
  else if (strButton.Equals("title")) buttonCode = XINPUT_IR_REMOTE_TITLE;
  else if (strButton.Equals("play")) buttonCode = XINPUT_IR_REMOTE_PLAY;
  else if (strButton.Equals("pause")) buttonCode = XINPUT_IR_REMOTE_PAUSE;
  else if (strButton.Equals("reverse")) buttonCode = XINPUT_IR_REMOTE_REVERSE;
  else if (strButton.Equals("forward")) buttonCode = XINPUT_IR_REMOTE_FORWARD;
  else if (strButton.Equals("skipplus")) buttonCode = XINPUT_IR_REMOTE_SKIP_PLUS;
  else if (strButton.Equals("skipminus")) buttonCode = XINPUT_IR_REMOTE_SKIP_MINUS;
  else if (strButton.Equals("stop")) buttonCode = XINPUT_IR_REMOTE_STOP;
  else if (strButton.Equals("zero")) buttonCode = XINPUT_IR_REMOTE_0;
  else if (strButton.Equals("one")) buttonCode = XINPUT_IR_REMOTE_1;
  else if (strButton.Equals("two")) buttonCode = XINPUT_IR_REMOTE_2;
  else if (strButton.Equals("three")) buttonCode = XINPUT_IR_REMOTE_3;
  else if (strButton.Equals("four")) buttonCode = XINPUT_IR_REMOTE_4;
  else if (strButton.Equals("five")) buttonCode = XINPUT_IR_REMOTE_5;
  else if (strButton.Equals("six")) buttonCode = XINPUT_IR_REMOTE_6;
  else if (strButton.Equals("seven")) buttonCode = XINPUT_IR_REMOTE_7;
  else if (strButton.Equals("eight")) buttonCode = XINPUT_IR_REMOTE_8;
  else if (strButton.Equals("nine")) buttonCode = XINPUT_IR_REMOTE_9;
  // additional keys from the media center extender for xbox remote
  else if (strButton.Equals("power")) buttonCode = XINPUT_IR_REMOTE_POWER;
  else if (strButton.Equals("mytv")) buttonCode = XINPUT_IR_REMOTE_MY_TV;
  else if (strButton.Equals("mymusic")) buttonCode = XINPUT_IR_REMOTE_MY_MUSIC;
  else if (strButton.Equals("mypictures")) buttonCode = XINPUT_IR_REMOTE_MY_PICTURES;
  else if (strButton.Equals("myvideo")) buttonCode = XINPUT_IR_REMOTE_MY_VIDEOS;
  else if (strButton.Equals("record")) buttonCode = XINPUT_IR_REMOTE_RECORD;
  else if (strButton.Equals("start")) buttonCode = XINPUT_IR_REMOTE_START;
  else if (strButton.Equals("volumeplus")) buttonCode = XINPUT_IR_REMOTE_VOLUME_PLUS;
  else if (strButton.Equals("volumeminus")) buttonCode = XINPUT_IR_REMOTE_VOLUME_MINUS;
  else if (strButton.Equals("channelplus")) buttonCode = XINPUT_IR_REMOTE_CHANNEL_PLUS;
  else if (strButton.Equals("channelminus")) buttonCode = XINPUT_IR_REMOTE_CHANNEL_MINUS;
  else if (strButton.Equals("pageplus")) buttonCode = XINPUT_IR_REMOTE_CHANNEL_PLUS;
  else if (strButton.Equals("pageminus")) buttonCode = XINPUT_IR_REMOTE_CHANNEL_MINUS;
  else if (strButton.Equals("mute")) buttonCode = XINPUT_IR_REMOTE_MUTE;
  else if (strButton.Equals("recordedtv")) buttonCode = XINPUT_IR_REMOTE_RECORDED_TV;
  else if (strButton.Equals("guide")) buttonCode = XINPUT_IR_REMOTE_GUIDE;
  else if (strButton.Equals("livetv")) buttonCode = XINPUT_IR_REMOTE_LIVE_TV;
  else if (strButton.Equals("liveradio")) buttonCode = XINPUT_IR_REMOTE_LIVE_RADIO;
  else if (strButton.Equals("epgsearch")) buttonCode = XINPUT_IR_REMOTE_EPG_SEARCH;
  else if (strButton.Equals("star")) buttonCode = XINPUT_IR_REMOTE_STAR;
  else if (strButton.Equals("hash")) buttonCode = XINPUT_IR_REMOTE_HASH;
  else if (strButton.Equals("clear")) buttonCode = XINPUT_IR_REMOTE_CLEAR;
  else if (strButton.Equals("enter")) buttonCode = XINPUT_IR_REMOTE_ENTER;
  else if (strButton.Equals("xbox")) buttonCode = XINPUT_IR_REMOTE_DISPLAY; // same as display
  else if (strButton.Equals("playlist")) buttonCode = XINPUT_IR_REMOTE_PLAYLIST;
  else if (strButton.Equals("guide")) buttonCode = XINPUT_IR_REMOTE_GUIDE;
  else if (strButton.Equals("teletext")) buttonCode = XINPUT_IR_REMOTE_TELETEXT;
  else if (strButton.Equals("red")) buttonCode = XINPUT_IR_REMOTE_RED;
  else if (strButton.Equals("green")) buttonCode = XINPUT_IR_REMOTE_GREEN;
  else if (strButton.Equals("yellow")) buttonCode = XINPUT_IR_REMOTE_YELLOW;
  else if (strButton.Equals("blue")) buttonCode = XINPUT_IR_REMOTE_BLUE;
  else if (strButton.Equals("subtitle")) buttonCode = XINPUT_IR_REMOTE_SUBTITLE;
  else if (strButton.Equals("language")) buttonCode = XINPUT_IR_REMOTE_LANGUAGE;
  else CLog::Log(LOGERROR, "Remote Translator: Can't find button %s", strButton.c_str());
  return buttonCode;
}

uint32_t CButtonTranslator::TranslateUniversalRemoteString(const char *szButton)
{
  if (!szButton || strlen(szButton) < 4 || strnicmp(szButton, "obc", 3)) 
    return 0;
  const char *szCode = szButton + 3;
  // Button Code is 255 - OBC (Original Button Code) of the button
  uint32_t buttonCode = 255 - atol(szCode);
  if (buttonCode > 255) 
    buttonCode = 0;
  return buttonCode;
}

uint32_t CButtonTranslator::TranslateKeyboardString(const char *szButton)
{
  uint32_t buttonCode = 0;
  XBMCKEYTABLE keytable;

  // Look up the key name
  if (KeyTableLookupName(szButton, &keytable))
  {
    buttonCode = keytable.vkey;
  }

  // The lookup failed i.e. the key name wasn't found
  else
  {
    CLog::Log(LOGERROR, "Keyboard Translator: Can't find button %s", szButton);
  }

  buttonCode |= KEY_VKEY;

  return buttonCode;
}

uint32_t CButtonTranslator::TranslateKeyboardButton(TiXmlElement *pButton)
{
  uint32_t button_id = 0;
  const char *szButton = pButton->Value();

  if (!szButton) 
    return 0;
  CStdString strKey = szButton;
  if (strKey.Equals("key"))
  {
    int id = 0;
    if (pButton->QueryIntAttribute("id", &id) == TIXML_SUCCESS)
      button_id = (uint32_t)id;
    else
      CLog::Log(LOGERROR, "Keyboard Translator: `key' button has no id");
  }
  else
    button_id = TranslateKeyboardString(szButton);

  // Process the ctrl/shift/alt modifiers
  CStdString strMod;
  if (pButton->QueryValueAttribute("mod", &strMod) == TIXML_SUCCESS)
  {
    strMod.ToLower();

    CStdStringArray modArray;
    StringUtils::SplitString(strMod, ",", modArray);
    for (unsigned int i = 0; i < modArray.size(); i++)
    {
      CStdString& substr = modArray[i];
      substr.Trim();

      if (substr == "ctrl" || substr == "control")
        button_id |= CKey::MODIFIER_CTRL;
      else if (substr == "shift")
        button_id |= CKey::MODIFIER_SHIFT;
      else if (substr == "alt")
        button_id |= CKey::MODIFIER_ALT;
      else if (substr == "super" || substr == "win")
        button_id |= CKey::MODIFIER_SUPER;
      else
        CLog::Log(LOGERROR, "Keyboard Translator: Unknown key modifier %s in %s", substr.c_str(), strMod.c_str());
     }
  }

  return button_id;
}

uint32_t CButtonTranslator::TranslateAppCommand(const char *szButton)
{
#ifdef WIN32
  CStdString strAppCommand = szButton;
  strAppCommand.ToLower();

  for (int i = 0; i < sizeof(appcommands)/sizeof(appcommands[0]); i++)
    if (strAppCommand.Equals(appcommands[i].name))
      return appcommands[i].action | KEY_APPCOMMAND;

  CLog::Log(LOGERROR, "%s: Can't find appcommand %s", __FUNCTION__, szButton);
#endif

  return 0;
}

uint32_t CButtonTranslator::TranslateMouseCommand(const char *szButton)
{
  CStdString strMouseCommand = szButton;
  strMouseCommand.ToLower();

  for (unsigned int i = 0; i < sizeof(mousecommands)/sizeof(mousecommands[0]); i++)
    if (strMouseCommand.Equals(mousecommands[i].name))
      return mousecommands[i].action | KEY_MOUSE;

  CLog::Log(LOGERROR, "%s: Can't find mouse command %s", __FUNCTION__, szButton);

  return 0;
}

void CButtonTranslator::Clear()
{
  m_translatorMap.clear();
#if defined(HAS_LIRC) || defined(HAS_IRSERVERSUITE)
  lircRemotesMap.clear();
#endif

#if defined(HAS_SDL_JOYSTICK) || defined(HAS_EVENT_SERVER)
  m_joystickButtonMap.clear();
  m_joystickAxisMap.clear();
  m_joystickHatMap.clear();
#endif

  m_Loaded = false;
}<|MERGE_RESOLUTION|>--- conflicted
+++ resolved
@@ -236,10 +236,6 @@
         {"videos"                   , WINDOW_VIDEO_NAV},
         {"tv"                       , WINDOW_PVR}, // backward compat
         {"pvr"                      , WINDOW_PVR},
-<<<<<<< HEAD
-
-=======
->>>>>>> 004ebdd9
         {"pvrguideinfo"             , WINDOW_DIALOG_PVR_GUIDE_INFO},
         {"pvrrecordinginfo"         , WINDOW_DIALOG_PVR_RECORDING_INFO},
         {"pvrtimersetting"          , WINDOW_DIALOG_PVR_TIMER_SETTING},
@@ -253,10 +249,6 @@
         {"pvrosddirector"           , WINDOW_DIALOG_PVR_OSD_DIRECTOR},
         {"pvrosdcutter"             , WINDOW_DIALOG_PVR_OSD_CUTTER},
         {"pvrosdteletext"           , WINDOW_DIALOG_OSD_TELETEXT},
-<<<<<<< HEAD
-
-=======
->>>>>>> 004ebdd9
         {"systeminfo"               , WINDOW_SYSTEM_INFORMATION},
         {"testpattern"              , WINDOW_TEST_PATTERN},
         {"screencalibration"        , WINDOW_SCREEN_CALIBRATION},
@@ -284,10 +276,6 @@
         {"virtualkeyboard"          , WINDOW_DIALOG_KEYBOARD},
         {"volumebar"                , WINDOW_DIALOG_VOLUME_BAR},
         {"submenu"                  , WINDOW_DIALOG_SUB_MENU},
-        {"pvrosdchannels"           , WINDOW_DIALOG_PVR_OSD_CHANNELS},
-        {"pvrosdguide"              , WINDOW_DIALOG_PVR_OSD_GUIDE},
-        {"pvrosddirector"           , WINDOW_DIALOG_PVR_OSD_DIRECTOR},
-        {"pvrosdcutter"             , WINDOW_DIALOG_PVR_OSD_CUTTER},
         {"favourites"               , WINDOW_DIALOG_FAVOURITES},
         {"contextmenu"              , WINDOW_DIALOG_CONTEXT_MENU},
         {"infodialog"               , WINDOW_DIALOG_KAI_TOAST},
