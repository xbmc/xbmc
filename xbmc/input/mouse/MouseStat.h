--- conflicted
+++ resolved
@@ -218,17 +218,10 @@
   // active/click timers
   unsigned int m_lastActiveTime;
 
-<<<<<<< HEAD
-  bool bClick[MOUSE_MAX_BUTTON];
-  bool bDoubleClick[MOUSE_MAX_BUTTON];
-  HoldAction m_hold[MOUSE_MAX_BUTTON];
-  bool bLongClick[MOUSE_MAX_BUTTON];
-=======
   bool bClick[MOUSE_MAX_BUTTON]{};
   bool bDoubleClick[MOUSE_MAX_BUTTON]{};
   HoldAction m_hold[MOUSE_MAX_BUTTON]{};
   bool bLongClick[MOUSE_MAX_BUTTON]{};
->>>>>>> f0c49f90
 
   uint32_t m_Key;
 };