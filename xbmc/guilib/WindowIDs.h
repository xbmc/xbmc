--- conflicted
+++ resolved
@@ -104,18 +104,15 @@
 #define WINDOW_DIALOG_EXT_PROGRESS        10151
 #define WINDOW_DIALOG_MEDIA_FILTER        10152
 #define WINDOW_DIALOG_SUBTITLES           10153
-<<<<<<< HEAD
+#define WINDOW_DIALOG_AUDIO_DSP_MANAGER   10154
+#define WINDOW_DIALOG_AUDIO_DSP_OSD_SETTINGS 10155
+
 #ifdef HAS_DS_PLAYER
 #define WINDOW_DIALOG_DSRULES             10700
 #define WINDOW_DIALOG_DSFILTERS           10701
 #define WINDOW_DIALOG_DSPLAYERCORE        10702
 #define WINDOW_DIALOG_MADVR               10703
 #endif
-=======
-#define WINDOW_DIALOG_AUDIO_DSP_MANAGER   10154
-#define WINDOW_DIALOG_AUDIO_DSP_OSD_SETTINGS 10155
-
->>>>>>> c1f9497b
 #define WINDOW_MUSIC_PLAYLIST             10500
 #define WINDOW_MUSIC_FILES                10501
 #define WINDOW_MUSIC_NAV                  10502
