--- conflicted
+++ resolved
@@ -120,15 +120,15 @@
       long oldDirty = dirtyregions.size();
       // render our item
       if (m_orientation == VERTICAL)
-<<<<<<< HEAD
+#ifndef __PLEX__
+        ProcessItem(origin.x, pos, item, focused, currentTime, dirtyregions);
+      else
+        ProcessItem(pos, origin.y, item, focused, currentTime, dirtyregions);
+#else
         ProcessItem(origin.x, pos, item.get(), focused && HasFocus(), currentTime, dirtyregions);
       else
         ProcessItem(pos, origin.y, item.get(), focused && HasFocus(), currentTime, dirtyregions);
-=======
-        ProcessItem(origin.x, pos, item, focused, currentTime, dirtyregions);
-      else
-        ProcessItem(pos, origin.y, item, focused, currentTime, dirtyregions);
->>>>>>> 0be99e96
+#endif
     }
     // increment our position
     pos += focused ? m_focusedLayout->Size(m_orientation) : m_layout->Size(m_orientation);
@@ -568,15 +568,11 @@
   do
   {
     CGUIListItemPtr item = m_items[i];
-<<<<<<< HEAD
 #ifndef __PLEX__
-    if (0 == strnicmp(SSortFileItem::RemoveArticles(item->GetLabel()).c_str(), m_match.c_str(), m_match.size()))
+    if (0 == strnicmp(SortUtils::RemoveArticles(item->GetLabel()).c_str(), m_match.c_str(), m_match.size()))
 #else
     if (0 == strnicmp((const char *)item->GetSortLabel().c_str(), m_match.c_str(), m_match.size()))
 #endif
-=======
-    if (0 == strnicmp(SortUtils::RemoveArticles(item->GetLabel()).c_str(), m_match.c_str(), m_match.size()))
->>>>>>> 0be99e96
     {
       SelectItem(i);
       return;
@@ -821,13 +817,7 @@
 {
   CGUIControl::AllocResources();
   CalculateLayout();
-<<<<<<< HEAD
-  /* PLEX */
   UpdateStaticItems(true);
-  /* END PLEX */
-=======
-  UpdateStaticItems(true);
->>>>>>> 0be99e96
   if (m_staticDefaultItem != -1) // select default item
     SelectStaticItemById(m_staticDefaultItem);
 }
@@ -891,15 +881,11 @@
     SelectItem(itemIndex);
   }
 
-<<<<<<< HEAD
-#ifndef __PLEX__
-=======
   UpdateStaticItems();
 }
 
 void CGUIBaseContainer::UpdateStaticItems(bool refreshItems)
 {
->>>>>>> 0be99e96
   if (m_staticContent)
   { // update our item list with our new content, but only add those items that should
     // be visible.  Save the previous item and keep it if we are adding that one.
@@ -942,9 +928,6 @@
     }
     UpdateScrollByLetter();
   }
-#else
-  UpdateStaticItems();
-#endif
 }
 
 void CGUIBaseContainer::CalculateLayout()
@@ -1106,15 +1089,8 @@
   m_staticUpdateTime = 0;
   m_staticItems.clear();
   m_staticItems.assign(items.begin(), items.end());
-<<<<<<< HEAD
-
-  /* PLEX */
-  UpdateStaticItems(true);
-  /* END PLEX */
-=======
   if (forceUpdate)
     UpdateStaticItems(true);
->>>>>>> 0be99e96
 }
 
 void CGUIBaseContainer::SetRenderOffset(const CPoint &offset)
@@ -1332,53 +1308,4 @@
   CFileItemPtr item = boost::static_pointer_cast<CFileItem>(m_items[GetSelectedItem()]);
   return item->m_iprogramCount;
 }
-
-// This method is ported from Frodo
-
-void CGUIBaseContainer::UpdateStaticItems(bool refreshItems)
-{
-  if (m_staticContent)
-  { // update our item list with our new content, but only add those items that should
-    // be visible.  Save the previous item and keep it if we are adding that one.
-    std::vector<CGUIListItemPtr> items;
-    int reselect = -1;
-    int selected = GetSelectedItem();
-    CGUIListItem* selectedItem = (selected >= 0 && (unsigned int)selected < m_items.size()) ? m_items[selected].get() : NULL;
-    bool updateItemsProperties = false;
-    if (!m_staticUpdateTime)
-      m_staticUpdateTime = CTimeUtils::GetFrameTime();
-    if (CTimeUtils::GetFrameTime() - m_staticUpdateTime > 1000)
-    {
-      m_staticUpdateTime = CTimeUtils::GetFrameTime();
-      updateItemsProperties = true;
-    }
-    for (unsigned int i = 0; i < m_staticItems.size(); ++i)
-    {
-      CGUIStaticItemPtr staticItem = boost::static_pointer_cast<CGUIStaticItem>(m_staticItems[i]);
-      if (staticItem->UpdateVisibility(GetParentID()))
-        refreshItems = true;
-      if (staticItem->IsVisible())
-      {
-        items.push_back(staticItem);
-        // if item is selected and it changed position, re-select it
-        if (staticItem.get() == selectedItem && selected != (int)items.size() - 1)
-          reselect = items.size() - 1;
-      }
-      // update any properties
-      if (updateItemsProperties)
-        staticItem->UpdateProperties(GetParentID());
-    }
-    if (refreshItems)
-    {
-      Reset();
-      m_items = items;
-      SetPageControlRange();
-      if (reselect >= 0 && reselect < (int)m_items.size())
-        SelectItem(reselect);
-      SetInvalid();
-    }
-    UpdateScrollByLetter();
-  }
-}
-
 /* END PLEX */