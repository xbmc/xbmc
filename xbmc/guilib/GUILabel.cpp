/*
 *      Copyright (C) 2005-2010 Team XBMC
 *      http://www.xbmc.org
 *
 *  This Program is free software; you can redistribute it and/or modify
 *  it under the terms of the GNU General Public License as published by
 *  the Free Software Foundation; either version 2, or (at your option)
 *  any later version.
 *
 *  This Program is distributed in the hope that it will be useful,
 *  but WITHOUT ANY WARRANTY; without even the implied warranty of
 *  MERCHANTABILITY or FITNESS FOR A PARTICULAR PURPOSE. See the
 *  GNU General Public License for more details.
 *
 *  You should have received a copy of the GNU General Public License
 *  along with XBMC; see the file COPYING.  If not, write to
 *  the Free Software Foundation, 675 Mass Ave, Cambridge, MA 02139, USA.
 *  http://www.gnu.org/copyleft/gpl.html
 *
 */

#include "GUILabel.h"
#include "utils/CharsetConverter.h"
#include <limits>

CGUILabel::CGUILabel(float posX, float posY, float width, float height, const CLabelInfo& labelInfo, CGUILabel::OVER_FLOW overflow)
    : m_label(labelInfo)
    , m_textLayout(labelInfo.font, overflow == OVER_FLOW_WRAP, height)
    , m_scrolling(overflow == OVER_FLOW_SCROLL)
    , m_overflowType(overflow)
    , m_selected(false)
    , m_scrollInfo(50, 0, labelInfo.scrollSpeed, labelInfo.scrollSuffix)
    , m_renderRect()
    , m_maxRect(posX, posY, posX + width, posY + height)
    , m_invalid(true)
    , m_color(COLOR_TEXT)
{
<<<<<<< HEAD
  m_selected = false;
  m_overflowType = overflow;
  m_scrolling = (overflow == OVER_FLOW_SCROLL);
  m_label = labelInfo;
  m_invalid = true;
  m_color = COLOR_DISABLED;
=======
>>>>>>> cce66149
}

CGUILabel::~CGUILabel(void)
{
}

bool CGUILabel::SetScrolling(bool scrolling)
{
  bool changed = m_scrolling != scrolling;

  m_scrolling = scrolling;
  if (!m_scrolling)
    m_scrollInfo.Reset();

  return changed;
}

bool CGUILabel::SetColor(CGUILabel::COLOR color)
{
  bool changed = m_color != color;

  m_color = color;

  return changed;
}

color_t CGUILabel::GetColor() const
{
  switch (m_color)
  {
    case COLOR_SELECTED:
      return m_label.selectedColor;
    case COLOR_DISABLED:
      return m_label.disabledColor;
    case COLOR_FOCUSED:
      return m_label.focusedColor ? m_label.focusedColor : m_label.textColor;
    default:
      break;
  }
  return m_label.textColor;
}

bool CGUILabel::Process(unsigned int currentTime)
{
  // TODO Add the correct processing

  bool overFlows = (m_renderRect.Width() + 0.5f < m_textLayout.GetTextWidth()); // 0.5f to deal with floating point rounding issues
  return (overFlows && m_scrolling);
}

void CGUILabel::Render()
{
  color_t color = GetColor();
  bool renderSolid = (m_color == COLOR_DISABLED);
  bool overFlows = (m_renderRect.Width() + 0.5f < m_textLayout.GetTextWidth()); // 0.5f to deal with floating point rounding issues
  if (overFlows && m_scrolling && !renderSolid)
    m_textLayout.RenderScrolling(m_renderRect.x1, m_renderRect.y1, m_label.angle, color, m_label.shadowColor, 0, m_renderRect.Width(), m_scrollInfo);
  else
  {
    float posX = m_renderRect.x1;
    float posY = m_renderRect.y1;
    uint32_t align = 0;
    if (!overFlows)
    { // hack for right and centered multiline text, as GUITextLayout::Render() treats posX as the right hand
      // or center edge of the text (see GUIFontTTF::DrawTextInternal), and this has already been taken care of
      // in UpdateRenderRect(), but we wish to still pass the horizontal alignment info through (so that multiline text
      // is aligned correctly), so we must undo the UpdateRenderRect() changes for horizontal alignment.
      if (m_label.align & XBFONT_RIGHT)
        posX += m_renderRect.Width();
      else if (m_label.align & XBFONT_CENTER_X)
        posX += m_renderRect.Width() * 0.5f;
      if (m_label.align & XBFONT_CENTER_Y) // need to pass a centered Y so that <angle> will rotate around the correct point.
        posY += m_renderRect.Height() * 0.5f;
      align = m_label.align;
    }
    else
      align |= XBFONT_TRUNCATED;
    m_textLayout.Render(posX, posY, m_label.angle, color, m_label.shadowColor, align, m_renderRect.Width(), renderSolid);
  }
}

void CGUILabel::SetInvalid()
{
  m_invalid = true;
}

bool CGUILabel::UpdateColors()
{
  return m_label.UpdateColors();
}

bool CGUILabel::SetMaxRect(float x, float y, float w, float h)
{
  CRect oldRect = m_maxRect;

  m_maxRect.SetRect(x, y, x + w, y + h);
  UpdateRenderRect();

  return oldRect != m_maxRect;
}

bool CGUILabel::SetAlign(uint32_t align)
{
  bool changed = m_label.align != align;

  m_label.align = align;
  UpdateRenderRect();

  return changed;
}

bool CGUILabel::SetText(const CStdString &label)
{
  if (m_textLayout.Update(label, m_maxRect.Width(), m_invalid))
  { // needed an update - reset scrolling and update our text layout
    m_scrollInfo.Reset();
    UpdateRenderRect();
    m_invalid = false;
    return true;
  }
  else
    return false;
}

bool CGUILabel::SetTextW(const CStdStringW &label)
{
  if (m_textLayout.UpdateW(label, m_maxRect.Width(), m_invalid))
  {
    m_scrollInfo.Reset();
    UpdateRenderRect();
    m_invalid = false;
    return true;
  }
  else
    return false;
}

void CGUILabel::UpdateRenderRect()
{
  // recalculate our text layout
  float width, height;
  m_textLayout.GetTextExtent(width, height);
  width = std::min(width, GetMaxWidth());
  if (m_label.align & XBFONT_CENTER_Y)
    m_renderRect.y1 = m_maxRect.y1 + (m_maxRect.Height() - height) * 0.5f;
  else
    m_renderRect.y1 = m_maxRect.y1 + m_label.offsetY;
  if (m_label.align & XBFONT_RIGHT)
    m_renderRect.x1 = m_maxRect.x2 - width - m_label.offsetX;
  else if (m_label.align & XBFONT_CENTER_X)
    m_renderRect.x1 = m_maxRect.x1 + (m_maxRect.Width() - width) * 0.5f;
  else
    m_renderRect.x1 = m_maxRect.x1 + m_label.offsetX;
  m_renderRect.x2 = m_renderRect.x1 + width;
  m_renderRect.y2 = m_renderRect.y1 + height;
}

float CGUILabel::GetMaxWidth() const
{
  if (m_label.width) return m_label.width;
  return m_maxRect.Width() - 2*m_label.offsetX;
}

bool CGUILabel::CheckAndCorrectOverlap(CGUILabel &label1, CGUILabel &label2)
{
  CRect rect(label1.m_renderRect);
  if (rect.Intersect(label2.m_renderRect).IsEmpty())
    return false; // nothing to do (though it could potentially encroach on the min_space requirement)
  
  static const float min_space = 10;
  // overlap vertically and horizontally - check alignment
  CGUILabel &left = label1.m_renderRect.x1 <= label2.m_renderRect.x1 ? label1 : label2;
  CGUILabel &right = label1.m_renderRect.x1 <= label2.m_renderRect.x1 ? label2 : label1;
  if ((left.m_label.align & 3) == 0 && right.m_label.align & XBFONT_RIGHT)
  {
    float chopPoint = (left.m_maxRect.x1 + left.GetMaxWidth() + right.m_maxRect.x2 - right.GetMaxWidth()) * 0.5f;
    // [1       [2...[2  1].|..........1]         2]
    // [1       [2.....[2   |      1]..1]         2]
    // [1       [2..........|.[2   1]..1]         2]
    if (right.m_renderRect.x1 > chopPoint)
      chopPoint = right.m_renderRect.x1 - min_space;
    else if (left.m_renderRect.x2 < chopPoint)
      chopPoint = left.m_renderRect.x2 + min_space;
    left.m_renderRect.x2 = chopPoint - min_space;
    right.m_renderRect.x1 = chopPoint + min_space;
    return true;
  }
  return false;
}<|MERGE_RESOLUTION|>--- conflicted
+++ resolved
@@ -35,15 +35,6 @@
     , m_invalid(true)
     , m_color(COLOR_TEXT)
 {
-<<<<<<< HEAD
-  m_selected = false;
-  m_overflowType = overflow;
-  m_scrolling = (overflow == OVER_FLOW_SCROLL);
-  m_label = labelInfo;
-  m_invalid = true;
-  m_color = COLOR_DISABLED;
-=======
->>>>>>> cce66149
 }
 
 CGUILabel::~CGUILabel(void)
