/*
 *      Copyright (C) 2005-2012 Team XBMC
 *      http://www.xbmc.org
 *
 *  This Program is free software; you can redistribute it and/or modify
 *  it under the terms of the GNU General Public License as published by
 *  the Free Software Foundation; either version 2, or (at your option)
 *  any later version.
 *
 *  This Program is distributed in the hope that it will be useful,
 *  but WITHOUT ANY WARRANTY; without even the implied warranty of
 *  MERCHANTABILITY or FITNESS FOR A PARTICULAR PURPOSE. See the
 *  GNU General Public License for more details.
 *
 *  You should have received a copy of the GNU General Public License
 *  along with XBMC; see the file COPYING.  If not, see
 *  <http://www.gnu.org/licenses/>.
 *
 */

#include "GUIListItem.h"
#include "GUIListItemLayout.h"
#include "utils/Archive.h"
#include "utils/CharsetConverter.h"
#include "utils/Variant.h"

using namespace std;

CGUIListItem::CGUIListItem(const CGUIListItem& item)
{
  m_layout = NULL;
  m_focusedLayout = NULL;
  *this = item;
  SetInvalid();
}

CGUIListItem::CGUIListItem(void)
{
  m_bIsFolder = false;
  m_strLabel2 = "";
  m_strLabel = "";
  m_bSelected = false;
  m_strIcon = "";
<<<<<<< HEAD
#ifndef __PLEX__
  m_strThumbnailImage = "";
#endif
=======
>>>>>>> 0be99e96
  m_overlayIcon = ICON_OVERLAY_NONE;
  m_layout = NULL;
  m_focusedLayout = NULL;
}

CGUIListItem::CGUIListItem(const CStdString& strLabel)
{
  m_bIsFolder = false;
  m_strLabel2 = "";
  m_strLabel = strLabel;
  SetSortLabel(strLabel);
  m_bSelected = false;
  m_strIcon = "";
<<<<<<< HEAD
#ifndef __PLEX__
  m_strThumbnailImage = "";
#endif
=======
>>>>>>> 0be99e96
  m_overlayIcon = ICON_OVERLAY_NONE;
  m_layout = NULL;
  m_focusedLayout = NULL;
}

CGUIListItem::~CGUIListItem(void)
{
  FreeMemory();
}

void CGUIListItem::SetLabel(const CStdString& strLabel)
{
  if (m_strLabel == strLabel)
    return;
  m_strLabel = strLabel;
  if (m_sortLabel.IsEmpty())
    SetSortLabel(strLabel);
  SetInvalid();
}

const CStdString& CGUIListItem::GetLabel() const
{
  return m_strLabel;
}


void CGUIListItem::SetLabel2(const CStdString& strLabel2)
{
  if (m_strLabel2 == strLabel2)
    return;
  m_strLabel2 = strLabel2;
  SetInvalid();
}

const CStdString& CGUIListItem::GetLabel2() const
{
  return m_strLabel2;
}

void CGUIListItem::SetSortLabel(const CStdString &label)
{
  g_charsetConverter.utf8ToW(label, m_sortLabel, false);
  // no need to invalidate - this is never shown in the UI
}

void CGUIListItem::SetSortLabel(const CStdStringW &label)
{
  m_sortLabel = label;
}

const CStdStringW& CGUIListItem::GetSortLabel() const
{
  return m_sortLabel;
}

<<<<<<< HEAD
#ifndef __PLEX__
void CGUIListItem::SetThumbnailImage(const CStdString& strThumbnail)
=======
void CGUIListItem::SetArt(const std::string &type, const std::string &url)
>>>>>>> 0be99e96
{
  ArtMap::iterator i = m_art.find(type);
  if (i == m_art.end() || i->second != url)
  {
    m_art[type] = url;
    SetInvalid();
  }
}

void CGUIListItem::SetArt(const ArtMap &art, bool setFallback /* = true */)
{
  m_art = art;
  // ensure that the fallback "thumb" is available
  if (setFallback && m_art.find("thumb") == m_art.end())
  {
    if (HasArt("poster"))
      m_art["thumb"] = m_art["poster"];
    else if (HasArt("banner"))
      m_art["thumb"] = m_art["banner"];
  }
  
  SetInvalid();
}
#endif

<<<<<<< HEAD
#ifndef __PLEX__
const CStdString& CGUIListItem::GetThumbnailImage() const
=======
void CGUIListItem::AppendArt(const ArtMap &art)
{
  for (ArtMap::const_iterator i = art.begin(); i != art.end(); ++i)
    SetArt(i->first, i->second);
}

std::string CGUIListItem::GetArt(const std::string &type) const
>>>>>>> 0be99e96
{
  ArtMap::const_iterator i = m_art.find(type);
  if (i != m_art.end())
    return i->second;
  return "";
}

const CGUIListItem::ArtMap &CGUIListItem::GetArt() const
{
  return m_art;
}

bool CGUIListItem::HasArt(const std::string &type) const
{
  ArtMap::const_iterator i = m_art.find(type);
  return (i != m_art.end() && !i->second.empty());
}
#endif

void CGUIListItem::SetIconImage(const CStdString& strIcon)
{
  if (m_strIcon == strIcon)
    return;
  m_strIcon = strIcon;
  SetInvalid();
}

const CStdString& CGUIListItem::GetIconImage() const
{
  return m_strIcon;
}

void CGUIListItem::SetOverlayImage(GUIIconOverlay icon, bool bOnOff)
{
  GUIIconOverlay newIcon = (bOnOff) ? GUIIconOverlay((int)(icon)+1) : icon;
  if (m_overlayIcon == newIcon)
    return;
  m_overlayIcon = newIcon;
  SetInvalid();
}

CStdString CGUIListItem::GetOverlayImage() const
{
  switch (m_overlayIcon)
  {
  case ICON_OVERLAY_RAR:
    return "OverlayRAR.png";
  case ICON_OVERLAY_ZIP:
    return "OverlayZIP.png";
  case ICON_OVERLAY_TRAINED:
    return "OverlayTrained.png";
  case ICON_OVERLAY_HAS_TRAINER:
    return "OverlayHasTrainer.png";
  case ICON_OVERLAY_LOCKED:
    return "OverlayLocked.png";
  case ICON_OVERLAY_UNWATCHED:
    return "OverlayUnwatched.png";
  case ICON_OVERLAY_WATCHED:
    return "OverlayWatched.png";
  case ICON_OVERLAY_HD:
    return "OverlayHD.png";
  /* PLEX */
  case ICON_OVERLAY_IN_PROGRESS:
    return "OverlayInProgress.png";
  /* END PLEX */
  default:
    return "";
  }
}

void CGUIListItem::Select(bool bOnOff)
{
  m_bSelected = bOnOff;
}

bool CGUIListItem::HasIcon() const
{
  return (m_strIcon.size() != 0);
}

<<<<<<< HEAD
#ifndef __PLEX__
bool CGUIListItem::HasThumbnail() const
{
  return (m_strThumbnailImage.size() != 0);
}
#endif

=======
>>>>>>> 0be99e96
bool CGUIListItem::HasOverlay() const
{
  return (m_overlayIcon != CGUIListItem::ICON_OVERLAY_NONE);
}

bool CGUIListItem::IsSelected() const
{
  return m_bSelected;
}

const CGUIListItem& CGUIListItem::operator =(const CGUIListItem& item)
{
  if (&item == this) return * this;
  m_strLabel2 = item.m_strLabel2;
  m_strLabel = item.m_strLabel;
  m_sortLabel = item.m_sortLabel;
  FreeMemory();
  m_bSelected = item.m_bSelected;
  m_strIcon = item.m_strIcon;
<<<<<<< HEAD
#ifndef __PLEX__
  m_strThumbnailImage = item.m_strThumbnailImage;
#else
  m_strThumbnailImageList = item.m_strThumbnailImageList;
#endif
  m_overlayIcon = item.m_overlayIcon;
  m_bIsFolder = item.m_bIsFolder;
  m_mapProperties = item.m_mapProperties;

  /* PLEX */
  m_strThumbnailImageList.assign(item.m_strThumbnailImageList.begin(), item.m_strThumbnailImageList.end());
  /* END PLEX */

=======
  m_overlayIcon = item.m_overlayIcon;
  m_bIsFolder = item.m_bIsFolder;
  m_mapProperties = item.m_mapProperties;
  m_art = item.m_art;
>>>>>>> 0be99e96
  SetInvalid();
  return *this;
}

void CGUIListItem::Archive(CArchive &ar)
{
  if (ar.IsStoring())
  {
    ar << m_bIsFolder;
    ar << m_strLabel;
    ar << m_strLabel2;
    ar << m_sortLabel;
<<<<<<< HEAD
#ifndef __PLEX__
    ar << m_strThumbnailImage;
#endif
=======
>>>>>>> 0be99e96
    ar << m_strIcon;
    ar << m_bSelected;
    ar << m_overlayIcon;
    ar << (int)m_mapProperties.size();
    for (PropertyMap::const_iterator it = m_mapProperties.begin(); it != m_mapProperties.end(); it++)
    {
      ar << it->first;
      ar << it->second;
    }
    ar << (int)m_art.size();
    for (ArtMap::const_iterator i = m_art.begin(); i != m_art.end(); i++)
    {
      ar << i->first;
      ar << i->second;
    }
  }
  else
  {
    ar >> m_bIsFolder;
    ar >> m_strLabel;
    ar >> m_strLabel2;
    ar >> m_sortLabel;
<<<<<<< HEAD
#ifndef __PLEX__
    ar >> m_strThumbnailImage;
#endif
=======
>>>>>>> 0be99e96
    ar >> m_strIcon;
    ar >> m_bSelected;

    int overlayIcon;
    ar >> overlayIcon;
    m_overlayIcon = GUIIconOverlay(overlayIcon);

    int mapSize;
    ar >> mapSize;
    for (int i = 0; i < mapSize; i++)
    {
      std::string key;
      CVariant value;
      ar >> key;
      ar >> value;
      SetProperty(key, value);
    }
    ar >> mapSize;
    for (int i = 0; i < mapSize; i++)
    {
      std::string key, value;
      ar >> key;
      ar >> value;
      m_art.insert(make_pair(key, value));
    }
  }
}
void CGUIListItem::Serialize(CVariant &value)
{
  value["isFolder"] = m_bIsFolder;
  value["strLabel"] = m_strLabel;
  value["strLabel2"] = m_strLabel2;
<<<<<<< HEAD
  value["sortLabel"] = CStdString(m_sortLabel);
#ifndef __PLEX__
  value["strThumbnailImage"] = m_strThumbnailImage;
#endif
=======
  value["sortLabel"] = m_sortLabel;
>>>>>>> 0be99e96
  value["strIcon"] = m_strIcon;
  value["selected"] = m_bSelected;

  for (PropertyMap::const_iterator it = m_mapProperties.begin(); it != m_mapProperties.end(); it++)
  {
    value["properties"][it->first] = it->second;
  }
  for (ArtMap::const_iterator it = m_art.begin(); it != m_art.end(); it++)
    value["art"][it->first] = it->second;
}

void CGUIListItem::FreeIcons()
{
  FreeMemory();
<<<<<<< HEAD
#ifndef __PLEX__
  m_strThumbnailImage = "";
#else
  m_strThumbnailImageList.clear();
#endif
=======
  m_art.clear();
>>>>>>> 0be99e96
  m_strIcon = "";
  SetInvalid();
}

void CGUIListItem::FreeMemory(bool immediately)
{
  if (m_layout)
  {
    m_layout->FreeResources(immediately);
    delete m_layout;
    m_layout = NULL;
  }
  if (m_focusedLayout)
  {
    m_focusedLayout->FreeResources(immediately);
    delete m_focusedLayout;
    m_focusedLayout = NULL;
  }
}

void CGUIListItem::SetLayout(CGUIListItemLayout *layout)
{
  delete m_layout;
  m_layout = layout;
}

CGUIListItemLayout *CGUIListItem::GetLayout()
{
  return m_layout;
}

void CGUIListItem::SetFocusedLayout(CGUIListItemLayout *layout)
{
  delete m_focusedLayout;
  m_focusedLayout = layout;
}

CGUIListItemLayout *CGUIListItem::GetFocusedLayout()
{
  return m_focusedLayout;
}

void CGUIListItem::SetInvalid()
{
  if (m_layout) m_layout->SetInvalid();
  if (m_focusedLayout) m_focusedLayout->SetInvalid();
}

void CGUIListItem::SetProperty(const CStdString &strKey, const CVariant &value)
{
  m_mapProperties[strKey] = value;
}

CVariant CGUIListItem::GetProperty(const CStdString &strKey) const
{
  PropertyMap::const_iterator iter = m_mapProperties.find(strKey);
  if (iter == m_mapProperties.end())
    return CVariant(CVariant::VariantTypeNull);

  return iter->second;
}

bool CGUIListItem::HasProperty(const CStdString &strKey) const
{
  PropertyMap::const_iterator iter = m_mapProperties.find(strKey);
  if (iter == m_mapProperties.end())
    return false;

  return true;
}

void CGUIListItem::ClearProperty(const CStdString &strKey)
{
  PropertyMap::iterator iter = m_mapProperties.find(strKey);
  if (iter != m_mapProperties.end())
    m_mapProperties.erase(iter);
}

void CGUIListItem::ClearProperties()
{
  m_mapProperties.clear();
}

void CGUIListItem::IncrementProperty(const CStdString &strKey, int nVal)
{
  int64_t i = GetProperty(strKey).asInteger();
  i += nVal;
  SetProperty(strKey, i);
}

void CGUIListItem::IncrementProperty(const CStdString &strKey, double dVal)
{
  double d = GetProperty(strKey).asDouble();
  d += dVal;
  SetProperty(strKey, d);
}

void CGUIListItem::AppendProperties(const CGUIListItem &item)
{
  for (PropertyMap::const_iterator i = item.m_mapProperties.begin(); i != item.m_mapProperties.end(); ++i)
    SetProperty(i->first, i->second);
}

/* PLEX */
void CGUIListItem::SetThumbnailImage(const CStdString& strThumbnail, size_t index)
{
  if (m_strThumbnailImageList.size() < index+1)
    m_strThumbnailImageList.resize(index+1);

  if (m_strThumbnailImageList[index] != strThumbnail)
  {
    m_strThumbnailImageList[index] = strThumbnail;
    SetInvalid();
  }
}

void CGUIListItem::SetGrandparentThumbnailImage(const CStdString& strThumbnail)
{
  if (m_strGrandparentThumbnailImage == strThumbnail)
    return;

  m_strGrandparentThumbnailImage = strThumbnail;
  SetInvalid();
}

const CStdString& CGUIListItem::GetThumbnailImage(size_t index) const
{
  if (index < m_strThumbnailImageList.size())
    return m_strThumbnailImageList[index];

  static CStdString blank;
  return blank;
}

const CStdString& CGUIListItem::GetGrandparentThumbnailImage() const
{
  return m_strGrandparentThumbnailImage;
}

bool CGUIListItem::HasGrandparentThumbnail() const
{
  return (m_strGrandparentThumbnailImage.size() != 0);
}

bool CGUIListItem::HasThumbnail(size_t index) const
{
  return (m_strThumbnailImageList.size() > index && m_strThumbnailImageList[index].size() != 0);
}
/* END PLEX */<|MERGE_RESOLUTION|>--- conflicted
+++ resolved
@@ -41,12 +41,6 @@
   m_strLabel = "";
   m_bSelected = false;
   m_strIcon = "";
-<<<<<<< HEAD
-#ifndef __PLEX__
-  m_strThumbnailImage = "";
-#endif
-=======
->>>>>>> 0be99e96
   m_overlayIcon = ICON_OVERLAY_NONE;
   m_layout = NULL;
   m_focusedLayout = NULL;
@@ -60,12 +54,6 @@
   SetSortLabel(strLabel);
   m_bSelected = false;
   m_strIcon = "";
-<<<<<<< HEAD
-#ifndef __PLEX__
-  m_strThumbnailImage = "";
-#endif
-=======
->>>>>>> 0be99e96
   m_overlayIcon = ICON_OVERLAY_NONE;
   m_layout = NULL;
   m_focusedLayout = NULL;
@@ -121,12 +109,7 @@
   return m_sortLabel;
 }
 
-<<<<<<< HEAD
-#ifndef __PLEX__
-void CGUIListItem::SetThumbnailImage(const CStdString& strThumbnail)
-=======
 void CGUIListItem::SetArt(const std::string &type, const std::string &url)
->>>>>>> 0be99e96
 {
   ArtMap::iterator i = m_art.find(type);
   if (i == m_art.end() || i->second != url)
@@ -150,12 +133,7 @@
   
   SetInvalid();
 }
-#endif
-
-<<<<<<< HEAD
-#ifndef __PLEX__
-const CStdString& CGUIListItem::GetThumbnailImage() const
-=======
+
 void CGUIListItem::AppendArt(const ArtMap &art)
 {
   for (ArtMap::const_iterator i = art.begin(); i != art.end(); ++i)
@@ -163,7 +141,6 @@
 }
 
 std::string CGUIListItem::GetArt(const std::string &type) const
->>>>>>> 0be99e96
 {
   ArtMap::const_iterator i = m_art.find(type);
   if (i != m_art.end())
@@ -181,7 +158,6 @@
   ArtMap::const_iterator i = m_art.find(type);
   return (i != m_art.end() && !i->second.empty());
 }
-#endif
 
 void CGUIListItem::SetIconImage(const CStdString& strIcon)
 {
@@ -244,16 +220,6 @@
   return (m_strIcon.size() != 0);
 }
 
-<<<<<<< HEAD
-#ifndef __PLEX__
-bool CGUIListItem::HasThumbnail() const
-{
-  return (m_strThumbnailImage.size() != 0);
-}
-#endif
-
-=======
->>>>>>> 0be99e96
 bool CGUIListItem::HasOverlay() const
 {
   return (m_overlayIcon != CGUIListItem::ICON_OVERLAY_NONE);
@@ -273,26 +239,11 @@
   FreeMemory();
   m_bSelected = item.m_bSelected;
   m_strIcon = item.m_strIcon;
-<<<<<<< HEAD
-#ifndef __PLEX__
-  m_strThumbnailImage = item.m_strThumbnailImage;
-#else
-  m_strThumbnailImageList = item.m_strThumbnailImageList;
-#endif
-  m_overlayIcon = item.m_overlayIcon;
-  m_bIsFolder = item.m_bIsFolder;
-  m_mapProperties = item.m_mapProperties;
-
-  /* PLEX */
-  m_strThumbnailImageList.assign(item.m_strThumbnailImageList.begin(), item.m_strThumbnailImageList.end());
-  /* END PLEX */
-
-=======
   m_overlayIcon = item.m_overlayIcon;
   m_bIsFolder = item.m_bIsFolder;
   m_mapProperties = item.m_mapProperties;
   m_art = item.m_art;
->>>>>>> 0be99e96
+
   SetInvalid();
   return *this;
 }
@@ -305,12 +256,6 @@
     ar << m_strLabel;
     ar << m_strLabel2;
     ar << m_sortLabel;
-<<<<<<< HEAD
-#ifndef __PLEX__
-    ar << m_strThumbnailImage;
-#endif
-=======
->>>>>>> 0be99e96
     ar << m_strIcon;
     ar << m_bSelected;
     ar << m_overlayIcon;
@@ -333,12 +278,6 @@
     ar >> m_strLabel;
     ar >> m_strLabel2;
     ar >> m_sortLabel;
-<<<<<<< HEAD
-#ifndef __PLEX__
-    ar >> m_strThumbnailImage;
-#endif
-=======
->>>>>>> 0be99e96
     ar >> m_strIcon;
     ar >> m_bSelected;
 
@@ -371,14 +310,7 @@
   value["isFolder"] = m_bIsFolder;
   value["strLabel"] = m_strLabel;
   value["strLabel2"] = m_strLabel2;
-<<<<<<< HEAD
-  value["sortLabel"] = CStdString(m_sortLabel);
-#ifndef __PLEX__
-  value["strThumbnailImage"] = m_strThumbnailImage;
-#endif
-=======
   value["sortLabel"] = m_sortLabel;
->>>>>>> 0be99e96
   value["strIcon"] = m_strIcon;
   value["selected"] = m_bSelected;
 
@@ -393,15 +325,7 @@
 void CGUIListItem::FreeIcons()
 {
   FreeMemory();
-<<<<<<< HEAD
-#ifndef __PLEX__
-  m_strThumbnailImage = "";
-#else
-  m_strThumbnailImageList.clear();
-#endif
-=======
   m_art.clear();
->>>>>>> 0be99e96
   m_strIcon = "";
   SetInvalid();
 }
