/*
 *      Copyright (C) 2005-2012 Team XBMC
 *      http://www.xbmc.org
 *
 *  This Program is free software; you can redistribute it and/or modify
 *  it under the terms of the GNU General Public License as published by
 *  the Free Software Foundation; either version 2, or (at your option)
 *  any later version.
 *
 *  This Program is distributed in the hope that it will be useful,
 *  but WITHOUT ANY WARRANTY; without even the implied warranty of
 *  MERCHANTABILITY or FITNESS FOR A PARTICULAR PURPOSE. See the
 *  GNU General Public License for more details.
 *
 *  You should have received a copy of the GNU General Public License
 *  along with XBMC; see the file COPYING.  If not, see
 *  <http://www.gnu.org/licenses/>.
 *
 */

#include "GUIListItem.h"
#include "GUIListItemLayout.h"
#include "utils/Archive.h"
#include "utils/CharsetConverter.h"
#include "utils/Variant.h"

/* PLEX */
#include "boost/format.hpp"
/* END PLEX */

using namespace std;

CGUIListItem::CGUIListItem(const CGUIListItem& item)
{
  m_layout = NULL;
  m_focusedLayout = NULL;
  *this = item;
  SetInvalid();
}

CGUIListItem::CGUIListItem(void)
{
  m_bIsFolder = false;
  m_strLabel2 = "";
  m_strLabel = "";
  m_bSelected = false;
  m_strIcon = "";
  m_overlayIcon = ICON_OVERLAY_NONE;
  m_layout = NULL;
  m_focusedLayout = NULL;
}

CGUIListItem::CGUIListItem(const CStdString& strLabel)
{
  m_bIsFolder = false;
  m_strLabel2 = "";
  m_strLabel = strLabel;
  SetSortLabel(strLabel);
  m_bSelected = false;
  m_strIcon = "";
  m_overlayIcon = ICON_OVERLAY_NONE;
  m_layout = NULL;
  m_focusedLayout = NULL;
}

CGUIListItem::~CGUIListItem(void)
{
  FreeMemory();
}

void CGUIListItem::SetLabel(const CStdString& strLabel)
{
  if (m_strLabel == strLabel)
    return;
  m_strLabel = strLabel;
  if (m_sortLabel.IsEmpty())
    SetSortLabel(strLabel);
  SetInvalid();
}

const CStdString& CGUIListItem::GetLabel() const
{
  return m_strLabel;
}


void CGUIListItem::SetLabel2(const CStdString& strLabel2)
{
  if (m_strLabel2 == strLabel2)
    return;
  m_strLabel2 = strLabel2;
  SetInvalid();
}

const CStdString& CGUIListItem::GetLabel2() const
{
  return m_strLabel2;
}

void CGUIListItem::SetSortLabel(const CStdString &label)
{
  g_charsetConverter.utf8ToW(label, m_sortLabel, false);
  // no need to invalidate - this is never shown in the UI
}

void CGUIListItem::SetSortLabel(const CStdStringW &label)
{
  m_sortLabel = label;
}

const CStdStringW& CGUIListItem::GetSortLabel() const
{
  return m_sortLabel;
}

void CGUIListItem::SetArt(const std::string &type, const std::string &url)
{
  ArtMap::iterator i = m_art.find(type);
  if (i == m_art.end() || i->second != url)
  {
    m_art[type] = url;
    SetInvalid();
  }
}

void CGUIListItem::SetArt(const ArtMap &art)
{
  m_art = art;
  SetInvalid();
}

void CGUIListItem::SetArtFallback(const std::string &from, const std::string &to)
{
  m_artFallbacks[from] = to;
}

void CGUIListItem::ClearArt()
{
  m_art.clear();
  m_artFallbacks.clear();
}

void CGUIListItem::AppendArt(const ArtMap &art, const std::string &prefix)
{
  for (ArtMap::const_iterator i = art.begin(); i != art.end(); ++i)
    SetArt(prefix.empty() ? i->first : prefix + '.' + i->first, i->second);
}

std::string CGUIListItem::GetArt(const std::string &type) const
{
  ArtMap::const_iterator i = m_art.find(type);
  if (i != m_art.end())
    return i->second;
  i = m_artFallbacks.find(type);
  if (i != m_artFallbacks.end())
  {
    ArtMap::const_iterator j = m_art.find(i->second);
    if (j != m_art.end())
      return j->second;
  }
  return "";
}

const CGUIListItem::ArtMap &CGUIListItem::GetArt() const
{
  return m_art;
}

bool CGUIListItem::HasArt(const std::string &type) const
{
  return !GetArt(type).empty();
}

void CGUIListItem::SetIconImage(const CStdString& strIcon)
{
  if (m_strIcon == strIcon)
    return;
  m_strIcon = strIcon;
  SetInvalid();
}

const CStdString& CGUIListItem::GetIconImage() const
{
  return m_strIcon;
}

void CGUIListItem::SetOverlayImage(GUIIconOverlay icon, bool bOnOff)
{
  GUIIconOverlay newIcon = (bOnOff) ? GUIIconOverlay((int)(icon)+1) : icon;
  if (m_overlayIcon == newIcon)
    return;
  m_overlayIcon = newIcon;
  SetInvalid();
}

CStdString CGUIListItem::GetOverlayImage() const
{
  switch (m_overlayIcon)
  {
  case ICON_OVERLAY_RAR:
    return "OverlayRAR.png";
  case ICON_OVERLAY_ZIP:
    return "OverlayZIP.png";
  case ICON_OVERLAY_TRAINED:
    return "OverlayTrained.png";
  case ICON_OVERLAY_HAS_TRAINER:
    return "OverlayHasTrainer.png";
  case ICON_OVERLAY_LOCKED:
    return "OverlayLocked.png";
  case ICON_OVERLAY_UNWATCHED:
    return "OverlayUnwatched.png";
  case ICON_OVERLAY_WATCHED:
    return "OverlayWatched.png";
  case ICON_OVERLAY_HD:
    return "OverlayHD.png";
  /* PLEX */
  case ICON_OVERLAY_IN_PROGRESS:
    return "OverlayInProgress.png";
  /* END PLEX */
  default:
    return "";
  }
}

void CGUIListItem::Select(bool bOnOff)
{
  m_bSelected = bOnOff;
}

bool CGUIListItem::HasIcon() const
{
  return (m_strIcon.size() != 0);
}

bool CGUIListItem::HasOverlay() const
{
  return (m_overlayIcon != CGUIListItem::ICON_OVERLAY_NONE);
}

bool CGUIListItem::IsSelected() const
{
  return m_bSelected;
}

const CGUIListItem& CGUIListItem::operator =(const CGUIListItem& item)
{
  if (&item == this) return * this;
  m_strLabel2 = item.m_strLabel2;
  m_strLabel = item.m_strLabel;
  m_sortLabel = item.m_sortLabel;
  FreeMemory();
  m_bSelected = item.m_bSelected;
  m_strIcon = item.m_strIcon;
  m_overlayIcon = item.m_overlayIcon;
  m_bIsFolder = item.m_bIsFolder;
  m_mapProperties = item.m_mapProperties;
  m_art = item.m_art;
<<<<<<< HEAD

=======
  m_artFallbacks = item.m_artFallbacks;
>>>>>>> a09559ec
  SetInvalid();
  return *this;
}

void CGUIListItem::Archive(CArchive &ar)
{
  if (ar.IsStoring())
  {
    ar << m_bIsFolder;
    ar << m_strLabel;
    ar << m_strLabel2;
    ar << m_sortLabel;
    ar << m_strIcon;
    ar << m_bSelected;
    ar << m_overlayIcon;
    ar << (int)m_mapProperties.size();
    for (PropertyMap::const_iterator it = m_mapProperties.begin(); it != m_mapProperties.end(); it++)
    {
      ar << it->first;
      ar << it->second;
    }
    ar << (int)m_art.size();
    for (ArtMap::const_iterator i = m_art.begin(); i != m_art.end(); i++)
    {
      ar << i->first;
      ar << i->second;
    }
    ar << (int)m_artFallbacks.size();
    for (ArtMap::const_iterator i = m_artFallbacks.begin(); i != m_artFallbacks.end(); i++)
    {
      ar << i->first;
      ar << i->second;
    }
  }
  else
  {
    ar >> m_bIsFolder;
    ar >> m_strLabel;
    ar >> m_strLabel2;
    ar >> m_sortLabel;
    ar >> m_strIcon;
    ar >> m_bSelected;

    int overlayIcon;
    ar >> overlayIcon;
    m_overlayIcon = GUIIconOverlay(overlayIcon);

    int mapSize;
    ar >> mapSize;
    for (int i = 0; i < mapSize; i++)
    {
      std::string key;
      CVariant value;
      ar >> key;
      ar >> value;
      SetProperty(key, value);
    }
    ar >> mapSize;
    for (int i = 0; i < mapSize; i++)
    {
      std::string key, value;
      ar >> key;
      ar >> value;
      m_art.insert(make_pair(key, value));
    }
    ar >> mapSize;
    for (int i = 0; i < mapSize; i++)
    {
      std::string key, value;
      ar >> key;
      ar >> value;
      m_artFallbacks.insert(make_pair(key, value));
    }
  }
}
void CGUIListItem::Serialize(CVariant &value)
{
  value["isFolder"] = m_bIsFolder;
  value["strLabel"] = m_strLabel;
  value["strLabel2"] = m_strLabel2;
  value["sortLabel"] = m_sortLabel;
  value["strIcon"] = m_strIcon;
  value["selected"] = m_bSelected;

  for (PropertyMap::const_iterator it = m_mapProperties.begin(); it != m_mapProperties.end(); it++)
  {
    value["properties"][it->first] = it->second;
  }
  for (ArtMap::const_iterator it = m_art.begin(); it != m_art.end(); it++)
    value["art"][it->first] = it->second;
}

void CGUIListItem::FreeIcons()
{
  FreeMemory();
  ClearArt();
  m_strIcon = "";
  SetInvalid();
}

void CGUIListItem::FreeMemory(bool immediately)
{
  if (m_layout)
  {
    m_layout->FreeResources(immediately);
    delete m_layout;
    m_layout = NULL;
  }
  if (m_focusedLayout)
  {
    m_focusedLayout->FreeResources(immediately);
    delete m_focusedLayout;
    m_focusedLayout = NULL;
  }
}

void CGUIListItem::SetLayout(CGUIListItemLayout *layout)
{
  delete m_layout;
  m_layout = layout;
}

CGUIListItemLayout *CGUIListItem::GetLayout()
{
  return m_layout;
}

void CGUIListItem::SetFocusedLayout(CGUIListItemLayout *layout)
{
  delete m_focusedLayout;
  m_focusedLayout = layout;
}

CGUIListItemLayout *CGUIListItem::GetFocusedLayout()
{
  return m_focusedLayout;
}

void CGUIListItem::SetInvalid()
{
  if (m_layout) m_layout->SetInvalid();
  if (m_focusedLayout) m_focusedLayout->SetInvalid();
}

void CGUIListItem::SetProperty(const CStdString &strKey, const CVariant &value)
{
  m_mapProperties[strKey] = value;
}

CVariant CGUIListItem::GetProperty(const CStdString &strKey) const
{
  PropertyMap::const_iterator iter = m_mapProperties.find(strKey);
  if (iter == m_mapProperties.end())
    return CVariant(CVariant::VariantTypeNull);

  return iter->second;
}

bool CGUIListItem::HasProperty(const CStdString &strKey) const
{
  PropertyMap::const_iterator iter = m_mapProperties.find(strKey);
  if (iter == m_mapProperties.end())
    return false;

  return true;
}

void CGUIListItem::ClearProperty(const CStdString &strKey)
{
  PropertyMap::iterator iter = m_mapProperties.find(strKey);
  if (iter != m_mapProperties.end())
    m_mapProperties.erase(iter);
}

void CGUIListItem::ClearProperties()
{
  m_mapProperties.clear();
}

void CGUIListItem::IncrementProperty(const CStdString &strKey, int nVal)
{
  int64_t i = GetProperty(strKey).asInteger();
  i += nVal;
  SetProperty(strKey, i);
}

void CGUIListItem::IncrementProperty(const CStdString &strKey, double dVal)
{
  double d = GetProperty(strKey).asDouble();
  d += dVal;
  SetProperty(strKey, d);
}

void CGUIListItem::AppendProperties(const CGUIListItem &item)
{
  for (PropertyMap::const_iterator i = item.m_mapProperties.begin(); i != item.m_mapProperties.end(); ++i)
    SetProperty(i->first, i->second);
}

/* PLEX */
std::string CGUIListItem::GetArt(const string &type, int index) const
{
  if (index == 0)
    return GetArt(type);

  std::string typeNum = (boost::format("%s____%d") % type % index).str();
  return GetArt(typeNum);
}

void CGUIListItem::SetArt(const string &type, int index, const string &url)
{
  if (index == 0)
    SetArt(type, url);
  else
  {
    std::string typeNum = (boost::format("%s____%d") % type % index).str();
    SetArt(typeNum, url);
  }
}

void CGUIListItem::RemoveArt(const string &type)
{
  if (HasArt(type))
    m_art.erase(type);
}

/* END PLEX */<|MERGE_RESOLUTION|>--- conflicted
+++ resolved
@@ -255,11 +255,8 @@
   m_bIsFolder = item.m_bIsFolder;
   m_mapProperties = item.m_mapProperties;
   m_art = item.m_art;
-<<<<<<< HEAD
-
-=======
+
   m_artFallbacks = item.m_artFallbacks;
->>>>>>> a09559ec
   SetInvalid();
   return *this;
 }
