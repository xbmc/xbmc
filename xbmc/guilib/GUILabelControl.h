--- conflicted
+++ resolved
@@ -51,11 +51,8 @@
   virtual bool OnMessage(CGUIMessage& message);
   virtual CStdString GetDescription() const;
   virtual float GetWidth() const;
-<<<<<<< HEAD
   virtual void SetWidth(float width);
-=======
   virtual CRect CalcRenderRegion() const;
->>>>>>> 61b782d6
  
   const CLabelInfo& GetLabelInfo() const { return m_label.GetLabelInfo(); };
   void SetLabel(const std::string &strLabel);
