--- conflicted
+++ resolved
@@ -95,14 +95,12 @@
 
   CGUIImage m_image;
 
-<<<<<<< HEAD
+  CCriticalSection m_section;
+  DIRECTORY_STATUS m_directoryStatus;
+  unsigned int m_jobID;
+
   /* PLEX */
   bool m_expireTimer;
   /* END PLEX */
-=======
-  CCriticalSection m_section;
-  DIRECTORY_STATUS m_directoryStatus;
-  unsigned int m_jobID;
->>>>>>> 0be99e96
 };
 #endif