/*
 *      Copyright (C) 2005-2012 Team XBMC
 *      http://www.xbmc.org
 *
 *  This Program is free software; you can redistribute it and/or modify
 *  it under the terms of the GNU General Public License as published by
 *  the Free Software Foundation; either version 2, or (at your option)
 *  any later version.
 *
 *  This Program is distributed in the hope that it will be useful,
 *  but WITHOUT ANY WARRANTY; without even the implied warranty of
 *  MERCHANTABILITY or FITNESS FOR A PARTICULAR PURPOSE. See the
 *  GNU General Public License for more details.
 *
 *  You should have received a copy of the GNU General Public License
 *  along with XBMC; see the file COPYING.  If not, see
 *  <http://www.gnu.org/licenses/>.
 *
 */

#include "GUIFontManager.h"
#include "GraphicContext.h"
#include "GUIWindowManager.h"
#include "addons/Skin.h"
#include "GUIFontTTF.h"
#include "GUIFont.h"
#include "utils/XMLUtils.h"
#include "GUIControlFactory.h"
#include "filesystem/File.h"
#include "filesystem/SpecialProtocol.h"
#include "utils/log.h"
#include "utils/URIUtils.h"
#include "utils/StringUtils.h"
#include "windowing/WindowingFactory.h"
#include "URL.h"

/* PLEX */
#ifdef __APPLE__
#include "CocoaUtilsPlus.h"
#endif
/* END PLEX */

using namespace std;

GUIFontManager g_fontManager;

GUIFontManager::GUIFontManager(void)
{
  m_fontsetUnicode=false;
  m_canReload = true;
}

GUIFontManager::~GUIFontManager(void)
{
  Clear();
}

void GUIFontManager::RescaleFontSizeAndAspect(float *size, float *aspect, const RESOLUTION_INFO &sourceRes, bool preserveAspect) const
{
  // set scaling resolution so that we can scale our font sizes correctly
  // as fonts aren't scaled at render time (due to aliasing) we must scale
  // the size of the fonts before they are drawn to bitmaps
  g_graphicsContext.SetScalingResolution(sourceRes, true);

  if (preserveAspect)
  {
    // font always displayed in the aspect specified by the aspect parameter
    *aspect /= g_graphicsContext.GetPixelRatio(g_graphicsContext.GetVideoResolution());
  }
  else
  {
    // font streched like the rest of the UI, aspect parameter being the original aspect

    // adjust aspect ratio
    *aspect *= sourceRes.fPixelRatio;

    *aspect *= g_graphicsContext.GetGUIScaleY() / g_graphicsContext.GetGUIScaleX();
  }

  *size /= g_graphicsContext.GetGUIScaleY();
}

static bool CheckFont(CStdString& strPath, const CStdString& newPath,
                      const CStdString& filename)
{
  if (!XFILE::CFile::Exists(strPath))
  {
    strPath = URIUtils::AddFileToFolder(newPath,filename);
#ifdef _LINUX
    strPath = CSpecialProtocol::TranslatePathConvertCase(strPath);
#endif
    return false;
  }

  return true;
}

#ifndef __PLEX__
CGUIFont* GUIFontManager::LoadTTF(const CStdString& strFontName, const CStdString& strFilename, color_t textColor, color_t shadowColor, const int iSize, const int iStyle, bool border, float lineSpacing, float aspect, const RESOLUTION_INFO *sourceRes, bool preserveAspect)
#else
CGUIFont* GUIFontManager::LoadTTF(const CStdString& strFontName, const CStdString& strFilename, color_t textColor, color_t shadowColor, const int iSize, int iStyle, bool border, float lineSpacing, float aspect, RESOLUTION_INFO *sourceRes, bool preserveAspect, const CStdString& variant)
#endif
{
  float originalAspect = aspect;

  //check if font already exists
  CGUIFont* pFont = GetFont(strFontName, false);
  if (pFont)
    return pFont;

  if (!sourceRes) // no source res specified, so assume the skin res
    sourceRes = &m_skinResolution;

  float newSize = (float)iSize;
  RescaleFontSizeAndAspect(&newSize, &aspect, *sourceRes, preserveAspect);

  // First try to load the font from the skin
  CStdString strPath;
  if (!CURL::IsFullPath(strFilename))
  {
    strPath = URIUtils::AddFileToFolder(g_graphicsContext.GetMediaDir(), "fonts");
    strPath = URIUtils::AddFileToFolder(strPath, strFilename);
  }
  else
    strPath = strFilename;

#ifdef _LINUX
  strPath = CSpecialProtocol::TranslatePathConvertCase(strPath);
#endif

  // Check if the file exists, otherwise try loading it from the global media dir
  CStdString file = URIUtils::GetFileName(strFilename);
  if (!CheckFont(strPath,"special://home/media/Fonts",file))
    CheckFont(strPath,"special://xbmc/media/Fonts",file);

  /* PLEX */
  if (!FindSystemFontPath(URIUtils::GetFileName(strFilename), &strPath))
  {
    #ifdef __APPLE__
    CStdString fontPath = Cocoa_GetSystemFontPathFromDisplayName(strFilename);
    if (XFILE::CFile::Exists(fontPath))
      strPath = fontPath;
    #endif
  }
  /* END PLEX */

  // check if we already have this font file loaded (font object could differ only by color or style)
  CStdString TTFfontName;
  TTFfontName.Format("%s_%f_%f%s", strFilename, newSize, aspect, border ? "_border" : "");

  CGUIFontTTFBase* pFontFile = GetFontFile(TTFfontName);
  if (!pFontFile)
  {
    pFontFile = new CGUIFontTTF(TTFfontName);
#ifndef __PLEX__
    bool bFontLoaded = pFontFile->Load(strPath, newSize, aspect, 1.0f, border);
#else
    bool bFontLoaded = pFontFile->Load(strPath, newSize, aspect, 1.0f, border, variant);
#endif

    if (!bFontLoaded)
    {
      delete pFontFile;

      /* PLEX */
      CStdString fontAlias;
      CLog::Log(LOGINFO, "Looking for alias...");
      if (GetFontAlias(strFilename, variant, fontAlias, iStyle))
        return LoadTTF(strFontName, fontAlias, textColor, shadowColor, iSize, iStyle, border, lineSpacing, originalAspect);
      /* END PLEX */

      // font could not be loaded - try Arial.ttf, which we distribute
      if (strFilename != "arial.ttf")
      {
        CLog::Log(LOGERROR, "Couldn't load font name: %s(%s), trying to substitute arial.ttf", strFontName.c_str(), strFilename.c_str());
        return LoadTTF(strFontName, "arial.ttf", textColor, shadowColor, iSize, iStyle, border, lineSpacing, originalAspect);
      }
      CLog::Log(LOGERROR, "Couldn't load font name:%s file:%s", strFontName.c_str(), strPath.c_str());

      return NULL;
    }

    m_vecFontFiles.push_back(pFontFile);
  }

  // font file is loaded, create our CGUIFont
  CGUIFont *pNewFont = new CGUIFont(strFontName, iStyle, textColor, shadowColor, lineSpacing, (float)iSize, pFontFile);
  m_vecFonts.push_back(pNewFont);

  // Store the original TTF font info in case we need to reload it in a different resolution
  OrigFontInfo fontInfo;
  fontInfo.size = iSize;
  fontInfo.aspect = originalAspect;
  fontInfo.fontFilePath = strPath;
  fontInfo.fileName = strFilename;
  fontInfo.sourceRes = *sourceRes;
  fontInfo.preserveAspect = preserveAspect;
  fontInfo.border = border;
  /* PLEX */
  fontInfo.variant = variant;
  /* END PLEX */
  m_vecFontInfo.push_back(fontInfo);

  return pNewFont;
}

bool GUIFontManager::OnMessage(CGUIMessage &message)
{
  if (message.GetMessage() != GUI_MSG_NOTIFY_ALL)
    return false;

  if (message.GetParam1() == GUI_MSG_RENDERER_LOST)
  {
    m_canReload = false;
    return true;
  }

  if (message.GetParam1() == GUI_MSG_RENDERER_RESET)
  { // our device has been reset - we have to reload our ttf fonts, and send
    // a message to controls that we have done so
    ReloadTTFFonts();
    g_windowManager.SendMessage(GUI_MSG_NOTIFY_ALL, 0, 0, GUI_MSG_WINDOW_RESIZE);
    m_canReload = true;
    return true;
  }

  if (message.GetParam1() == GUI_MSG_WINDOW_RESIZE)
  { // we need to reload our fonts
    if (m_canReload)
    {
      ReloadTTFFonts();
      // no need to send a resize message, as this message will do the rounds
      return true;
    }
  }
  return false;
}

void GUIFontManager::ReloadTTFFonts(void)
{
  if (!m_vecFonts.size())
    return;   // we haven't even loaded fonts in yet

  for (unsigned int i = 0; i < m_vecFonts.size(); i++)
  {
    CGUIFont* font = m_vecFonts[i];
    OrigFontInfo fontInfo = m_vecFontInfo[i];

    float aspect = fontInfo.aspect;
    float newSize = (float)fontInfo.size;
    CStdString& strPath = fontInfo.fontFilePath;
    CStdString& strFilename = fontInfo.fileName;
    /* PLEX */
    CStdString& variant = fontInfo.variant;
    /* END PLEX */

    RescaleFontSizeAndAspect(&newSize, &aspect, fontInfo.sourceRes, fontInfo.preserveAspect);

    CStdString TTFfontName;
    TTFfontName.Format("%s_%f_%f%s", strFilename, newSize, aspect, fontInfo.border ? "_border" : "");
    CGUIFontTTFBase* pFontFile = GetFontFile(TTFfontName);
    if (!pFontFile)
    {
      pFontFile = new CGUIFontTTF(TTFfontName);
#ifndef __PLEX__
      if (!pFontFile || !pFontFile->Load(strPath, newSize, aspect, 1.0f, fontInfo.border))
#else
      if (!pFontFile || !pFontFile->Load(strPath, newSize, aspect, 1.0f, fontInfo.border, variant))
#endif
      {
        delete pFontFile;
        // font could not be loaded
        CLog::Log(LOGERROR, "Couldn't re-load font file:%s", strPath.c_str());
        return;
      }

      m_vecFontFiles.push_back(pFontFile);
    }

    font->SetFont(pFontFile);
  }
}

void GUIFontManager::UnloadTTFFonts()
{
  for (vector<CGUIFontTTFBase*>::iterator i = m_vecFontFiles.begin(); i != m_vecFontFiles.end(); i++)
    delete (*i);

  m_vecFontFiles.clear();

  for (vector<CGUIFont*>::iterator i = m_vecFonts.begin(); i != m_vecFonts.end(); i++)
    (*i)->SetFont(NULL);
}

void GUIFontManager::Unload(const CStdString& strFontName)
{
  for (vector<CGUIFont*>::iterator iFont = m_vecFonts.begin(); iFont != m_vecFonts.end(); ++iFont)
  {
    if ((*iFont)->GetFontName().Equals(strFontName))
    {
      delete (*iFont);
      m_vecFonts.erase(iFont);
      return;
    }
  }
}

void GUIFontManager::FreeFontFile(CGUIFontTTFBase *pFont)
{
  for (vector<CGUIFontTTFBase*>::iterator it = m_vecFontFiles.begin(); it != m_vecFontFiles.end(); ++it)
  {
    if (pFont == *it)
    {
      m_vecFontFiles.erase(it);
      delete pFont;
      return;
    }
  }
}

CGUIFontTTFBase* GUIFontManager::GetFontFile(const CStdString& strFileName)
{
  for (int i = 0; i < (int)m_vecFontFiles.size(); ++i)
  {
    CGUIFontTTFBase* pFont = (CGUIFontTTFBase *)m_vecFontFiles[i];
    if (pFont->GetFileName().Equals(strFileName))
      return pFont;
  }
  return NULL;
}

CGUIFont* GUIFontManager::GetFont(const CStdString& strFontName, bool fallback /*= true*/)
{
  for (int i = 0; i < (int)m_vecFonts.size(); ++i)
  {
    CGUIFont* pFont = m_vecFonts[i];
    if (pFont->GetFontName().Equals(strFontName))
      return pFont;
  }
  // fall back to "font13" if we have none
  if (fallback && !strFontName.IsEmpty() && !strFontName.Equals("-") && !strFontName.Equals("font13"))
    return GetFont("font13");
  return NULL;
}

CGUIFont* GUIFontManager::GetDefaultFont(bool border)
{
  // first find "font13" or "__defaultborder__"
  unsigned int font13index = m_vecFonts.size();
  CGUIFont *font13border = NULL;
  for (unsigned int i = 0; i < m_vecFonts.size(); i++)
  {
    CGUIFont* font = m_vecFonts[i];
    if (font->GetFontName() == "font13")
      font13index = i;
    else if (font->GetFontName() == "__defaultborder__")
      font13border = font;
  }
  // no "font13" means no default font is found - use the first font found.
  if (font13index == m_vecFonts.size())
  {
    if (m_vecFonts.empty())
      return NULL;
    font13index = 0;
  }

  if (border)
  {
    if (!font13border)
    { // create it
      CGUIFont *font13 = m_vecFonts[font13index];
      OrigFontInfo fontInfo = m_vecFontInfo[font13index];
      font13border = LoadTTF("__defaultborder__", fontInfo.fileName, 0xFF000000, 0, fontInfo.size, font13->GetStyle(), true, 1.0f, fontInfo.aspect, &fontInfo.sourceRes, fontInfo.preserveAspect);
    }
    return font13border;
  }
  return m_vecFonts[font13index];
}

void GUIFontManager::Clear()
{
  for (int i = 0; i < (int)m_vecFonts.size(); ++i)
  {
    CGUIFont* pFont = m_vecFonts[i];
#ifndef __PLEX__ // I just can't track down this crash :(
    delete pFont;
#endif
  }

  m_vecFonts.clear();
  m_vecFontFiles.clear();
  m_vecFontInfo.clear();
  m_fontsetUnicode=false;

  /* PLEX */
  m_fontAliasMap.clear();
  /* END PLEX */
}

void GUIFontManager::LoadFonts(const CStdString& strFontSet)
{
  CXBMCTinyXML xmlDoc;
  if (!OpenFontFile(xmlDoc))
    return;

  TiXmlElement* pRootElement = xmlDoc.RootElement();
  const TiXmlNode *pChild = pRootElement->FirstChild();

  // If there are no fontset's defined in the XML (old skin format) run in backward compatibility
  // and ignore the fontset request
  CStdString strValue = pChild->Value();
#ifndef __PLEX__
  if (strValue == "fontset")
#else
  if (strValue == "fontset" || strValue == "aliases")
#endif
  {
    CStdString foundTTF;
    while (pChild)
    {
      strValue = pChild->Value();
      if (strValue == "fontset")
      {
        const char* idAttr = ((TiXmlElement*) pChild)->Attribute("id");

        const char* unicodeAttr = ((TiXmlElement*) pChild)->Attribute("unicode");

        if (foundTTF.IsEmpty() && idAttr != NULL && unicodeAttr != NULL && stricmp(unicodeAttr, "true") == 0)
          foundTTF = idAttr;

        // Check if this is the fontset that we want
        if (idAttr != NULL && stricmp(strFontSet.c_str(), idAttr) == 0)
        {
          m_fontsetUnicode=false;
          // Check if this is the a ttf fontset
          if (unicodeAttr != NULL && stricmp(unicodeAttr, "true") == 0)
            m_fontsetUnicode=true;

#ifndef __PLEX__
          if (m_fontsetUnicode)
#endif
          {
            LoadFonts(pChild->FirstChild());
            break;
          }
        }
      }

      /* PLEX */
      else if (strValue == "aliases")
      {
        const TiXmlNode* pAliasChild = pChild->FirstChild();
        while (pAliasChild)
        {
          const TiXmlNode *pCheckAlias = pAliasChild;
          pAliasChild = pAliasChild->NextSibling();

          if (CStdString(pCheckAlias->Value()) == "alias")
          {
            const char* font = ((TiXmlElement*) pCheckAlias)->Attribute("font");
            const char* variant = ((TiXmlElement*) pCheckAlias)->Attribute("variant");
            const char* alias = ((TiXmlElement*) pCheckAlias)->Attribute("alias");
            const char* aliasStyle = ((TiXmlElement *)pCheckAlias)->Attribute("aliasStyle");

            if (font && variant && alias)
            {
              string key = string(font) + "/" + string(variant);

              int iAliasStyle = FONT_STYLE_NORMAL;
              if (aliasStyle)
              {
                CStdString style(aliasStyle);
                if (style == "bold")
                  iAliasStyle = FONT_STYLE_BOLD;
                else if (style == "italics")
                  iAliasStyle = FONT_STYLE_ITALICS;
                else if (style == "bolditalics")
                  iAliasStyle = FONT_STYLE_BOLD_ITALICS;
              }

              CLog::Log(LOGINFO, "Adding alias %s -> %s:%d", key.c_str(), alias, iAliasStyle);
              m_fontAliasMap[key] = pair<string, int>(alias, iAliasStyle);
            }
          }
        }
      }
      /* END PLEX */
      pChild = pChild->NextSibling();
    }

    // If no fontset was loaded
    if (pChild == NULL)
    {
      CLog::Log(LOGWARNING, "file doesnt have <fontset> with name '%s', defaulting to first fontset", strFontSet.c_str());
      if (!foundTTF.IsEmpty())
        LoadFonts(foundTTF);
    }
  }
  else
  {
    CLog::Log(LOGERROR, "file doesnt have <fontset> in <fonts>, but rather %s", strValue.c_str());
    return ;
  }
}

void GUIFontManager::LoadFonts(const TiXmlNode* fontNode)
{
  while (fontNode)
  {
    CStdString strValue = fontNode->Value();
    if (strValue == "font")
    {
      const TiXmlNode *pNode = fontNode->FirstChild("name");
      if (pNode)
      {
        CStdString strFontName = pNode->FirstChild()->Value();
        color_t shadowColor = 0;
        color_t textColor = 0;
        CGUIControlFactory::GetColor(fontNode, "shadow", shadowColor);
        CGUIControlFactory::GetColor(fontNode, "color", textColor);
        const TiXmlNode *pNode = fontNode->FirstChild("filename");
        if (pNode)
        {
          CStdString strFontFileName = pNode->FirstChild()->Value();
<<<<<<< HEAD
#ifndef __PLEX__
          if (strFontFileName.Find(".ttf") >= 0)
#else
          CStdString extension = URIUtils::GetExtension(strFontFileName);
#endif
          /* PLEX */
#ifdef __APPLE__
          if (extension.Equals(".ttf") || extension.Equals(".dfont") || extension.Equals(".otf") || extension.Equals(".ttc") || extension.length() == 0)
#else
          if (extension.Equals(".ttf") || extension.Equals(".dfont") || extension.Equals(".otf") || extension.length() == 0)
#endif
          /* END PLEX */
=======
          if (strFontFileName.ToLower().Find(".ttf") >= 0)
>>>>>>> 0be99e96
          {
            int iSize = 20;
            int iStyle = FONT_STYLE_NORMAL;
            float aspect = 1.0f;
            float lineSpacing = 1.0f;

            XMLUtils::GetInt(fontNode, "size", iSize);
            if (iSize <= 0) iSize = 20;

            pNode = fontNode->FirstChild("style");
            if (pNode && pNode->FirstChild())
            {
              vector<string> styles = StringUtils::Split(pNode->FirstChild()->ValueStr(), " ");
              for (vector<string>::iterator i = styles.begin(); i != styles.end(); ++i)
              {
                if (*i == "bold")
                  iStyle |= FONT_STYLE_BOLD;
                else if (*i == "italics")
                  iStyle |= FONT_STYLE_ITALICS;
                else if (*i == "bolditalics") // backward compatibility
                  iStyle |= (FONT_STYLE_BOLD | FONT_STYLE_ITALICS);
                else if (*i == "uppercase")
                  iStyle |= FONT_STYLE_UPPERCASE;
                else if (*i == "lowercase")
                  iStyle |= FONT_STYLE_LOWERCASE;
              }
            }

            /* PLEX */
            CStdString variant;
            pNode = fontNode->FirstChild("variant");
            if (pNode)
              variant = pNode->FirstChild()->Value();
            /* END PLEX */

            XMLUtils::GetFloat(fontNode, "linespacing", lineSpacing);
            XMLUtils::GetFloat(fontNode, "aspect", aspect);

#ifndef __PLEX__
            LoadTTF(strFontName, strFontFileName, textColor, shadowColor, iSize, iStyle, false, lineSpacing, aspect);
#else
            LoadTTF(strFontName, strFontFileName, textColor, shadowColor, iSize, iStyle, false, lineSpacing, aspect, NULL, false, variant);
#endif
          }
        }
      }
    }

    fontNode = fontNode->NextSibling();
  }
}

bool GUIFontManager::OpenFontFile(CXBMCTinyXML& xmlDoc)
{
  // Get the file to load fonts from:
  CStdString strPath = g_SkinInfo->GetSkinPath("Font.xml", &m_skinResolution);
  CLog::Log(LOGINFO, "Loading fonts from %s", strPath.c_str());

  // first try our preferred file
  if ( !xmlDoc.LoadFile(strPath) )
  {
    CLog::Log(LOGERROR, "Couldn't load %s", strPath.c_str());
    return false;
  }
  TiXmlElement* pRootElement = xmlDoc.RootElement();

  CStdString strValue = pRootElement->Value();
  if (strValue != CStdString("fonts"))
  {
    CLog::Log(LOGERROR, "file %s doesnt start with <fonts>", strPath.c_str());
    return false;
  }

  return true;
}

bool GUIFontManager::GetFirstFontSetUnicode(CStdString& strFontSet)
{
  strFontSet.Empty();

  // Load our font file
  CXBMCTinyXML xmlDoc;
  if (!OpenFontFile(xmlDoc))
    return false;

  TiXmlElement* pRootElement = xmlDoc.RootElement();
  const TiXmlNode *pChild = pRootElement->FirstChild();

  CStdString strValue = pChild->Value();
  if (strValue == "fontset")
  {
    while (pChild)
    {
      strValue = pChild->Value();
      if (strValue == "fontset")
      {
        const char* idAttr = ((TiXmlElement*) pChild)->Attribute("id");

        const char* unicodeAttr = ((TiXmlElement*) pChild)->Attribute("unicode");

        // Check if this is a fontset with a ttf attribute set to true
        if (unicodeAttr != NULL && stricmp(unicodeAttr, "true") == 0)
        {
          //  This is the first ttf fontset
          strFontSet=idAttr;
          break;
        }

      }

      pChild = pChild->NextSibling();
    }

    // If no fontset was loaded
    if (pChild == NULL)
      CLog::Log(LOGWARNING, "file doesnt have <fontset> with attribute unicode=\"true\"");
  }
  else
  {
    CLog::Log(LOGERROR, "file doesnt have <fontset> in <fonts>, but rather %s", strValue.c_str());
  }

  return !strFontSet.IsEmpty();
}

bool GUIFontManager::IsFontSetUnicode(const CStdString& strFontSet)
{
  CXBMCTinyXML xmlDoc;
  if (!OpenFontFile(xmlDoc))
    return false;

  TiXmlElement* pRootElement = xmlDoc.RootElement();
  const TiXmlNode *pChild = pRootElement->FirstChild();

  CStdString strValue = pChild->Value();
  if (strValue == "fontset")
  {
    while (pChild)
    {
      strValue = pChild->Value();
      if (strValue == "fontset")
      {
        const char* idAttr = ((TiXmlElement*) pChild)->Attribute("id");

        const char* unicodeAttr = ((TiXmlElement*) pChild)->Attribute("unicode");

        // Check if this is the fontset that we want
        if (idAttr != NULL && stricmp(strFontSet.c_str(), idAttr) == 0)
          return (unicodeAttr != NULL && stricmp(unicodeAttr, "true") == 0);

      }

      pChild = pChild->NextSibling();
    }
  }

  return false;
}

/* PLEX */
bool GUIFontManager::FindSystemFontPath(const CStdString& strFilename, CStdString *fontPath)
{
  vector<string> systemPaths;
  vector<string> fontExtensions;

#ifdef __APPLE__
  // TODO: Add all the sub folders in each of these system paths
  string home = getenv("HOME");
  if (*home.rbegin() == '/')
    home.erase(home.end()-1, home.end());

  systemPaths.push_back(home + "/Library/Fonts/");
  systemPaths.push_back("/Library/Fonts/");
  systemPaths.push_back("/System/Library/Fonts/");

  fontExtensions.push_back("");
#elif _WIN32
  systemPaths.push_back("C:\\Windows\\Fonts\\");
#endif

  fontExtensions.push_back(".ttf");
  fontExtensions.push_back(".dfont");
  fontExtensions.push_back(".ttc");
  fontExtensions.push_back(".otf");

  string foundPath;
  string foundFullPath;

  bool iterateExtensions = (URIUtils::GetExtension(strFilename).length() == 0);
  for (unsigned i = 0; i < systemPaths.size(); i++)
  {
    foundPath = systemPaths[i] + strFilename.c_str();
    for (unsigned j = 0; j < fontExtensions.size(); j++)
    {
      foundFullPath = foundPath;
      if (iterateExtensions && fontExtensions[j].size() != 0)
        foundFullPath += fontExtensions[j];

#ifdef _LINUX
      foundFullPath = PTH_IC(foundFullPath);
#endif

      if (XFILE::CFile::Exists(foundFullPath))
      {
        *fontPath = foundFullPath.c_str();
        return TRUE;
      }

      if (!iterateExtensions)
        break;
    }
  }
  return FALSE;
}

std::vector<std::string> GUIFontManager::GetSystemFontNames()
{
#ifndef __APPLE__
#ifdef _MSC_VER
#pragma message(__WARNING__"TODO: IMPLEMENT ME")
#else
#pragma message("TODO: IMPLEMENT ME")
#endif
  return std::vector<std::string>();
#else
  // should we add all the fonts found in the skin's path?
  return Cocoa_GetSystemFonts();
#endif
}

bool GUIFontManager::GetFontAlias(const CStdString& strFontName, const CStdString& strVariant, CStdString& strAlias, int& aliasStyle)
{
  string key = strFontName + "/" + strVariant;
  if (m_fontAliasMap.find(key) != m_fontAliasMap.end())
  {
    pair<string, int> aliasPair = m_fontAliasMap[key];
    strAlias = aliasPair.first;
    aliasStyle = aliasPair.second;

    return true;
  }

  return false;
}

/* END PLEX */<|MERGE_RESOLUTION|>--- conflicted
+++ resolved
@@ -522,22 +522,15 @@
         if (pNode)
         {
           CStdString strFontFileName = pNode->FirstChild()->Value();
-<<<<<<< HEAD
-#ifndef __PLEX__
-          if (strFontFileName.Find(".ttf") >= 0)
-#else
+
+          /* PLEX */
           CStdString extension = URIUtils::GetExtension(strFontFileName);
-#endif
-          /* PLEX */
 #ifdef __APPLE__
           if (extension.Equals(".ttf") || extension.Equals(".dfont") || extension.Equals(".otf") || extension.Equals(".ttc") || extension.length() == 0)
 #else
           if (extension.Equals(".ttf") || extension.Equals(".dfont") || extension.Equals(".otf") || extension.length() == 0)
 #endif
           /* END PLEX */
-=======
-          if (strFontFileName.ToLower().Find(".ttf") >= 0)
->>>>>>> 0be99e96
           {
             int iSize = 20;
             int iStyle = FONT_STYLE_NORMAL;
