--- conflicted
+++ resolved
@@ -43,14 +43,7 @@
 
   CGUIDialogProgress* m_dlgProgress;
 
-<<<<<<< HEAD
-  CProgramDatabase m_database;
-
-  int m_iRegionSet; // for cd stuff
-
 #ifndef __PLEX__
-=======
->>>>>>> 0be99e96
   CProgramThumbLoader m_thumbLoader;
 #else
   virtual CBackgroundInfoLoader* GetBackgroundLoader() { return &m_thumbLoader; }
