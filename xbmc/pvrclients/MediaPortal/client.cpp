/*
 *      Copyright (C) 2005-2011 Team XBMC
 *      http://www.xbmc.org
 *
 *  This program is free software: you can redistribute it and/or modify
 *  it under the terms of the GNU General Public License as published by
 *  the Free Software Foundation, either version 2 of the License, or
 *  (at your option) any later version.
 *
 *  This program is distributed in the hope that it will be useful,
 *  but WITHOUT ANY WARRANTY; without even the implied warranty of
 *  MERCHANTABILITY or FITNESS FOR A PARTICULAR PURPOSE.  See the
 *  GNU General Public License for more details.
 *
 *  You should have received a copy of the GNU General Public License
 *  along with this program.  If not, see <http://www.gnu.org/licenses/>.
 *
 */

#include "client.h"
#include "xbmc_pvr_dll.h"
#include "pvrclient-mediaportal.h"
#include "utils.h"

using namespace std;
using namespace ADDON;

/* User adjustable settings are saved here.
 * Default values are defined inside client.h
 * and exported to the other source files.
 */
std::string      g_szHostname           = DEFAULT_HOST;                  ///< The Host name or IP of the MediaPortal TV Server
int              g_iPort                = DEFAULT_PORT;                  ///< The TVServerXBMC listening port (default: 9596)
int              g_iConnectTimeout      = DEFAULT_TIMEOUT;               ///< The Socket connection timeout
int              g_iSleepOnRTSPurl      = DEFAULT_SLEEP_RTSP_URL;        ///< An optional delay between tuning a channel and opening the corresponding RTSP stream in XBMC (default: 0)
bool             g_bOnlyFTA             = DEFAULT_FTA_ONLY;              ///< Send only Free-To-Air Channels inside Channel list to XBMC
bool             g_bRadioEnabled        = DEFAULT_RADIO;                 ///< Send also Radio channels list to XBMC
bool             g_bHandleMessages      = DEFAULT_HANDLE_MSG;            ///< Send VDR's OSD status messages to XBMC OSD
bool             g_bResolveRTSPHostname = DEFAULT_RESOLVE_RTSP_HOSTNAME; ///< Resolve the server hostname in the rtsp URLs to an IP at the TV Server side (default: false)
bool             g_bReadGenre           = DEFAULT_READ_GENRE;            ///< Read the genre strings from MediaPortal and translate them into XBMC DVB genre id's (only English)
//bool             g_bUseRecordingsDir    = DEFAULT_USE_REC_DIR;           ///< Use a normal directory if true for recordings
//std::string      g_szRecordingsDir      = DEFAULT_REC_DIR;               ///< The path to the recordings directory
//std::string      g_szTimeshiftDir       = DEFAULT_TIMESHIFT_DIR;         ///< The path to the recordings directory
std::string      g_szTVGroup            = DEFAULT_TVGROUP;               ///< Import only TV channels from this TV Server TV group
std::string      g_szRadioGroup         = DEFAULT_RADIOGROUP;            ///< Import only radio channels from this TV Server radio group
std::string      g_szSMBusername        = DEFAULT_SMBUSERNAME;           ///< Windows user account used to access share
std::string      g_szSMBpassword        = DEFAULT_SMBPASSWORD;           ///< Windows user password used to access share
                                                                         ///< Leave empty to use current user when running on Windows
//bool             g_bDirectTSFileRead    = DEFAULT_DIRECT_TS_FR;          ///< Open the Live-TV timeshift buffer directly (skip RTSP streaming)
eStreamingMethod g_eStreamingMethod     = TSReader;
bool             g_bFastChannelSwitch   = true;                          ///< Don't stop an existing timeshift on a channel switch
bool             g_bUseRTSP             = false;                         ///< Use RTSP streaming when using the tsreader

/* Client member variables */
ADDON_STATUS           m_CurStatus    = ADDON_STATUS_UNKNOWN;
cPVRClientMediaPortal *g_client       = NULL;
bool                   g_bCreated     = false;
int                    g_iClientID    = -1;
std::string            g_szUserPath   = "";
std::string            g_szClientPath = "";
CHelper_libXBMC_addon *XBMC           = NULL;
CHelper_libXBMC_pvr   *PVR            = NULL;

extern "C" {

void ADDON_ReadSettings(void);

/***********************************************************
 * Standard AddOn related public library functions
 ***********************************************************/

//-- Create -------------------------------------------------------------------
// Called after loading of the dll, all steps to become Client functional
// must be performed here.
//-----------------------------------------------------------------------------
ADDON_STATUS ADDON_Create(void* hdl, void* props)
{
  if (!hdl || !props)
    return ADDON_STATUS_UNKNOWN;

  PVR_PROPERTIES* pvrprops = (PVR_PROPERTIES*)props;

  XBMC = new CHelper_libXBMC_addon;
  if (!XBMC->RegisterMe(hdl))
  {
    SAFE_DELETE(XBMC);
    return ADDON_STATUS_UNKNOWN;
  }

  PVR = new CHelper_libXBMC_pvr;
  if (!PVR->RegisterMe(hdl))
  {
    SAFE_DELETE(PVR);
    SAFE_DELETE(XBMC);
    return ADDON_STATUS_UNKNOWN;
  }

  XBMC->Log(LOG_INFO, "Creating MediaPortal PVR-Client");

  m_CurStatus    = ADDON_STATUS_UNKNOWN;
  g_iClientID    = pvrprops->iClientId;
  g_szUserPath   = pvrprops->strUserPath;
  g_szClientPath = pvrprops->strClientPath;

  ADDON_ReadSettings();

  /* Create connection to MediaPortal XBMC TV client */
  g_client       = new cPVRClientMediaPortal();
  if (!g_client->Connect())
  {
    SAFE_DELETE(g_client);
    SAFE_DELETE(PVR);
    SAFE_DELETE(XBMC);
    m_CurStatus = ADDON_STATUS_LOST_CONNECTION;
  }
  else
  {
    m_CurStatus = ADDON_STATUS_OK;
  }

  g_bCreated = true;

  return m_CurStatus;
}

//-- Destroy ------------------------------------------------------------------
// Used during destruction of the client, all steps to do clean and safe Create
// again must be done.
//-----------------------------------------------------------------------------
void ADDON_Destroy()
{
  if ((g_bCreated) && (g_client))
  {
    g_client->Disconnect();
    SAFE_DELETE(g_client);

    g_bCreated = false;
  }

  if (PVR)
  {
    SAFE_DELETE(PVR);
  }
  if (XBMC)
  {
    SAFE_DELETE(XBMC);
  }

  m_CurStatus = ADDON_STATUS_UNKNOWN;
}

//-- GetStatus ----------------------------------------------------------------
// Report the current Add-On Status to XBMC
//-----------------------------------------------------------------------------
ADDON_STATUS ADDON_GetStatus()
{
  return m_CurStatus;
}

//-- HasSettings --------------------------------------------------------------
// Report "true", yes this AddOn have settings
//-----------------------------------------------------------------------------
bool ADDON_HasSettings()
{
  return true;
}

unsigned int ADDON_GetSettings(ADDON_StructSetting ***sSet)
{
  return 0;
}

void ADDON_ReadSettings(void)
{
  /* Read setting "host" from settings.xml */
  char buffer[1024];

  if (!XBMC)
    return;

  /* Connection settings */
  /***********************/
  if (XBMC->GetSetting("host", &buffer))
  {
    g_szHostname = buffer;
    uri::decode(g_szHostname);
  }
  else
  {
    /* If setting is unknown fallback to defaults */
    XBMC->Log(LOG_ERROR, "Couldn't get 'host' setting, falling back to '127.0.0.1' as default");
    g_szHostname = DEFAULT_HOST;
  }

  /* Read setting "port" from settings.xml */
  if (!XBMC->GetSetting("port", &g_iPort))
  {
    /* If setting is unknown fallback to defaults */
    XBMC->Log(LOG_ERROR, "Couldn't get 'port' setting, falling back to '9596' as default");
    g_iPort = DEFAULT_PORT;
  }

  /* Read setting "timeout" from settings.xml */
  if (!XBMC->GetSetting("timeout", &g_iConnectTimeout))
  {
    /* If setting is unknown fallback to defaults */
    XBMC->Log(LOG_ERROR, "Couldn't get 'timeout' setting, falling back to %i seconds as default", DEFAULT_TIMEOUT);
    g_iConnectTimeout = DEFAULT_TIMEOUT;
  }

  /* MediaPortal settings */
  /***********************/

  /* Read setting "ftaonly" from settings.xml */
  if (!XBMC->GetSetting("ftaonly", &g_bOnlyFTA))
  {
    /* If setting is unknown fallback to defaults */
    XBMC->Log(LOG_ERROR, "Couldn't get 'ftaonly' setting, falling back to 'false' as default");
    g_bOnlyFTA = DEFAULT_FTA_ONLY;
  }

  /* Read setting "useradio" from settings.xml */
  if (!XBMC->GetSetting("useradio", &g_bRadioEnabled))
  {
    /* If setting is unknown fallback to defaults */
    XBMC->Log(LOG_ERROR, "Couldn't get 'useradio' setting, falling back to 'true' as default");
    g_bRadioEnabled = DEFAULT_RADIO;
  }

  if (!XBMC->GetSetting("tvgroup", &buffer))
  {
    /* If setting is unknown fallback to defaults */
    XBMC->Log(LOG_ERROR, "Couldn't get 'tvgroup' setting, falling back to '' as default");
  } else {
    g_szTVGroup = buffer;
  }

  if (!XBMC->GetSetting("radiogroup", &buffer))
  {
    /* If setting is unknown fallback to defaults */
    XBMC->Log(LOG_ERROR, "Couldn't get 'tvgroup' setting, falling back to '' as default");
  } else {
    g_szRadioGroup = buffer;
  }

  if (!XBMC->GetSetting("streamingmethod", &g_eStreamingMethod))
  {
    /* If setting is unknown fallback to defaults */
    XBMC->Log(LOG_ERROR, "Couldn't get 'streamingmethod' setting, falling back to 'tsreader' as default");
    g_eStreamingMethod = TSReader;
  }

  /* Read setting "resolvertsphostname" from settings.xml */
  if (!XBMC->GetSetting("resolvertsphostname", &g_bResolveRTSPHostname))
  {
    /* If setting is unknown fallback to defaults */
    XBMC->Log(LOG_ERROR, "Couldn't get 'resolvertsphostname' setting, falling back to 'true' as default");
    g_bResolveRTSPHostname = DEFAULT_RESOLVE_RTSP_HOSTNAME;
  }

  /* Read setting "readgenre" from settings.xml */
  if (!XBMC->GetSetting("readgenre", &g_bReadGenre))
  {
    /* If setting is unknown fallback to defaults */
    XBMC->Log(LOG_ERROR, "Couldn't get 'readgenre' setting, falling back to 'true' as default");
    g_bReadGenre = DEFAULT_READ_GENRE;
  }

  /* Read setting "sleeponrtspurl" from settings.xml */
  if (!XBMC->GetSetting("sleeponrtspurl", &g_iSleepOnRTSPurl))
  {
    /* If setting is unknown fallback to defaults */
    XBMC->Log(LOG_ERROR, "Couldn't get 'sleeponrtspurl' setting, falling back to %i seconds as default", DEFAULT_SLEEP_RTSP_URL);
    g_iSleepOnRTSPurl = DEFAULT_SLEEP_RTSP_URL;
  }

  /* Read setting "userecordingsdir" from settings.xml */
  //if (!XBMC->GetSetting("userecordingsdir", &g_bUseRecordingsDir))
  //{
  //  /* If setting is unknown fallback to defaults */
  //  XBMC->Log(LOG_ERROR, "Couldn't get 'userecordingsdir' setting, falling back to 'false' as default");
  //  g_bReadGenre = DEFAULT_USE_REC_DIR;
  //}

  //if (!XBMC->GetSetting("recordingsdir", &buffer))
  //{
  //  /* If setting is unknown fallback to defaults */
  //  XBMC->Log(LOG_ERROR, "Couldn't get 'recordingsdir' setting, falling back to '%s' as default", DEFAULT_REC_DIR);
  //} else {
  //  g_szRecordingsDir = buffer;
  //}

  /* TSReader settings */
  /*********************/
  /* Read setting "directtsfileread" from settings.xml */
  //if (!XBMC->GetSetting("directtsfileread", &g_bDirectTSFileRead))
  //{
  //  /* If setting is unknown fallback to defaults */
  //  XBMC->Log(LOG_ERROR, "Couldn't get 'directtsfileread' setting, falling back to 'false' as default");
  //  g_bDirectTSFileRead = DEFAULT_DIRECT_TS_FR;
  //}

  //if (!XBMC->GetSetting("timeshiftdir", &buffer))
  //{
  //  /* If setting is unknown fallback to defaults */
  //  XBMC->Log(LOG_ERROR, "Couldn't get 'timeshiftdir' setting, falling back to '%s' as default", DEFAULT_TIMESHIFT_DIR);
  //  g_szTimeshiftDir =  DEFAULT_TIMESHIFT_DIR;
  //} else {
  //  g_szTimeshiftDir = buffer;
  //}

  /* Read setting "fastchannelswitch" from settings.xml */
  if (!XBMC->GetSetting("fastchannelswitch", &g_bFastChannelSwitch))
  {
    /* If setting is unknown fallback to defaults */
    XBMC->Log(LOG_ERROR, "Couldn't get 'fastchannelswitch' setting, falling back to 'false' as default");
    g_bFastChannelSwitch = false;
  }

  /* read setting "user" from settings.xml */
  if (!XBMC->GetSetting("smbusername", &buffer))
  {
    XBMC->Log(LOG_ERROR, "Couldn't get 'smbusername' setting, falling back to '%s' as default", DEFAULT_SMBUSERNAME);
    g_szSMBusername = DEFAULT_SMBUSERNAME;
  }
  else
    g_szSMBusername = buffer;

  /* read setting "pass" from settings.xml */
  if (!XBMC->GetSetting("smbpassword", &buffer))
  {
    XBMC->Log(LOG_ERROR, "Couldn't get 'smbpassword' setting, falling back to '%s' as default", DEFAULT_SMBPASSWORD);
    g_szSMBpassword = DEFAULT_SMBPASSWORD;
  }
  else
    g_szSMBpassword = buffer;

  /* Read setting "usertsp" from settings.xml */
  if (!XBMC->GetSetting("usertsp", &g_bUseRTSP))
  {
    /* If setting is unknown fallback to defaults */
    XBMC->Log(LOG_ERROR, "Couldn't get 'usertsp' setting, falling back to 'false' as default");
    g_bUseRTSP = false;
  }

  /* Log the current settings for debugging purposes */
  XBMC->Log(LOG_DEBUG, "settings: streamingmethod: %s, usertsp=%i", (( g_eStreamingMethod == TSReader) ? "TSReader" : "ffmpeg"), (int) g_bUseRTSP);
  XBMC->Log(LOG_DEBUG, "settings: host='%s', port=%i, timeout=%i", g_szHostname.c_str(), g_iPort, g_iConnectTimeout);
  XBMC->Log(LOG_DEBUG, "settings: ftaonly=%i, useradio=%i, tvgroup='%s', radiogroup='%s'", (int) g_bOnlyFTA, (int) g_bRadioEnabled, g_szTVGroup.c_str(), g_szRadioGroup.c_str());
  XBMC->Log(LOG_DEBUG, "settings: readgenre=%i, sleeponrtspurl=%i", (int) g_bReadGenre, g_iSleepOnRTSPurl);
  //XBMC->Log(LOG_DEBUG, "settings: userecordingsdir=%i, recordingsdir='%s'", (int) g_bUseRecordingsDir, g_szRecordingsDir.c_str());
  XBMC->Log(LOG_DEBUG, "settings: resolvertsphostname=%i", (int) g_bResolveRTSPHostname);
//  XBMC->Log(LOG_DEBUG, "settings: directsfileread=%i, timeshiftdir='%s' fastchannelswitch=%i", (int) g_bDirectTSFileRead, g_szTimeshiftDir.c_str(), (int) g_bFastChannelSwitch);
  XBMC->Log(LOG_DEBUG, "settings: fastchannelswitch=%i", (int) g_bFastChannelSwitch);
  XBMC->Log(LOG_DEBUG, "settings: smb user='%s', pass='%s'", g_szSMBusername.c_str(), g_szSMBpassword.c_str());
}

//-- SetSetting ---------------------------------------------------------------
// Called everytime a setting is changed by the user and to inform AddOn about
// new setting and to do required stuff to apply it.
//-----------------------------------------------------------------------------
ADDON_STATUS ADDON_SetSetting(const char *settingName, const void *settingValue)
{
  string str = settingName;

  // SetSetting can occur when the addon is enabled, but TV support still
  // disabled. In that case the addon is not loaded, so we should not try
  // to change its settings.
  if (!g_bCreated)
    return ADDON_STATUS_OK;

  if (str == "host")
  {
    string tmp_sHostname;
    XBMC->Log(LOG_INFO, "Changed Setting 'host' from %s to %s", g_szHostname.c_str(), (const char*) settingValue);
    tmp_sHostname = g_szHostname;
    g_szHostname = (const char*) settingValue;
    if (tmp_sHostname != g_szHostname)
      return ADDON_STATUS_NEED_RESTART;
  }
  else if (str == "port")
  {
    XBMC->Log(LOG_INFO, "Changed Setting 'port' from %u to %u", g_iPort, *(int*) settingValue);
    if (g_iPort != *(int*) settingValue)
    {
      g_iPort = *(int*) settingValue;
      return ADDON_STATUS_NEED_RESTART;
    }
  }
  else if (str == "ftaonly")
  {
    XBMC->Log(LOG_INFO, "Changed setting 'ftaonly' from %u to %u", g_bOnlyFTA, *(bool*) settingValue);
    g_bOnlyFTA = *(bool*) settingValue;
  }
  else if (str == "useradio")
  {
    XBMC->Log(LOG_INFO, "Changed setting 'useradio' from %u to %u", g_bRadioEnabled, *(bool*) settingValue);
    g_bRadioEnabled = *(bool*) settingValue;
  }
  else if (str == "timeout")
  {
    XBMC->Log(LOG_INFO, "Changed setting 'timeout' from %u to %u", g_iConnectTimeout, *(int*) settingValue);
    g_iConnectTimeout = *(int*) settingValue;
  }
  else if (str == "tvgroup")
  {
    XBMC->Log(LOG_INFO, "Changed setting 'tvgroup' from '%s' to '%s'", g_szTVGroup.c_str(), (const char*) settingValue);
    g_szTVGroup = (const char*) settingValue;
  }
  else if (str == "radiogroup")
  {
    XBMC->Log(LOG_INFO, "Changed setting 'radiogroup' from '%s' to '%s'", g_szRadioGroup.c_str(), (const char*) settingValue);
    g_szRadioGroup = (const char*) settingValue;
  }
  else if (str == "resolvertsphostname")
  {
    XBMC->Log(LOG_INFO, "Changed setting 'resolvertsphostname' from %u to %u", g_bResolveRTSPHostname, *(bool*) settingValue);
    g_bResolveRTSPHostname = *(bool*) settingValue;
  }
  else if (str == "readgenre")
  {
    XBMC->Log(LOG_INFO, "Changed setting 'readgenre' from %u to %u", g_bReadGenre, *(bool*) settingValue);
    g_bReadGenre = *(bool*) settingValue;
  }
  else if (str == "sleeponrtspurl")
  {
    XBMC->Log(LOG_INFO, "Changed setting 'sleeponrtspurl' from %u to %u", g_iSleepOnRTSPurl, *(int*) settingValue);
    g_iSleepOnRTSPurl = *(int*) settingValue;
  }
  //else if (str == "userecordingsdir")
  //{
  //  XBMC->Log(LOG_INFO, "Changed setting 'userecordingsdir' from %u to %u", g_bUseRecordingsDir, *(bool*) settingValue);
  //  g_bUseRecordingsDir = *(bool*) settingValue;
  //}
  //else if (str == "recordingsdir")
  //{
  //  XBMC->Log(LOG_INFO, "Changed setting 'recordingsdir' from %s to %s", g_szRecordingsDir.c_str(), (const char*) settingValue);
  //  g_szRecordingsDir = (const char*) settingValue;
  //}
  //else if (str == "directtsfileread")
  //{
  //  XBMC->Log(LOG_INFO, "Changed setting 'directtsfileread' from %u to %u", g_bDirectTSFileRead, *(bool*) settingValue);
  //  g_bDirectTSFileRead = *(bool*) settingValue;
  //}
  //else if (str == "timeshiftdir")
  //{
  //  XBMC->Log(LOG_INFO, "Changed setting 'timeshiftdir' from %s to %s", g_szTimeshiftDir.c_str(), (const char*) settingValue);
  //  g_szTimeshiftDir = (const char*) settingValue;
  //}
  else if (str == "smbusername")
  {
    XBMC->Log(LOG_INFO, "Changed setting 'smbusername' from '%s' to '%s'", g_szSMBusername.c_str(), (const char*) settingValue);
    g_szSMBusername = (const char*) settingValue;
  }
  else if (str == "smbpassword")
  {
    XBMC->Log(LOG_INFO, "Changed setting 'smbpassword' from '%s' to '%s'", g_szSMBpassword.c_str(), (const char*) settingValue);
   g_szSMBpassword = (const char*) settingValue;
  }
  else if (str == "fastchannelswitch")
  {
    XBMC->Log(LOG_INFO, "Changed setting 'fastchannelswitch' from %u to %u", g_bFastChannelSwitch, *(bool*) settingValue);
    g_bFastChannelSwitch = *(bool*) settingValue;
  }
  else if (str == "streamingmethod")
  {
    if (g_eStreamingMethod != *(eStreamingMethod*) settingValue)
    {
      XBMC->Log(LOG_INFO, "Changed setting 'streamingmethod' from %u to %u", g_eStreamingMethod, *(int*) settingValue);
      g_eStreamingMethod = *(eStreamingMethod*) settingValue;
      /* Switching between ffmpeg and tsreader mode requires a restart due to different channel streams */
      return ADDON_STATUS_NEED_RESTART;
    }
  }
  else if (str == "usertsp")
  {
    XBMC->Log(LOG_INFO, "Changed setting 'usertsp' from %u to %u", g_bUseRTSP, *(bool*) settingValue);
    g_bUseRTSP = *(bool*) settingValue;
  }

  return ADDON_STATUS_OK;
}

void ADDON_Stop()
{
  ADDON_Destroy();
}

void ADDON_FreeSettings()
{

}

/***********************************************************
 * PVR Client AddOn specific public library functions
 ***********************************************************/

//-- GetAddonCapabilities ------------------------------------------------------------
// Tell XBMC our requirements
//-----------------------------------------------------------------------------
PVR_ERROR GetAddonCapabilities(PVR_ADDON_CAPABILITIES *pCapabilities)
{
  XBMC->Log(LOG_DEBUG, "->GetProperties()");

  pCapabilities->bSupportsTimeshift          = true;
  pCapabilities->bSupportsEPG                = true;
  pCapabilities->bSupportsRecordings         = true;
  pCapabilities->bSupportsTimers             = true;
  pCapabilities->bSupportsTV                 = true;
  pCapabilities->bSupportsRadio              = g_bRadioEnabled;
  pCapabilities->bSupportsChannelSettings    = true;
  pCapabilities->bSupportsChannelGroups      = true;
  pCapabilities->bHandlesInputStream         = true;
  pCapabilities->bHandlesDemuxing            = false;
  pCapabilities->bSupportsChannelScan        = false;

  return PVR_ERROR_NO_ERROR;
}

PVR_ERROR GetStreamProperties(PVR_STREAM_PROPERTIES *pProperties)
{
  return PVR_ERROR_NOT_IMPLEMENTED;
}

//-- GetBackendName -----------------------------------------------------------
// Return the Name of the Backend
//-----------------------------------------------------------------------------
const char * GetBackendName(void)
{
  if (g_client)
    return g_client->GetBackendName();
  else
    return "";
}

//-- GetBackendVersion --------------------------------------------------------
// Return the Version of the Backend as String
//-----------------------------------------------------------------------------
const char * GetBackendVersion(void)
{
  if (g_client)
    return g_client->GetBackendVersion();
  else
    return "";
}

//-- GetConnectionString ------------------------------------------------------
// Return a String with connection info, if available
//-----------------------------------------------------------------------------
const char * GetConnectionString(void)
{
  if (g_client)
    return g_client->GetConnectionString();
  else
    return "addon error!";
}

//-- GetDriveSpace ------------------------------------------------------------
// Return the Total and Free Drive space on the PVR Backend
//-----------------------------------------------------------------------------
PVR_ERROR GetDriveSpace(long long *iTotal, long long *iUsed)
{
  if (!g_client)
    return PVR_ERROR_SERVER_ERROR;
  else
    return g_client->GetDriveSpace(iTotal, iUsed);
}

PVR_ERROR GetBackendTime(time_t *localTime, int *gmtOffset)
{
  if (!g_client)
    return PVR_ERROR_SERVER_ERROR;
  else
    return g_client->GetBackendTime(localTime, gmtOffset);
}

PVR_ERROR DialogChannelScan()
{
  return PVR_ERROR_NOT_IMPLEMENTED;
}

PVR_ERROR CallMenuHook(const PVR_MENUHOOK &menuhook)
{
  return PVR_ERROR_NOT_IMPLEMENTED;
}


/*******************************************/
/** PVR EPG Functions                     **/

PVR_ERROR GetEPGForChannel(PVR_HANDLE handle, const PVR_CHANNEL &channel, time_t iStart, time_t iEnd)
{
  if (!g_client)
    return PVR_ERROR_SERVER_ERROR;
  else
    return g_client->GetEpg(handle, channel, iStart, iEnd);
}


/*******************************************/
/** PVR Channel Functions                 **/

int GetChannelsAmount()
{
  if (!g_client)
    return 0;
  else
    return g_client->GetNumChannels();
}

PVR_ERROR GetChannels(PVR_HANDLE handle, bool bRadio)
{
  if (!g_client)
    return PVR_ERROR_SERVER_ERROR;
  else
    return g_client->GetChannels(handle, bRadio);
}

PVR_ERROR DeleteChannel(const PVR_CHANNEL &channel)
{
  return PVR_ERROR_NOT_IMPLEMENTED;
}

PVR_ERROR RenameChannel(const PVR_CHANNEL &channel)
{
  return PVR_ERROR_NOT_IMPLEMENTED;
}

PVR_ERROR DialogChannelSettings(const PVR_CHANNEL &channelinfo)
{
  return PVR_ERROR_NOT_IMPLEMENTED;
}

PVR_ERROR DialogAddChannel(const PVR_CHANNEL &channelinfo)
{
  return PVR_ERROR_NOT_IMPLEMENTED;
}


/*******************************************/
/** PVR Channel group Functions           **/

int GetChannelGroupsAmount(void)
{
  if (!g_client)
    return 0;
  else
    return g_client->GetChannelGroupsAmount();
}

PVR_ERROR GetChannelGroups(PVR_HANDLE handle, bool bRadio)
{
  if (!g_client)
    return PVR_ERROR_SERVER_ERROR;
  else
    return g_client->GetChannelGroups(handle, bRadio);
}

PVR_ERROR GetChannelGroupMembers(PVR_HANDLE handle, const PVR_CHANNEL_GROUP &group)
{
  if (!g_client)
    return PVR_ERROR_SERVER_ERROR;
  else
    return g_client->GetChannelGroupMembers(handle, group);
}


/*******************************************/
/** PVR Recording Functions               **/

int GetRecordingsAmount(void)
{
  if (!g_client)
    return 0;
  else
    return g_client->GetNumRecordings();
}

PVR_ERROR GetRecordings(PVR_HANDLE handle)
{
  if (!g_client)
    return PVR_ERROR_SERVER_ERROR;
  else
    return g_client->GetRecordings(handle);
}

PVR_ERROR DeleteRecording(const PVR_RECORDING &recording)
{
  if (!g_client)
    return PVR_ERROR_SERVER_ERROR;
  else
    return g_client->DeleteRecording(recording);
}

PVR_ERROR RenameRecording(const PVR_RECORDING &recording)
{
  if (!g_client)
    return PVR_ERROR_SERVER_ERROR;
  else
    return g_client->RenameRecording(recording);
}


/*******************************************/
/** PVR Timer Functions                   **/

int GetTimersAmount(void)
{
  if (!g_client)
    return 0;
  else
    return g_client->GetNumTimers();
}

PVR_ERROR GetTimers(PVR_HANDLE handle)
{
  if (!g_client)
    return PVR_ERROR_SERVER_ERROR;
  else
    return g_client->GetTimers(handle);
}

PVR_ERROR AddTimer(const PVR_TIMER &timer)
{
  if (!g_client)
    return PVR_ERROR_SERVER_ERROR;
  else
    return g_client->AddTimer(timer);
}

PVR_ERROR DeleteTimer(const PVR_TIMER &timer, bool bForceDelete)
{
  if (!g_client)
    return PVR_ERROR_SERVER_ERROR;
  else
    return g_client->DeleteTimer(timer, bForceDelete);
}

PVR_ERROR UpdateTimer(const PVR_TIMER &timer)
{
  if (!g_client)
    return PVR_ERROR_SERVER_ERROR;
  else
    return g_client->UpdateTimer(timer);
}


/*******************************************/
/** PVR Live Stream Functions             **/

bool OpenLiveStream(const PVR_CHANNEL &channelinfo)
{
  if (!g_client)
    return false;
  else
    return g_client->OpenLiveStream(channelinfo);
}

void CloseLiveStream()
{
  if (g_client)
    g_client->CloseLiveStream();
}

int ReadLiveStream(unsigned char *pBuffer, unsigned int iBufferSize)
{
  if (!g_client)
    return 0;
  else
    return g_client->ReadLiveStream(pBuffer, iBufferSize);
}

long long SeekLiveStream(long long iPosition, int iWhence)
{
  if (!g_client)
    return -1;
  else
    return g_client->SeekLiveStream(iPosition, iWhence);
}

long long PositionLiveStream(void)
{
  if (!g_client)
    return -1;
  else
    return g_client->PositionLiveStream();
}

long long LengthLiveStream(void)
{
  if (!g_client)
    return -1;
  else
    return g_client->LengthLiveStream();
}

int GetCurrentClientChannel()
{
  if (!g_client)
    return 0;
  else
    return g_client->GetCurrentClientChannel();
}

bool SwitchChannel(const PVR_CHANNEL &channelinfo)
{
  if (!g_client)
    return false;
  else
    return g_client->SwitchChannel(channelinfo);
}

PVR_ERROR SignalStatus(PVR_SIGNAL_STATUS &signalStatus)
{
  if (!g_client)
    return PVR_ERROR_SERVER_ERROR;
  else
    return g_client->SignalStatus(signalStatus);
}

/*******************************************/
/** PVR Recording Stream Functions        **/

bool OpenRecordedStream(const PVR_RECORDING &recording)
{
  if (!g_client)
    return false;
  else
    return g_client->OpenRecordedStream(recording);
}

void CloseRecordedStream(void)
{
  if (g_client)
    g_client->CloseRecordedStream();
}

int ReadRecordedStream(unsigned char *pBuffer, unsigned int iBufferSize)
{
  if (!g_client)
    return 0;
  else
    return g_client->ReadRecordedStream(pBuffer, iBufferSize);
}

long long SeekRecordedStream(long long iPosition, int iWhence)
{
  if (!g_client)
    return -1;
  else
    return g_client->SeekRecordedStream(iPosition, iWhence);
}

long long PositionRecordedStream(void)
{
  if (!g_client)
    return -1;
  else
    return g_client->PositionRecordedStream();
}

long long LengthRecordedStream(void)
{
  if (!g_client)
    return -1;
  else
    return g_client->LengthRecordedStream();
}

const char * GetLiveStreamURL(const PVR_CHANNEL &channel)
{
  if (!g_client)
    return "";
  else
    return g_client->GetLiveStreamURL(channel);
}

/** UNUSED API FUNCTIONS */
PVR_ERROR MoveChannel(const PVR_CHANNEL &channel) { return PVR_ERROR_NOT_IMPLEMENTED; }
DemuxPacket* DemuxRead(void) { return NULL; }
void DemuxAbort(void) {}
void DemuxReset(void) {}
void DemuxFlush(void) {}

<<<<<<< HEAD
=======
long long SeekRecordedStream(long long iPosition, int iWhence) { return -1; }
long long PositionRecordedStream(void) { return -1; }
long long LengthRecordedStream(void) { return -1; }

long long SeekLiveStream(long long pos, int whence) { return -1; }
long long PositionLiveStream(void) { return -1; }
long long LengthLiveStream(void) { return -1 ; }

PVR_ERROR SetRecordingPlayCount(const PVR_RECORDING &recording, int count) { return PVR_ERROR_NOT_IMPLEMENTED; }

>>>>>>> 3c4481d6
} //end extern "C"<|MERGE_RESOLUTION|>--- conflicted
+++ resolved
@@ -882,17 +882,6 @@
 void DemuxReset(void) {}
 void DemuxFlush(void) {}
 
-<<<<<<< HEAD
-=======
-long long SeekRecordedStream(long long iPosition, int iWhence) { return -1; }
-long long PositionRecordedStream(void) { return -1; }
-long long LengthRecordedStream(void) { return -1; }
-
-long long SeekLiveStream(long long pos, int whence) { return -1; }
-long long PositionLiveStream(void) { return -1; }
-long long LengthLiveStream(void) { return -1 ; }
-
 PVR_ERROR SetRecordingPlayCount(const PVR_RECORDING &recording, int count) { return PVR_ERROR_NOT_IMPLEMENTED; }
 
->>>>>>> 3c4481d6
 } //end extern "C"