--- conflicted
+++ resolved
@@ -43,11 +43,6 @@
   string m_title;             // Title of this event
   string m_shortText;         // Short description of this event (typically the episode name in case of a series)
   string m_description;       // Description of this event
-<<<<<<< HEAD
-  //time_t m_UTCdiff;
-=======
->>>>>>> 2080b47f
-
 public:
   cRecording(const PVR_RECORDING *Recording);
   cRecording();
