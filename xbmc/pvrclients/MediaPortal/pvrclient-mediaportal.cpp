--- conflicted
+++ resolved
@@ -810,14 +810,7 @@
 
     XBMC->Log(LOG_DEBUG, "RECORDING: %s", data.c_str() );
 
-<<<<<<< HEAD
-=======
-    ///* Convert to UTF8 string format */
-    //if (m_bCharsetConv)
-    //  XBMC_unknown_to_utf8(str_result);
-
     CStdString strRecordingId;
->>>>>>> ca43f21d
     cRecording recording;
     if (recording.ParseLine(data))
     {
