--- conflicted
+++ resolved
@@ -99,11 +99,6 @@
     int XBMC2MepoPriority(int xbmcprio);
     int Mepo2XBMCPriority(int mepoprio);
 
-<<<<<<< HEAD
-    //time_t      m_UTCdiff;
-
-=======
->>>>>>> 2080b47f
     // MediaPortal database fields:
     int         m_index;               ///> MediaPortal id_Schedule
     int         m_channel;             ///> MediaPortal idChannel
