--- conflicted
+++ resolved
@@ -105,13 +105,10 @@
   if (items.GetPath() == "special://musicplaylists/")
     return new CGUIViewStateWindowMusicSongs(items);
 
-<<<<<<< HEAD
-#ifndef __PLEX__
-=======
   if (url.GetProtocol() == "androidapp")
     return new CGUIViewStateWindowPrograms(items);
 
->>>>>>> 0be99e96
+#ifndef __PLEX__
   if (windowId==WINDOW_MUSIC_NAV)
     return new CGUIViewStateWindowMusicNav(items);
 #endif
