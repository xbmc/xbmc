--- conflicted
+++ resolved
@@ -808,12 +808,8 @@
   if (!bSelectedFound)
     m_viewControl.SetSelectedItem(0);
 
-<<<<<<< HEAD
   if (iWindow != WINDOW_PVR || (iWindow == WINDOW_PVR && m_vecItems->m_strPath.Left(17) == "pvr://recordings/"))
-    m_history.AddPath(m_vecItems->m_strPath);
-=======
-  m_history.AddPath(m_vecItems->GetPath());
->>>>>>> a59fcf5c
+    m_history.AddPath(m_vecItems->GetPath());
 
   //m_history.DumpPathHistory();
 
