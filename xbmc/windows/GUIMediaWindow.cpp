/*
 *      Copyright (C) 2005-2012 Team XBMC
 *      http://www.xbmc.org
 *
 *  This Program is free software; you can redistribute it and/or modify
 *  it under the terms of the GNU General Public License as published by
 *  the Free Software Foundation; either version 2, or (at your option)
 *  any later version.
 *
 *  This Program is distributed in the hope that it will be useful,
 *  but WITHOUT ANY WARRANTY; without even the implied warranty of
 *  MERCHANTABILITY or FITNESS FOR A PARTICULAR PURPOSE. See the
 *  GNU General Public License for more details.
 *
 *  You should have received a copy of the GNU General Public License
 *  along with XBMC; see the file COPYING.  If not, see
 *  <http://www.gnu.org/licenses/>.
 *
 */

#include "threads/SystemClock.h"
#include "GUIMediaWindow.h"
#include "GUIUserMessages.h"
#include "Util.h"
#include "PlayListPlayer.h"
#include "addons/AddonManager.h"
#include "addons/PluginSource.h"
#include "filesystem/PluginDirectory.h"
#include "filesystem/MultiPathDirectory.h"
#include "GUIPassword.h"
#include "Application.h"
#include "ApplicationMessenger.h"
#include "network/Network.h"
#include "utils/RegExp.h"
#include "PartyModeManager.h"
#include "dialogs/GUIDialogMediaSource.h"
#include "GUIWindowFileManager.h"
#include "Favourites.h"
#include "utils/LabelFormatter.h"
#include "dialogs/GUIDialogProgress.h"
#include "settings/AdvancedSettings.h"
#include "settings/GUISettings.h"
#include "URL.h"

#include "dialogs/GUIDialogSmartPlaylistEditor.h"
#include "addons/GUIDialogAddonSettings.h"
#include "dialogs/GUIDialogYesNo.h"
#include "guilib/GUIWindowManager.h"
#include "dialogs/GUIDialogOK.h"
#include "playlists/PlayList.h"
#include "storage/MediaManager.h"
#include "settings/Settings.h"
#include "utils/StringUtils.h"
#include "utils/URIUtils.h"
#include "guilib/LocalizeStrings.h"
#include "utils/TimeUtils.h"
#include "filesystem/File.h"
#include "filesystem/FileDirectoryFactory.h"
#include "utils/log.h"
#include "utils/FileUtils.h"
#include "guilib/GUIEditControl.h"
#include "guilib/GUIKeyboardFactory.h"
#ifdef HAS_PYTHON
#include "interfaces/python/XBPython.h"
#endif
#include "interfaces/Builtins.h"
#include "dialogs/GUIDialogKaiToast.h"
#include "dialogs/GUIDialogMediaFilter.h"
#include "filesystem/SmartPlaylistDirectory.h"
#if defined(TARGET_ANDROID)
#include "xbmc/android/activity/XBMCApp.h"
#endif

/* PLEX */
#include "video/VideoInfoTag.h"
#include "GUI/GUIDialogPlexPluginSettings.h"
#include "filesystem/DirectoryCache.h"
#include "GUI/GUIDialogRating.h"
#include "dialogs/GUIDialogCache.h"
#include "PlexSourceScanner.h"
#include "guilib/GUIKeyboardFactory.h"
/* END PLEX */

#define CONTROL_BTNVIEWASICONS       2
#define CONTROL_BTNSORTBY            3
#define CONTROL_BTNSORTASC           4
#define CONTROL_BTN_FILTER          19

#define CONTROL_LABELFILES          12

#define PROPERTY_PATH_DB            "path.db"
#define PROPERTY_SORT_ORDER         "sort.order"
#define PROPERTY_SORT_ASCENDING     "sort.ascending"

using namespace std;
using namespace ADDON;

CGUIMediaWindow::CGUIMediaWindow(int id, const char *xmlFile)
    : CGUIWindow(id, xmlFile)
{
  m_loadType = KEEP_IN_MEMORY;
  m_vecItems = new CFileItemList;
  m_unfilteredItems = new CFileItemList;
  m_vecItems->SetPath("?");
  m_iLastControl = -1;
  m_iSelectedItem = -1;
  m_canFilterAdvanced = false;

  /* PLEX */
  m_mediaRefresher = NULL;
  /* END PLEX */

  m_guiState.reset(CGUIViewState::GetViewState(GetID(), *m_vecItems));
}

CGUIMediaWindow::~CGUIMediaWindow()
{
  /* PLEX */
  if (m_mediaRefresher)
    m_mediaRefresher->die();
  /* END PLEX */

  delete m_vecItems;
  delete m_unfilteredItems;
}

#define CONTROL_VIEW_START        50
#define CONTROL_VIEW_END          59

void CGUIMediaWindow::LoadAdditionalTags(TiXmlElement *root)
{
  CGUIWindow::LoadAdditionalTags(root);
  // configure our view control
  m_viewControl.Reset();
  m_viewControl.SetParentWindow(GetID());
  TiXmlElement *element = root->FirstChildElement("views");
  if (element && element->FirstChild())
  { // format is <views>50,29,51,95</views>
    CStdString allViews = element->FirstChild()->Value();
    CStdStringArray views;
    StringUtils::SplitString(allViews, ",", views);
    for (unsigned int i = 0; i < views.size(); i++)
    {
      int controlID = atol(views[i].c_str());
      CGUIControl *control = (CGUIControl *)GetControl(controlID);
      if (control && control->IsContainer())
        m_viewControl.AddView(control);
    }
  }
  else
  { // backward compatibility
    vector<CGUIControl *> controls;
    GetContainers(controls);
    for (ciControls it = controls.begin(); it != controls.end(); it++)
    {
      CGUIControl *control = *it;
      if (control->GetID() >= CONTROL_VIEW_START && control->GetID() <= CONTROL_VIEW_END)
        m_viewControl.AddView(control);
    }
  }
  m_viewControl.SetViewControlID(CONTROL_BTNVIEWASICONS);
}

void CGUIMediaWindow::OnWindowLoaded()
{
  SendMessage(GUI_MSG_SET_TYPE, CONTROL_BTN_FILTER, CGUIEditControl::INPUT_TYPE_FILTER);
  CGUIWindow::OnWindowLoaded();
  SetupShares();
}

void CGUIMediaWindow::OnWindowUnload()
{
  CGUIWindow::OnWindowUnload();
  m_viewControl.Reset();
}

CFileItemPtr CGUIMediaWindow::GetCurrentListItem(int offset)
{
  int item = m_viewControl.GetSelectedItem();
  if (!m_vecItems->Size() || item < 0)
    return CFileItemPtr();
  item = (item + offset) % m_vecItems->Size();
  if (item < 0) item += m_vecItems->Size();
  return m_vecItems->Get(item);
}

bool CGUIMediaWindow::OnAction(const CAction &action)
{
  if (action.GetID() == ACTION_PARENT_DIR)
  {
    GoParentFolder();
    return true;
  }

  // the non-contextual menu can be called at any time
  if (action.GetID() == ACTION_CONTEXT_MENU && !m_viewControl.HasControl(GetFocusedControlID()))
  {
    OnPopupMenu(-1);
    return true;
  }

  if (CGUIWindow::OnAction(action))
    return true;

  if (action.GetID() == ACTION_FILTER)
    return Filter();

  // live filtering
  if (action.GetID() == ACTION_FILTER_CLEAR)
  {
    CGUIMessage message(GUI_MSG_NOTIFY_ALL, GetID(), 0, GUI_MSG_FILTER_ITEMS);
    message.SetStringParam("");
    OnMessage(message);
    return true;
  }

  if (action.GetID() == ACTION_BACKSPACE)
  {
    CGUIMessage message(GUI_MSG_NOTIFY_ALL, GetID(), 0, GUI_MSG_FILTER_ITEMS, 2); // 2 for delete
    OnMessage(message);
    return true;
  }

  if (action.GetID() >= ACTION_FILTER_SMS2 && action.GetID() <= ACTION_FILTER_SMS9)
  {
    CStdString filter;
    filter.Format("%i", (int)(action.GetID() - ACTION_FILTER_SMS2 + 2));
    CGUIMessage message(GUI_MSG_NOTIFY_ALL, GetID(), 0, GUI_MSG_FILTER_ITEMS, 1); // 1 for append
    message.SetStringParam(filter);
    OnMessage(message);
    return true;
  }

  return false;
}

bool CGUIMediaWindow::OnBack(int actionID)
{
  CURL filterUrl(m_strFilterPath);
  if (actionID == ACTION_NAV_BACK && !m_vecItems->IsVirtualDirectoryRoot() &&
     (m_vecItems->GetPath() != m_startDirectory || (m_canFilterAdvanced && filterUrl.HasOption("filter"))))
  {
    GoParentFolder();
    return true;
  }
  return CGUIWindow::OnBack(actionID);
}

bool CGUIMediaWindow::OnMessage(CGUIMessage& message)
{
  switch ( message.GetMessage() )
  {
  case GUI_MSG_WINDOW_DEINIT:
    {
      m_iSelectedItem = m_viewControl.GetSelectedItem();
      m_iLastControl = GetFocusedControlID();

      /* PLEX */
      if (m_refreshTimer.IsRunning())
        m_refreshTimer.Stop();

      if (m_mediaRefresher)
      {
        m_mediaRefresher->die();
        m_mediaRefresher = NULL;
      }
      /* END PLEX */

      CGUIWindow::OnMessage(message);
      CGUIDialogContextMenu* pDlg = (CGUIDialogContextMenu*)g_windowManager.GetWindow(WINDOW_DIALOG_CONTEXT_MENU);
      if (pDlg && pDlg->IsActive())
        pDlg->Close();

      // get rid of any active filtering
      if (m_canFilterAdvanced)
      {
        m_canFilterAdvanced = false;
        m_filter.Reset();
      }
      m_strFilterPath.clear();
      
      // Call ClearFileItems() after our window has finished doing any WindowClose
      // animations
      ClearFileItems();
      return true;
    }
    break;

  case GUI_MSG_CLICKED:
    {
      int iControl = message.GetSenderId();
      if (iControl == CONTROL_BTNVIEWASICONS)
      {
        // view as control could be a select button
        int viewMode = 0;
        const CGUIControl *control = GetControl(CONTROL_BTNVIEWASICONS);
        if (control && control->GetControlType() != CGUIControl::GUICONTROL_BUTTON)
        {
          CGUIMessage msg(GUI_MSG_ITEM_SELECTED, GetID(), CONTROL_BTNVIEWASICONS);
          OnMessage(msg);
          viewMode = m_viewControl.GetViewModeNumber(msg.GetParam1());
        }
        else
          viewMode = m_viewControl.GetNextViewMode();

        if (m_guiState.get())
          m_guiState->SaveViewAsControl(viewMode);

        UpdateButtons();
        return true;
      }
      else if (iControl == CONTROL_BTNSORTASC) // sort asc
      {
        if (m_guiState.get())
          m_guiState->SetNextSortOrder();
        UpdateFileList();
        return true;
      }
      else if (iControl == CONTROL_BTNSORTBY) // sort by
      {
        if (m_guiState.get())
          m_guiState->SetNextSortMethod();
        UpdateFileList();
        return true;
      }
      else if (iControl == CONTROL_BTN_FILTER)
      {
        if (m_canFilterAdvanced)
          return true;

        return Filter();
      }
      else if (m_viewControl.HasControl(iControl))  // list/thumb control
      {
        int iItem = m_viewControl.GetSelectedItem();
        int iAction = message.GetParam1();
        if (iItem < 0) break;
        if (iAction == ACTION_SELECT_ITEM || iAction == ACTION_MOUSE_LEFT_CLICK)
        {
          OnSelect(iItem);
        }
        else if (iAction == ACTION_CONTEXT_MENU || iAction == ACTION_MOUSE_RIGHT_CLICK)
        {
          OnPopupMenu(iItem);
          return true;
        }
      }
      /* PLEX */
      else if (iControl == CONTENT_LIST_FILTERS)
      {
        // See what filter was selected and execute it.
        CGUIBaseContainer* control = (CGUIBaseContainer* )GetControl(CONTENT_LIST_FILTERS);

        int selected = control->GetSelectedItem();
        CFileItemPtr filterItem = CPlexDirectory::GetFilterList()->Get(selected);
        Update(filterItem->GetPath());
      }
      /* END PLEX */
    }
    break;

  case GUI_MSG_SETFOCUS:
    {
      if (m_viewControl.HasControl(message.GetControlId()) && m_viewControl.GetCurrentControl() != message.GetControlId())
      {
        m_viewControl.SetFocused();
        return true;
      }
    }
    break;

  case GUI_MSG_NOTIFY_ALL:
    { // Message is received even if this window is inactive
      if (message.GetParam1() == GUI_MSG_WINDOW_RESET)
      {
        m_vecItems->SetPath("?");
        return true;
      }
      else if ( message.GetParam1() == GUI_MSG_REFRESH_THUMBS )
      {
        for (int i = 0; i < m_vecItems->Size(); i++)
          m_vecItems->Get(i)->FreeMemory(true);
        break;  // the window will take care of any info images
      }
      else if (message.GetParam1() == GUI_MSG_REMOVED_MEDIA)
      {
        if ((m_vecItems->IsVirtualDirectoryRoot() ||
             m_vecItems->IsSourcesPath()) && IsActive())
        {
          int iItem = m_viewControl.GetSelectedItem();
          Refresh();
          m_viewControl.SetSelectedItem(iItem);
        }
        else if (m_vecItems->IsRemovable())
        { // check that we have this removable share still
          if (!m_rootDir.IsInSource(m_vecItems->GetPath()))
          { // don't have this share any more
            if (IsActive()) Update("");
            else
            {
              m_history.ClearPathHistory();
              m_vecItems->SetPath("");
            }
          }
        }

        return true;
      }
      else if (message.GetParam1()==GUI_MSG_UPDATE_SOURCES)
      /* PLEX */
#ifndef __PLEX__
      { // State of the sources changed, so update our view
        if ((m_vecItems->IsVirtualDirectoryRoot() ||
             m_vecItems->IsSourcesPath()) && IsActive())
        {
          int iItem = m_viewControl.GetSelectedItem();
          Refresh();
          m_viewControl.SetSelectedItem(iItem);
        }
        return true;
      }
#endif
      {
        RefreshShares(true);
        return true;
      }
      else if (message.GetParam1() == GUI_MSG_UPDATE_REMOTE_SOURCES)
      {
        RefreshShares(true);
        return true;
      }
      /* END PLEX */

      else if (message.GetParam1()==GUI_MSG_UPDATE && IsActive())
      {
        if (message.GetNumStringParams())
        {
          if (message.GetParam2()) // param2 is used for resetting the history
            SetHistoryForPath(message.GetStringParam());

          CFileItemList list(message.GetStringParam());
          list.RemoveDiscCache(GetID());
          Update(message.GetStringParam());
        }
        else
          Refresh(true); // refresh the listing
      }
      else if (message.GetParam1()==GUI_MSG_UPDATE_ITEM && message.GetItem())
      {
        CFileItemPtr newItem = boost::static_pointer_cast<CFileItem>(message.GetItem());
        if (IsActive())
        {
          if (m_vecItems->UpdateItem(newItem.get()) && message.GetParam2() == 1)
          { // need the list updated as well
            UpdateFileList();
          }
        }
        else if (newItem)
        { // need to remove the disc cache
          CFileItemList items;
          CStdString path;
          URIUtils::GetDirectory(newItem->GetPath(), path);
          items.SetPath(path);
          items.RemoveDiscCache(GetID());
        }
      }
      else if (message.GetParam1()==GUI_MSG_UPDATE_PATH)
      {
        if (IsActive())
        {
          if((message.GetStringParam() == m_vecItems->GetPath()) ||
             (m_vecItems->IsMultiPath() && XFILE::CMultiPathDirectory::HasPath(m_vecItems->GetPath(), message.GetStringParam())))
            Refresh();
        }
      }
      else if (message.GetParam1() == GUI_MSG_FILTER_ITEMS && IsActive())
      {
        CStdString filter;
        // check if this is meant for advanced filtering
        if (message.GetParam2() != 10)
        {
          filter = GetProperty("filter").asString();
          if (message.GetParam2() == 1) // append
            filter += message.GetStringParam();
          else if (message.GetParam2() == 2)
          { // delete
            if (filter.size())
              filter = filter.Left(filter.size() - 1);
          }
          else
            filter = message.GetStringParam();
        }
        OnFilterItems(filter);
        return true;
      }
      else
        return CGUIWindow::OnMessage(message);

      return true;
    }
    break;
  case GUI_MSG_PLAYBACK_STARTED:
  case GUI_MSG_PLAYBACK_ENDED:
  case GUI_MSG_PLAYBACK_STOPPED:
  case GUI_MSG_PLAYLIST_CHANGED:
  case GUI_MSG_PLAYLISTPLAYER_STOPPED:
  case GUI_MSG_PLAYLISTPLAYER_STARTED:
  case GUI_MSG_PLAYLISTPLAYER_CHANGED:
    { // send a notify all to all controls on this window
      CGUIMessage msg(GUI_MSG_NOTIFY_ALL, GetID(), 0, GUI_MSG_REFRESH_LIST);
      OnMessage(msg);
      break;
    }
  case GUI_MSG_CHANGE_VIEW_MODE:
    {
      int viewMode = 0;
      if (message.GetParam1())  // we have an id
        viewMode = m_viewControl.GetViewModeByID(message.GetParam1());
      else if (message.GetParam2())
        viewMode = m_viewControl.GetNextViewMode((int)message.GetParam2());

#ifndef __PLEX__
      if (m_guiState.get())
        m_guiState->SaveViewAsControl(viewMode);
#endif

      /* PLEX */
      PlexMediaServerQueue::Get().onViewModeChanged(m_vecItems->GetProperty("identifier").asString(),
                                                    m_vecItems->GetPath(),
                                                    m_vecItems->GetProperty("viewGroup").asString(),
                                                    viewMode, -1, -1);
      m_vecItems->SetDefaultViewMode(viewMode);
      /* END PLEX */

      UpdateButtons();
      return true;
    }
    break;
  case GUI_MSG_CHANGE_SORT_METHOD:
    {
      if (m_guiState.get())
      {
        if (message.GetParam1())
          m_guiState->SetCurrentSortMethod((int)message.GetParam1());
        else if (message.GetParam2())
          m_guiState->SetNextSortMethod((int)message.GetParam2());
      }
      UpdateFileList();
      return true;
    }
    break;
  case GUI_MSG_CHANGE_SORT_DIRECTION:
    {
      if (m_guiState.get())
        m_guiState->SetNextSortOrder();
      UpdateFileList();
      return true;
    }
    break;
  case GUI_MSG_WINDOW_INIT:
    {
      if (m_vecItems->GetPath() == "?")
        m_vecItems->SetPath("");
      CStdString dir = message.GetStringParam(0);
      const CStdString &ret = message.GetStringParam(1);
      bool returning = ret.CompareNoCase("return") == 0;
      if (!dir.IsEmpty())
      {
        m_history.ClearPathHistory();
        // ensure our directory is valid
        dir = GetStartFolder(dir);
        if (!returning || m_vecItems->GetPath().Left(dir.GetLength()) != dir)
        { // we're not returning to the same path, so set our directory to the requested path
          m_vecItems->SetPath(dir);
        }
        // check for network up
        if (URIUtils::IsRemote(m_vecItems->GetPath()) && !WaitForNetwork())
          m_vecItems->SetPath("");
        SetHistoryForPath(m_vecItems->GetPath());
      }
      if (message.GetParam1() != WINDOW_INVALID)
      { // first time to this window - make sure we set the root path
        m_startDirectory = returning ? dir : "";
      }
    }
    break;
  }

  return CGUIWindow::OnMessage(message);
}

// \brief Updates the states (enable, disable, visible...)
// of the controls defined by this window
// Override this function in a derived class to add new controls
void CGUIMediaWindow::UpdateButtons()
{
  if (m_guiState.get())
  {
    // Update sorting controls
    if (m_guiState->GetDisplaySortOrder() == SortOrderNone)
    {
      CONTROL_DISABLE(CONTROL_BTNSORTASC);
    }
    else
    {
      CONTROL_ENABLE(CONTROL_BTNSORTASC);
      if (m_guiState->GetDisplaySortOrder() == SortOrderAscending)
      {
        CGUIMessage msg(GUI_MSG_DESELECTED, GetID(), CONTROL_BTNSORTASC);
        g_windowManager.SendMessage(msg);
      }
      else
      {
        CGUIMessage msg(GUI_MSG_SELECTED, GetID(), CONTROL_BTNSORTASC);
        g_windowManager.SendMessage(msg);
      }
    }

    // Update list/thumb control
#ifndef __PLEX__
    m_viewControl.SetCurrentView(m_guiState->GetViewAsControl());
#endif
    /* PLEX */
    bool allowChange = true;

    int viewMode = m_guiState->GetViewAsControl();

    // Check the list of disabled view modes for this directory
    CStdStringArray viewModes;
    StringUtils::SplitString(CurrentDirectory().GetDisabledViewModes(), ",", viewModes);
    for (unsigned int i = 0; i < viewModes.size(); i++)
    {
      if (atoi(viewModes[i]) == viewMode)
        allowChange = false;
    }

    // If we have a default view mode, use that instead
    if (CurrentDirectory().GetDefaultViewMode() > 0)
      m_viewControl.SetCurrentView(CurrentDirectory().GetDefaultViewMode());

    // Otherwise, use the global default
    else
      m_viewControl.SetCurrentView(DEFAULT_MODE_FOR_DISABLED_VIEWS);

    /* END PLEX */

    // Update sort by button
    if (m_guiState->GetSortMethod()==SORT_METHOD_NONE)
    {
      CONTROL_DISABLE(CONTROL_BTNSORTBY);
    }
    else
    {
      CONTROL_ENABLE(CONTROL_BTNSORTBY);
    }
    CStdString sortLabel;
    sortLabel.Format(g_localizeStrings.Get(550).c_str(), g_localizeStrings.Get(m_guiState->GetSortMethodLabel()).c_str());
    SET_CONTROL_LABEL(CONTROL_BTNSORTBY, sortLabel);
  }

  CStdString items;
  items.Format("%i %s", m_vecItems->GetObjectCount(), g_localizeStrings.Get(127).c_str());
  SET_CONTROL_LABEL(CONTROL_LABELFILES, items);

  if (!m_canFilterAdvanced)
    SET_CONTROL_LABEL2(CONTROL_BTN_FILTER, GetProperty("filter").asString());
}

#ifndef __PLEX__
void CGUIMediaWindow::ClearFileItems()
{
  m_viewControl.Clear();
  m_vecItems->Clear();
  m_unfilteredItems->Clear();
}
#else
void CGUIMediaWindow::ClearFileItems()
{
  m_viewControl.Clear();
  int defaultViewMode = m_vecItems->GetDefaultViewMode();
  m_vecItems->Clear(); // will clean up everything
  m_vecItems->SetDefaultViewMode(defaultViewMode);

  m_unfilteredItems->Clear();
}
#endif

// \brief Sorts Fileitems based on the sort method and sort oder provided by guiViewState
void CGUIMediaWindow::SortItems(CFileItemList &items)
{
#ifndef __PLEX__
  auto_ptr<CGUIViewState> guiState(CGUIViewState::GetViewState(GetID(), items));

  if (guiState.get())
  {
    bool sorted = false;
    SORT_METHOD sortMethod = guiState->GetSortMethod();
    // If the sort method is "sort by playlist" and we have a specific
    // sort order available we can use the specified sort order to do the sorting
    // We do this as the new SortBy methods are a superset of the SORT_METHOD methods, thus
    // not all are available. This may be removed once SORT_METHOD_* have been replaced by
    // SortBy.
    if ((sortMethod == SORT_METHOD_PLAYLIST_ORDER) && items.HasProperty(PROPERTY_SORT_ORDER))
    {
      SortBy sortBy = (SortBy)items.GetProperty(PROPERTY_SORT_ORDER).asInteger();
      if (sortBy != SortByNone && sortBy != SortByPlaylistOrder && sortBy != SortByProgramCount)
      {
        SortDescription sorting;
        sorting.sortBy = sortBy;
        sorting.sortOrder = items.GetProperty(PROPERTY_SORT_ASCENDING).asBoolean() ? SortOrderAscending : SortOrderDescending;
        sorting.sortAttributes = g_guiSettings.GetBool("filelists.ignorethewhensorting") ? SortAttributeIgnoreArticle : SortAttributeNone;

        // if the sort order is descending, we need to switch the original sort order, as we assume
        // in CGUIViewState::AddPlaylistOrder that SORT_METHOD_PLAYLIST_ORDER is ascending.
        if (guiState->GetDisplaySortOrder() == SortOrderDescending)
          sorting.sortOrder = sorting.sortOrder == SortOrderDescending ? SortOrderAscending : SortOrderDescending;

        items.Sort(sorting);
        sorted = true;
      }
    }

    if (!sorted)
      items.Sort(sortMethod, guiState->GetDisplaySortOrder());
  }
#endif
}

// \brief Formats item labels based on the formatting provided by guiViewState
void CGUIMediaWindow::FormatItemLabels(CFileItemList &items, const LABEL_MASKS &labelMasks)
{
  CLabelFormatter fileFormatter(labelMasks.m_strLabelFile, labelMasks.m_strLabel2File);
  CLabelFormatter folderFormatter(labelMasks.m_strLabelFolder, labelMasks.m_strLabel2Folder);
  for (int i=0; i<items.Size(); ++i)
  {
    CFileItemPtr pItem=items[i];

    if (pItem->IsLabelPreformated())
      continue;

    if (pItem->m_bIsFolder)
      folderFormatter.FormatLabels(pItem.get());
    else
      fileFormatter.FormatLabels(pItem.get());
  }

  if(items.GetSortMethod() == SORT_METHOD_LABEL_IGNORE_THE
  || items.GetSortMethod() == SORT_METHOD_LABEL)
    items.ClearSortState();
}

// \brief Prepares and adds the fileitems list/thumb panel
void CGUIMediaWindow::FormatAndSort(CFileItemList &items)
{
  auto_ptr<CGUIViewState> viewState(CGUIViewState::GetViewState(GetID(), items));

  if (viewState.get())
  {
    LABEL_MASKS labelMasks;
    viewState->GetSortMethodLabelMasks(labelMasks);
    FormatItemLabels(items, labelMasks);

    items.Sort(viewState->GetSortMethod(), viewState->GetDisplaySortOrder());
  }
}

/*!
  \brief Overwrite to fill fileitems from a source
  \param strDirectory Path to read
  \param items Fill with items specified in \e strDirectory
  */
bool CGUIMediaWindow::GetDirectory(const CStdString &strDirectory, CFileItemList &items)
{
  // cleanup items
  if (items.Size())
    items.Clear();

  CStdString strParentPath = m_history.GetParentPath();

  CLog::Log(LOGDEBUG,"CGUIMediaWindow::GetDirectory (%s)", strDirectory.c_str());
  CLog::Log(LOGDEBUG,"  ParentPath = [%s]", strParentPath.c_str());

  // see if we can load a previously cached folder
  CFileItemList cachedItems(strDirectory);
  if (!strDirectory.IsEmpty() && cachedItems.Load(GetID()))
  {
    items.Assign(cachedItems);
  }
  else
  {
    unsigned int time = XbmcThreads::SystemClockMillis();

    if (strDirectory.IsEmpty())
      SetupShares();

    if (!m_rootDir.GetDirectory(strDirectory, items))
      return false;

    // took over a second, and not normally cached, so cache it
    if ((XbmcThreads::SystemClockMillis() - time) > 1000  && items.CacheToDiscIfSlow())
      items.Save(GetID());

    // if these items should replace the current listing, then pop it off the top
    if (items.GetReplaceListing())
      m_history.RemoveParentPath();
  }

  /* PLEX - Default to plug-in stream for top-level */
  if (strDirectory.size() == 0)
  {
    int viewMode = 131131;
    items.SetDefaultViewMode(viewMode);
  }
  /* END PLEX */

  if (m_guiState.get() && !m_guiState->HideParentDirItems() && !items.GetPath().IsEmpty())
  {
    CFileItemPtr pItem(new CFileItem(".."));
    pItem->SetPath(strParentPath);
    pItem->m_bIsFolder = true;
    pItem->m_bIsShareOrDrive = false;
    items.AddFront(pItem, 0);
  }

  int iWindow = GetID();
  CStdStringArray regexps;

  // TODO: Do we want to limit the directories we apply the video ones to?
  if (iWindow == WINDOW_VIDEO_NAV)
    regexps = g_advancedSettings.m_videoExcludeFromListingRegExps;
  if (iWindow == WINDOW_MUSIC_FILES)
    regexps = g_advancedSettings.m_audioExcludeFromListingRegExps;
  if (iWindow == WINDOW_PICTURES)
    regexps = g_advancedSettings.m_pictureExcludeFromListingRegExps;

  if (regexps.size())
  {
    for (int i=0; i < items.Size();)
    {
      if (CUtil::ExcludeFileOrFolder(items[i]->GetPath(), regexps))
        items.Remove(i);
      else
        i++;
    }
  }

  // clear the filter
  SetProperty("filter", "");
  m_canFilterAdvanced = false;
  m_filter.Reset();
  return true;
}

// \brief Set window to a specific directory
// \param strDirectory The directory to be displayed in list/thumb control
// This function calls OnPrepareFileItems() and OnFinalizeFileItems()
bool CGUIMediaWindow::Update(const CStdString &strDirectory, bool updateFilterPath /* = true */)
{
  // TODO: OnInitWindow calls Update() before window path has been set properly.
  if (strDirectory == "?")
    return false;

  /* PLEX */
  RefreshShares();
  /* END PLEX */

  // get selected item
  int iItem = m_viewControl.GetSelectedItem();
  CStdString strSelectedItem = "";
  if (iItem >= 0 && iItem < m_vecItems->Size())
  {
    CFileItemPtr pItem = m_vecItems->Get(iItem);
    if (!pItem->IsParentFolder())
    {
      GetDirectoryHistoryString(pItem.get(), strSelectedItem);
    }
  }
  
  CStdString strCurrentDirectory = m_vecItems->GetPath();
  m_history.SetSelectedItem(strSelectedItem, strCurrentDirectory);

  CStdString directory = strDirectory;
  // check if the path contains a filter and temporarily remove it
  // so that the retrieved list of items is unfiltered
  bool canfilter = CanContainFilter(directory);
  CStdString filter;
  CURL url(directory);
  if (canfilter && url.HasOption("filter"))
  {
    filter = url.GetOption("filter");
    directory = RemoveParameterFromPath(directory, "filter");
  }

  CFileItemList items;

  /* PLEX */
  // Save the default view mode.
  if (strDirectory == strCurrentDirectory)
    items.SetDefaultViewMode(m_vecItems->GetDefaultViewMode());

#ifndef __PLEX__
  if (!GetDirectory(directory, items))
#endif
  if (!GetDirectory(strDirectory, items) || (items.m_displayMessage && items.Size() == 0))
  {
    if (items.m_displayMessage)
      CGUIDialogOK::ShowAndGetInput(items.m_displayMessageTitle, items.m_displayMessageContents, "", "");

    if (items.m_wasListingCancelled == true)
    {
      // Fast path.
      if (strDirectory.Equals(directory) == false)
        m_history.RemoveParentPath();

      return true;
    }

    ClearFileItems();
    m_vecItems->ClearProperties();
    m_vecItems->RemoveArt(PLEX_ART_THUMB);

    if (items.m_wasListingCancelled == false)
      CLog::Log(LOGERROR,"CGUIMediaWindow::GetDirectory(%s) failed", strDirectory.c_str());
    else
      CLog::Log(LOGINFO,"CGUIMediaWindow::GetDirectory(%s) was canceled", strDirectory.c_str());

#ifndef __PLEX__
    CLog::Log(LOGERROR,"CGUIMediaWindow::GetDirectory(%s) failed", strDirectory.c_str());
#endif
    // if the directory is the same as the old directory, then we'll return
    // false.  Else, we assume we can get the previous directory
    if (strDirectory.Equals(strCurrentDirectory))
      return false;

    // We assume, we can get the parent
    // directory again, but we have to
    // return false to be able to eg. show
    // an error message.
    Update(m_history.RemoveParentPath());
    return false;
  }

  if (items.GetLabel().IsEmpty())
    items.SetLabel(CUtil::GetTitleFromPath(items.GetPath(), true));
  
  ClearFileItems();
  m_vecItems->Copy(items);

  /* PLEX */
  // Double check and see if we need to update.
  if (m_updatedItem &&
      m_vecItems->Get(m_iSelectedItem) &&
      m_updatedItem->GetProperty("ratingKey").size() > 0 &&
      m_updatedItem->GetProperty("ratingKey") == m_vecItems->Get(m_iSelectedItem)->GetProperty("ratingKey"))
  {
    // Update resume time and view count.
    CFileItemPtr item = m_vecItems->Get(m_iSelectedItem);
    if (m_updatedItem->HasProperty("viewOffset"))
      item->SetProperty("viewOffset", m_updatedItem->GetProperty("viewOffset"));
    else
      item->ClearProperty("viewOffset");

    // Play count.
    item->GetVideoInfoTag()->m_playCount = m_updatedItem->GetVideoInfoTag()->m_playCount;

    // Icon.
    item->SetOverlayImage((CGUIListItem::GUIIconOverlay)m_updatedItem->GetOverlayImageID());

    m_updatedItem = CFileItemPtr();
  }
  /* END PLEX */

  // only set the filter path if it hasn't been marked
  // as preset or if it's empty
  if (updateFilterPath || m_strFilterPath.empty())
  {
    if (items.HasProperty(PROPERTY_PATH_DB))
      m_strFilterPath = items.GetProperty(PROPERTY_PATH_DB).asString();
    else
      m_strFilterPath = items.GetPath();
  }
  
  // maybe the filter path can contain a filter
  if (!canfilter && CanContainFilter(m_strFilterPath))
    canfilter = true;

  // check if the filter path contains a filter
  CURL filterPathUrl(m_strFilterPath);
  if (canfilter && filter.empty())
  {
    if (filterPathUrl.HasOption("filter"))
      filter = filterPathUrl.GetOption("filter");
  }

  // check if there is a filter and re-apply it
  if (canfilter && !filter.empty())
  {
    if (!m_filter.LoadFromJson(filter))
    {
      CLog::Log(LOGWARNING, "CGUIMediaWindow::Update: unable to load existing filter (%s)", filter.c_str());
      m_filter.Reset();
      m_strFilterPath = m_vecItems->GetPath();
    }
    else
    {
      // add the filter to the filter path
      filterPathUrl.SetOption("filter", filter);
      m_strFilterPath = filterPathUrl.Get();
    }
  }
    
  // if we're getting the root source listing
  // make sure the path history is clean
  if (strDirectory.IsEmpty())
    m_history.ClearPathHistory();

  int iWindow = GetID();
  int showLabel = 0;
  if (strDirectory.IsEmpty() && (iWindow == WINDOW_MUSIC_FILES ||
                                 iWindow == WINDOW_FILES ||
                                 iWindow == WINDOW_PICTURES ||
                                 iWindow == WINDOW_PROGRAMS))
    showLabel = 1026;
  if (strDirectory.Equals("sources://video/"))
    showLabel = 999;
  if (showLabel && (m_vecItems->Size() == 0 || !m_guiState->DisableAddSourceButtons())) // add 'add source button'
  {
#ifndef __PLEX__
    CStdString strLabel = g_localizeStrings.Get(showLabel);
    CFileItemPtr pItem(new CFileItem(strLabel));
    pItem->SetPath("add");
    pItem->SetIconImage("DefaultAddSource.png");
    pItem->SetLabel(strLabel);
    pItem->SetLabelPreformated(true);
    pItem->m_bIsFolder = true;
    pItem->SetSpecialSort(SortSpecialOnBottom);
    m_vecItems->Add(pItem);
#endif
  }
  m_iLastControl = GetFocusedControlID();

  // Check whether to enabled advanced filtering based on the content type
  m_canFilterAdvanced = CheckFilterAdvanced(*m_vecItems);
  if (m_canFilterAdvanced)
    m_filter.SetType(m_vecItems->GetContent());

  //  Ask the derived class if it wants to load additional info
  //  for the fileitems like media info or additional
  //  filtering on the items, setting thumbs.
  OnPrepareFileItems(*m_vecItems);

  m_vecItems->FillInDefaultIcons();

  m_guiState.reset(CGUIViewState::GetViewState(GetID(), *m_vecItems));

  // remember the original (untouched) list of items (for filtering etc)
  m_unfilteredItems->SetPath(m_vecItems->GetPath()); // use the original path - it'll likely be relied on for other things later.
  m_unfilteredItems->Append(*m_vecItems);

  // Cache the list of items if possible
  OnCacheFileItems(*m_vecItems);

  // Filter and group the items if necessary
  CStdString titleFilter = GetProperty("filter").asString();
  OnFilterItems(titleFilter);

  // Ask the devived class if it wants to do custom list operations,
  // eg. changing the label
  OnFinalizeFileItems(*m_vecItems);
  UpdateButtons();

  strSelectedItem = m_history.GetSelectedItem(m_vecItems->GetPath());

  bool bSelectedFound = false;
  //int iSongInDirectory = -1;
  for (int i = 0; i < m_vecItems->Size(); ++i)
  {
    CFileItemPtr pItem = m_vecItems->Get(i);

    // Update selected item
    CStdString strHistory;
    GetDirectoryHistoryString(pItem.get(), strHistory);
    if (strHistory == strSelectedItem)
    {
      m_viewControl.SetSelectedItem(i);
      bSelectedFound = true;
      break;
    }
  }

  // if we haven't found the selected item, select the first item
  if (!bSelectedFound)
    m_viewControl.SetSelectedItem(0);

  if (iWindow != WINDOW_PVR || (iWindow == WINDOW_PVR && m_vecItems->GetPath().Left(17) == "pvr://recordings/"))
    m_history.AddPath(m_vecItems->GetPath(), m_strFilterPath);

  //m_history.DumpPathHistory();

  /* PLEX */
  // Make sure root directories end up with a content type of "plugins".
  if (m_vecItems->IsVirtualDirectoryRoot())
    m_vecItems->SetContent("plugins");

  // Last, but not least, make sure the filter list is bound.
  CGUIBaseContainer* control = (CGUIBaseContainer* )GetControl(CONTENT_LIST_FILTERS);
  if (control && CPlexDirectory::GetFilterList()->Size() > 0)
  {
    // Bind the list.
    CGUIMessage msg(GUI_MSG_LABEL_BIND, GetID(), CONTENT_LIST_FILTERS, 0, 0, CPlexDirectory::GetFilterList().get());
    OnMessage(msg);
  }
  /* END PLEX */

  return true;
}

bool CGUIMediaWindow::Refresh(bool clearCache /* = false */)
{
  CStdString strCurrentDirectory = m_vecItems->GetPath();
  if (strCurrentDirectory.Equals("?"))
    return false;

  if (clearCache)
    m_vecItems->RemoveDiscCache(GetID());

  // get the original number of items
  if (!Update(strCurrentDirectory, false))
    return false;

  return true;
}

// \brief This function will be called by Update() before the
// labels of the fileitems are formatted. Override this function
// to set custom thumbs or load additional media info.
// It's used to load tag info for music.
void CGUIMediaWindow::OnPrepareFileItems(CFileItemList &items)
{

}

// \brief This function will be called by Update() before
// any additional formatting, filtering or sorting is applied.
// Override this function to define a custom caching behaviour.
void CGUIMediaWindow::OnCacheFileItems(CFileItemList &items)
{
  // Should these items be saved to the hdd
  if (items.CacheToDiscAlways() && !IsFiltered())
    items.Save(GetID());
}

// \brief This function will be called by Update() after the
// labels of the fileitems are formatted. Override this function
// to modify the fileitems. Eg. to modify the item label
void CGUIMediaWindow::OnFinalizeFileItems(CFileItemList &items)
{

  /* PLEX */
  // Check whether the refresh timer is required
  if (m_vecItems->GetAutoRefresh() > 0)
  {
    if (!m_refreshTimer.IsRunning())
      m_refreshTimer.StartZero();
  }
  else
  {
    if (m_refreshTimer.IsRunning())
      m_refreshTimer.Stop();
  }
  /* END PLEX */
}

// \brief With this function you can react on a users click in the list/thumb panel.
// It returns true, if the click is handled.
// This function calls OnPlayMedia()
bool CGUIMediaWindow::OnClick(int iItem)
{
  if ( iItem < 0 || iItem >= (int)m_vecItems->Size() ) return true;
  CFileItemPtr pItem = m_vecItems->Get(iItem);

  if (pItem->IsParentFolder())
  {
    GoParentFolder();
    return true;
  }
#ifndef __PLEX__
  if (pItem->GetPath() == "add" || pItem->GetPath() == "sources://add/") // 'add source button' in empty root
  {
    OnContextButton(iItem, CONTEXT_BUTTON_ADD_SOURCE);
    return true;
  }
#endif

#ifndef __PLEX__
  if (!pItem->m_bIsFolder && pItem->IsFileFolder())
  {
    XFILE::IFileDirectory *pFileDirectory = NULL;
    pFileDirectory = XFILE::CFileDirectoryFactory::Create(pItem->GetPath(), pItem.get(), "");
    if(pFileDirectory)
      pItem->m_bIsFolder = true;
    else if(pItem->m_bIsFolder)
      pItem->m_bIsFolder = false;
    delete pFileDirectory;
  }

  if (pItem->IsScript())
  {
    // execute the script
    CURL url(pItem->GetPath());
    AddonPtr addon;
    if (CAddonMgr::Get().GetAddon(url.GetHostName(), addon, ADDON_SCRIPT))
    {
#ifdef HAS_PYTHON
      if (!g_pythonParser.StopScript(addon->LibPath()))
        g_pythonParser.evalFile(addon->LibPath(),addon);
#endif
      return true;
    }
  }
#endif

  if (pItem->m_bIsFolder)
  {
    if ( pItem->m_bIsShareOrDrive )
    {
      const CStdString& strLockType=m_guiState->GetLockType();
      if (g_settings.GetMasterProfile().getLockMode() != LOCK_MODE_EVERYONE)
        if (!strLockType.IsEmpty() && !g_passwordManager.IsItemUnlocked(pItem.get(), strLockType))
            return true;

      if (!HaveDiscOrConnection(pItem->GetPath(), pItem->m_iDriveType))
        return true;
    }

    // check for the partymode playlist items - they may not exist yet
    if ((pItem->GetPath() == g_settings.GetUserDataItem("PartyMode.xsp")) ||
        (pItem->GetPath() == g_settings.GetUserDataItem("PartyMode-Video.xsp")))
    {
      // party mode playlist item - if it doesn't exist, prompt for user to define it
      if (!XFILE::CFile::Exists(pItem->GetPath()))
      {
        m_vecItems->RemoveDiscCache(GetID());
        if (CGUIDialogSmartPlaylistEditor::EditPlaylist(pItem->GetPath()))
          Refresh();
        return true;
      }
    }

    // remove the directory cache if the folder is not normally cached
    CFileItemList items(pItem->GetPath());
    if (!items.AlwaysCache())
      items.RemoveDiscCache(GetID());

    // if we have a filtered list, we need to add the filtered
    // path to be able to come back to the filtered view
    CStdString strCurrentDirectory = m_vecItems->GetPath();
    if (m_canFilterAdvanced && !m_filter.IsEmpty() &&
      !m_strFilterPath.Equals(strCurrentDirectory))
    {
      m_history.RemoveParentPath();
      m_history.AddPath(strCurrentDirectory, m_strFilterPath);
    }

    CFileItem directory(*pItem);

    /* PLEX */
    // Show on-screen keyboard for PMS search queries
    if (pItem->IsSearchDir())
    {
      CStdString strSearchTerm = "";
      if (CGUIKeyboardFactory::ShowAndGetInput(strSearchTerm, pItem->GetSearchPrompt(), false))
      {
        // Encode the query.
        CURL::Encode(strSearchTerm);

        // Find the ? if there is one.
        CStdString newURL = directory.GetPath();
        URIUtils::RemoveSlashAtEnd(newURL);

        newURL += (newURL.Find("?") > 0) ? "&" : "?";
        newURL += "query=" + strSearchTerm;
        directory.SetPath(newURL);
      }
      else
      {
        // If no query was entered or the user dismissed the keyboard, do nothing
        return true;
      }
    }

    // Show a context menu for PMS popup directories
    if (pItem->IsPopupMenuItem())
    {
      CFileItemList fileItems;
      CContextButtons buttons;
      CPlexDirectory plexDir;

      plexDir.GetDirectory(directory.GetPath(), fileItems);
      for ( int i = 0; i < fileItems.Size(); i++ )
      {
        CFileItemPtr item = fileItems.Get(i);
        buttons.Add(i, item->GetLabel());
      }

      int choice = CGUIDialogContextMenu::ShowAndGetChoice(buttons);
      if (choice >= 0)
      {
        CFileItemPtr selectedItem = fileItems.Get(choice);
        if (selectedItem->m_bIsFolder)
        {
          Update(selectedItem->GetPath());
        }
        else
        {
          selectedItem->SetLabel(pItem->GetLabel() + ": " + selectedItem->GetLabel());
          OnPlayMedia(selectedItem.get());
        }
      }
      return true;
    }

    // Show preferences.
    if (pItem->IsSettingsDir())
    {
      CFileItemList fileItems;
      vector<CStdString> items;
      CPlexDirectory plexDir(false);

      plexDir.GetDirectory(directory.GetPath(), fileItems);
      CGUIDialogPlexPluginSettings::ShowAndGetInput(pItem->GetPath(), plexDir.GetData());

      Update(m_vecItems->GetPath());
      return true;
    }
    /* END PLEX */

    if (!Update(directory.GetPath()))
      ShowShareErrorMessage(&directory);

    return true;
  }
  else if (pItem->IsPlugin() && !pItem->GetProperty("isplayable").asBoolean())
  {
    return XFILE::CPluginDirectory::RunScriptWithParams(pItem->GetPath());
  }
#if defined(TARGET_ANDROID)
  else if (pItem->IsAndroidApp())
  {
    CStdString appName = URIUtils::GetFileName(pItem->GetPath());
    CLog::Log(LOGDEBUG, "CGUIMediaWindow::OnClick Trying to run: %s",appName.c_str());
    return CXBMCApp::StartActivity(appName);
  }
#endif
  else
  {
    m_iSelectedItem = m_viewControl.GetSelectedItem();

    if (pItem->GetPath() == "newplaylist://")
    {
      m_vecItems->RemoveDiscCache(GetID());
      g_windowManager.ActivateWindow(WINDOW_MUSIC_PLAYLIST_EDITOR,"newplaylist://");
      return true;
    }
    else if (pItem->GetPath().Left(19).Equals("newsmartplaylist://"))
    {
      m_vecItems->RemoveDiscCache(GetID());
      if (CGUIDialogSmartPlaylistEditor::NewPlaylist(pItem->GetPath().Mid(19)))
        Refresh();
      return true;
    }
    else if (pItem->GetPath().Left(14).Equals("addons://more/"))
    {
      CBuiltins::Execute("ActivateWindow(AddonBrowser,addons://all/xbmc.addon." + pItem->GetPath().Mid(14) + ",return)");
      return true;
    }

    // If karaoke song is being played AND popup autoselector is enabled, the playlist should not be added
    bool do_not_add_karaoke = g_guiSettings.GetBool("karaoke.enabled") &&
      g_guiSettings.GetBool("karaoke.autopopupselector") && pItem->IsKaraoke();
    bool autoplay = m_guiState.get() && m_guiState->AutoPlayNextItem();

    if (m_vecItems->IsPlugin())
    {
      CURL url(m_vecItems->GetPath());
      AddonPtr addon;
      if (CAddonMgr::Get().GetAddon(url.GetHostName(),addon))
      {
        PluginPtr plugin = boost::dynamic_pointer_cast<CPluginSource>(addon);
        if (plugin && plugin->Provides(CPluginSource::AUDIO))
        {
          CFileItemList items;
          auto_ptr<CGUIViewState> state(CGUIViewState::GetViewState(GetID(), items));
          autoplay = state.get() && state->AutoPlayNextItem();
        }
      }
    }

    if (autoplay && !g_partyModeManager.IsEnabled() && 
        !pItem->IsPlayList() && !do_not_add_karaoke)
    {
      return OnPlayAndQueueMedia(pItem);
    }
    else
    {
      return OnPlayMedia(iItem);
    }
  }

  return false;
}

bool CGUIMediaWindow::OnSelect(int item)
{
  return OnClick(item);
}

// \brief Checks if there is a disc in the dvd drive and whether the
// network is connected or not.
bool CGUIMediaWindow::HaveDiscOrConnection(const CStdString& strPath, int iDriveType)
{
  if (iDriveType==CMediaSource::SOURCE_TYPE_DVD)
  {
    if (!g_mediaManager.IsDiscInDrive(strPath))
    {
      CGUIDialogOK::ShowAndGetInput(218, 219, 0, 0);
      return false;
    }
  }
  else if (iDriveType==CMediaSource::SOURCE_TYPE_REMOTE)
  {
    // TODO: Handle not connected to a remote share
    if ( !g_application.getNetwork().IsConnected() )
    {
      CGUIDialogOK::ShowAndGetInput(220, 221, 0, 0);
      return false;
    }
  }

  return true;
}

// \brief Shows a standard errormessage for a given pItem.
void CGUIMediaWindow::ShowShareErrorMessage(CFileItem* pItem)
{
  if (pItem->m_bIsShareOrDrive)
  {
    int idMessageText=0;
    const CURL& url=pItem->GetAsUrl();
    const CStdString& strHostName=url.GetHostName();

    if (pItem->m_iDriveType != CMediaSource::SOURCE_TYPE_REMOTE) //  Local shares incl. dvd drive
      idMessageText=15300;
    else if (url.GetProtocol() == "smb" && strHostName.IsEmpty()) //  smb workgroup
      idMessageText=15303;
    else  //  All other remote shares
      idMessageText=15301;

    CGUIDialogOK::ShowAndGetInput(220, idMessageText, 0, 0);
  }
}

// \brief The functon goes up one level in the directory tree
void CGUIMediaWindow::GoParentFolder()
{
  //m_history.DumpPathHistory();

  // remove current directory if its on the stack
  // there were some issues due some folders having a trailing slash and some not
  // so just add a trailing slash to all of them for comparison.
  CStdString strPath = m_vecItems->GetPath();
  URIUtils::AddSlashAtEnd(strPath);
  CStdString strParent = m_history.GetParentPath();
  // in case the path history is messed up and the current folder is on
  // the stack more than once, keep going until there's nothing left or they
  // dont match anymore.
  while (!strParent.IsEmpty())
  {
    URIUtils::AddSlashAtEnd(strParent);
    if (strParent.Equals(strPath))
      m_history.RemoveParentPath();
    else
      break;
    strParent = m_history.GetParentPath();
  }

  // remove the current filter but only if the parent
  // item doesn't have a filter as well
  CURL filterUrl(m_strFilterPath);
  if (filterUrl.HasOption("filter"))
  {
    CURL parentUrl(m_history.GetParentPath(true));
    if (!parentUrl.HasOption("filter"))
    {
      // we need to overwrite m_strFilterPath because
      // Refresh() will set updateFilterPath to false
      m_strFilterPath.clear();
      Refresh();
      return;
    }
  }

  // if vector is not empty, pop parent
  // if vector is empty, parent is root source listing
  m_strFilterPath = m_history.GetParentPath(true);
  strParent = m_history.RemoveParentPath();
  if (!Update(strParent, false))
    return;

  // No items to show so go another level up
  if (!m_vecItems->GetPath().empty() && (m_filter.IsEmpty() ? m_vecItems->Size() : m_unfilteredItems->Size()) <= 0)
  {
    CGUIDialogKaiToast::QueueNotification(CGUIDialogKaiToast::Info, g_localizeStrings.Get(2080), g_localizeStrings.Get(2081));
    GoParentFolder();
  }
}

// \brief Override the function to change the default behavior on how
// a selected item history should look like
void CGUIMediaWindow::GetDirectoryHistoryString(const CFileItem* pItem, CStdString& strHistoryString)
{
  if (pItem->m_bIsShareOrDrive)
  {
    // We are in the virual directory

    // History string of the DVD drive
    // must be handel separately
    if (pItem->m_iDriveType == CMediaSource::SOURCE_TYPE_DVD)
    {
      // Remove disc label from item label
      // and use as history string, m_strPath
      // can change for new discs
      CStdString strLabel = pItem->GetLabel();
      int nPosOpen = strLabel.Find('(');
      int nPosClose = strLabel.ReverseFind(')');
      if (nPosOpen > -1 && nPosClose > -1 && nPosClose > nPosOpen)
      {
        strLabel.Delete(nPosOpen + 1, (nPosClose) - (nPosOpen + 1));
        strHistoryString = strLabel;
      }
      else
        strHistoryString = strLabel;
    }
    else
    {
      // Other items in virual directory
      CStdString strPath = pItem->GetPath();
      URIUtils::RemoveSlashAtEnd(strPath);

      strHistoryString = pItem->GetLabel() + strPath;
    }
  }
  else if (pItem->m_lEndOffset>pItem->m_lStartOffset && pItem->m_lStartOffset != -1)
  {
    // Could be a cue item, all items of a cue share the same filename
    // so add the offsets to build the history string
    strHistoryString.Format("%ld%ld", pItem->m_lStartOffset, pItem->m_lEndOffset);
    strHistoryString += pItem->GetPath();
  }
  else
  {
    // Normal directory items
    strHistoryString = pItem->GetPath();
  }

  // remove any filter
  if (CanContainFilter(strHistoryString))
    strHistoryString = RemoveParameterFromPath(strHistoryString, "filter");

  URIUtils::RemoveSlashAtEnd(strHistoryString);
  strHistoryString.ToLower();
}

// \brief Call this function to create a directory history for the
// path given by strDirectory.
void CGUIMediaWindow::SetHistoryForPath(const CStdString& strDirectory)
{
  // Make sure our shares are configured
  SetupShares();
  if (!strDirectory.IsEmpty())
  {
    // Build the directory history for default path
    CStdString strPath, strParentPath;
    strPath = strDirectory;
    URIUtils::RemoveSlashAtEnd(strPath);

    CFileItemList items;
    m_rootDir.GetDirectory("", items);

    m_history.ClearPathHistory();

    while (URIUtils::GetParentPath(strPath, strParentPath))
    {
      for (int i = 0; i < (int)items.Size(); ++i)
      {
        CFileItemPtr pItem = items[i];
        CStdString path(pItem->GetPath());
        URIUtils::RemoveSlashAtEnd(path);
        if (path == strPath)
        {
          CStdString strHistory;
          GetDirectoryHistoryString(pItem.get(), strHistory);
          m_history.SetSelectedItem(strHistory, "");
          URIUtils::AddSlashAtEnd(strPath);
          m_history.AddPathFront(strPath);
          m_history.AddPathFront("");

          m_history.DumpPathHistory();
          return ;
        }
      }

      if (URIUtils::IsVideoDb(strPath))
      {
        CURL url(strParentPath);
        url.SetOptions(""); // clear any URL options from recreated parent path
        strParentPath = url.Get();
      }

      URIUtils::AddSlashAtEnd(strPath);
      m_history.AddPathFront(strPath);
      m_history.SetSelectedItem(strPath, strParentPath);
      strPath = strParentPath;
      URIUtils::RemoveSlashAtEnd(strPath);
    }
  }
  else
    m_history.ClearPathHistory();

  m_history.DumpPathHistory();
}

// \brief Override if you want to change the default behavior, what is done
// when the user clicks on a file.
// This function is called by OnClick()
bool CGUIMediaWindow::OnPlayMedia(int iItem)
{
  return OnPlayMedia(m_vecItems->Get(iItem).get());
}

bool CGUIMediaWindow::OnPlayMedia(CFileItem* pItem)
{
  // Reset Playlistplayer, playback started now does
  // not use the playlistplayer.
  g_playlistPlayer.Reset();
  g_playlistPlayer.SetCurrentPlaylist(PLAYLIST_NONE);
#ifndef __PLEX__
  CFileItemPtr pItem=m_vecItems->Get(iItem);
#endif

  CLog::Log(LOGDEBUG, "%s %s", __FUNCTION__, pItem->GetPath().c_str());

  bool bResult = false;
  if (pItem->IsInternetStream() || pItem->IsPlayList())
    bResult = g_application.PlayMedia(*pItem, m_guiState->GetPlaylist());
  else
    bResult = g_application.PlayFile(*pItem);

  if (pItem->m_lStartOffset == STARTOFFSET_RESUME)
    pItem->m_lStartOffset = 0;

  return bResult;
}

// \brief Override if you want to change the default behavior of what is done
// when the user clicks on a file in a "folder" with similar files.
// This function is called by OnClick()
bool CGUIMediaWindow::OnPlayAndQueueMedia(const CFileItemPtr &item)
{
  //play and add current directory to temporary playlist
  int iPlaylist = m_guiState->GetPlaylist();
  if (iPlaylist != PLAYLIST_NONE)
  {
    g_playlistPlayer.ClearPlaylist(iPlaylist);
    g_playlistPlayer.Reset();
    int mediaToPlay = 0;
    for ( int i = 0; i < m_vecItems->Size(); i++ )
    {
      CFileItemPtr nItem = m_vecItems->Get(i);

      if (nItem->m_bIsFolder)
        continue;

      if (!nItem->IsPlayList() && !nItem->IsZIP() && !nItem->IsRAR())
        g_playlistPlayer.Add(iPlaylist, nItem);

      if (item->IsSamePath(nItem.get()))
      { // item that was clicked
        mediaToPlay = g_playlistPlayer.GetPlaylist(iPlaylist).size() - 1;
      }
    }

    // Save current window and directory to know where the selected item was
    if (m_guiState.get())
      m_guiState->SetPlaylistDirectory(m_vecItems->GetPath());

    // figure out where we start playback
    if (g_playlistPlayer.IsShuffled(iPlaylist))
    {
      int iIndex = g_playlistPlayer.GetPlaylist(iPlaylist).FindOrder(mediaToPlay);
      g_playlistPlayer.GetPlaylist(iPlaylist).Swap(0, iIndex);
      mediaToPlay = 0;
    }

    // play
    g_playlistPlayer.SetCurrentPlaylist(iPlaylist);
    g_playlistPlayer.Play(mediaToPlay);
  }
  return true;
}

// \brief Synchonize the fileitems with the playlistplayer
// It recreated the playlist of the playlistplayer based
// on the fileitems of the window
void CGUIMediaWindow::UpdateFileList()
{
  int nItem = m_viewControl.GetSelectedItem();
  CStdString strSelected;
  if (nItem >= 0)
    strSelected = m_vecItems->Get(nItem)->GetPath();

  FormatAndSort(*m_vecItems);
  UpdateButtons();

  m_viewControl.SetItems(*m_vecItems);
  m_viewControl.SetSelectedItem(strSelected);

  //  set the currently playing item as selected, if its in this directory
  if (m_guiState.get() && m_guiState->IsCurrentPlaylistDirectory(m_vecItems->GetPath()))
  {
    int iPlaylist=m_guiState->GetPlaylist();
    int nSong = g_playlistPlayer.GetCurrentSong();
    CFileItem playlistItem;
    if (nSong > -1 && iPlaylist > -1)
      playlistItem=*g_playlistPlayer.GetPlaylist(iPlaylist)[nSong];

    g_playlistPlayer.ClearPlaylist(iPlaylist);
    g_playlistPlayer.Reset();

    for (int i = 0; i < m_vecItems->Size(); i++)
    {
      CFileItemPtr pItem = m_vecItems->Get(i);
      if (pItem->m_bIsFolder)
        continue;

      if (!pItem->IsPlayList() && !pItem->IsZIP() && !pItem->IsRAR())
        g_playlistPlayer.Add(iPlaylist, pItem);

      if (pItem->GetPath() == playlistItem.GetPath() &&
          pItem->m_lStartOffset == playlistItem.m_lStartOffset)
        g_playlistPlayer.SetCurrentSong(g_playlistPlayer.GetPlaylist(iPlaylist).size() - 1);
    }
  }
}

#ifndef __PLEX__
void CGUIMediaWindow::OnDeleteItem(int iItem)
{
  if ( iItem < 0 || iItem >= m_vecItems->Size()) return;
  CFileItemPtr item = m_vecItems->Get(iItem);

  if (item->IsPlayList())
    item->m_bIsFolder = false;

  if (g_settings.GetCurrentProfile().getLockMode() != LOCK_MODE_EVERYONE && g_settings.GetCurrentProfile().filesLocked())
    if (!g_passwordManager.IsMasterLockUnlocked(true))
      return;

  if (!CFileUtils::DeleteItem(item))
    return;
  Refresh(true);
  m_viewControl.SetSelectedItem(iItem);
}
#else // PLEX version of the delete dialog
void CGUIMediaWindow::OnDeleteItem(int iItem)
{
  if ( iItem < 0 || iItem >= m_vecItems->Size()) return;
  CFileItemPtr item = m_vecItems->Get(iItem);

  // Confirm.
  if (!CGUIDialogYesNo::ShowAndGetInput(122, 125, 0, 0))
    return;

  // Delete.
  CStdString strData;
  CCurlFile http;
  bool status = http.Delete(item->GetProperty("key").asString(), strData);

  if (status == false)
  {
    // Show error.
    CGUIDialogOK::ShowAndGetInput(257, 16205, 0, 0);
  }
  else
  {
    // Refresh.
    g_directoryCache.ClearDirectory(m_vecItems->GetPath());
    Update(m_vecItems->GetPath());
    m_viewControl.SetSelectedItem(iItem);
  }
}
#endif

void CGUIMediaWindow::OnRenameItem(int iItem)
{
  if ( iItem < 0 || iItem >= m_vecItems->Size()) return;

  if (g_settings.GetCurrentProfile().getLockMode() != LOCK_MODE_EVERYONE && g_settings.GetCurrentProfile().filesLocked())
    if (!g_passwordManager.IsMasterLockUnlocked(true))
      return;

  if (!CFileUtils::RenameFile(m_vecItems->Get(iItem)->GetPath()))
    return;
  Refresh(true);
  m_viewControl.SetSelectedItem(iItem);
}

void CGUIMediaWindow::OnInitWindow()
{
  // initial fetch is done unthreaded to ensure the items are setup prior to skin animations kicking off
  m_rootDir.SetAllowThreads(false);
  Refresh();
  m_rootDir.SetAllowThreads(true);

  if (m_iSelectedItem > -1)
    m_viewControl.SetSelectedItem(m_iSelectedItem);

  CGUIWindow::OnInitWindow();
}

CGUIControl *CGUIMediaWindow::GetFirstFocusableControl(int id)
{
  if (m_viewControl.HasControl(id))
    id = m_viewControl.GetCurrentControl();
  return CGUIWindow::GetFirstFocusableControl(id);
}

void CGUIMediaWindow::SetupShares()
{
  // Setup shares and filemasks for this window
  CFileItemList items;
  CGUIViewState* viewState=CGUIViewState::GetViewState(GetID(), items);
  if (viewState)
  {
    m_rootDir.SetMask(viewState->GetExtensions());
    m_rootDir.SetSources(viewState->GetSources());
    delete viewState;
  }
}

bool CGUIMediaWindow::OnPopupMenu(int iItem)
{
  // popup the context menu
  // grab our context menu
  CContextButtons buttons;
  GetContextButtons(iItem, buttons);

  if (buttons.size())
  {
    // mark the item
    if (iItem >= 0 && iItem < m_vecItems->Size())
      m_vecItems->Get(iItem)->Select(true);

    int choice = CGUIDialogContextMenu::ShowAndGetChoice(buttons);

    // deselect our item
    if (iItem >= 0 && iItem < m_vecItems->Size())
      m_vecItems->Get(iItem)->Select(false);

    if (choice >= 0)
      return OnContextButton(iItem, (CONTEXT_BUTTON)choice);
  }
  return false;
}

void CGUIMediaWindow::GetContextButtons(int itemNumber, CContextButtons &buttons)
{
  CFileItemPtr item = (itemNumber >= 0 && itemNumber < m_vecItems->Size()) ? m_vecItems->Get(itemNumber) : CFileItemPtr();

  if (!item)
    return;

  /* PLEX */
  // add rating options
  if (item->HasProperty("ratingKey") && item->HasProperty("pluginIdentifier") && (item->IsRemoteSharedPlexMediaServerLibrary() == false))
    buttons.Add(CONTEXT_BUTTON_RATING, item->HasProperty("userRating") ? 40206 : 40205);

  if (item->IsPlexMediaServerLibrary() &&
      (item->IsRemoteSharedPlexMediaServerLibrary() == false) &&
      (item->GetProperty("type") == "episode" || item->GetProperty("type") == "movie" ||
       item->GetProperty("type") == "track"   || item->GetProperty("type") == "photo"))
  {
    buttons.Add(CONTEXT_BUTTON_DELETE, 15015);
  }
  /* END PLEX */

  // user added buttons
  CStdString label;
  CStdString action;
  for (int i = CONTEXT_BUTTON_USER1; i <= CONTEXT_BUTTON_USER10; i++)
  {
    label.Format("contextmenulabel(%i)", i - CONTEXT_BUTTON_USER1);
    if (item->GetProperty(label).empty())
      break;

    action.Format("contextmenuaction(%i)", i - CONTEXT_BUTTON_USER1);
    if (item->GetProperty(action).empty())
      break;

    buttons.Add((CONTEXT_BUTTON)i, item->GetProperty(label).asString());
  }

#ifndef __PLEX__
  if (item->GetProperty("pluginreplacecontextitems").asBoolean())
    return;

  // TODO: FAVOURITES Conditions on masterlock and localisation
  if (!item->IsParentFolder() && !item->GetPath().Equals("add") && !item->GetPath().Equals("newplaylist://") &&
      !item->GetPath().Left(19).Equals("newsmartplaylist://") && !item->GetPath().Left(9).Equals("newtag://"))
  {
    if (CFavourites::IsFavourite(item.get(), GetID()))
      buttons.Add(CONTEXT_BUTTON_ADD_FAVOURITE, 14077);     // Remove Favourite
    else
      buttons.Add(CONTEXT_BUTTON_ADD_FAVOURITE, 14076);     // Add To Favourites;
  }
#endif
}

bool CGUIMediaWindow::OnContextButton(int itemNumber, CONTEXT_BUTTON button)
{
  switch (button)
  {
#ifndef __PLEX__
  case CONTEXT_BUTTON_ADD_FAVOURITE:
    {
      CFileItemPtr item = m_vecItems->Get(itemNumber);
      CFavourites::AddOrRemove(item.get(), GetID());
      return true;
    }
#endif
  case CONTEXT_BUTTON_PLUGIN_SETTINGS:
    {
      CURL plugin(m_vecItems->Get(itemNumber)->GetPath());
      ADDON::AddonPtr addon;
      if (CAddonMgr::Get().GetAddon(plugin.GetHostName(), addon))
        if (CGUIDialogAddonSettings::ShowAndGetInput(addon))
          Refresh();
      return true;
    }
  case CONTEXT_BUTTON_USER1:
  case CONTEXT_BUTTON_USER2:
  case CONTEXT_BUTTON_USER3:
  case CONTEXT_BUTTON_USER4:
  case CONTEXT_BUTTON_USER5:
  case CONTEXT_BUTTON_USER6:
  case CONTEXT_BUTTON_USER7:
  case CONTEXT_BUTTON_USER8:
  case CONTEXT_BUTTON_USER9:
  case CONTEXT_BUTTON_USER10:
    {
      CStdString action;
      action.Format("contextmenuaction(%i)", button - CONTEXT_BUTTON_USER1);
      CApplicationMessenger::Get().ExecBuiltIn(m_vecItems->Get(itemNumber)->GetProperty(action).asString());
      return true;
    }
  /* PLEX */
  case CONTEXT_BUTTON_DELETE:
  {
    OnDeleteItem(itemNumber);
    return true;
  }
  case CONTEXT_BUTTON_RATING:
  {
    CFileItemPtr item = m_vecItems->Get(itemNumber);

    bool hasUserRating = item->HasProperty("userRating");
    int newRating = CGUIDialogRating::ShowAndGetInput(hasUserRating ? 40208 : 40207,
                                                      item->GetVideoInfoTag()->m_strTitle,
                                                      hasUserRating? item->GetProperty("userRating").asInteger() : (int)item->GetVideoInfoTag()->m_fRating);

    if (newRating >= 0 && newRating <= 10)
    {
      PlexMediaServerQueue::Get().onRate(item, float(newRating));
      item->SetProperty("userRating", newRating);
    }

    return true;
  }
  /* END PLEX */
  default:
    break;
  }
  return false;
}

const CGUIViewState *CGUIMediaWindow::GetViewState() const
{
  return m_guiState.get();
}

const CFileItemList& CGUIMediaWindow::CurrentDirectory() const
{
  /* PLEX */
  if (m_vecItems->GetContent().IsEmpty())
  {
    m_vecItems->SetContent("plugins");
  }
  /* END PLEX */
  return *m_vecItems;
}

bool CGUIMediaWindow::WaitForNetwork() const
{
  if (g_application.getNetwork().IsAvailable())
    return true;

  CGUIDialogProgress *progress = (CGUIDialogProgress *)g_windowManager.GetWindow(WINDOW_DIALOG_PROGRESS);
  if (!progress)
    return true;

  CURL url(m_vecItems->GetPath());
  progress->SetHeading(1040); // Loading Directory
  progress->SetLine(1, url.GetWithoutUserDetails());
  progress->ShowProgressBar(false);
  progress->StartModal();
  while (!g_application.getNetwork().IsAvailable())
  {
    progress->Progress();
    if (progress->IsCanceled())
    {
      progress->Close();
      return false;
    }
  }
  progress->Close();
  return true;
}

void CGUIMediaWindow::OnFilterItems(const CStdString &filter)
{
  CFileItemPtr currentItem;
  CStdString currentItemPath;
  int item = m_viewControl.GetSelectedItem();
  if (item >= 0 && item < m_vecItems->Size())
  {
    currentItem = m_vecItems->Get(item);
    currentItemPath = currentItem->GetPath();
  }
  
  m_viewControl.Clear();
  
  CFileItemList items(m_vecItems->GetPath()); // use the original path - it'll likely be relied on for other things later.
  items.Append(*m_unfilteredItems);
  bool filtered = GetFilteredItems(filter, items);

  m_vecItems->ClearItems();
  // we need to clear the sort state and re-sort the items
  m_vecItems->ClearSortState();
  m_vecItems->Append(items);
  
  // if the filter has changed, get the new filter path
  if (filtered && m_canFilterAdvanced)
  {
    if (items.HasProperty(PROPERTY_PATH_DB))
      m_strFilterPath = items.GetProperty(PROPERTY_PATH_DB).asString();
    else
      m_strFilterPath = items.GetPath();
  }
  
  GetGroupedItems(*m_vecItems);
  FormatAndSort(*m_vecItems);

  // get the "filter" option
  CStdString filterOption;
  CURL filterUrl(m_strFilterPath);
  if (filterUrl.HasOption("filter"))
    filterOption = filterUrl.GetOption("filter");

  // apply the "filter" option to any folder item so that
  // the filter can be passed down to the sub-directory
  for (int index = 0; index < m_vecItems->Size(); index++)
  {
    CFileItemPtr pItem = m_vecItems->Get(index);
    // if the item is a folder we need to copy the path of
    // the filtered item to be able to keep the applied filters
    if (pItem->m_bIsFolder)
    {
      CURL itemUrl(pItem->GetPath());
      if (!filterOption.empty())
        itemUrl.SetOption("filter", filterOption);
      else
        itemUrl.RemoveOption("filter");
      pItem->SetPath(itemUrl.Get());
    }
  }

  if (filtered)
  {
    if (!m_canFilterAdvanced)
      SetProperty("filter", filter);
    else
    {
      // to be able to select the same item as before we need to adjust
      // the path of the item i.e. add or remove the "filter=" URL option
      // but that's only necessary for folder items
      if (currentItem.get() != NULL && currentItem->m_bIsFolder)
      {
        CURL curUrl(currentItemPath), newUrl(m_strFilterPath);
        if (newUrl.HasOption("filter"))
          curUrl.SetOption("filter", newUrl.GetOption("filter"));
        else if (curUrl.HasOption("filter"))
          curUrl.RemoveOption("filter");

        currentItemPath = curUrl.Get();
      }
    }
  }

<<<<<<< HEAD
=======
  // The idea here is to ensure we have something to focus if our file list
  // is empty.  As such, this check MUST be last and ignore the hide parent
  // fileitems settings.
  if (m_vecItems->IsEmpty())
  {
    CFileItemPtr pItem(new CFileItem(".."));
    pItem->SetPath(m_history.GetParentPath());
    pItem->m_bIsFolder = true;
    pItem->m_bIsShareOrDrive = false;
    m_vecItems->AddFront(pItem, 0);
  }

>>>>>>> ffa3e48b
  // and update our view control + buttons
  m_viewControl.SetItems(*m_vecItems);
  m_viewControl.SetSelectedItem(currentItemPath);
  UpdateButtons();
}

bool CGUIMediaWindow::GetFilteredItems(const CStdString &filter, CFileItemList &items)
{
  if (m_canFilterAdvanced)
    return GetAdvanceFilteredItems(items);

  CStdString trimmedFilter(filter);
  trimmedFilter.TrimLeft().ToLower();
  
  if (trimmedFilter.IsEmpty())
    return true;

  CFileItemList filteredItems(items.GetPath()); // use the original path - it'll likely be relied on for other things later.
  bool numericMatch = StringUtils::IsNaturalNumber(trimmedFilter);
  for (int i = 0; i < items.Size(); i++)
  {
    CFileItemPtr item = items.Get(i);
    if (item->IsParentFolder())
    {
      filteredItems.Add(item);
      continue;
    }
    // TODO: Need to update this to get all labels, ideally out of the displayed info (ie from m_layout and m_focusedLayout)
    // though that isn't practical.  Perhaps a better idea would be to just grab the info that we should filter on based on
    // where we are in the library tree.
    // Another idea is tying the filter string to the current level of the tree, so that going deeper disables the filter,
    // but it's re-enabled on the way back out.
    CStdString match;
    /*    if (item->GetFocusedLayout())
     match = item->GetFocusedLayout()->GetAllText();
     else if (item->GetLayout())
     match = item->GetLayout()->GetAllText();
     else*/
    match = item->GetLabel(); // Filter label only for now
    
    if (numericMatch)
      StringUtils::WordToDigits(match);
    
    size_t pos = StringUtils::FindWords(match.c_str(), trimmedFilter.c_str());
    if (pos != CStdString::npos)
      filteredItems.Add(item);
  }

  items.ClearItems();
  items.Append(filteredItems);

  return items.GetObjectCount() > 0;
}

bool CGUIMediaWindow::GetAdvanceFilteredItems(CFileItemList &items)
{
  // don't run the advanced filter if the filter is empty
  // and there hasn't been a filter applied before which
  // would have to be removed
  CURL url(m_strFilterPath);
  if (m_filter.IsEmpty() && !url.HasOption("filter"))
    return false;

  CFileItemList resultItems;
  XFILE::CSmartPlaylistDirectory::GetDirectory(m_filter, resultItems, m_strFilterPath, true);

  // put together a lookup map for faster path comparison
  map<CStdString, CFileItemPtr> lookup;
  for (int j = 0; j < resultItems.Size(); j++)
  {
    CStdString itemPath = RemoveParameterFromPath(resultItems[j]->GetPath(), "filter");
    itemPath.ToLower();

    lookup[itemPath] = resultItems[j];
  }

  // loop through all the original items and find
  // those which are still part of the filter
  CFileItemList filteredItems;
  for (int i = 0; i < items.Size(); i++)
  {
    CFileItemPtr item = items.Get(i);
    if (item->IsParentFolder())
    {
      filteredItems.Add(item);
      continue;
    }

    // check if the item is part of the resultItems list
    // by comparing their paths (but ignoring any special
    // options because they differ from filter to filter)
    CStdString path = RemoveParameterFromPath(item->GetPath(), "filter");
    path.ToLower();

    map<CStdString, CFileItemPtr>::iterator itItem = lookup.find(path);
    if (itItem != lookup.end())
    {
      // add the item to the list of filtered items
      filteredItems.Add(item);

      // remove the item from the lists
      resultItems.Remove(itItem->second.get());
      lookup.erase(itItem);
    }
  }

  if (resultItems.Size() > 0)
    CLog::Log(LOGWARNING, "CGUIMediaWindow::GetAdvanceFilteredItems(): %d unknown items", resultItems.Size());

  items.ClearItems();
  items.Append(filteredItems);
  items.SetPath(resultItems.GetPath());
  if (resultItems.HasProperty(PROPERTY_PATH_DB))
    items.SetProperty(PROPERTY_PATH_DB, resultItems.GetProperty(PROPERTY_PATH_DB));
  return true;
}

bool CGUIMediaWindow::IsFiltered()
{
  return (!m_canFilterAdvanced && !GetProperty("filter").empty()) ||
         (m_canFilterAdvanced && !m_filter.IsEmpty());
}

bool CGUIMediaWindow::Filter()
{
  // basic filtering
  if (!m_canFilterAdvanced)
  {
    const CGUIControl *btnFilter = GetControl(CONTROL_BTN_FILTER);
    if (btnFilter != NULL && btnFilter->GetControlType() == CGUIControl::GUICONTROL_EDIT)
    { // filter updated
      CGUIMessage selected(GUI_MSG_ITEM_SELECTED, GetID(), CONTROL_BTN_FILTER);
      OnMessage(selected);
      OnFilterItems(selected.GetLabel());
      return true;
    }
    if (GetProperty("filter").empty())
    {
      CStdString filter = GetProperty("filter").asString();
      CGUIKeyboardFactory::ShowAndGetFilter(filter, false);
      SetProperty("filter", filter);
    }
    else
      OnFilterItems("");
  }
  // advanced filtering
  else
    CGUIDialogMediaFilter::ShowAndEditMediaFilter(m_strFilterPath, m_filter);

  return true;
}

CStdString CGUIMediaWindow::GetStartFolder(const CStdString &dir)
{
  if (dir.Equals("$ROOT") || dir.Equals("Root"))
    return "";
  return dir;
}

CStdString CGUIMediaWindow::RemoveParameterFromPath(const CStdString &strDirectory, const CStdString &strParameter)
{
  CURL url(strDirectory);
  if (url.HasOption(strParameter))
  {
    url.RemoveOption(strParameter);
    return url.Get();
  }

  return strDirectory;
}

/* PLEX */
void CGUIMediaWindow::RefreshShares(bool update)
{
  if (m_vecItems->IsVirtualDirectoryRoot() && IsActive())
  {
    CPlexSourceScanner::MergeSourcesForWindow(GetID());
    SetupShares();

    if (update)
    {
      int iItem = m_viewControl.GetSelectedItem();
      Update(m_vecItems->GetPath());
      m_viewControl.SetSelectedItem(iItem);
    }
  }
}

void CGUIMediaWindow::Render()
{
  if (m_refreshTimer.IsRunning() && m_vecItems->GetAutoRefresh() > 0 && m_refreshTimer.GetElapsedSeconds() >= m_vecItems->GetAutoRefresh())
  {
    if (m_mediaRefresher == NULL)
    {
      // Start the directory auto-refreshing.
      m_mediaRefresher = new PlexMediaRefresher(m_vecItems->GetPath());
    }
    else if (m_mediaRefresher->isDone())
    {
      // Assign the new stuff over.
      m_vecItems->ClearItems();
      m_vecItems->Append(m_mediaRefresher->getItemList());
      m_vecItems->SetAutoRefresh(m_mediaRefresher->getItemList().GetAutoRefresh());

      OnPrepareFileItems(*m_vecItems);
      m_vecItems->FillInDefaultIcons();
      FormatAndSort(*m_vecItems);
      OnFinalizeFileItems(*m_vecItems);
      m_viewControl.SetItems(*m_vecItems);

      // Thumbnails.
      if (GetBackgroundLoader())
      {
        if (GetBackgroundLoader()->IsLoading())
          GetBackgroundLoader()->StopThread();

        GetBackgroundLoader()->Load(*m_vecItems);
      }

      // Whack the timer.
      m_refreshTimer.Reset();
      m_mediaRefresher->die();
      m_mediaRefresher = NULL;
    }
  }

  CGUIWindow::Render();
}

/* END PLEX */<|MERGE_RESOLUTION|>--- conflicted
+++ resolved
@@ -2116,8 +2116,6 @@
     }
   }
 
-<<<<<<< HEAD
-=======
   // The idea here is to ensure we have something to focus if our file list
   // is empty.  As such, this check MUST be last and ignore the hide parent
   // fileitems settings.
@@ -2130,7 +2128,6 @@
     m_vecItems->AddFront(pItem, 0);
   }
 
->>>>>>> ffa3e48b
   // and update our view control + buttons
   m_viewControl.SetItems(*m_vecItems);
   m_viewControl.SetSelectedItem(currentItemPath);
