--- conflicted
+++ resolved
@@ -49,10 +49,6 @@
 
   bool m_recentlyAddedRunning;
   int m_cumulativeUpdateFlag;
-<<<<<<< HEAD
-};
-#endif
-=======
   bool m_dbUpdating;
 };
->>>>>>> e092099f
+#endif