--- conflicted
+++ resolved
@@ -271,10 +271,6 @@
 
   // stop PVR related services
   g_application.StopPVRManager();
-<<<<<<< HEAD
-  g_application.StopEPGManager();
-=======
->>>>>>> 004ebdd9
 
   if (profile != 0 || !g_settings.IsMasterUser())
   {
@@ -312,10 +308,6 @@
   ADDON::CAddonMgr::Get().StartServices(false);
 
   // start PVR related services
-<<<<<<< HEAD
-  g_application.StartEPGManager();
-=======
->>>>>>> 004ebdd9
   g_application.StartPVRManager();
 
   g_windowManager.ChangeActiveWindow(g_SkinInfo->GetFirstWindow());
