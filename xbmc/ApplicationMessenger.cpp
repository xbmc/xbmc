--- conflicted
+++ resolved
@@ -710,18 +710,6 @@
       break;
 
     case TMSG_GUI_ADDON_DIALOG:
-<<<<<<< HEAD
-      {
-        if (pMsg->lpVoid)
-        { // TODO: This is ugly - really these python dialogs should just be normal XBMC dialogs
-          ((ADDON::CGUIAddonWindowDialog *) pMsg->lpVoid)->Show_Internal(pMsg->dwParam2 > 0);
-        }
-      }
-      break;
-
-    case TMSG_GUI_PYTHON_DIALOG:
-=======
->>>>>>> 004ebdd9
       {
         if (pMsg->lpVoid)
         { // TODO: This is ugly - really these python dialogs should just be normal XBMC dialogs
