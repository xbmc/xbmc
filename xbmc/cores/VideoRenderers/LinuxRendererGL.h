#ifndef LINUXRENDERERGL_RENDERER
#define LINUXRENDERERGL_RENDERER

/*
 *      Copyright (C) 2007-2012 Team XBMC
 *      http://www.xbmc.org
 *
 *  This Program is free software; you can redistribute it and/or modify
 *  it under the terms of the GNU General Public License as published by
 *  the Free Software Foundation; either version 2, or (at your option)
 *  any later version.
 *
 *  This Program is distributed in the hope that it will be useful,
 *  but WITHOUT ANY WARRANTY; without even the implied warranty of
 *  MERCHANTABILITY or FITNESS FOR A PARTICULAR PURPOSE. See the
 *  GNU General Public License for more details.
 *
 *  You should have received a copy of the GNU General Public License
 *  along with XBMC; see the file COPYING.  If not, see
 *  <http://www.gnu.org/licenses/>.
 *
 */

#include "system.h"

#ifdef HAS_GL
#include "system_gl.h"

#include "guilib/FrameBufferObject.h"
#include "guilib/Shader.h"
#include "settings/VideoSettings.h"
#include "RenderFlags.h"
#include "guilib/GraphicContext.h"
#include "BaseRenderer.h"
#include "RenderFormats.h"

#include "threads/Event.h"

class CRenderCapture;

class CVDPAU;
class CBaseTexture;
namespace Shaders { class BaseYUV2RGBShader; }
namespace Shaders { class BaseVideoFilterShader; }
namespace VAAPI   { struct CHolder; }

#define NUM_BUFFERS 3


#undef ALIGN
#define ALIGN(value, alignment) (((value)+((alignment)-1))&~((alignment)-1))
#define CLAMP(a, min, max) ((a) > (max) ? (max) : ( (a) < (min) ? (min) : a ))

#define AUTOSOURCE -1

#define IMAGE_FLAG_WRITING   0x01 /* image is in use after a call to GetImage, caller may be reading or writing */
#define IMAGE_FLAG_READING   0x02 /* image is in use after a call to GetImage, caller is only reading */
#define IMAGE_FLAG_DYNAMIC   0x04 /* image was allocated due to a call to GetImage */
#define IMAGE_FLAG_RESERVED  0x08 /* image is reserved, must be asked for specifically used to preserve images */
#define IMAGE_FLAG_READY     0x16 /* image is ready to be uploaded to texture memory */
#define IMAGE_FLAG_INUSE (IMAGE_FLAG_WRITING | IMAGE_FLAG_READING | IMAGE_FLAG_RESERVED)

struct DRAWRECT
{
  float left;
  float top;
  float right;
  float bottom;
};

struct YUVRANGE
{
  int y_min, y_max;
  int u_min, u_max;
  int v_min, v_max;
};

struct YUVCOEF
{
  float r_up, r_vp;
  float g_up, g_vp;
  float b_up, b_vp;
};

enum RenderMethod
{
  RENDER_GLSL=0x01,
  RENDER_ARB=0x02,
  RENDER_SW=0x04,
  RENDER_VDPAU=0x08,
  RENDER_POT=0x10,
  RENDER_VAAPI=0x20,
  RENDER_CVREF = 0x40,
};

enum RenderQuality
{
  RQ_LOW=1,
  RQ_SINGLEPASS,
  RQ_MULTIPASS,
};

#define PLANE_Y 0
#define PLANE_U 1
#define PLANE_V 2

#define FIELD_FULL 0
#define FIELD_TOP 1
#define FIELD_BOT 2

extern YUVRANGE yuv_range_lim;
extern YUVRANGE yuv_range_full;
extern YUVCOEF yuv_coef_bt601;
extern YUVCOEF yuv_coef_bt709;
extern YUVCOEF yuv_coef_ebu;
extern YUVCOEF yuv_coef_smtp240m;

class DllSwScale;

class CLinuxRendererGL : public CBaseRenderer
{
public:
  CLinuxRendererGL();
  virtual ~CLinuxRendererGL();

  virtual void Update(bool bPauseDrawing);
  virtual void SetupScreenshot() {};

  bool RenderCapture(CRenderCapture* capture);

  // Player functions
  virtual bool Configure(unsigned int width, unsigned int height, unsigned int d_width, unsigned int d_height, float fps, unsigned flags, ERenderFormat format, unsigned extended_formatl, unsigned int orientation);
  virtual bool IsConfigured() { return m_bConfigured; }
  virtual int          GetImage(YV12Image *image, int source = AUTOSOURCE, bool readonly = false);
  virtual void         ReleaseImage(int source, bool preserve = false);
  virtual void         FlipPage(int source);
  virtual unsigned int PreInit();
  virtual void         UnInit();
  virtual void         Reset(); /* resets renderer after seek for example */
  virtual void         Flush();

#ifdef HAVE_LIBVDPAU
  virtual void         AddProcessor(CVDPAU* vdpau);
#endif
#ifdef HAVE_LIBVA
  virtual void         AddProcessor(VAAPI::CHolder& holder);
#endif
#ifdef TARGET_DARWIN
  virtual void         AddProcessor(struct __CVBuffer *cvBufferRef);
#endif

  virtual void RenderUpdate(bool clear, DWORD flags = 0, DWORD alpha = 255);

  // Feature support
  virtual bool SupportsMultiPassRendering();
  virtual bool Supports(ERENDERFEATURE feature);
  virtual bool Supports(EDEINTERLACEMODE mode);
  virtual bool Supports(EINTERLACEMETHOD method);
  virtual bool Supports(ESCALINGMETHOD method);

  virtual EINTERLACEMETHOD AutoInterlaceMethod();

<<<<<<< HEAD
  /* PLEX */
  virtual void SetRGB32Image(const char *image, int nHeight, int nWidth, int nPitch);
  /* END PLEX */
=======
  virtual std::vector<ERenderFormat> SupportedFormats() { return m_formats; }
>>>>>>> 0be99e96

protected:
  virtual void Render(DWORD flags, int renderBuffer);
  void         ClearBackBuffer();
  void         DrawBlackBars();

  bool ValidateRenderer();
  virtual void ManageTextures();
  int  NextYV12Texture();
  virtual bool ValidateRenderTarget();
  virtual void LoadShaders(int field=FIELD_FULL);
  void SetTextureFilter(GLenum method);
  void UpdateVideoFilter();

  // textures
  void (CLinuxRendererGL::*m_textureUpload)(int index);
  void (CLinuxRendererGL::*m_textureDelete)(int index);
  bool (CLinuxRendererGL::*m_textureCreate)(int index);

  void UploadYV12Texture(int index);
  void DeleteYV12Texture(int index);
  bool CreateYV12Texture(int index);

  void UploadNV12Texture(int index);
  void DeleteNV12Texture(int index);
  bool CreateNV12Texture(int index);
  
  void UploadVDPAUTexture(int index);
  void DeleteVDPAUTexture(int index);
  bool CreateVDPAUTexture(int index);

  void UploadVAAPITexture(int index);
  void DeleteVAAPITexture(int index);
  bool CreateVAAPITexture(int index);

  void UploadCVRefTexture(int index);
  void DeleteCVRefTexture(int index);
  bool CreateCVRefTexture(int index);

  void UploadYUV422PackedTexture(int index);
  void DeleteYUV422PackedTexture(int index);
  bool CreateYUV422PackedTexture(int index);

  void UploadRGBTexture(int index);
  void ToRGBFrame(YV12Image* im, unsigned flipIndexPlane, unsigned flipIndexBuf);
  void ToRGBFields(YV12Image* im, unsigned flipIndexPlaneTop, unsigned flipIndexPlaneBot, unsigned flipIndexBuf);
  void SetupRGBBuffer();

  void CalculateTextureSourceRects(int source, int num_planes);

  // renderers
  void RenderMultiPass(int renderBuffer, int field);  // multi pass glsl renderer
  void RenderToFBO(int renderBuffer, int field);
  void RenderFromFBO();
  void RenderSinglePass(int renderBuffer, int field); // single pass glsl renderer
  void RenderSoftware(int renderBuffer, int field);   // single pass s/w yuv2rgb renderer
  void RenderVDPAU(int renderBuffer, int field);      // render using vdpau hardware
  void RenderVAAPI(int renderBuffer, int field);      // render using vdpau hardware

  struct
  {
    CFrameBufferObject fbo;
    float width, height;
  } m_fbo;

  int m_iYV12RenderBuffer;
  int m_NumYV12Buffers;
  int m_iLastRenderBuffer;

  bool m_bConfigured;
  bool m_bValidated;
  std::vector<ERenderFormat> m_formats;
  bool m_bImageReady;
  ERenderFormat m_format;
  GLenum m_textureTarget;
  unsigned short m_renderMethod;
  RenderQuality m_renderQuality;
  unsigned int m_flipindex; // just a counter to keep track of if a image has been uploaded
  
  // Raw data used by renderer
  int m_currentField;
  int m_reloadShaders;

  struct YUVPLANE
  {
    GLuint id;
    GLuint pbo;

    CRect  rect;

    float  width;
    float  height;

    unsigned texwidth;
    unsigned texheight;

    //pixels per texel
    unsigned pixpertex_x;
    unsigned pixpertex_y;

    unsigned flipindex;
  };

  typedef YUVPLANE           YUVPLANES[MAX_PLANES];
  typedef YUVPLANES          YUVFIELDS[MAX_FIELDS];

  struct YUVBUFFER
  {
    YUVBUFFER();
   ~YUVBUFFER();

    YUVFIELDS fields;
    YV12Image image;
    unsigned  flipindex; /* used to decide if this has been uploaded */
    GLuint    pbo[MAX_PLANES];

#ifdef HAVE_LIBVDPAU
    CVDPAU*   vdpau;
#endif
#ifdef HAVE_LIBVA
    VAAPI::CHolder& vaapi;
#endif
#ifdef TARGET_DARWIN_OSX
    struct __CVBuffer *cvBufferRef;
#endif
  };

  typedef YUVBUFFER          YUVBUFFERS[NUM_BUFFERS];

  // YV12 decoder textures
  // field index 0 is full image, 1 is odd scanlines, 2 is even scanlines
  YUVBUFFERS m_buffers;

  void LoadPlane( YUVPLANE& plane, int type, unsigned flipindex
                , unsigned width,  unsigned height
                , int stride, int bpp, void* data, GLuint* pbo = NULL );


  Shaders::BaseYUV2RGBShader     *m_pYUVShader;
  Shaders::BaseVideoFilterShader *m_pVideoFilterShader;
  ESCALINGMETHOD m_scalingMethod;
  ESCALINGMETHOD m_scalingMethodGui;

  // clear colour for "black" bars
  float m_clearColour;

  // software scale library (fallback if required gl version is not available)
  DllSwScale        *m_dllSwScale;
  BYTE              *m_rgbBuffer;  // if software scale is used, this will hold the result image
  unsigned int       m_rgbBufferSize;
  GLuint             m_rgbPbo;
  struct SwsContext *m_context;

  CEvent* m_eventTexturesDone[NUM_BUFFERS];

  void BindPbo(YUVBUFFER& buff);
  void UnBindPbo(YUVBUFFER& buff);
  bool m_pboSupported;
  bool m_pboUsed;

  bool  m_nonLinStretch;
  bool  m_nonLinStretchGui;
  float m_pixelRatio;

  /* PLEX */
  bool         m_bRGBImageSet;
  /* END PLEX */
};


inline int NP2( unsigned x ) {
#if defined(_LINUX) && !defined(__POWERPC__) && !defined(__PPC__) && !defined(__arm__)
  // If there are any issues compiling this, just append a ' && 0'
  // to the above to make it '#if defined(_LINUX) && 0'

  // Linux assembly is AT&T Unix style, not Intel style
  unsigned y;
  __asm__("dec %%ecx \n"
          "movl $1, %%eax \n"
          "bsr %%ecx,%%ecx \n"
          "inc %%ecx \n"
          "shl %%cl, %%eax \n"
          "movl %%eax, %0 \n"
          :"=r"(y)
          :"c"(x)
          :"%eax");
  return y;
#else
    --x;
    x |= x >> 1;
    x |= x >> 2;
    x |= x >> 4;
    x |= x >> 8;
    x |= x >> 16;
    return ++x;
#endif
}
#endif

#endif<|MERGE_RESOLUTION|>--- conflicted
+++ resolved
@@ -159,14 +159,11 @@
   virtual bool Supports(ESCALINGMETHOD method);
 
   virtual EINTERLACEMETHOD AutoInterlaceMethod();
-
-<<<<<<< HEAD
+  virtual std::vector<ERenderFormat> SupportedFormats() { return m_formats; }
+
   /* PLEX */
   virtual void SetRGB32Image(const char *image, int nHeight, int nWidth, int nPitch);
   /* END PLEX */
-=======
-  virtual std::vector<ERenderFormat> SupportedFormats() { return m_formats; }
->>>>>>> 0be99e96
 
 protected:
   virtual void Render(DWORD flags, int renderBuffer);
