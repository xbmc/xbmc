--- conflicted
+++ resolved
@@ -1534,8 +1534,11 @@
 {
   if (!m_dvdnav) return;
 
-<<<<<<< HEAD
-  dvdnav_status_t status = m_dll.dvdnav_get_video_resolution(m_dvdnav, width, height);
+  if (m_dll.dvdnav_get_video_resolution(m_dvdnav, width, height) == DVDNAV_STATUS_ERR)
+  {
+    CLog::Log(LOGERROR, "dvdnav: dvdnav_get_video_resolution( %s )", m_dll.dvdnav_err_to_string(m_dvdnav));
+    return;
+  }
 }
 
 DVDNavVideoStreamInfo CDVDInputStreamNavigator::GetVideoStreamInfo()
@@ -1553,11 +1556,4 @@
   info.codec = "h262";
 
   return info;
-=======
-  if (m_dll.dvdnav_get_video_resolution(m_dvdnav, width, height) == DVDNAV_STATUS_ERR)
-  {
-    CLog::Log(LOGERROR, "dvdnav: dvdnav_get_video_resolution( %s )", m_dll.dvdnav_err_to_string(m_dvdnav));
-    return;
-  }
->>>>>>> c002b098
 }