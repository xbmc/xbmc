--- conflicted
+++ resolved
@@ -94,18 +94,15 @@
       case EPC_PAPLAYER: pPlayer = new PAPlayer(callback); break;
 #endif
       case EPC_EXTPLAYER: pPlayer = new CExternalPlayer(callback); break;
-<<<<<<< HEAD
       /* PLEX */
       case EPC_PMSPLAYER: pPlayer = new CPlexMediaServerPlayer(callback); break;
       /* END PLEX */
-=======
 #if defined(HAS_AMLPLAYER)
       case EPC_AMLPLAYER: pPlayer = new CAMLPlayer(callback); break;
 #endif
 #if defined(HAS_OMXPLAYER)
       case EPC_OMXPLAYER: pPlayer = new COMXPlayer(callback); break;
 #endif
->>>>>>> 0be99e96
       default: return NULL;
     }
 
