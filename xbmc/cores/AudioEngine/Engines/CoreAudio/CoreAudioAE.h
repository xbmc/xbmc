--- conflicted
+++ resolved
@@ -172,13 +172,11 @@
   int               m_soundMode;
   bool              m_streamsPlaying;
   bool              m_isSuspended;
-<<<<<<< HEAD
 
   /* PLEX */
   std::string       m_lastDefaultAudioDevice;
   /* END PLEX */
-=======
+
   bool              m_softSuspend;
   unsigned int      m_softSuspendTimer;
->>>>>>> c2cd6ee3
 };