/*
 *      Copyright (C) 2005-2013 Team XBMC
 *      http://xbmc.org
 *
 *  This Program is free software; you can redistribute it and/or modify
 *  it under the terms of the GNU General Public License as published by
 *  the Free Software Foundation; either version 2, or (at your option)
 *  any later version.
 *
 *  This Program is distributed in the hope that it will be useful,
 *  but WITHOUT ANY WARRANTY; without even the implied warranty of
 *  MERCHANTABILITY or FITNESS FOR A PARTICULAR PURPOSE. See the
 *  GNU General Public License for more details.
 *
 *  You should have received a copy of the GNU General Public License
 *  along with XBMC; see the file COPYING.  If not, see
 *  <http://www.gnu.org/licenses/>.
 *
 */

#include "DVDClock.h"
#include "video/VideoReferenceClock.h"
#include <math.h>
#include "utils/MathUtils.h"
#include "threads/SingleLock.h"
#include "utils/log.h"

int64_t CDVDClock::m_systemOffset;
int64_t CDVDClock::m_systemFrequency;
int64_t CDVDClock::m_timeBase = DVD_TIME_BASE;
CCriticalSection CDVDClock::m_systemsection;
CDVDClock *CDVDClock::m_playerclock = NULL;

CDVDClock::CDVDClock()
  :  m_master(MASTER_CLOCK_NONE)
{
  CSingleLock lock(m_systemsection);
  CheckSystemClock();

  m_systemUsed = m_systemFrequency;
  m_pauseClock = 0;
  m_bReset = true;
  m_iDisc = 0;
  m_maxspeedadjust = 0.0;
  m_lastSystemTime = g_VideoReferenceClock.GetTime();
  m_systemAdjust = 0;
  m_speedAdjust = 0;

  m_startClock = 0;

  m_playerclock = this;
}

CDVDClock::~CDVDClock()
{
  CSingleLock lock(m_systemsection);
  m_playerclock = NULL;
}

// Returns the current absolute clock in units of DVD_TIME_BASE (usually microseconds).
double CDVDClock::GetAbsoluteClock(bool interpolated /*= true*/)
{
  CSingleLock lock(m_systemsection);
  CheckSystemClock();

  int64_t current;
  current = g_VideoReferenceClock.GetTime(interpolated);

#if _DEBUG
  if (interpolated) //only compare interpolated time, clock might go backwards otherwise
  {
    static int64_t old;
    if(old > current)
      CLog::Log(LOGWARNING, "CurrentHostCounter() moving backwords by %" PRId64" ticks with freq of %" PRId64, old - current, m_systemFrequency);
    old = current;
  }
#endif

  return SystemToAbsolute(current);
}

double CDVDClock::WaitAbsoluteClock(double target)
{
  CSingleLock lock(m_systemsection);
  CheckSystemClock();

  int64_t systemtarget, freq, offset;
  freq   = m_systemFrequency;
  offset = m_systemOffset;

  lock.Leave();

  systemtarget = (int64_t)(target / m_timeBase * (double)freq);
  systemtarget += offset;
  systemtarget = g_VideoReferenceClock.Wait(systemtarget);
  systemtarget -= offset;
  return (double)systemtarget / freq * m_timeBase;
}

CDVDClock* CDVDClock::GetMasterClock()
{
  CSingleLock lock(m_systemsection);
  return m_playerclock;
}

double CDVDClock::GetClock(bool interpolated /*= true*/)
{
  CSharedLock lock(m_critSection);

  int64_t current = g_VideoReferenceClock.GetTime(interpolated);
  m_systemAdjust += m_speedAdjust * (current - m_lastSystemTime);
  m_lastSystemTime = current;

  return SystemToPlaying(current);
}

double CDVDClock::GetClock(double& absolute, bool interpolated /*= true*/)
{
  int64_t current = g_VideoReferenceClock.GetTime(interpolated);
  {
    CSingleLock lock(m_systemsection);
    CheckSystemClock();
    absolute = SystemToAbsolute(current);
  }

  return GetClock(interpolated);
}

void CDVDClock::SetSpeed(int iSpeed)
{
  // this will sometimes be a little bit of due to rounding errors, ie clock might jump abit when changing speed
  CExclusiveLock lock(m_critSection);

  if(iSpeed == DVD_PLAYSPEED_PAUSE)
  {
    if(!m_pauseClock)
      m_pauseClock = g_VideoReferenceClock.GetTime();
    return;
  }

  int64_t current;
  int64_t newfreq = m_systemFrequency * DVD_PLAYSPEED_NORMAL / iSpeed;

  current = g_VideoReferenceClock.GetTime();
  if( m_pauseClock )
  {
    m_startClock += current - m_pauseClock;
    m_pauseClock = 0;
  }

  m_startClock = current - (int64_t)((double)(current - m_startClock) * newfreq / m_systemUsed);
  m_systemUsed = newfreq;
}

void CDVDClock::SetSpeedAdjust(double adjust)
{
  CExclusiveLock lock(m_critSection);
  m_speedAdjust = adjust;
}

double CDVDClock::GetSpeedAdjust()
{
  CExclusiveLock lock(m_critSection);
  return m_speedAdjust;
}

bool CDVDClock::Update(double clock, double absolute, double limit, const char* log)
{
  CExclusiveLock lock(m_critSection);
  double was_absolute = SystemToAbsolute(m_startClock);
  double was_clock    = m_iDisc + absolute - was_absolute;
  lock.Leave();
  if(std::abs(clock - was_clock) > limit)
  {
    Discontinuity(clock, absolute);

    CLog::Log(LOGDEBUG, "CDVDClock::Discontinuity - %s - was:%f, should be:%f, error:%f"
                      , log
                      , was_clock
                      , clock
                      , clock - was_clock);
    return true;
  }
  else
    return false;
}

void CDVDClock::Discontinuity(double clock, double absolute)
{
  CExclusiveLock lock(m_critSection);
  m_startClock = AbsoluteToSystem(absolute);
  if(m_pauseClock)
    m_pauseClock = m_startClock;
  m_iDisc = clock;
  m_bReset = false;
  m_systemAdjust = 0;
  m_speedAdjust = 0;
}

void CDVDClock::SetMaxSpeedAdjust(double speed)
{
  CSingleLock lock(m_speedsection);

  m_maxspeedadjust = speed;
}

//returns the refreshrate if the videoreferenceclock is running, -1 otherwise
int CDVDClock::UpdateFramerate(double fps, double* interval /*= NULL*/)
{
  //sent with fps of 0 means we are not playing video
  if(fps == 0.0)
    return -1;

  //check if the videoreferenceclock is running, will return -1 if not
  double rate = g_VideoReferenceClock.GetRefreshRate(interval);

  if (rate <= 0)
    return -1;

  CSingleLock lock(m_speedsection);

  double weight = MathUtils::round_int(rate) / (double)MathUtils::round_int(fps);

  //set the speed of the videoreferenceclock based on fps, refreshrate and maximum speed adjust set by user
  if (m_maxspeedadjust > 0.05)
  {
    if (weight / MathUtils::round_int(weight) < 1.0 + m_maxspeedadjust / 100.0
    &&  weight / MathUtils::round_int(weight) > 1.0 - m_maxspeedadjust / 100.0)
      weight = MathUtils::round_int(weight);
  }
  double speed = rate / (fps * weight);
  lock.Leave();

  g_VideoReferenceClock.SetSpeed(speed);

  return rate;
}

void CDVDClock::CheckSystemClock()
{
  if(!m_systemFrequency)
    m_systemFrequency = g_VideoReferenceClock.GetFrequency();

  if(!m_systemOffset)
    m_systemOffset = g_VideoReferenceClock.GetTime();
}

double CDVDClock::SystemToAbsolute(int64_t system)
{
  return m_timeBase * (double)(system - m_systemOffset) / m_systemFrequency;
}

int64_t CDVDClock::AbsoluteToSystem(double absolute)
{
  return (int64_t)(absolute / m_timeBase * m_systemFrequency) + m_systemOffset;
}

double CDVDClock::SystemToPlaying(int64_t system)
{
  int64_t current;

  if (m_bReset)
  {
    m_startClock = system;
    m_systemUsed = m_systemFrequency;
    if(m_pauseClock)
      m_pauseClock = m_startClock;
    m_iDisc = 0;
    m_systemAdjust = 0;
    m_speedAdjust = 0;
    m_bReset = false;
  }
  
  if (m_pauseClock)
    current = m_pauseClock;
  else
    current = system;

<<<<<<< HEAD
  return m_timeBase * (double)(current - m_startClock) / m_systemUsed + m_iDisc;
=======
  return DVD_TIME_BASE * (double)(current - m_startClock + m_systemAdjust) / m_systemUsed + m_iDisc;
>>>>>>> 4153eba6
}

EMasterClock CDVDClock::GetMaster()
{
  CSharedLock lock(m_critSection);
  return m_master;
}

void CDVDClock::SetMaster(EMasterClock master)
{
  CExclusiveLock lock(m_critSection);

  if(m_master != master)
  {
    /* if we switched from video ref clock, we need to normalize speed */
    if(m_master == MASTER_CLOCK_AUDIO_VIDEOREF)
      g_VideoReferenceClock.SetSpeed(1.0);
  }

  m_master = master;
}

double CDVDClock::GetClockSpeed()
{
  return g_VideoReferenceClock.GetSpeed();
}<|MERGE_RESOLUTION|>--- conflicted
+++ resolved
@@ -276,11 +276,7 @@
   else
     current = system;
 
-<<<<<<< HEAD
-  return m_timeBase * (double)(current - m_startClock) / m_systemUsed + m_iDisc;
-=======
-  return DVD_TIME_BASE * (double)(current - m_startClock + m_systemAdjust) / m_systemUsed + m_iDisc;
->>>>>>> 4153eba6
+  return m_timeBase * (double)(current - m_startClock + m_systemAdjust) / m_systemUsed + m_iDisc;
 }
 
 EMasterClock CDVDClock::GetMaster()
