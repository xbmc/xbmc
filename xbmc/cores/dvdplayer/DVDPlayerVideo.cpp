/*
 *      Copyright (C) 2005-2012 Team XBMC
 *      http://www.xbmc.org
 *
 *  This Program is free software; you can redistribute it and/or modify
 *  it under the terms of the GNU General Public License as published by
 *  the Free Software Foundation; either version 2, or (at your option)
 *  any later version.
 *
 *  This Program is distributed in the hope that it will be useful,
 *  but WITHOUT ANY WARRANTY; without even the implied warranty of
 *  MERCHANTABILITY or FITNESS FOR A PARTICULAR PURPOSE. See the
 *  GNU General Public License for more details.
 *
 *  You should have received a copy of the GNU General Public License
 *  along with XBMC; see the file COPYING.  If not, see
 *  <http://www.gnu.org/licenses/>.
 *
 */

#include "system.h"
#include "cores/VideoRenderers/RenderFlags.h"
#include "windowing/WindowingFactory.h"
#include "settings/AdvancedSettings.h"
#include "settings/GUISettings.h"
#include "settings/Settings.h"
#include "video/VideoReferenceClock.h"
#include "utils/MathUtils.h"
#include "DVDPlayer.h"
#include "DVDPlayerVideo.h"
#include "DVDCodecs/DVDFactoryCodec.h"
#include "DVDCodecs/DVDCodecUtils.h"
#include "DVDCodecs/Video/DVDVideoPPFFmpeg.h"
#include "DVDCodecs/Video/DVDVideoCodecFFmpeg.h"
#include "DVDDemuxers/DVDDemux.h"
#include "DVDDemuxers/DVDDemuxUtils.h"
#include "DVDOverlayRenderer.h"
#include "DVDPerformanceCounter.h"
#include "DVDCodecs/DVDCodecs.h"
#include "DVDCodecs/Overlay/DVDOverlayCodecCC.h"
#include "DVDCodecs/Overlay/DVDOverlaySSA.h"
#include <sstream>
#include <iomanip>
#include <numeric>
#include <iterator>
#include "utils/log.h"

using namespace std;

class CPulldownCorrection
{
public:
  CPulldownCorrection()
  {
    m_duration = 0.0;
    m_accum    = 0;
    m_total    = 0;
    m_next     = m_pattern.end();
  }

  void init(double fps, int *begin, int *end)
  {
    std::copy(begin, end, std::back_inserter(m_pattern));
    m_duration = DVD_TIME_BASE / fps;
    m_accum    = 0;
    m_total    = std::accumulate(m_pattern.begin(), m_pattern.end(), 0);
    m_next     = m_pattern.begin();
  }

  double pts()
  {
    double input  = m_duration * std::distance(m_pattern.begin(), m_next);
    double output = m_duration * m_accum / m_total;
    return output - input;
  }

  double dur()
  {
    return m_duration * m_pattern.size() * *m_next / m_total;
  }

  void next()
  {
    m_accum += *m_next;
    if(++m_next == m_pattern.end())
    {
      m_next  = m_pattern.begin();
      m_accum = 0;
    }
  }

  bool enabled()
  {
    return m_pattern.size() > 0;
  }
private:
  double                     m_duration;
  int                        m_total;
  int                        m_accum;
  std::vector<int>           m_pattern;
  std::vector<int>::iterator m_next;
};


class CDVDMsgVideoCodecChange : public CDVDMsg
{
public:
  CDVDMsgVideoCodecChange(const CDVDStreamInfo &hints, CDVDVideoCodec* codec)
    : CDVDMsg(GENERAL_STREAMCHANGE)
    , m_codec(codec)
    , m_hints(hints)
  {}
 ~CDVDMsgVideoCodecChange()
  {
    delete m_codec;
  }
  CDVDVideoCodec* m_codec;
  CDVDStreamInfo  m_hints;
};


CDVDPlayerVideo::CDVDPlayerVideo( CDVDClock* pClock
                                , CDVDOverlayContainer* pOverlayContainer
                                , CDVDMessageQueue& parent)
: CThread("CDVDPlayerVideo")
, m_messageQueue("video")
, m_messageParent(parent)
{
  m_pClock = pClock;
  m_pOverlayContainer = pOverlayContainer;
  m_pTempOverlayPicture = NULL;
  m_pVideoCodec = NULL;
  m_pOverlayCodecCC = NULL;
  m_speed = DVD_PLAYSPEED_NORMAL;

  m_bRenderSubs = false;
  m_stalled = false;
  m_started = false;
  m_iVideoDelay = 0;
  m_iSubtitleDelay = 0;
  m_FlipTimeStamp = 0.0;
  m_iLateFrames = 0;
  m_iDroppedRequest = 0;
  m_fForcedAspectRatio = 0;
  m_iNrOfPicturesNotToSkip = 0;
#ifndef __PLEX__
  m_messageQueue.SetMaxDataSize(40 * 1024 * 1024);
#else
  m_messageQueue.SetMaxDataSize(2 * 1024 * 1024);
#endif
  m_messageQueue.SetMaxTimeSize(8.0);
  g_dvdPerformanceCounter.EnableVideoQueue(&m_messageQueue);

  m_iCurrentPts = DVD_NOPTS_VALUE;
  m_iDroppedFrames = 0;
  m_fFrameRate = 25;
  m_bCalcFrameRate = false;
  m_fStableFrameRate = 0.0;
  m_iFrameRateCount = 0;
  m_bAllowDrop = false;
  m_iFrameRateErr = 0;
  m_iFrameRateLength = 0;
  m_bFpsInvalid = false;
  m_bAllowFullscreen = false;
  m_droptime = 0.0;
  m_dropbase = 0.0;
  m_autosync = 1;
  memset(&m_output, 0, sizeof(m_output));
}

CDVDPlayerVideo::~CDVDPlayerVideo()
{
  StopThread();
  g_dvdPerformanceCounter.DisableVideoQueue();
  g_VideoReferenceClock.StopThread();
}

double CDVDPlayerVideo::GetOutputDelay()
{
    double time = m_messageQueue.GetPacketCount(CDVDMsg::DEMUXER_PACKET);
    if( m_fFrameRate )
      time = (time * DVD_TIME_BASE) / m_fFrameRate;
    else
      time = 0.0;

    if( m_speed != 0 )
      time = time * DVD_PLAYSPEED_NORMAL / abs(m_speed);

    return time;
}

bool CDVDPlayerVideo::OpenStream( CDVDStreamInfo &hint )
{
  unsigned int surfaces = 0;
  std::vector<ERenderFormat> formats;
#ifdef HAS_VIDEO_PLAYBACK
  surfaces = g_renderManager.GetProcessorSize();
  formats  = g_renderManager.SupportedFormats();
#endif


  CLog::Log(LOGNOTICE, "Creating video codec with codec id: %i", hint.codec);
  CDVDVideoCodec* codec = CDVDFactoryCodec::CreateVideoCodec(hint, surfaces, formats);
  if(!codec)
  {
    CLog::Log(LOGERROR, "Unsupported video codec");
    return false;
  }

  if(g_guiSettings.GetBool("videoplayer.usedisplayasclock") && !g_VideoReferenceClock.IsRunning())
  {
    g_VideoReferenceClock.Create();
    //we have to wait for the clock to start otherwise alsa can cause trouble
    if (!g_VideoReferenceClock.WaitStarted(2000))
      CLog::Log(LOGDEBUG, "g_VideoReferenceClock didn't start in time");
  }

  if(m_messageQueue.IsInited())
    m_messageQueue.Put(new CDVDMsgVideoCodecChange(hint, codec), 0);
  else
  {
    OpenStream(hint, codec);
    CLog::Log(LOGNOTICE, "Creating video thread");
    m_messageQueue.Init();
    Create();
  }
  return true;
}

void CDVDPlayerVideo::OpenStream(CDVDStreamInfo &hint, CDVDVideoCodec* codec)
{
  //reported fps is usually not completely correct
  if (hint.fpsrate && hint.fpsscale)
    m_fFrameRate = DVD_TIME_BASE / CDVDCodecUtils::NormalizeFrameduration((double)DVD_TIME_BASE * hint.fpsscale / hint.fpsrate);
  else
    m_fFrameRate = 25;

  m_bFpsInvalid = (hint.fpsrate == 0 || hint.fpsscale == 0);

  m_bCalcFrameRate = g_guiSettings.GetBool("videoplayer.usedisplayasclock") ||
                     g_guiSettings.GetInt("videoplayer.adjustrefreshrate") != ADJUST_REFRESHRATE_OFF;
  ResetFrameRateCalc();

  m_iDroppedRequest = 0;
  m_iLateFrames = 0;
  m_autosync = 1;

  if( m_fFrameRate > 100 || m_fFrameRate < 5 )
  {
    CLog::Log(LOGERROR, "CDVDPlayerVideo::OpenStream - Invalid framerate %d, using forced 25fps and just trust timestamps", (int)m_fFrameRate);
    m_fFrameRate = 25;
  }

  // use aspect in stream if available
  if(hint.forced_aspect)
    m_fForcedAspectRatio = hint.aspect;
  else
    m_fForcedAspectRatio = 0.0;

  if (m_pVideoCodec)
    delete m_pVideoCodec;

  m_pVideoCodec = codec;
  m_hints   = hint;
  m_stalled = m_messageQueue.GetPacketCount(CDVDMsg::DEMUXER_PACKET) == 0;
  m_started = false;
  m_codecname = m_pVideoCodec->GetName();
}

void CDVDPlayerVideo::CloseStream(bool bWaitForBuffers)
{
  // wait until buffers are empty
  if (bWaitForBuffers && m_speed > 0) m_messageQueue.WaitUntilEmpty();

  m_messageQueue.Abort();

  // wait for decode_video thread to end
  CLog::Log(LOGNOTICE, "waiting for video thread to exit");

  StopThread(); // will set this->m_bStop to true

  m_messageQueue.End();

  CLog::Log(LOGNOTICE, "deleting video codec");
  if (m_pVideoCodec)
  {
    m_pVideoCodec->Dispose();
    delete m_pVideoCodec;
    m_pVideoCodec = NULL;
  }

  if (m_pTempOverlayPicture)
  {
    CDVDCodecUtils::FreePicture(m_pTempOverlayPicture);
    m_pTempOverlayPicture = NULL;
  }

  //tell the clock we stopped playing video
  m_pClock->UpdateFramerate(0.0);
}

void CDVDPlayerVideo::OnStartup()
{
  m_iDroppedFrames = 0;

  m_crop.x1 = m_crop.x2 = 0.0f;
  m_crop.y1 = m_crop.y2 = 0.0f;

  m_iCurrentPts = DVD_NOPTS_VALUE;
  m_FlipTimeStamp = m_pClock->GetAbsoluteClock();

  g_dvdPerformanceCounter.EnableVideoDecodePerformance(this);
}

void CDVDPlayerVideo::Process()
{
  CLog::Log(LOGNOTICE, "running thread: video_thread");

  DVDVideoPicture picture;
  CPulldownCorrection pulldown;
  CDVDVideoPPFFmpeg mPostProcess("");
  CStdString sPostProcessType;
  bool bPostProcessDeint = false;

  memset(&picture, 0, sizeof(DVDVideoPicture));

  double pts = 0;
  double frametime = (double)DVD_TIME_BASE / m_fFrameRate;

  int iDropped = 0; //frames dropped in a row
  bool bRequestDrop = false;

  m_videoStats.Start();

  while (!m_bStop)
  {
    int iQueueTimeOut = (int)(m_stalled ? frametime / 4 : frametime * 10) / 1000;
    int iPriority = (m_speed == DVD_PLAYSPEED_PAUSE && m_started) ? 1 : 0;

    CDVDMsg* pMsg;
    MsgQueueReturnCode ret = m_messageQueue.Get(&pMsg, iQueueTimeOut, iPriority);

    if (MSGQ_IS_ERROR(ret) || ret == MSGQ_ABORT)
    {
      CLog::Log(LOGERROR, "Got MSGQ_ABORT or MSGO_IS_ERROR return true");
      break;
    }
    else if (ret == MSGQ_TIMEOUT)
    {
      // if we only wanted priority messages, this isn't a stall
      if( iPriority )
        continue;

      //Okey, start rendering at stream fps now instead, we are likely in a stillframe
      if( !m_stalled )
      {
        if(m_started)
          CLog::Log(LOGINFO, "CDVDPlayerVideo - Stillframe detected, switching to forced %f fps", m_fFrameRate);
        m_stalled = true;
        pts+= frametime*4;
      }

      //Waiting timed out, output last picture
      if( picture.iFlags & DVP_FLAG_ALLOCATED )
      {
        //Remove interlaced flag before outputting
        //no need to output this as if it was interlaced
        picture.iFlags &= ~DVP_FLAG_INTERLACED;
        picture.iFlags |= DVP_FLAG_NOSKIP;
        OutputPicture(&picture, pts);
        pts+= frametime;
      }

      continue;
    }

    if (pMsg->IsType(CDVDMsg::GENERAL_SYNCHRONIZE))
    {
      if(((CDVDMsgGeneralSynchronize*)pMsg)->Wait(100, SYNCSOURCE_VIDEO))
      {
        CLog::Log(LOGDEBUG, "CDVDPlayerVideo - CDVDMsg::GENERAL_SYNCHRONIZE");

        /* we may be very much off correct pts here, but next picture may be a still*/
        /* make sure it isn't dropped */
        m_iNrOfPicturesNotToSkip = 5;
      }
      else
        m_messageQueue.Put(pMsg->Acquire(), 1); /* push back as prio message, to process other prio messages */

      pMsg->Release();

      continue;
    }
    else if (pMsg->IsType(CDVDMsg::GENERAL_RESYNC))
    {
      CDVDMsgGeneralResync* pMsgGeneralResync = (CDVDMsgGeneralResync*)pMsg;

      if(pMsgGeneralResync->m_timestamp != DVD_NOPTS_VALUE)
        pts = pMsgGeneralResync->m_timestamp;

      double delay = m_FlipTimeStamp - m_pClock->GetAbsoluteClock();
      if( delay > frametime ) delay = frametime;
      else if( delay < 0 )    delay = 0;

      if(pMsgGeneralResync->m_clock)
      {
        CLog::Log(LOGDEBUG, "CDVDPlayerVideo - CDVDMsg::GENERAL_RESYNC(%f, 1)", pts);
        m_pClock->Discontinuity(pts - delay);
      }
      else
        CLog::Log(LOGDEBUG, "CDVDPlayerVideo - CDVDMsg::GENERAL_RESYNC(%f, 0)", pts);

      pMsgGeneralResync->Release();
      continue;
    }
    else if (pMsg->IsType(CDVDMsg::GENERAL_DELAY))
    {
      if (m_speed != DVD_PLAYSPEED_PAUSE)
      {
        double timeout = static_cast<CDVDMsgDouble*>(pMsg)->m_value;

        CLog::Log(LOGDEBUG, "CDVDPlayerVideo - CDVDMsg::GENERAL_DELAY(%f)", timeout);

        timeout *= (double)DVD_PLAYSPEED_NORMAL / abs(m_speed);
        timeout += CDVDClock::GetAbsoluteClock();

        while(!m_bStop && CDVDClock::GetAbsoluteClock() < timeout)
          Sleep(1);
      }
    }
    else if (pMsg->IsType(CDVDMsg::VIDEO_SET_ASPECT))
    {
      CLog::Log(LOGDEBUG, "CDVDPlayerVideo - CDVDMsg::VIDEO_SET_ASPECT");
      m_fForcedAspectRatio = *((CDVDMsgDouble*)pMsg);
    }
    else if (pMsg->IsType(CDVDMsg::GENERAL_RESET))
    {
      if(m_pVideoCodec)
      {
        m_pVideoCodec->Reset();
<<<<<<< HEAD
        /* PLEX */
        memset(&picture, 0, sizeof(DVDVideoPicture));
        /* END PLEX */
      }
=======
      picture.iFlags &= ~DVP_FLAG_ALLOCATED;
>>>>>>> 0be99e96
      m_packets.clear();
      m_started = false;
    }
    else if (pMsg->IsType(CDVDMsg::GENERAL_FLUSH)) // private message sent by (CDVDPlayerVideo::Flush())
    {
      if(m_pVideoCodec)
      {
        m_pVideoCodec->Reset();
<<<<<<< HEAD
        /* PLEX */
        memset(&picture, 0, sizeof(DVDVideoPicture));
        /* END PLEX */
      }

=======
      picture.iFlags &= ~DVP_FLAG_ALLOCATED;
>>>>>>> 0be99e96
      m_packets.clear();

      m_pullupCorrection.Flush();
      //we need to recalculate the framerate
      //TODO: this needs to be set on a streamchange instead
      ResetFrameRateCalc();

      m_stalled = true;
      m_started = false;
    }
    else if (pMsg->IsType(CDVDMsg::VIDEO_NOSKIP))
    {
      // libmpeg2 is also returning incomplete frames after a dvd cell change
      // so the first few pictures are not the correct ones to display in some cases
      // just display those together with the correct one.
      // (setting it to 2 will skip some menu stills, 5 is working ok for me).
      m_iNrOfPicturesNotToSkip = 5;
    }
    else if (pMsg->IsType(CDVDMsg::PLAYER_SETSPEED))
    {
      m_speed = static_cast<CDVDMsgInt*>(pMsg)->m_value;
      if(m_speed == DVD_PLAYSPEED_PAUSE)
        m_iNrOfPicturesNotToSkip = 0;
    }
    else if (pMsg->IsType(CDVDMsg::PLAYER_STARTED))
    {
      if(m_started)
        m_messageParent.Put(new CDVDMsgInt(CDVDMsg::PLAYER_STARTED, DVDPLAYER_VIDEO));
    }
    else if (pMsg->IsType(CDVDMsg::GENERAL_STREAMCHANGE))
    {
      CDVDMsgVideoCodecChange* msg(static_cast<CDVDMsgVideoCodecChange*>(pMsg));
      OpenStream(msg->m_hints, msg->m_codec);
      msg->m_codec = NULL;
      picture.iFlags &= ~DVP_FLAG_ALLOCATED;
    }

    if (pMsg->IsType(CDVDMsg::DEMUXER_PACKET))
    {
      DemuxPacket* pPacket = ((CDVDMsgDemuxerPacket*)pMsg)->GetPacket();
      bool bPacketDrop     = ((CDVDMsgDemuxerPacket*)pMsg)->GetPacketDrop();

      if (m_stalled)
      {
        CLog::Log(LOGINFO, "CDVDPlayerVideo - Stillframe left, switching to normal playback");
        m_stalled = false;

        //don't allow the first frames after a still to be dropped
        //sometimes we get multiple stills (long duration frames) after each other
        //in normal mpegs
        m_iNrOfPicturesNotToSkip = 5;
      }
      else if( iDropped*frametime > DVD_MSEC_TO_TIME(100) && m_iNrOfPicturesNotToSkip == 0 )
      { // if we dropped too many pictures in a row, insert a forced picture
        m_iNrOfPicturesNotToSkip = 1;
      }

#ifdef PROFILE
      bRequestDrop = false;
#else
      if (m_messageQueue.GetDataSize() == 0
      ||  m_speed < 0)
      {
        bRequestDrop = false;
        m_iDroppedRequest = 0;
        m_iLateFrames     = 0;
      }
#endif

      // if player want's us to drop this packet, do so nomatter what
      if(bPacketDrop)
        bRequestDrop = true;

      // tell codec if next frame should be dropped
      // problem here, if one packet contains more than one frame
      // both frames will be dropped in that case instead of just the first
      // decoder still needs to provide an empty image structure, with correct flags
      m_pVideoCodec->SetDropState(bRequestDrop);

      // ask codec to do deinterlacing if possible
      EDEINTERLACEMODE mDeintMode = g_settings.m_currentVideoSettings.m_DeinterlaceMode;
      EINTERLACEMETHOD mInt       = g_renderManager.AutoInterlaceMethod(g_settings.m_currentVideoSettings.m_InterlaceMethod);

      unsigned int     mFilters = 0;

      if (mDeintMode != VS_DEINTERLACEMODE_OFF)
      {
        if (mInt == VS_INTERLACEMETHOD_DEINTERLACE)
          mFilters = CDVDVideoCodec::FILTER_DEINTERLACE_ANY;
        else if(mInt == VS_INTERLACEMETHOD_DEINTERLACE_HALF)
          mFilters = CDVDVideoCodec::FILTER_DEINTERLACE_ANY | CDVDVideoCodec::FILTER_DEINTERLACE_HALFED;

        if (mDeintMode == VS_DEINTERLACEMODE_AUTO && mFilters)
          mFilters |=  CDVDVideoCodec::FILTER_DEINTERLACE_FLAGGED;
      }

      if (!g_renderManager.Supports(RENDERFEATURE_ROTATION))
        mFilters |= CDVDVideoCodec::FILTER_ROTATE;

      mFilters = m_pVideoCodec->SetFilters(mFilters);

      int iDecoderState = m_pVideoCodec->Decode(pPacket->pData, pPacket->iSize, pPacket->dts, pPacket->pts);

      // buffer packets so we can recover should decoder flush for some reason
      if(m_pVideoCodec->GetConvergeCount() > 0)
      {
        m_packets.push_back(DVDMessageListItem(pMsg, 0));
        if(m_packets.size() > m_pVideoCodec->GetConvergeCount()
        || m_packets.size() * frametime > DVD_SEC_TO_TIME(10))
          m_packets.pop_front();
      }

      m_videoStats.AddSampleBytes(pPacket->iSize);
      // assume decoder dropped a picture if it didn't give us any
      // picture from a demux packet, this should be reasonable
      // for libavformat as a demuxer as it normally packetizes
      // pictures when they come from demuxer
      if(bRequestDrop && !bPacketDrop && (iDecoderState & VC_BUFFER) && !(iDecoderState & VC_PICTURE))
      {
        m_iDroppedFrames++;
        iDropped++;
      }

      // loop while no error
      while (!m_bStop)
      {

        // if decoder was flushed, we need to seek back again to resume rendering
        if (iDecoderState & VC_FLUSHED)
        {
          CLog::Log(LOGDEBUG, "CDVDPlayerVideo - video decoder was flushed");
          while(!m_packets.empty())
          {
            CDVDMsgDemuxerPacket* msg = (CDVDMsgDemuxerPacket*)m_packets.front().message->Acquire();
            m_packets.pop_front();

            // all packets except the last one should be dropped
            // if prio packets and current packet should be dropped, this is likely a new reset
            msg->m_drop = !m_packets.empty() || (iPriority > 0 && bPacketDrop);
            m_messageQueue.Put(msg, iPriority + 10);
          }

          m_pVideoCodec->Reset();
          /* PLEX */
          memset(&picture, 0, sizeof(DVDVideoPicture));
          /* END PLEX */
          m_packets.clear();
          break;
        }

        // if decoder had an error, tell it to reset to avoid more problems
        if (iDecoderState & VC_ERROR)
        {
          CLog::Log(LOGDEBUG, "CDVDPlayerVideo - video decoder returned error");
          break;
        }

        // check for a new picture
        if (iDecoderState & VC_PICTURE)
        {

          // try to retrieve the picture (should never fail!), unless there is a demuxer bug ofcours
          m_pVideoCodec->ClearPicture(&picture);
          if (m_pVideoCodec->GetPicture(&picture))
          {
            sPostProcessType.clear();

            picture.iGroupId = pPacket->iGroupId;

            if(picture.iDuration == 0.0)
              picture.iDuration = frametime;

            if(bPacketDrop)
              picture.iFlags |= DVP_FLAG_DROPPED;

            if (m_iNrOfPicturesNotToSkip > 0)
            {
              picture.iFlags |= DVP_FLAG_NOSKIP;
              m_iNrOfPicturesNotToSkip--;
            }

            // validate picture timing,
            // if both dts/pts invalid, use pts calulated from picture.iDuration
            // if pts invalid use dts, else use picture.pts as passed
            if (picture.dts == DVD_NOPTS_VALUE && picture.pts == DVD_NOPTS_VALUE)
              picture.pts = pts;
            else if (picture.pts == DVD_NOPTS_VALUE)
              picture.pts = picture.dts;

            /* use forced aspect if any */
            if( m_fForcedAspectRatio != 0.0f )
              picture.iDisplayWidth = (int) (picture.iDisplayHeight * m_fForcedAspectRatio);

            //Deinterlace if codec said format was interlaced or if we have selected we want to deinterlace
            //this video
            if ((mDeintMode == VS_DEINTERLACEMODE_AUTO && (picture.iFlags & DVP_FLAG_INTERLACED)) || mDeintMode == VS_DEINTERLACEMODE_FORCE)
            {
              if(mInt == VS_INTERLACEMETHOD_SW_BLEND)
              {
                if (!sPostProcessType.empty())
                  sPostProcessType += ",";
                sPostProcessType += g_advancedSettings.m_videoPPFFmpegDeint;
                bPostProcessDeint = true;
              }
            }

            if (g_settings.m_currentVideoSettings.m_PostProcess)
            {
              if (!sPostProcessType.empty())
                sPostProcessType += ",";
              // This is what mplayer uses for its "high-quality filter combination"
              sPostProcessType += g_advancedSettings.m_videoPPFFmpegPostProc;
            }

            if (!sPostProcessType.empty())
            {
              mPostProcess.SetType(sPostProcessType, bPostProcessDeint);
              if (mPostProcess.Process(&picture))
                mPostProcess.GetPicture(&picture);
            }

            /* if frame has a pts (usually originiating from demux packet), use that */
            if(picture.pts != DVD_NOPTS_VALUE)
            {
              if(pulldown.enabled())
                picture.pts += pulldown.pts();

              pts = picture.pts;
            }

            if(pulldown.enabled())
            {
              picture.iDuration = pulldown.dur();
              pulldown.next();
            }

            if (picture.iRepeatPicture)
              picture.iDuration *= picture.iRepeatPicture + 1;

#if 1
            int iResult = OutputPicture(&picture, pts);
#elif 0
            // testing NV12 rendering functions
            DVDVideoPicture* pTempNV12Picture = CDVDCodecUtils::ConvertToNV12Picture(&picture);
            int iResult = OutputPicture(pTempNV12Picture, pts);
            CDVDCodecUtils::FreePicture(pTempNV12Picture);
#elif 0
            // testing YUY2 or UYVY rendering functions
            // WARNING: since this scales a full YV12 frame, weaving artifacts will show on interlaced content
            // even with the deinterlacer on
            DVDVideoPicture* pTempYUVPackedPicture = CDVDCodecUtils::ConvertToYUV422PackedPicture(&picture, RENDER_FMT_UYVY422);
            //DVDVideoPicture* pTempYUVPackedPicture = CDVDCodecUtils::ConvertToYUV422PackedPicture(&picture, RENDER_FMT_YUYV422);
            int iResult = OutputPicture(pTempYUVPackedPicture, pts);
            CDVDCodecUtils::FreePicture(pTempYUVPackedPicture);
#endif

            if(m_started == false)
            {
              m_codecname = m_pVideoCodec->GetName();
              m_started = true;
              m_messageParent.Put(new CDVDMsgInt(CDVDMsg::PLAYER_STARTED, DVDPLAYER_VIDEO));
            }

            // guess next frame pts. iDuration is always valid
            if (m_speed != 0)
              pts += picture.iDuration * m_speed / abs(m_speed);

            if( iResult & EOS_ABORT )
            {
              //if we break here and we directly try to decode again wihout
              //flushing the video codec things break for some reason
              //i think the decoder (libmpeg2 atleast) still has a pointer
              //to the data, and when the packet is freed that will fail.
              iDecoderState = m_pVideoCodec->Decode(NULL, 0, DVD_NOPTS_VALUE, DVD_NOPTS_VALUE);
              break;
            }

            if( (iResult & EOS_DROPPED) && !bPacketDrop )
            {
              m_iDroppedFrames++;
              iDropped++;
            }
            else
              iDropped = 0;

            bRequestDrop = (iResult & EOS_VERYLATE) == EOS_VERYLATE;
          }
          else
          {
            CLog::Log(LOGWARNING, "Decoder Error getting videoPicture.");
            m_pVideoCodec->Reset();
            /* PLEX */
            memset(&picture, 0, sizeof(DVDVideoPicture));
            /* END PLEX */
          }
        }

        /*
        if (iDecoderState & VC_USERDATA)
        {
          // found some userdata while decoding a frame
          // could be closed captioning
          DVDVideoUserData videoUserData;
          if (m_pVideoCodec->GetUserData(&videoUserData))
          {
            ProcessVideoUserData(&videoUserData, pts);
          }
        }
        */

        // if the decoder needs more data, we just break this loop
        // and try to get more data from the videoQueue
        if (iDecoderState & VC_BUFFER)
          break;

        // the decoder didn't need more data, flush the remaning buffer
        iDecoderState = m_pVideoCodec->Decode(NULL, 0, DVD_NOPTS_VALUE, DVD_NOPTS_VALUE);
      }
    }

    // all data is used by the decoder, we can safely free it now
    pMsg->Release();
  }

  // we need to let decoder release any picture retained resources.
  m_pVideoCodec->ClearPicture(&picture);
}

void CDVDPlayerVideo::OnExit()
{
  g_dvdPerformanceCounter.DisableVideoDecodePerformance();

  if (m_pOverlayCodecCC)
  {
    m_pOverlayCodecCC->Dispose();
    m_pOverlayCodecCC = NULL;
  }

  CLog::Log(LOGNOTICE, "thread end: video_thread");
}

void CDVDPlayerVideo::ProcessVideoUserData(DVDVideoUserData* pVideoUserData, double pts)
{
  // check userdata type
  BYTE* data = pVideoUserData->data;
  int size = pVideoUserData->size;

  if (size >= 2)
  {
    if (data[0] == 'C' && data[1] == 'C')
    {
      data += 2;
      size -= 2;

      // closed captioning
      if (!m_pOverlayCodecCC)
      {
        m_pOverlayCodecCC = new CDVDOverlayCodecCC();
        CDVDCodecOptions options;
        CDVDStreamInfo info;
        if (!m_pOverlayCodecCC->Open(info, options))
        {
          delete m_pOverlayCodecCC;
          m_pOverlayCodecCC = NULL;
        }
      }

      if (m_pOverlayCodecCC)
      {
        DemuxPacket packet;
        packet.pData = data;
        packet.iSize = size;
        packet.pts = DVD_NOPTS_VALUE;
        packet.dts = DVD_NOPTS_VALUE;
        m_pOverlayCodecCC->Decode(&packet);

        CDVDOverlay* overlay;
        while((overlay = m_pOverlayCodecCC->GetOverlay()) != NULL)
        {
          overlay->iGroupId = 0;
          overlay->iPTSStartTime += pts;
          if(overlay->iPTSStopTime != 0.0)
            overlay->iPTSStopTime += pts;

          m_pOverlayContainer->Add(overlay);
          overlay->Release();
        }
      }
    }
  }
}

bool CDVDPlayerVideo::InitializedOutputDevice()
{
#ifdef HAS_VIDEO_PLAYBACK
  return g_renderManager.IsStarted();
#else
  return false;
#endif
}

void CDVDPlayerVideo::SetSpeed(int speed)
{
  if(m_messageQueue.IsInited())
    m_messageQueue.Put( new CDVDMsgInt(CDVDMsg::PLAYER_SETSPEED, speed), 1 );
  else
    m_speed = speed;
}

void CDVDPlayerVideo::StepFrame()
{
  m_iNrOfPicturesNotToSkip++;
}

void CDVDPlayerVideo::Flush()
{
  /* flush using message as this get's called from dvdplayer thread */
  /* and any demux packet that has been taken out of queue need to */
  /* be disposed of before we flush */
  m_messageQueue.Flush();
  m_messageQueue.Put(new CDVDMsg(CDVDMsg::GENERAL_FLUSH), 1);
}

int CDVDPlayerVideo::GetLevel()
{
  int level = m_messageQueue.GetLevel();

  // fast exit, if the message queue is full, we do not care about the codec queue.
  if (level == 100)
    return level;

  // Now for the harder choices, the message queue could be time or size based.
  // In order to return the proper summed level, we need to know which.
  if (m_messageQueue.IsDataBased())
  {
    int datasize = m_messageQueue.GetDataSize();
    if (m_pVideoCodec)
      datasize += m_pVideoCodec->GetDataSize();
    return min(100, (int)(100 * datasize / (m_messageQueue.GetMaxDataSize() * m_messageQueue.GetMaxTimeSize())));
  }
  else
  {
    double timesize = m_messageQueue.GetTimeSize();
    if (m_pVideoCodec)
      timesize += m_pVideoCodec->GetTimeSize();
    return min(100, MathUtils::round_int(100.0 * m_messageQueue.GetMaxTimeSize() * timesize));
  }

  return level;
}

#ifdef HAS_VIDEO_PLAYBACK
void CDVDPlayerVideo::ProcessOverlays(DVDVideoPicture* pSource, double pts)
{
  // remove any overlays that are out of time
  if (m_started)
    m_pOverlayContainer->CleanUp(pts - m_iSubtitleDelay);

  enum EOverlay
  { OVERLAY_AUTO // select mode auto
  , OVERLAY_GPU  // render osd using gpu
  , OVERLAY_BUF  // render osd on buffer
  } render = OVERLAY_AUTO;

  if(pSource->format == RENDER_FMT_YUV420P)
  {
    if(g_Windowing.GetRenderQuirks() & RENDER_QUIRKS_MAJORMEMLEAK_OVERLAYRENDERER)
    {
      // for now use cpu for ssa overlays as it currently allocates and
      // frees textures for each frame this causes a hugh memory leak
      // on some mesa intel drivers

      if(m_pOverlayContainer->ContainsOverlayType(DVDOVERLAY_TYPE_SPU)
      || m_pOverlayContainer->ContainsOverlayType(DVDOVERLAY_TYPE_IMAGE)
      || m_pOverlayContainer->ContainsOverlayType(DVDOVERLAY_TYPE_SSA) )
        render = OVERLAY_BUF;
    }

    if(render == OVERLAY_BUF)
    {
      // rendering spu overlay types directly on video memory costs a lot of processing power.
      // thus we allocate a temp picture, copy the original to it (needed because the same picture can be used more than once).
      // then do all the rendering on that temp picture and finaly copy it to video memory.
      // In almost all cases this is 5 or more times faster!.

      if(m_pTempOverlayPicture && ( m_pTempOverlayPicture->iWidth  != pSource->iWidth
                                 || m_pTempOverlayPicture->iHeight != pSource->iHeight))
      {
        CDVDCodecUtils::FreePicture(m_pTempOverlayPicture);
        m_pTempOverlayPicture = NULL;
      }

      if(!m_pTempOverlayPicture)
        m_pTempOverlayPicture = CDVDCodecUtils::AllocatePicture(pSource->iWidth, pSource->iHeight);
      if(!m_pTempOverlayPicture)
        return;

      CDVDCodecUtils::CopyPicture(m_pTempOverlayPicture, pSource);
      memcpy(pSource->data     , m_pTempOverlayPicture->data     , sizeof(pSource->data));
      memcpy(pSource->iLineSize, m_pTempOverlayPicture->iLineSize, sizeof(pSource->iLineSize));
    }
  }

  if(render == OVERLAY_AUTO)
    render = OVERLAY_GPU;

  VecOverlays overlays;

  {
    CSingleLock lock(*m_pOverlayContainer);

    VecOverlays* pVecOverlays = m_pOverlayContainer->GetOverlays();
    VecOverlaysIter it = pVecOverlays->begin();

    //Check all overlays and render those that should be rendered, based on time and forced
    //Both forced and subs should check timeing, pts == 0 in the stillframe case
    while (it != pVecOverlays->end())
    {
      CDVDOverlay* pOverlay = *it++;
      if(!pOverlay->bForced && !m_bRenderSubs)
        continue;

      if(pOverlay->iGroupId != pSource->iGroupId)
        continue;

      double pts2 = pOverlay->bForced ? pts : pts - m_iSubtitleDelay;

      if((pOverlay->iPTSStartTime <= pts2 && (pOverlay->iPTSStopTime > pts2 || pOverlay->iPTSStopTime == 0LL)) || pts == 0)
      {
        if(pOverlay->IsOverlayType(DVDOVERLAY_TYPE_GROUP))
          overlays.insert(overlays.end(), static_cast<CDVDOverlayGroup*>(pOverlay)->m_overlays.begin()
                                        , static_cast<CDVDOverlayGroup*>(pOverlay)->m_overlays.end());
        else
          overlays.push_back(pOverlay);

      }
    }

    for(it = overlays.begin(); it != overlays.end(); ++it)
    {
      double pts2 = (*it)->bForced ? pts : pts - m_iSubtitleDelay;

      if (render == OVERLAY_GPU)
        g_renderManager.AddOverlay(*it, pts2);

      if (render == OVERLAY_BUF)
        CDVDOverlayRenderer::Render(pSource, *it, pts2);
    }
  }


}
#endif

int CDVDPlayerVideo::OutputPicture(const DVDVideoPicture* src, double pts)
{
  /* picture buffer is not allowed to be modified in this call */
  DVDVideoPicture picture(*src);
  DVDVideoPicture* pPicture = &picture;

#ifdef HAS_VIDEO_PLAYBACK
  double config_framerate = m_bFpsInvalid ? 0.0 : m_fFrameRate;
  /* check so that our format or aspect has changed. if it has, reconfigure renderer */
  if (!g_renderManager.IsConfigured()
   || m_output.width != pPicture->iWidth
   || m_output.height != pPicture->iHeight
   || m_output.dwidth != pPicture->iDisplayWidth
   || m_output.dheight != pPicture->iDisplayHeight
   || m_output.framerate != config_framerate
   || m_output.color_format != (unsigned int)pPicture->format
   || m_output.extended_format != pPicture->extended_format
   || ( m_output.color_matrix != pPicture->color_matrix && pPicture->color_matrix != 0 ) // don't reconfigure on unspecified
   || ( m_output.chroma_position != pPicture->chroma_position && pPicture->chroma_position != 0 )
   || ( m_output.color_primaries != pPicture->color_primaries && pPicture->color_primaries != 0 )
   || ( m_output.color_transfer != pPicture->color_transfer && pPicture->color_transfer != 0 )
   || m_output.color_range != pPicture->color_range)
  {
    CLog::Log(LOGNOTICE, " fps: %f, pwidth: %i, pheight: %i, dwidth: %i, dheight: %i",
      config_framerate, pPicture->iWidth, pPicture->iHeight, pPicture->iDisplayWidth, pPicture->iDisplayHeight);
    unsigned flags = 0;
    if(pPicture->color_range == 1)
      flags |= CONF_FLAGS_YUV_FULLRANGE;

    switch(pPicture->color_matrix)
    {
      case 7: // SMPTE 240M (1987)
        flags |= CONF_FLAGS_YUVCOEF_240M;
        break;
      case 6: // SMPTE 170M
      case 5: // ITU-R BT.470-2
      case 4: // FCC
        flags |= CONF_FLAGS_YUVCOEF_BT601;
        break;
      case 1: // ITU-R Rec.709 (1990) -- BT.709
        flags |= CONF_FLAGS_YUVCOEF_BT709;
        break;
      case 3: // RESERVED
      case 2: // UNSPECIFIED
      default:
        if(pPicture->iWidth > 1024 || pPicture->iHeight >= 600)
          flags |= CONF_FLAGS_YUVCOEF_BT709;
        else
          flags |= CONF_FLAGS_YUVCOEF_BT601;
        break;
    }

    switch(pPicture->chroma_position)
    {
      case 1:
        flags |= CONF_FLAGS_CHROMA_LEFT;
        break;
      case 2:
        flags |= CONF_FLAGS_CHROMA_CENTER;
        break;
      case 3:
        flags |= CONF_FLAGS_CHROMA_TOPLEFT;
        break;
    }

    switch(pPicture->color_primaries)
    {
      case 1:
        flags |= CONF_FLAGS_COLPRI_BT709;
        break;
      case 4:
        flags |= CONF_FLAGS_COLPRI_BT470M;
        break;
      case 5:
        flags |= CONF_FLAGS_COLPRI_BT470BG;
        break;
      case 6:
        flags |= CONF_FLAGS_COLPRI_170M;
        break;
      case 7:
        flags |= CONF_FLAGS_COLPRI_240M;
        break;
    }

    switch(pPicture->color_transfer)
    {
      case 1:
        flags |= CONF_FLAGS_TRC_BT709;
        break;
      case 4:
        flags |= CONF_FLAGS_TRC_GAMMA22;
        break;
      case 5:
        flags |= CONF_FLAGS_TRC_GAMMA28;
        break;
    }

    CStdString formatstr;

    switch(pPicture->format)
    {
      case RENDER_FMT_YUV420P:
        formatstr = "YV12";
        break;
      case RENDER_FMT_YUV420P16:
        formatstr = "YV12P16";
        break;
      case RENDER_FMT_YUV420P10:
        formatstr = "YV12P10";
        break;
      case RENDER_FMT_NV12:
        formatstr = "NV12";
        break;
      case RENDER_FMT_UYVY422:
        formatstr = "UYVY";
        break;
      case RENDER_FMT_YUYV422:
        formatstr = "YUY2";
        break;
      case RENDER_FMT_VDPAU:
        formatstr = "VDPAU";
        break;
      case RENDER_FMT_DXVA:
        formatstr = "DXVA";
        break;
      case RENDER_FMT_VAAPI:
        formatstr = "VAAPI";
        break;
      case RENDER_FMT_OMXEGL:
        formatstr = "OMXEGL";
        break;
      case RENDER_FMT_CVBREF:
        formatstr = "BGRA";
        break;
      case RENDER_FMT_BYPASS:
        formatstr = "BYPASS";
        break;
      case RENDER_FMT_NONE:
        formatstr = "NONE";
        break;
    }

    if(m_bAllowFullscreen)
    {
      flags |= CONF_FLAGS_FULLSCREEN;
      m_bAllowFullscreen = false; // only allow on first configure
    }

    CLog::Log(LOGDEBUG,"%s - change configuration. %dx%d. framerate: %4.2f. format: %s",__FUNCTION__,pPicture->iWidth, pPicture->iHeight, config_framerate, formatstr.c_str());
    if(!g_renderManager.Configure(pPicture->iWidth, pPicture->iHeight, pPicture->iDisplayWidth, pPicture->iDisplayHeight, config_framerate, flags, pPicture->format, pPicture->extended_format, m_hints.orientation))
    {
      CLog::Log(LOGERROR, "%s - failed to configure renderer", __FUNCTION__);
      return EOS_ABORT;
    }

    m_output.width = pPicture->iWidth;
    m_output.height = pPicture->iHeight;
    m_output.dwidth = pPicture->iDisplayWidth;
    m_output.dheight = pPicture->iDisplayHeight;
    m_output.framerate = config_framerate;
    m_output.color_format = pPicture->format;
    m_output.extended_format = pPicture->extended_format;
    m_output.color_matrix = pPicture->color_matrix;
    m_output.chroma_position = pPicture->chroma_position;
    m_output.color_primaries = pPicture->color_primaries;
    m_output.color_transfer = pPicture->color_transfer;
    m_output.color_range = pPicture->color_range;
  }

  double maxfps  = 60.0;
  bool   limited = false;
  int    result  = 0;

  if (!g_renderManager.IsStarted()) {
    CLog::Log(LOGERROR, "%s - renderer not started", __FUNCTION__);
    return EOS_ABORT;
  }
  maxfps = g_renderManager.GetMaximumFPS();

  // check if our output will limit speed
  if(m_fFrameRate * abs(m_speed) / DVD_PLAYSPEED_NORMAL > maxfps*0.9)
    limited = true;

  //correct any pattern in the timestamps
  m_pullupCorrection.Add(pts);
  pts += m_pullupCorrection.GetCorrection();

  //try to calculate the framerate
  CalcFrameRate();

  // signal to clock what our framerate is, it may want to adjust it's
  // speed to better match with our video renderer's output speed
  double interval;
  int refreshrate = m_pClock->UpdateFramerate(m_fFrameRate, &interval);
  if (refreshrate > 0) //refreshrate of -1 means the videoreferenceclock is not running
  {//when using the videoreferenceclock, a frame is always presented half a vblank interval too late
    pts -= DVD_TIME_BASE * interval;
  }

  // Correct pts by user set delay and rendering delay
  pts += m_iVideoDelay - DVD_SEC_TO_TIME(g_renderManager.GetDisplayLatency());

  // calculate the time we need to delay this picture before displaying
  double iSleepTime, iClockSleep, iFrameSleep, iPlayingClock, iCurrentClock, iFrameDuration;

  iPlayingClock = m_pClock->GetClock(iCurrentClock, false); // snapshot current clock
  iClockSleep = pts - iPlayingClock; //sleep calculated by pts to clock comparison
  iFrameSleep = m_FlipTimeStamp - iCurrentClock; // sleep calculated by duration of frame
  iFrameDuration = pPicture->iDuration;

  // correct sleep times based on speed
  if(m_speed)
  {
    iClockSleep = iClockSleep * DVD_PLAYSPEED_NORMAL / m_speed;
    iFrameSleep = iFrameSleep * DVD_PLAYSPEED_NORMAL / abs(m_speed);
    iFrameDuration = iFrameDuration * DVD_PLAYSPEED_NORMAL / abs(m_speed);
  }
  else
  {
    iClockSleep = 0;
    iFrameSleep = 0;
  }

  // dropping to a very low framerate is not correct (it should not happen at all)
  iClockSleep = min(iClockSleep, DVD_MSEC_TO_TIME(500));
  iFrameSleep = min(iFrameSleep, DVD_MSEC_TO_TIME(500));

  if( m_stalled )
    iSleepTime = iFrameSleep;
  else
    iSleepTime = iFrameSleep + (iClockSleep - iFrameSleep) / m_autosync;

#ifdef PROFILE /* during profiling, try to play as fast as possible */
  iSleepTime = 0;
#endif

  // present the current pts of this frame to user, and include the actual
  // presentation delay, to allow him to adjust for it
  if( m_stalled )
    m_iCurrentPts = DVD_NOPTS_VALUE;
  else
    m_iCurrentPts = pts - max(0.0, iSleepTime);

  // timestamp when we think next picture should be displayed based on current duration
  m_FlipTimeStamp  = iCurrentClock;
  m_FlipTimeStamp += max(0.0, iSleepTime);
  m_FlipTimeStamp += iFrameDuration;

  if (iSleepTime <= 0 && m_speed)
    m_iLateFrames++;
  else
    m_iLateFrames = 0;

  // ask decoder to drop frames next round, as we are very late
  if(m_iLateFrames > 10)
  {
    if (!(pPicture->iFlags & DVP_FLAG_NOSKIP))
    {
      //if we're calculating the framerate,
      //don't drop frames until we've calculated a stable framerate
      if (m_bAllowDrop || m_speed != DVD_PLAYSPEED_NORMAL)
      {
        result |= EOS_VERYLATE;
        m_pullupCorrection.Flush(); //dropped frames mess up the pattern, so just flush it
      }

      //if we requested 5 drops in a row and we're still late, drop on output
      //this keeps a/v sync if the decoder can't drop, or we're still calculating the framerate
      if (m_iDroppedRequest > 5)
      {
        m_iDroppedRequest--; //decrease so we only drop half the frames
        return result | EOS_DROPPED;
      }
      m_iDroppedRequest++;
    }
  }
  else
  {
    m_iDroppedRequest = 0;
  }

  if( m_speed < 0 )
  {
    if( iClockSleep < -DVD_MSEC_TO_TIME(200)
    && !(pPicture->iFlags & DVP_FLAG_NOSKIP) )
      return result | EOS_DROPPED;
  }

  if( (pPicture->iFlags & DVP_FLAG_DROPPED) )
    return result | EOS_DROPPED;

  if( m_speed != DVD_PLAYSPEED_NORMAL && limited )
  {
    // calculate frame dropping pattern to render at this speed
    // we do that by deciding if this or next frame is closest
    // to the flip timestamp
    double current   = fabs(m_dropbase -  m_droptime);
    double next      = fabs(m_dropbase - (m_droptime + iFrameDuration));
    double frametime = (double)DVD_TIME_BASE / maxfps;

    m_droptime += iFrameDuration;
#ifndef PROFILE
    if( next < current && !(pPicture->iFlags & DVP_FLAG_NOSKIP) )
      return result | EOS_DROPPED;
#endif

    while(!m_bStop && m_dropbase < m_droptime)             m_dropbase += frametime;
    while(!m_bStop && m_dropbase - frametime > m_droptime) m_dropbase -= frametime;

    m_pullupCorrection.Flush();
  }
  else
  {
    m_droptime = 0.0;
    m_dropbase = 0.0;
  }

  // set fieldsync if picture is interlaced
  EFIELDSYNC mDisplayField = FS_NONE;
  if( pPicture->iFlags & DVP_FLAG_INTERLACED )
  {
    if( pPicture->iFlags & DVP_FLAG_TOP_FIELD_FIRST )
      mDisplayField = FS_TOP;
    else
      mDisplayField = FS_BOT;
  }

  ProcessOverlays(pPicture, pts);
  AutoCrop(pPicture);

  int index = g_renderManager.AddVideoPicture(*pPicture);

  // video device might not be done yet
  while (index < 0 && !CThread::m_bStop &&
         CDVDClock::GetAbsoluteClock(false) < iCurrentClock + iSleepTime + DVD_MSEC_TO_TIME(500) )
  {
    Sleep(1);
    index = g_renderManager.AddVideoPicture(*pPicture);
  }

  if (index < 0)
    return EOS_DROPPED;

  g_renderManager.FlipPage(CThread::m_bStop, (iCurrentClock + iSleepTime) / DVD_TIME_BASE, -1, mDisplayField);

  return result;
#else
  // no video renderer, let's mark it as dropped
  return EOS_DROPPED;
#endif
}

void CDVDPlayerVideo::AutoCrop(DVDVideoPicture *pPicture)
{
  if ((pPicture->format == RENDER_FMT_YUV420P) ||
     (pPicture->format == RENDER_FMT_NV12) ||
     (pPicture->format == RENDER_FMT_YUYV422) ||
     (pPicture->format == RENDER_FMT_UYVY422))
  {
    RECT crop;

    if (g_settings.m_currentVideoSettings.m_Crop)
      AutoCrop(pPicture, crop);
    else
    { // reset to defaults
      crop.left   = 0;
      crop.right  = 0;
      crop.top    = 0;
      crop.bottom = 0;
    }

    m_crop.x1 += ((float)crop.left   - m_crop.x1) * 0.1;
    m_crop.x2 += ((float)crop.right  - m_crop.x2) * 0.1;
    m_crop.y1 += ((float)crop.top    - m_crop.y1) * 0.1;
    m_crop.y2 += ((float)crop.bottom - m_crop.y2) * 0.1;

    crop.left   = MathUtils::round_int(m_crop.x1);
    crop.right  = MathUtils::round_int(m_crop.x2);
    crop.top    = MathUtils::round_int(m_crop.y1);
    crop.bottom = MathUtils::round_int(m_crop.y2);

    //compare with hysteresis
# define HYST(n, o) ((n) > (o) || (n) + 1 < (o))
    if(HYST(g_settings.m_currentVideoSettings.m_CropLeft  , crop.left)
    || HYST(g_settings.m_currentVideoSettings.m_CropRight , crop.right)
    || HYST(g_settings.m_currentVideoSettings.m_CropTop   , crop.top)
    || HYST(g_settings.m_currentVideoSettings.m_CropBottom, crop.bottom))
    {
      g_settings.m_currentVideoSettings.m_CropLeft   = crop.left;
      g_settings.m_currentVideoSettings.m_CropRight  = crop.right;
      g_settings.m_currentVideoSettings.m_CropTop    = crop.top;
      g_settings.m_currentVideoSettings.m_CropBottom = crop.bottom;
      g_renderManager.SetViewMode(g_settings.m_currentVideoSettings.m_ViewMode);
    }
# undef HYST
  }
}

void CDVDPlayerVideo::AutoCrop(DVDVideoPicture *pPicture, RECT &crop)
{
  crop.left   = g_settings.m_currentVideoSettings.m_CropLeft;
  crop.right  = g_settings.m_currentVideoSettings.m_CropRight;
  crop.top    = g_settings.m_currentVideoSettings.m_CropTop;
  crop.bottom = g_settings.m_currentVideoSettings.m_CropBottom;

  int black  = 16; // what is black in the image
  int level  = 8;  // how high above this should we detect
  int multi  = 4;  // what multiple of last line should failing line be to accept
  BYTE *s;
  int last, detect, black2;

  // top and bottom levels
  black2 = black * pPicture->iWidth;
  detect = level * pPicture->iWidth + black2;

  //YV12 and NV12 have planar Y plane
  //YUY2 and UYVY have Y packed with U and V
  int xspacing = 1;
  int xstart   = 0;
  if (pPicture->format == RENDER_FMT_YUYV422)
    xspacing = 2;
  else if (pPicture->format == RENDER_FMT_UYVY422)
  {
    xspacing = 2;
    xstart   = 1;
  }

  // Crop top
  s      = pPicture->data[0];
  last   = black2;
  for (unsigned int y = 0; y < pPicture->iHeight/2; y++)
  {
    int total = 0;
    for (unsigned int x = xstart; x < pPicture->iWidth * xspacing; x += xspacing)
      total += s[x];
    s += pPicture->iLineSize[0];

    if (total > detect)
    {
      if (total - black2 > (last - black2) * multi)
        crop.top = y;
      break;
    }
    last = total;
  }

  // Crop bottom
  s    = pPicture->data[0] + (pPicture->iHeight-1) * pPicture->iLineSize[0];
  last = black2;
  for (unsigned int y = (int)pPicture->iHeight; y > pPicture->iHeight/2; y--)
  {
    int total = 0;
    for (unsigned int x = xstart; x < pPicture->iWidth * xspacing; x += xspacing)
      total += s[x];
    s -= pPicture->iLineSize[0];

    if (total > detect)
    {
      if (total - black2 > (last - black2) * multi)
        crop.bottom = pPicture->iHeight - y;
      break;
    }
    last = total;
  }

  // left and right levels
  black2 = black * pPicture->iHeight;
  detect = level * pPicture->iHeight + black2;


  // Crop left
  s    = pPicture->data[0];
  last = black2;
  for (unsigned int x = xstart; x < pPicture->iWidth/2*xspacing; x += xspacing)
  {
    int total = 0;
    for (unsigned int y = 0; y < pPicture->iHeight; y++)
      total += s[y * pPicture->iLineSize[0]];
    s++;
    if (total > detect)
    {
      if (total - black2 > (last - black2) * multi)
        crop.left = x / xspacing;
      break;
    }
    last = total;
  }

  // Crop right
  s    = pPicture->data[0] + (pPicture->iWidth-1);
  last = black2;
  for (unsigned int x = (int)pPicture->iWidth*xspacing-1; x > pPicture->iWidth/2*xspacing; x -= xspacing)
  {
    int total = 0;
    for (unsigned int y = 0; y < pPicture->iHeight; y++)
      total += s[y * pPicture->iLineSize[0]];
    s--;

    if (total > detect)
    {
      if (total - black2 > (last - black2) * multi)
        crop.right = pPicture->iWidth - (x / xspacing);
      break;
    }
    last = total;
  }

  // We always crop equally on each side to get zoom
  // effect intead of moving the image. Aslong as the
  // max crop isn't much larger than the min crop
  // use that.
  int min, max;

  min = std::min(crop.left, crop.right);
  max = std::max(crop.left, crop.right);
  if(10 * (max - min) / pPicture->iWidth < 1)
    crop.left = crop.right = max;
  else
    crop.left = crop.right = min;

  min = std::min(crop.top, crop.bottom);
  max = std::max(crop.top, crop.bottom);
  if(10 * (max - min) / pPicture->iHeight < 1)
    crop.top = crop.bottom = max;
  else
    crop.top = crop.bottom = min;
}

std::string CDVDPlayerVideo::GetPlayerInfo()
{
  std::ostringstream s;
  s << "fr:"     << fixed << setprecision(3) << m_fFrameRate;
  s << ", vq:"   << setw(2) << min(99,GetLevel()) << "%";
  s << ", dc:"   << m_codecname;
  s << ", Mb/s:" << fixed << setprecision(2) << (double)GetVideoBitrate() / (1024.0*1024.0);
  s << ", drop:" << m_iDroppedFrames;

  int pc = m_pullupCorrection.GetPatternLength();
  if (pc > 0)
    s << ", pc:" << pc;
  else
    s << ", pc:none";

  return s.str();
}

int CDVDPlayerVideo::GetVideoBitrate()
{
  return (int)m_videoStats.GetBitrate();
}

void CDVDPlayerVideo::ResetFrameRateCalc()
{
  m_fStableFrameRate = 0.0;
  m_iFrameRateCount  = 0;
  m_iFrameRateLength = 1;
  m_iFrameRateErr    = 0;

  m_bAllowDrop       = (!m_bCalcFrameRate && g_settings.m_currentVideoSettings.m_ScalingMethod != VS_SCALINGMETHOD_AUTO) ||
                        g_advancedSettings.m_videoFpsDetect == 0;
}

#define MAXFRAMERATEDIFF   0.01
#define MAXFRAMESERR    1000

void CDVDPlayerVideo::CalcFrameRate()
{
  if (m_iFrameRateLength >= 128 || g_advancedSettings.m_videoFpsDetect == 0)
    return; //don't calculate the fps

  //only calculate the framerate if sync playback to display is on, adjust refreshrate is on,
  //or scaling method is set to auto
  if (!m_bCalcFrameRate && g_settings.m_currentVideoSettings.m_ScalingMethod != VS_SCALINGMETHOD_AUTO)
  {
    ResetFrameRateCalc();
    return;
  }

  if (!m_pullupCorrection.HasFullBuffer())
    return; //we can only calculate the frameduration if m_pullupCorrection has a full buffer

  //see if m_pullupCorrection was able to detect a pattern in the timestamps
  //and is able to calculate the correct frame duration from it
  double frameduration = m_pullupCorrection.GetFrameDuration();

  if (frameduration == DVD_NOPTS_VALUE ||
      (g_advancedSettings.m_videoFpsDetect == 1 && m_pullupCorrection.GetPatternLength() > 1))
  {
    //reset the stored framerates if no good framerate was detected
    m_fStableFrameRate = 0.0;
    m_iFrameRateCount = 0;
    m_iFrameRateErr++;

    if (m_iFrameRateErr == MAXFRAMESERR && m_iFrameRateLength == 1)
    {
      CLog::Log(LOGDEBUG,"%s counted %i frames without being able to calculate the framerate, giving up", __FUNCTION__, m_iFrameRateErr);
      m_bAllowDrop = true;
      m_iFrameRateLength = 128;
    }
    return;
  }

  double framerate = DVD_TIME_BASE / frameduration;

  //store the current calculated framerate if we don't have any yet
  if (m_iFrameRateCount == 0)
  {
    m_fStableFrameRate = framerate;
    m_iFrameRateCount++;
  }
  //check if the current detected framerate matches with the stored ones
  else if (fabs(m_fStableFrameRate / m_iFrameRateCount - framerate) <= MAXFRAMERATEDIFF)
  {
    m_fStableFrameRate += framerate; //store the calculated framerate
    m_iFrameRateCount++;

    //if we've measured m_iFrameRateLength seconds of framerates,
    if (m_iFrameRateCount >= MathUtils::round_int(framerate) * m_iFrameRateLength)
    {
      //store the calculated framerate if it differs too much from m_fFrameRate
      if (fabs(m_fFrameRate - (m_fStableFrameRate / m_iFrameRateCount)) > MAXFRAMERATEDIFF || m_bFpsInvalid)
      {
        CLog::Log(LOGDEBUG,"%s framerate was:%f calculated:%f", __FUNCTION__, m_fFrameRate, m_fStableFrameRate / m_iFrameRateCount);
        m_fFrameRate = m_fStableFrameRate / m_iFrameRateCount;
        m_bFpsInvalid = false;
      }

      //reset the stored framerates
      m_fStableFrameRate = 0.0;
      m_iFrameRateCount = 0;
      m_iFrameRateLength *= 2; //double the length we should measure framerates

      //we're allowed to drop frames because we calculated a good framerate
      m_bAllowDrop = true;
    }
  }
  else //the calculated framerate didn't match, reset the stored ones
  {
    m_fStableFrameRate = 0.0;
    m_iFrameRateCount = 0;
  }
}<|MERGE_RESOLUTION|>--- conflicted
+++ resolved
@@ -438,14 +438,11 @@
       if(m_pVideoCodec)
       {
         m_pVideoCodec->Reset();
-<<<<<<< HEAD
         /* PLEX */
         memset(&picture, 0, sizeof(DVDVideoPicture));
         /* END PLEX */
       }
-=======
       picture.iFlags &= ~DVP_FLAG_ALLOCATED;
->>>>>>> 0be99e96
       m_packets.clear();
       m_started = false;
     }
@@ -454,15 +451,11 @@
       if(m_pVideoCodec)
       {
         m_pVideoCodec->Reset();
-<<<<<<< HEAD
         /* PLEX */
         memset(&picture, 0, sizeof(DVDVideoPicture));
         /* END PLEX */
       }
-
-=======
       picture.iFlags &= ~DVP_FLAG_ALLOCATED;
->>>>>>> 0be99e96
       m_packets.clear();
 
       m_pullupCorrection.Flush();
