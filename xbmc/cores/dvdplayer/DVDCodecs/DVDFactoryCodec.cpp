/*
 *      Copyright (C) 2005-2008 Team XBMC
 *      http://www.xbmc.org
 *
 *  This Program is free software; you can redistribute it and/or modify
 *  it under the terms of the GNU General Public License as published by
 *  the Free Software Foundation; either version 2, or (at your option)
 *  any later version.
 *
 *  This Program is distributed in the hope that it will be useful,
 *  but WITHOUT ANY WARRANTY; without even the implied warranty of
 *  MERCHANTABILITY or FITNESS FOR A PARTICULAR PURPOSE. See the
 *  GNU General Public License for more details.
 *
 *  You should have received a copy of the GNU General Public License
 *  along with XBMC; see the file COPYING.  If not, write to
 *  the Free Software Foundation, 675 Mass Ave, Cambridge, MA 02139, USA.
 *  http://www.gnu.org/copyleft/gpl.html
 *
 */

#include "system.h"
#include "utils/log.h"

#include "DVDFactoryCodec.h"
#include "Video/DVDVideoCodec.h"
#include "Audio/DVDAudioCodec.h"
#include "Overlay/DVDOverlayCodec.h"

#include "Video/DVDVideoCodecVDA.h"
#include "Video/DVDVideoCodecFFmpeg.h"
#include "Video/DVDVideoCodecOpenMax.h"
#include "Video/DVDVideoCodecLibMpeg2.h"
#if defined(HAVE_LIBCRYSTALHD)
#include "Video/DVDVideoCodecCrystalHD.h"
#endif
#include "Audio/DVDAudioCodecFFmpeg.h"
#include "Audio/DVDAudioCodecLibMad.h"
#include "Audio/DVDAudioCodecPcm.h"
#include "Audio/DVDAudioCodecLPcm.h"
<<<<<<< HEAD
#include "Audio/DVDAudioCodecPassthrough.h"
=======
#include "Audio/DVDAudioCodecPassthroughFFmpeg.h"
>>>>>>> f2031bc2
#include "Overlay/DVDOverlayCodecSSA.h"
#include "Overlay/DVDOverlayCodecText.h"
#include "Overlay/DVDOverlayCodecFFmpeg.h"

#include "DVDStreamInfo.h"
#include "settings/GUISettings.h"
#include "utils/SystemInfo.h"

CDVDVideoCodec* CDVDFactoryCodec::OpenCodec(CDVDVideoCodec* pCodec, CDVDStreamInfo &hints, CDVDCodecOptions &options )
{
  try
  {
    CLog::Log(LOGDEBUG, "FactoryCodec - Video: %s - Opening", pCodec->GetName());
    if( pCodec->Open( hints, options ) )
    {
      CLog::Log(LOGDEBUG, "FactoryCodec - Video: %s - Opened", pCodec->GetName());
      return pCodec;
    }

    CLog::Log(LOGDEBUG, "FactoryCodec - Video: %s - Failed", pCodec->GetName());
    pCodec->Dispose();
    delete pCodec;
  }
  catch(...)
  {
    CLog::Log(LOGERROR, "FactoryCodec - Video: Failed with exception");
  }
  return NULL;
}

CDVDAudioCodec* CDVDFactoryCodec::OpenCodec(CDVDAudioCodec* pCodec, CDVDStreamInfo &hints, CDVDCodecOptions &options )
{
  try
  {
    CLog::Log(LOGDEBUG, "FactoryCodec - Audio: %s - Opening", pCodec->GetName());
    if( pCodec->Open( hints, options ) )
    {
      CLog::Log(LOGDEBUG, "FactoryCodec - Audio: %s - Opened", pCodec->GetName());
      return pCodec;
    }

    CLog::Log(LOGDEBUG, "FactoryCodec - Audio: %s - Failed", pCodec->GetName());
    pCodec->Dispose();
    delete pCodec;
  }
  catch(...)
  {
    CLog::Log(LOGERROR, "FactoryCodec - Audio: Failed with exception");
  }
  return NULL;
}

CDVDOverlayCodec* CDVDFactoryCodec::OpenCodec(CDVDOverlayCodec* pCodec, CDVDStreamInfo &hints, CDVDCodecOptions &options )
{
  try
  {
    CLog::Log(LOGDEBUG, "FactoryCodec - Overlay: %s - Opening", pCodec->GetName());
    if( pCodec->Open( hints, options ) )
    {
      CLog::Log(LOGDEBUG, "FactoryCodec - Overlay: %s - Opened", pCodec->GetName());
      return pCodec;
    }

    CLog::Log(LOGDEBUG, "FactoryCodec - Overlay: %s - Failed", pCodec->GetName());
    pCodec->Dispose();
    delete pCodec;
  }
  catch(...)
  {
    CLog::Log(LOGERROR, "FactoryCodec - Audio: Failed with exception");
  }
  return NULL;
}


CDVDVideoCodec* CDVDFactoryCodec::CreateVideoCodec( CDVDStreamInfo &hint )
{
  CDVDVideoCodec* pCodec = NULL;
  CDVDCodecOptions options;

  //when support for a hardware decoder is not compiled in
  //only print it if it's actually available on the platform
  CStdString hwSupport;
#if defined(HAVE_LIBVDADECODER) && defined(__APPLE__)
  hwSupport += "VDADecoder:yes ";
#elif defined(__APPLE__)
  hwSupport += "VDADecoder:no ";
#endif
#ifdef HAVE_LIBCRYSTALHD
  hwSupport += "CrystalHD:yes ";
#else
  hwSupport += "CrystalHD:no ";
#endif
#if defined(HAVE_LIBOPENMAX) && defined(_LINUX)
  hwSupport += "OpenMax:yes ";
#elif defined(_LINUX)
  hwSupport += "OpenMax:no ";
#endif
#if defined(HAVE_LIBVDPAU) && defined(_LINUX)
  hwSupport += "VDPAU:yes ";
#elif defined(_LINUX) && !defined(__APPLE__)
  hwSupport += "VDPAU:no ";
#endif
#if defined(_WIN32) && defined(HAS_DX)
  hwSupport += "DXVA:yes ";
#elif defined(_WIN32)
  hwSupport += "DXVA:no ";
#endif
#if defined(HAVE_LIBVA) && defined(_LINUX)
  hwSupport += "VAAPI:yes ";
#elif defined(_LINUX) && !defined(__APPLE__)
  hwSupport += "VAAPI:no ";
#endif

  CLog::Log(LOGDEBUG, "CDVDFactoryCodec: compiled in hardware support: %s", hwSupport.c_str());

  // dvd's have weird still-frames in it, which is not fully supported in ffmpeg
  if(hint.stills && (hint.codec == CODEC_ID_MPEG2VIDEO || hint.codec == CODEC_ID_MPEG1VIDEO))
  {
    if( (pCodec = OpenCodec(new CDVDVideoCodecLibMpeg2(), hint, options)) ) return pCodec;
  }
#if defined(HAVE_LIBVDADECODER)
  if (hint.width > 720 && g_sysinfo.HasVDADecoder())
  {
    if (g_guiSettings.GetBool("videoplayer.usevda") && !hint.software && hint.codec == CODEC_ID_H264)
    {
      CLog::Log(LOGINFO, "Trying Apple VDA Decoder...");
      if ( (pCodec = OpenCodec(new CDVDVideoCodecVDA(), hint, options)) ) return pCodec;
    }
  }
#endif

#if defined(HAVE_LIBCRYSTALHD)
  if (!hint.software && g_guiSettings.GetBool("videoplayer.usechd"))
  {
    if (CCrystalHD::GetInstance()->DevicePresent())
    {
      switch(hint.codec)
      {
        case CODEC_ID_VC1:
        case CODEC_ID_WMV3:
        case CODEC_ID_H264:
        case CODEC_ID_MPEG2VIDEO:
          if (hint.codec == CODEC_ID_H264 && hint.ptsinvalid)
            break;
          if (hint.codec == CODEC_ID_MPEG2VIDEO && hint.width <= 720)
            break;
          CLog::Log(LOGINFO, "Trying Broadcom Crystal HD Decoder...");
          if ( (pCodec = OpenCodec(new CDVDVideoCodecCrystalHD(), hint, options)) ) return pCodec;
        break;
        default:
        break;
      }
    }
  }
#endif

#if defined(HAVE_LIBOPENMAX)
  if (g_guiSettings.GetBool("videoplayer.useomx") && !hint.software )
  {
      if (hint.codec == CODEC_ID_H264 || hint.codec == CODEC_ID_MPEG2VIDEO || hint.codec == CODEC_ID_VC1)
    {
      CLog::Log(LOGINFO, "Trying OpenMax Decoder...");
      if ( (pCodec = OpenCodec(new CDVDVideoCodecOpenMax(), hint, options)) ) return pCodec;
    }
  }
#endif

  // try to decide if we want to try halfres decoding
#if !defined(_LINUX) && !defined(_WIN32)
  float pixelrate = (float)hint.width*hint.height*hint.fpsrate/hint.fpsscale;
  if( pixelrate > 1400.0f*720.0f*30.0f )
  {
    CLog::Log(LOGINFO, "CDVDFactoryCodec - High video resolution detected %dx%d, trying half resolution decoding ", hint.width, hint.height);
    options.push_back(CDVDCodecOption("lowres","1"));
  }
#endif

  if( (pCodec = OpenCodec(new CDVDVideoCodecFFmpeg(), hint, options)) ) return pCodec;

  return NULL;
}

CDVDAudioCodec* CDVDFactoryCodec::CreateAudioCodec( CDVDStreamInfo &hint, bool passthrough /* = true */)
{
  CDVDAudioCodec* pCodec = NULL;
  CDVDCodecOptions options;

  if (passthrough)
  {
<<<<<<< HEAD
    pCodec = OpenCodec( new CDVDAudioCodecPassthrough(), hint, options );
    if( pCodec ) return pCodec;
=======
    pCodec = OpenCodec( new CDVDAudioCodecPassthroughFFmpeg(), hint, options);
    if ( pCodec ) return pCodec;
>>>>>>> f2031bc2
  }

  switch (hint.codec)
  {
  case CODEC_ID_MP2:
  case CODEC_ID_MP3:
    {
      pCodec = OpenCodec( new CDVDAudioCodecLibMad(), hint, options );
      if( pCodec ) return pCodec;
      break;
    }
  case CODEC_ID_PCM_S32LE:
  case CODEC_ID_PCM_S32BE:
  case CODEC_ID_PCM_U32LE:
  case CODEC_ID_PCM_U32BE:
  case CODEC_ID_PCM_S24LE:
  case CODEC_ID_PCM_S24BE:
  case CODEC_ID_PCM_U24LE:
  case CODEC_ID_PCM_U24BE:
  case CODEC_ID_PCM_S24DAUD:
  case CODEC_ID_PCM_S16LE:
  case CODEC_ID_PCM_S16BE:
  case CODEC_ID_PCM_U16LE:
  case CODEC_ID_PCM_U16BE:
  case CODEC_ID_PCM_S8:
  case CODEC_ID_PCM_U8:
  case CODEC_ID_PCM_ALAW:
  case CODEC_ID_PCM_MULAW:
    {
      pCodec = OpenCodec( new CDVDAudioCodecPcm(), hint, options );
      if( pCodec ) return pCodec;
      break;
    }
#if 0
  //case CODEC_ID_LPCM_S16BE:
  //case CODEC_ID_LPCM_S20BE:
  case CODEC_ID_LPCM_S24BE:
    {
      pCodec = OpenCodec( new CDVDAudioCodecLPcm(), hint, options );
      if( pCodec ) return pCodec;
      break;
    }
#endif
  default:
    {
      pCodec = NULL;
      break;
    }
  }

  pCodec = OpenCodec( new CDVDAudioCodecFFmpeg(), hint, options );
  if( pCodec ) return pCodec;

  return NULL;
}

CDVDOverlayCodec* CDVDFactoryCodec::CreateOverlayCodec( CDVDStreamInfo &hint )
{
  CDVDOverlayCodec* pCodec = NULL;
  CDVDCodecOptions options;

  switch (hint.codec)
  {
    case CODEC_ID_TEXT:
      pCodec = OpenCodec(new CDVDOverlayCodecText(), hint, options);
      if( pCodec ) return pCodec;

    case CODEC_ID_SSA:
      pCodec = OpenCodec(new CDVDOverlayCodecSSA(), hint, options);
      if( pCodec ) return pCodec;

      pCodec = OpenCodec(new CDVDOverlayCodecText(), hint, options);
      if( pCodec ) return pCodec;

    default:
      pCodec = OpenCodec(new CDVDOverlayCodecFFmpeg(), hint, options);
      if( pCodec ) return pCodec;
  }

  return NULL;
}<|MERGE_RESOLUTION|>--- conflicted
+++ resolved
@@ -38,11 +38,7 @@
 #include "Audio/DVDAudioCodecLibMad.h"
 #include "Audio/DVDAudioCodecPcm.h"
 #include "Audio/DVDAudioCodecLPcm.h"
-<<<<<<< HEAD
 #include "Audio/DVDAudioCodecPassthrough.h"
-=======
-#include "Audio/DVDAudioCodecPassthroughFFmpeg.h"
->>>>>>> f2031bc2
 #include "Overlay/DVDOverlayCodecSSA.h"
 #include "Overlay/DVDOverlayCodecText.h"
 #include "Overlay/DVDOverlayCodecFFmpeg.h"
@@ -233,13 +229,8 @@
 
   if (passthrough)
   {
-<<<<<<< HEAD
     pCodec = OpenCodec( new CDVDAudioCodecPassthrough(), hint, options );
     if( pCodec ) return pCodec;
-=======
-    pCodec = OpenCodec( new CDVDAudioCodecPassthroughFFmpeg(), hint, options);
-    if ( pCodec ) return pCodec;
->>>>>>> f2031bc2
   }
 
   switch (hint.codec)
