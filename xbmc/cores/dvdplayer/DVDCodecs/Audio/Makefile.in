--- conflicted
+++ resolved
@@ -5,10 +5,6 @@
 SRCS=	DVDAudioCodecFFmpeg.cpp \
 	DVDAudioCodecLibMad.cpp \
 	DVDAudioCodecLPcm.cpp \
-<<<<<<< HEAD
-=======
-        DVDAudioCodecPassthroughFFmpeg.cpp \
->>>>>>> f2031bc2
 	DVDAudioCodecPcm.cpp \
 	DVDAudioCodecPassthrough.cpp
 
