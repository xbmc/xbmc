--- conflicted
+++ resolved
@@ -548,15 +548,11 @@
     while(!m_bStop && attempts-- > 0)
     {
       m_pDemuxer = CDVDFactoryDemuxer::CreateDemuxer(m_pInputStream);
-<<<<<<< HEAD
       if(!m_pDemuxer && m_pInputStream->IsStreamType(DVDSTREAM_TYPE_PVRMANAGER))
       {
         continue;
       }
-      else if(!m_pDemuxer && m_pInputStream->NextStream())
-=======
-      if(!m_pDemuxer && m_pInputStream->NextStream() != CDVDInputStream::NEXTSTREAM_NONE)
->>>>>>> ef24f326
+      else if(!m_pDemuxer && m_pInputStream->NextStream() != CDVDInputStream::NEXTSTREAM_NONE)
       {
         CLog::Log(LOGDEBUG, "%s - New stream available from input, retry open", __FUNCTION__);
         continue;
@@ -779,7 +775,6 @@
 
     if(packet)
     {
-<<<<<<< HEAD
       if(packet->iStreamId == DMX_SPECIALID_STREAMCHANGE)
       {
         // reset the caching state for pvr streams
@@ -789,9 +784,7 @@
         return true;
       }
 
-=======
       UpdateCorrection(packet, m_offset_pts);
->>>>>>> ef24f326
       if(packet->iStreamId < 0)
         return true;
 
@@ -1831,18 +1824,6 @@
   }
   if(current.dts != DVD_NOPTS_VALUE)
   {
-<<<<<<< HEAD
-    CLog::Log(LOGWARNING, "CDVDPlayer::CheckContinuity - resync forward :%d, prev:%f, curr:%f, diff:%f"
-                            , current.type, current.dts, pPacket->dts, pPacket->dts - current.dts);
-    /* normally don't need to sync players since video player will keep playing at normal fps */
-    /* after a discontinuity */
-    //SynchronizePlayers(dts, pts, MSGWAIT_ALL);
-
-    m_CurrentAudio.inited = false;
-    m_CurrentVideo.inited = false;
-    m_CurrentSubtitle.inited = false;
-    m_CurrentTeletext.inited = false;
-=======
     /* if it's large scale jump, correct for it */
     if(pPacket->dts + DVD_MSEC_TO_TIME(100) < current.dts_end())
     {
@@ -1856,7 +1837,6 @@
                               , current.type, current.dts, pPacket->dts, pPacket->dts - current.dts);
     }
 
->>>>>>> ef24f326
   }
 
   if(correction != 0.0)
@@ -3929,11 +3909,6 @@
         state.time_total = m_dvd.iDVDStillTime;
       }
     }
-<<<<<<< HEAD
-    else
-        state.player_state = "";
-=======
->>>>>>> ef24f326
 
     if (m_pInputStream->IsStreamType(DVDSTREAM_TYPE_TV))
     {
