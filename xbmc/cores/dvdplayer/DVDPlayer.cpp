--- conflicted
+++ resolved
@@ -3848,15 +3848,12 @@
   {
     // override from input stream if needed
 
-<<<<<<< HEAD
-=======
     if (m_pInputStream->IsStreamType(DVDSTREAM_TYPE_TV))
     {
       state.canrecord = static_cast<CDVDInputStreamTV*>(m_pInputStream)->CanRecord();
       state.recording = static_cast<CDVDInputStreamTV*>(m_pInputStream)->IsRecording();
     }
 
->>>>>>> 360dcba1
     CDVDInputStream::IDisplayTime* pDisplayTime = dynamic_cast<CDVDInputStream::IDisplayTime*>(m_pInputStream);
     if (pDisplayTime)
     {
@@ -3886,13 +3883,8 @@
 
       if(input->GetTotalTime() > 0 && input->GetStartTime() > 0)
       {
-<<<<<<< HEAD
-        m_State.time       = input->GetStartTime();
-        m_State.time_total = input->GetTotalTime();
-=======
         state.time      -= ((CDVDInputStreamTV*)m_pInputStream)->GetStartTime();
         state.time_total = ((CDVDInputStreamTV*)m_pInputStream)->GetTotalTime();
->>>>>>> 360dcba1
       }
     }
   }
