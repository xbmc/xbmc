--- conflicted
+++ resolved
@@ -111,13 +111,9 @@
   int dll_feof (FILE * stream);
   int dll_fread (void * buffer, size_t size, size_t count, FILE * stream);
   int dll_getc (FILE * stream);
-<<<<<<< HEAD
-  FILE * dll_fopen (const char * filename, const char * mode);
-  FILE * dll_wfopen(const wchar_t* wfilename, const wchar_t* wmode);
-=======
   FILE * dll_fopen(const char * filename, const char * mode);
   int dll_fopen_s(FILE** pFile, const char * filename, const char * mode);
->>>>>>> 7bb2fd48
+  FILE * dll_wfopen(const wchar_t* wfilename, const wchar_t* wmode);
   int dll_fputc (int character, FILE * stream);
   int dll_putcchar (int character);
   int dll_fputs (const char * szLine , FILE* stream);
