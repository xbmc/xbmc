/*
 *      Copyright (C) 2005-2012 Team XBMC
 *      http://www.xbmc.org
 *
 *  This Program is free software; you can redistribute it and/or modify
 *  it under the terms of the GNU General Public License as published by
 *  the Free Software Foundation; either version 2, or (at your option)
 *  any later version.
 *
 *  This Program is distributed in the hope that it will be useful,
 *  but WITHOUT ANY WARRANTY; without even the implied warranty of
 *  MERCHANTABILITY or FITNESS FOR A PARTICULAR PURPOSE. See the
 *  GNU General Public License for more details.
 *
 *  You should have received a copy of the GNU General Public License
 *  along with XBMC; see the file COPYING.  If not, see
 *  <http://www.gnu.org/licenses/>.
 *
 */

//
// To recreate wrapper.def:
//
// bash# (echo -n "-Wl"; grep __wrap wrapper.c | grep -v bash | sed "s/.*__wrap_//g" | sed "s/(.*//g" | awk '{printf(",-wrap,%s",$0);}') > wrapper.def
//
#include <sys/types.h>
#include <sys/stat.h>
#if !defined(__ANDROID__)
#include <sys/statvfs.h>
#endif
#include <stdio.h>
#include <stdlib.h>
#include <unistd.h>
#include <stdarg.h>
#ifdef _WIN32
#include "win32-dirent.h"
#else
#include <dirent.h>
#endif
#include <dlfcn.h>

#if defined(TARGET_DARWIN) || defined(__FreeBSD__) || defined(__ANDROID__)
typedef off_t     __off_t;
typedef int64_t   off64_t;
typedef off64_t   __off64_t;
typedef fpos_t    fpos64_t;
#define stat64    stat
<<<<<<< HEAD
#define statvfs64 statvfs
/* PLEX CHANGE */
//#if defined(__arm__)
=======
#if defined(TARGET_DARWIN) || defined(TARGET_ANDROID)
>>>>>>> 0be99e96
#define _G_va_list va_list
//#endif
/* END PLEX CHANGE */
#endif

#ifdef _LINUX
#define _stat stat
#endif

struct mntent;

void* dllmalloc(size_t );
void* dllcalloc( size_t , size_t );
void* dllrealloc(void*, size_t);
void dllfree(void*);

int dll_open(const char* szFileName, int iMode);
int dll_write(int fd, const void* buffer, unsigned int uiSize);
int dll_read(int fd, void* buffer, unsigned int uiSize);
off_t dll_lseek(int fd, __off_t lPos, int iWhence);
__off64_t dll_lseeki64(int fd, __off64_t lPos, int iWhence);
int dll_close(int fd);

FILE * dll_fopen (const char * filename, const char * mode);
FILE* dll_freopen(const char *path, const char *mode, FILE *stream);
FILE* dll_fdopen(int i, const char* file);
int dll_fclose (FILE * stream);
int dll_ferror (FILE * stream);
int dll_feof (FILE * stream);
int dll_fileno(FILE* stream);
void dll_clearerr(FILE* stream);
int dll_fread (void * buffer, size_t size, size_t count, FILE * stream);
size_t dll_fwrite ( const void * buffer, size_t size, size_t count, FILE * stream );
int dll_fflush (FILE * stream);
int dll_fputc (int character, FILE * stream);
int dll_fputs (const char * szLine , FILE* stream);
int dll_putc(int c, FILE *stream);
int dll_fseek ( FILE * stream , long offset , int origin );
int dll_fseek64(FILE *stream, off64_t offset, int origin);
long dll_ftell(FILE *stream);
off64_t dll_ftell64(FILE *stream);
void dll_rewind(FILE* stream);
int dll_fgetpos(FILE* stream, fpos_t* pos);
int dll_fgetpos64(FILE *stream, fpos64_t *pos);
int dll_fsetpos(FILE* stream, const fpos_t* pos);
int dll_fsetpos64(FILE* stream, const fpos64_t* pos);
DIR* dll_opendir(const char* name);
struct dirent* dll_readdir(DIR* dirp);
int dll_closedir(DIR* dirp);
void dll_rewinddir(DIR* dirp);
int dll_fprintf(FILE* stream , const char * format, ...);
int dllprintf(const char *format, ...);
int dll_vfprintf(FILE *stream, const char *format, va_list va);
int dll_fgetc (FILE* stream);
char * dll_fgets (char* pszString, int num , FILE * stream);
int dll_getc (FILE * stream);
int dll_ungetc (int c, FILE * stream);
int dll_ioctl(int d, unsigned long int request, va_list va);
int dll_stat(const char *path, struct _stat *buffer);
int dll_stat64(const char *path, struct stat64 *buffer);
void dll_flockfile(FILE *file);
int dll_ftrylockfile(FILE *file);
void dll_funlockfile(FILE *file);
int dll_fstat64(int fd, struct stat64 *buf);
int dll_fstat(int fd, struct _stat *buf);
FILE* dll_popen(const char *command, const char *mode);
void* dll_dlopen(const char *filename, int flag);
int dll_setvbuf(FILE *stream, char *buf, int type, size_t size);
struct mntent *dll_getmntent(FILE *fp);

void *__wrap_dlopen(const char *filename, int flag)
{
#if defined(TARGET_ANDROID)
  return dll_dlopen(filename, flag);
#else
  return dlopen(filename, flag);
#endif
}

FILE *__wrap_popen(const char *command, const char *mode)
{
  return dll_popen(command, mode);
}

void* __wrap_calloc( size_t num, size_t size )
{
  return dllcalloc(num, size);
}

void* __wrap_malloc(size_t size)
{
  return dllmalloc(size);
}

void* __wrap_realloc( void *memblock, size_t size )
{
  return dllrealloc(memblock, size);
}

void __wrap_free( void* pPtr )
{
  dllfree(pPtr);
}

int __wrap_open(const char *file, int oflag, ...)
{
  return dll_open(file, oflag);
}

int __wrap_open64(const char *file, int oflag, ...)
{
  return dll_open(file, oflag);
}

int __wrap_close(int fd)
{
   return dll_close(fd);
}

ssize_t __wrap_write(int fd, const void *buf, size_t count)
{
  return dll_write(fd, buf, count);
}

ssize_t __wrap_read(int fd, void *buf, size_t count)
{
  return dll_read(fd, buf, count);
}

__off_t __wrap_lseek(int fildes, __off_t offset, int whence)
{
  return dll_lseek(fildes, offset, whence);
}

__off64_t __wrap_lseek64(int fildes, __off64_t offset, int whence)
{
  __off64_t seekRes = dll_lseeki64(fildes, offset, whence);
  return seekRes;
}

int __wrap_fclose(FILE *fp)
{
  return dll_fclose(fp);
}

int __wrap_ferror(FILE *stream)
{
  return dll_ferror(stream);
}

void __wrap_clearerr(FILE *stream)
{
  return dll_clearerr(stream);
}

int __wrap_feof(FILE *stream)
{
  return dll_feof(stream);
}

int __wrap_fileno(FILE *stream)
{
  return dll_fileno(stream);
}

FILE *__wrap_fopen(const char *path, const char *mode)
{
  return dll_fopen(path, mode);
}

FILE *__wrap_fopen64(const char *path, const char *mode)
{
  return dll_fopen(path, mode);
}

FILE *__wrap_fdopen(int fildes, const char *mode)
{
  return dll_fdopen(fildes, mode);
}

FILE *__wrap_freopen(const char *path, const char *mode, FILE *stream)
{
  return dll_freopen(path, mode, stream);
}

size_t __wrap_fread(void *ptr, size_t size, size_t nmemb, FILE *stream)
{
  return dll_fread(ptr, size, nmemb, stream);
}

size_t __wrap_fwrite(const void *ptr, size_t size, size_t nmemb, FILE *stream)
{
  return dll_fwrite(ptr, size, nmemb, stream);
}

int __wrap_fflush(FILE *stream)
{
  return dll_fflush(stream);
}

int __wrap_fputc(int c, FILE *stream)
{
  return dll_fputc(c, stream);
}

int __wrap_fputs(const char *s, FILE *stream)
{
  return dll_fputs(s, stream);
}

int __wrap__IO_putc(int c, FILE *stream)
{
  return dll_putc(c, stream);
}

int __wrap_fseek(FILE *stream, long offset, int whence)
{
  return dll_fseek(stream, offset, whence);
}

int __wrap_fseeko64(FILE *stream, off64_t offset, int whence)
{
  return dll_fseek64(stream, offset, whence);
}

long __wrap_ftell(FILE *stream)
{
  return dll_ftell(stream);
}

off64_t __wrap_ftello64(FILE *stream)
{
  return dll_ftell64(stream);
}

void __wrap_rewind(FILE *stream)
{
  dll_rewind(stream);
}

int __wrap_fgetpos(FILE *stream, fpos_t *pos)
{
  return dll_fgetpos(stream, pos);
}

int __wrap_fgetpos64(FILE *stream, fpos64_t *pos)
{
  return dll_fgetpos64(stream, pos);
}

int __wrap_fsetpos(FILE *stream, fpos_t *pos)
{
  return dll_fsetpos(stream, pos);
}

int __wrap_fsetpos64(FILE *stream, fpos64_t *pos)
{
  return dll_fsetpos64(stream, pos);
}

DIR * __wrap_opendir(const char *name)
{
  return dll_opendir(name);
}

struct dirent * __wrap_readdir(DIR* dirp)
{
  return dll_readdir(dirp);
}

struct dirent * __wrap_readdir64(DIR* dirp)
{
  return dll_readdir(dirp);
}

int __wrap_closedir(DIR* dirp)
{
  return dll_closedir(dirp);
}

void __wrap_rewinddir(DIR* dirp)
{
  dll_rewinddir(dirp);
}

int __wrap_fprintf(FILE *stream, const char *format, ...)
{
    int res;
    va_list va;
    va_start(va, format);
    res = dll_vfprintf(stream, format, va);
    va_end(va);
    return res;
}

int __wrap_vfprintf(FILE *stream, const char *format, va_list ap)
{
  return dll_vfprintf(stream, format, ap);
}

int __wrap_printf(const char *format, ...)
{
    int res;
    va_list va;
    va_start(va, format);
    res = dll_vfprintf(stdout, format, va);
    va_end(va);
    return res;
}

int __wrap_fgetc(FILE *stream)
{
  return dll_fgetc(stream);
}

char *__wrap_fgets(char *s, int size, FILE *stream)
{
  return dll_fgets(s, size, stream);
}

int __wrap__IO_getc(FILE *stream)
{
  return dll_getc(stream);
}

int __wrap__IO_getc_unlocked(FILE *stream)
{
  return dll_getc(stream);
}

int __wrap_getc_unlocked(FILE *stream)
{
  return dll_getc(stream);
}

int __wrap_ungetc(int c, FILE *stream)
{
  return dll_ungetc(c, stream);
}

int __wrap_getc(FILE *stream)
{
  return dll_getc(stream);
}

int __wrap_ioctl(int d, unsigned long int request, ...)
{
    int res;
    va_list va;
    va_start(va, request);
    res = dll_ioctl(d, request, va);
    va_end(va);
    return res;
} 

int __wrap__stat(const char *path, struct _stat *buffer)
{
  return dll_stat(path, buffer);
}

int __wrap___xstat64(int __ver, const char *__filename, struct stat64 *__stat_buf)
{
  return dll_stat64(__filename, __stat_buf);
}

int __wrap___lxstat64(int __ver, const char *__filename, struct stat64 *__stat_buf)
{
  return dll_stat64(__filename, __stat_buf);
}

void __wrap_flockfile(FILE *file)
{
    dll_flockfile(file);
}

int __wrap_ftrylockfile(FILE *file)
{
    return dll_ftrylockfile(file);
}

void __wrap_funlockfile(FILE *file)
{
    dll_funlockfile(file);
}

int __wrap___fxstat64(int ver, int fd, struct stat64 *buf)
{
  return dll_fstat64(fd, buf);
}

int __wrap_fstat(int fd, struct _stat *buf)
{
  return dll_fstat(fd, buf);
}

int __wrap_setvbuf(FILE *stream, char *buf, int type, size_t size)
{
   return dll_setvbuf(stream, buf, type, size);
}

struct mntent *__wrap_getmntent(FILE *fp)
{
#ifdef _LINUX
  return dll_getmntent(fp);
#endif
  return NULL;
}

// GCC 4.3 in Ubuntu 8.10 defines _FORTIFY_SOURCE=2 which means, that fread, read etc 
// are actually #defines which are inlined when compiled with -O. Those defines
// actally call __*chk (for example, __fread_chk). We need to bypass this whole
// thing to actually call our wrapped functions. 
#if _FORTIFY_SOURCE > 1

size_t __wrap___fread_chk(void * ptr, size_t ptrlen, size_t size, size_t n, FILE * stream)
{
  return dll_fread(ptr, size, n, stream);
}

int __wrap___printf_chk(int flag, const char *format, ...)
{
  int res;
  va_list va;
  va_start(va, format);
  res = dll_vfprintf(stdout, format, va);
  va_end(va);
  return res;
}

int __wrap___vfprintf_chk(FILE* stream, int flag, const char *format, _G_va_list ap)
{
  return dll_vfprintf(stream, format, ap);
}

int __wrap___fprintf_chk(FILE * stream, int flag, const char *format, ...)
{
  int res;
  va_list va;
  va_start(va, format);
  res = dll_vfprintf(stream, format, va);
  va_end(va);
  return res;
}

char *__wrap___fgets_chk(char *s, size_t size, int n, FILE *stream)
{
  return dll_fgets(s, n, stream);
}

size_t __wrap___read_chk(int fd, void *buf, size_t nbytes, size_t buflen)
{
  return dll_read(fd, buf, nbytes);
}

#endif<|MERGE_RESOLUTION|>--- conflicted
+++ resolved
@@ -45,16 +45,9 @@
 typedef off64_t   __off64_t;
 typedef fpos_t    fpos64_t;
 #define stat64    stat
-<<<<<<< HEAD
-#define statvfs64 statvfs
-/* PLEX CHANGE */
-//#if defined(__arm__)
-=======
 #if defined(TARGET_DARWIN) || defined(TARGET_ANDROID)
->>>>>>> 0be99e96
 #define _G_va_list va_list
-//#endif
-/* END PLEX CHANGE */
+#endif
 #endif
 
 #ifdef _LINUX
