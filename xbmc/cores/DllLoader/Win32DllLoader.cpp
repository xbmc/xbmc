/*
 *      Copyright (C) 2005-2013 Team XBMC
 *      http://xbmc.org
 *
 *  This Program is free software; you can redistribute it and/or modify
 *  it under the terms of the GNU General Public License as published by
 *  the Free Software Foundation; either version 2, or (at your option)
 *  any later version.
 *
 *  This Program is distributed in the hope that it will be useful,
 *  but WITHOUT ANY WARRANTY; without even the implied warranty of
 *  MERCHANTABILITY or FITNESS FOR A PARTICULAR PURPOSE. See the
 *  GNU General Public License for more details.
 *
 *  You should have received a copy of the GNU General Public License
 *  along with XBMC; see the file COPYING.  If not, see
 *  <http://www.gnu.org/licenses/>.
 *
 */

#include "stdio.h"
#include "Win32DllLoader.h"
#include "DllLoader.h"
#include "DllLoaderContainer.h"
#include "Util.h"
#include "utils/log.h"
#include "utils/StringUtils.h"
#include "filesystem/SpecialProtocol.h"
#include "utils/CharsetConverter.h"

#include "dll_tracker_library.h"
#include "dll_tracker_file.h"
#include "exports/emu_kernel32.h"
#include "exports/emu_msvcrt.h"

extern "C" FILE _iob[];
extern "C" FARPROC WINAPI dllWin32GetProcAddress(HMODULE hModule, LPCSTR function);

// our exports
Export win32_exports[] =
{
  // kernel32
  { "FindFirstFileA",                               -1, (void*)dllFindFirstFileA,                            NULL },
  { "FindNextFileA",                                -1, (void*)dllFindNextFileA,                             NULL },
  { "GetFileAttributesA",                           -1, (void*)dllGetFileAttributesA,                        NULL },
  { "LoadLibraryA",                                 -1, (void*)dllLoadLibraryA,                              (void*)track_LoadLibraryA },
  { "FreeLibrary",                                  -1, (void*)dllFreeLibrary,                               (void*)track_FreeLibrary },
  { "GetProcAddress",                               -1, (void*)dllWin32GetProcAddress,                       NULL },
  { "SetEvent",                                     -1, (void*)SetEvent,                                     NULL },
//  { "GetModuleHandleA",                             -1, (void*)dllGetModuleHandleA,                          NULL },
  { "CreateFileA",                                  -1, (void*)dllCreateFileA,                               NULL },
  { "LoadLibraryExA",                               -1, (void*)dllLoadLibraryExA,                            (void*)track_LoadLibraryExA },
  { "GetModuleFileNameA",                           -1, (void*)dllGetModuleFileNameA,                        NULL },
// potential vfs stuff
//  { "CreateDirectoryA",                             -1, (void*)dllCreateDirectoryA,                          NULL },
//  { "LockFile",                                     -1, (void*)dllLockFile,                                  NULL },
//  { "LockFileEx",                                   -1, (void*)dllLockFileEx,                                NULL },
//  { "UnlockFile",                                   -1, (void*)dllUnlockFile,                                NULL },
//  { "CreateFileW",                                  -1, (void*)CreateFileW,                                  NULL },
  { "GetFullPathNameW",                             -1, (void*)dllGetFullPathNameW,                            NULL },
  { "GetFullPathNameA",                             -1, (void*)dllGetFullPathNameA,                            NULL },
//  { "GetTempPathW",                                 -1, (void*)GetTempPathW,                                 NULL },
//  { "GetFileAttributesW",                           -1, (void*)GetFileAttributesW,                           NULL },
//  { "DeleteFileW",                                  -1, (void*)DeleteFileW,                                  NULL },
//  { "GetFileSize",                                  -1, (void*)GetFileSize,                                  NULL },

// msvcrt
  { "_close",                     -1, (void*)dll_close,                     (void*)track_close},
  { "_lseek",                     -1, (void*)dll_lseek,                     NULL },
  { "_read",                      -1, (void*)dll_read,                      NULL },
  { "_write",                     -1, (void*)dll_write,                     NULL },
  { "_lseeki64",                  -1, (void*)dll_lseeki64,                  NULL },
  { "_open",                      -1, (void*)dll_open,                      (void*)track_open },
  { "fflush",                     -1, (void*)dll_fflush,                    NULL },
  { "fprintf",                    -1, (void*)dll_fprintf,                   NULL },
  { "fwrite",                     -1, (void*)dll_fwrite,                    NULL },
  { "putchar",                    -1, (void*)dll_putchar,                   NULL },
  { "_fstat",                     -1, (void*)dll_fstat,                     NULL },
  { "_mkdir",                     -1, (void*)dll_mkdir,                     NULL },
  { "_stat",                      -1, (void*)dll_stat,                      NULL },
  { "_fstat32",                   -1, (void*)dll_fstat,                     NULL },
  { "_stat32",                    -1, (void*)dll_stat,                      NULL },
  { "_findclose",                 -1, (void*)dll_findclose,                 NULL },
  { "_findfirst",                 -1, (void*)dll_findfirst,                 NULL },
  { "_findnext",                  -1, (void*)dll_findnext,                  NULL },
  { "_findfirst64i32",            -1, (void*)dll_findfirst64i32,            NULL },
  { "_findnext64i32",             -1, (void*)dll_findnext64i32,             NULL },
  { "fclose",                     -1, (void*)dll_fclose,                    (void*)track_fclose},
  { "feof",                       -1, (void*)dll_feof,                      NULL },
  { "fgets",                      -1, (void*)dll_fgets,                     NULL },
  { "fopen",                      -1, (void*)dll_fopen,                     (void*)track_fopen},
<<<<<<< HEAD
  { "_wfopen",                    -1, (void*)dll_wfopen,                    (void*)track_wfopen},
=======
  { "fopen_s",                    -1, (void*)dll_fopen_s,                   NULL },
>>>>>>> 7bb2fd48
  { "putc",                       -1, (void*)dll_putc,                      NULL },
  { "fputc",                      -1, (void*)dll_fputc,                     NULL },
  { "fputs",                      -1, (void*)dll_fputs,                     NULL },
  { "fread",                      -1, (void*)dll_fread,                     NULL },
  { "fseek",                      -1, (void*)dll_fseek,                     NULL },
  { "ftell",                      -1, (void*)dll_ftell,                     NULL },
  { "getc",                       -1, (void*)dll_getc,                      NULL },
  { "fgetc",                      -1, (void*)dll_getc,                      NULL },
  { "rewind",                     -1, (void*)dll_rewind,                    NULL },
  { "vfprintf",                   -1, (void*)dll_vfprintf,                  NULL },
  { "fgetpos",                    -1, (void*)dll_fgetpos,                   NULL },
  { "fsetpos",                    -1, (void*)dll_fsetpos,                   NULL },
  { "_stati64",                   -1, (void*)dll_stati64,                   NULL },
  { "_stat64",                    -1, (void*)dll_stat64,                    NULL },
  { "_stat64i32",                 -1, (void*)dll_stat64i32,                 NULL },
  { "_fstati64",                  -1, (void*)dll_fstati64,                  NULL },
  { "_fstat64",                   -1, (void*)dll_fstat64,                   NULL },
  { "_fstat64i32",                -1, (void*)dll_fstat64i32,                NULL },
  { "_telli64",                   -1, (void*)dll_telli64,                   NULL },
  { "_tell",                      -1, (void*)dll_tell,                      NULL },
  { "_fileno",                    -1, (void*)dll_fileno,                    NULL },
  { "ferror",                     -1, (void*)dll_ferror,                    NULL },
  { "freopen",                    -1, (void*)dll_freopen,                   (void*)track_freopen},
  { "fscanf",                     -1, (void*)dll_fscanf,                    NULL },
  { "ungetc",                     -1, (void*)dll_ungetc,                    NULL },
  { "_fdopen",                    -1, (void*)dll_fdopen,                    NULL },
  { "clearerr",                   -1, (void*)dll_clearerr,                  NULL },
  // for debugging
  { "printf",                     -1, (void*)dllprintf,                     NULL },
  { "vprintf",                    -1, (void*)dllvprintf,                    NULL },
  { "perror",                     -1, (void*)dllperror,                     NULL },
  { "puts",                       -1, (void*)dllputs,                       NULL },
  // workarounds for non-win32 signals
  { "signal",                     -1, (void*)dll_signal,                    NULL },

  // reading/writing from stdin/stdout needs this
  { "_iob",                       -1, (void*)&_iob,                         NULL },

  // libdvdnav + python need this (due to us using dll_putenv() to put stuff only?)
  { "getenv",                     -1, (void*)dll_getenv,                    NULL },
  { "_environ",                   -1, (void*)&dll__environ,                 NULL },
  { "_open_osfhandle",            -1, (void*)dll_open_osfhandle,            NULL },

  { NULL,                          -1, NULL,                                NULL }
};

Win32DllLoader::Win32DllLoader(const std::string& dll) : LibraryLoader(dll)
{
  m_dllHandle = NULL;
  bIsSystemDll = false;
  DllLoaderContainer::RegisterDll(this);
}

Win32DllLoader::~Win32DllLoader()
{
  if (m_dllHandle)
    Unload();
  DllLoaderContainer::UnRegisterDll(this);
}

bool Win32DllLoader::Load()
{
  if (m_dllHandle != NULL)
    return true;

  std::string strFileName = GetFileName();

  std::wstring strDllW;
  g_charsetConverter.utf8ToW(CSpecialProtocol::TranslatePath(strFileName), strDllW, false, false, false);
  m_dllHandle = LoadLibraryExW(strDllW.c_str(), NULL, LOAD_WITH_ALTERED_SEARCH_PATH);
  if (!m_dllHandle)
  {
    DWORD dw = GetLastError(); 
    wchar_t* lpMsgBuf = NULL;
    DWORD strLen = FormatMessageW(FORMAT_MESSAGE_ALLOCATE_BUFFER | FORMAT_MESSAGE_FROM_SYSTEM | FORMAT_MESSAGE_IGNORE_INSERTS, NULL, dw, MAKELANGID(LANG_ENGLISH, SUBLANG_ENGLISH_US), (LPWSTR)&lpMsgBuf, 0, NULL);
    if (strLen == 0)
      strLen = FormatMessageW(FORMAT_MESSAGE_ALLOCATE_BUFFER | FORMAT_MESSAGE_FROM_SYSTEM | FORMAT_MESSAGE_IGNORE_INSERTS, NULL, dw, MAKELANGID(LANG_NEUTRAL, SUBLANG_NEUTRAL), (LPWSTR)&lpMsgBuf, 0, NULL);

    if (strLen != 0)
    {
      std::string strMessage;
      g_charsetConverter.wToUTF8(std::wstring(lpMsgBuf, strLen), strMessage);
      CLog::Log(LOGERROR, "%s: Failed to load \"%s\" with error %lu: \"%s\"", __FUNCTION__, CSpecialProtocol::TranslatePath(strFileName).c_str(), dw, strMessage.c_str());
    }
    else
      CLog::Log(LOGERROR, "%s: Failed to load \"%s\" with error %lu", __FUNCTION__, CSpecialProtocol::TranslatePath(strFileName).c_str(), dw);
    
    LocalFree(lpMsgBuf);
    return false;
  }

  // handle functions that the dll imports
  if (NeedsHooking(strFileName.c_str()))
    OverrideImports(strFileName);
  else
    bIsSystemDll = true;

  return true;
}

void Win32DllLoader::Unload()
{
  // restore our imports
  RestoreImports();

  if (m_dllHandle)
  {
    if (!FreeLibrary(m_dllHandle))
       CLog::Log(LOGERROR, "%s Unable to unload %s", __FUNCTION__, GetName());
  }

  m_dllHandle = NULL;
}

int Win32DllLoader::ResolveExport(const char* symbol, void** f, bool logging)
{
  if (!m_dllHandle && !Load())
  {
    if (logging)
      CLog::Log(LOGWARNING, "%s - Unable to resolve: %s %s, reason: DLL not loaded", __FUNCTION__, GetName(), symbol);
    return 0;
  }

  void *s = GetProcAddress(m_dllHandle, symbol);

  if (!s)
  {
    if (logging)
      CLog::Log(LOGWARNING, "%s - Unable to resolve: %s %s", __FUNCTION__, GetName(), symbol);
    return 0;
  }

  *f = s;
  return 1;
}

bool Win32DllLoader::IsSystemDll()
{
  return bIsSystemDll;
}

HMODULE Win32DllLoader::GetHModule()
{
  return m_dllHandle;
}

bool Win32DllLoader::HasSymbols()
{
  return false;
}

void Win32DllLoader::OverrideImports(const std::string &dll)
{
  std::wstring strdllW;
  g_charsetConverter.utf8ToW(CSpecialProtocol::TranslatePath(dll), strdllW, false);
  BYTE* image_base = (BYTE*)GetModuleHandleW(strdllW.c_str());

  if (!image_base)
  {
    CLog::Log(LOGERROR, "%s - unable to GetModuleHandle for dll %s", dll.c_str());
    return;
  }

  PIMAGE_DOS_HEADER dos_header = (PIMAGE_DOS_HEADER)image_base;
  PIMAGE_NT_HEADERS nt_header = (PIMAGE_NT_HEADERS)(image_base + dos_header->e_lfanew); // e_lfanew = value at 0x3c

  PIMAGE_IMPORT_DESCRIPTOR imp_desc = (PIMAGE_IMPORT_DESCRIPTOR)(
    image_base + nt_header->OptionalHeader.DataDirectory[IMAGE_DIRECTORY_ENTRY_IMPORT].VirtualAddress);

  if (!imp_desc)
  {
    CLog::Log(LOGERROR, "%s - unable to get import directory for dll %s", dll.c_str());
    return;
  }

  // loop over all imported dlls
  for (int i = 0; imp_desc[i].Characteristics != 0; i++)
  {
    char *dllName = (char*)(image_base + imp_desc[i].Name);

    // check whether this is one of our dll's.
    if (NeedsHooking(dllName))
    {
      // this will do a loadlibrary on it, which should effectively make sure that it's hooked
      // Note that the library has obviously already been loaded by the OS (as it's implicitly linked)
      // so all this will do is insert our hook and make sure our DllLoaderContainer knows about it
      HMODULE hModule = dllLoadLibraryA(dllName);
      if (hModule)
        m_referencedDlls.push_back(hModule);
    }

    PIMAGE_THUNK_DATA orig_first_thunk = (PIMAGE_THUNK_DATA)(image_base + imp_desc[i].OriginalFirstThunk);
    PIMAGE_THUNK_DATA first_thunk = (PIMAGE_THUNK_DATA)(image_base + imp_desc[i].FirstThunk);

    // and then loop over all imported functions
    for (int j = 0; orig_first_thunk[j].u1.Function != 0; j++)
    {
      void *fixup = NULL;
      if (orig_first_thunk[j].u1.Function & 0x80000000)
        ResolveOrdinal(dllName, (orig_first_thunk[j].u1.Ordinal & 0x7fffffff), &fixup);
      else
      { // resolve by name
        PIMAGE_IMPORT_BY_NAME orig_imports_by_name = (PIMAGE_IMPORT_BY_NAME)(
          image_base + orig_first_thunk[j].u1.AddressOfData);

        ResolveImport(dllName, (char*)orig_imports_by_name->Name, &fixup);
      }/*
      if (!fixup)
      { // create a dummy function for tracking purposes
        PIMAGE_IMPORT_BY_NAME orig_imports_by_name = (PIMAGE_IMPORT_BY_NAME)(
          image_base + orig_first_thunk[j].u1.AddressOfData);
        fixup = CreateDummyFunction(dllName, (char*)orig_imports_by_name->Name);
      }*/
      if (fixup)
      {
        // save the old function
        Import import;
        import.table = &first_thunk[j].u1.Function;
        import.function = first_thunk[j].u1.Function;
        m_overriddenImports.push_back(import);

        DWORD old_prot = 0;

        // change to protection settings so we can write to memory area
        VirtualProtect((PVOID)&first_thunk[j].u1.Function, 4, PAGE_EXECUTE_READWRITE, &old_prot);

        // patch the address of function to point to our overridden version
        first_thunk[j].u1.Function = (DWORD)fixup;

        // reset to old settings
        VirtualProtect((PVOID)&first_thunk[j].u1.Function, 4, old_prot, &old_prot);
      }
    }
  }
}

bool Win32DllLoader::NeedsHooking(const char *dllName)
{
  LibraryLoader *loader = DllLoaderContainer::GetModule(dllName);
  if (loader)
  {
    // may have hooked this already (we can have repeats in the import table)
    for (unsigned int i = 0; i < m_referencedDlls.size(); i++)
    {
      if (loader->GetHModule() == m_referencedDlls[i])
        return false;
    }
  }
  std::wstring strdllNameW;
  g_charsetConverter.utf8ToW(CSpecialProtocol::TranslatePath(dllName), strdllNameW, false);
  HMODULE hModule = GetModuleHandleW(strdllNameW.c_str());
  if (hModule == NULL)
    return false;

  wchar_t filepathW[MAX_PATH];
  GetModuleFileNameW(hModule, filepathW, MAX_PATH);
  std::string dllPath;
  g_charsetConverter.wToUTF8(filepathW, dllPath);

  // compare this filepath with some special directories
  std::string xbmcPath = CSpecialProtocol::TranslatePath("special://xbmc");
  std::string homePath = CSpecialProtocol::TranslatePath("special://home");
  std::string tempPath = CSpecialProtocol::TranslatePath("special://temp");
  return (StringUtils::StartsWith(dllPath, xbmcPath) ||
          StringUtils::StartsWith(dllPath, homePath) ||
          StringUtils::StartsWith(dllPath, tempPath));
}

void Win32DllLoader::RestoreImports()
{
  // first unhook any referenced dll's
  for (unsigned int i = 0; i < m_referencedDlls.size(); i++)
  {
    HMODULE module = m_referencedDlls[i];
    dllFreeLibrary(module);  // should unhook things for us
  }
  m_referencedDlls.clear();

  for (unsigned int i = 0; i < m_overriddenImports.size(); i++)
  {
    Import &import = m_overriddenImports[i];

    // change to protection settings so we can write to memory area
    DWORD old_prot = 0;
    VirtualProtect(import.table, 4, PAGE_EXECUTE_READWRITE, &old_prot);

    *(DWORD *)import.table = import.function;

    // reset to old settings
    VirtualProtect(import.table, 4, old_prot, &old_prot);
  }
}

bool FunctionNeedsWrapping(Export *exports, const char *functionName, void **fixup)
{
  Export *exp = exports;
  while (exp->name)
  {
    if (strcmp(exp->name, functionName) == 0)
    { // TODO: Should we be tracking stuff?
      if (0)
        *fixup = exp->track_function;
      else
        *fixup = exp->function;
      return true;
    }
    exp++;
  }
  return false;
}

bool Win32DllLoader::ResolveImport(const char *dllName, const char *functionName, void **fixup)
{
  return FunctionNeedsWrapping(win32_exports, functionName, fixup);
}

bool Win32DllLoader::ResolveOrdinal(const char *dllName, unsigned long ordinal, void **fixup)
{
  Export *exp = win32_exports;
  while (exp->name)
  {
    if (exp->ordinal == ordinal)
    { // TODO: Should we be tracking stuff?
      if (0)
        *fixup = exp->track_function;
      else
        *fixup = exp->function;
      return true;
    }
    exp++;
  }
  return false;
}

extern "C" FARPROC __stdcall dllWin32GetProcAddress(HMODULE hModule, LPCSTR function)
{
  // first check whether this function is one of the ones we need to wrap
  void *fixup = NULL;
  if (FunctionNeedsWrapping(win32_exports, function, &fixup))
    return (FARPROC)fixup;

  // Nope
  return GetProcAddress(hModule, function);
}
<|MERGE_RESOLUTION|>--- conflicted
+++ resolved
@@ -89,11 +89,8 @@
   { "feof",                       -1, (void*)dll_feof,                      NULL },
   { "fgets",                      -1, (void*)dll_fgets,                     NULL },
   { "fopen",                      -1, (void*)dll_fopen,                     (void*)track_fopen},
-<<<<<<< HEAD
+  { "fopen_s",                    -1, (void*)dll_fopen_s,                   NULL },
   { "_wfopen",                    -1, (void*)dll_wfopen,                    (void*)track_wfopen},
-=======
-  { "fopen_s",                    -1, (void*)dll_fopen_s,                   NULL },
->>>>>>> 7bb2fd48
   { "putc",                       -1, (void*)dll_putc,                      NULL },
   { "fputc",                      -1, (void*)dll_fputc,                     NULL },
   { "fputs",                      -1, (void*)dll_fputs,                     NULL },
