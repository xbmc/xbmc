#pragma once

/*
 *      Copyright (C) 2005-2012 Team XBMC
 *      http://www.xbmc.org
 *
 *  This Program is free software; you can redistribute it and/or modify
 *  it under the terms of the GNU General Public License as published by
 *  the Free Software Foundation; either version 2, or (at your option)
 *  any later version.
 *
 *  This Program is distributed in the hope that it will be useful,
 *  but WITHOUT ANY WARRANTY; without even the implied warranty of
 *  MERCHANTABILITY or FITNESS FOR A PARTICULAR PURPOSE. See the
 *  GNU General Public License for more details.
 *
 *  You should have received a copy of the GNU General Public License
 *  along with XBMC; see the file COPYING.  If not, see
 *  <http://www.gnu.org/licenses/>.
 *
 */

#include "threads/CriticalSection.h"
#include "utils/StdString.h"
#include "guilib/Key.h"
#include "threads/Thread.h"
#include "threads/Event.h"
#include <boost/shared_ptr.hpp>

#include "PlatformDefs.h"

#include <queue>
#include "utils/GlobalsHandling.h"

class CFileItem;
class CFileItemList;
class CGUIDialog;
class CGUIWindow;
class CGUIMessage;
class CVideoInfoTag;

namespace MUSIC_INFO
{
  class CMusicInfoTag;
}

// defines here
#define TMSG_DIALOG_DOMODAL       100
#define TMSG_EXECUTE_SCRIPT       102
#define TMSG_EXECUTE_BUILT_IN     103
#define TMSG_EXECUTE_OS           104

#define TMSG_MEDIA_PLAY           200
#define TMSG_MEDIA_STOP           201
#define TMSG_MEDIA_PAUSE          202
#define TMSG_MEDIA_RESTART        203
#define TMSG_MEDIA_UNPAUSE        204

#define TMSG_PLAYLISTPLAYER_PLAY  210
#define TMSG_PLAYLISTPLAYER_NEXT  211
#define TMSG_PLAYLISTPLAYER_PREV  212
#define TMSG_PLAYLISTPLAYER_ADD   213
#define TMSG_PLAYLISTPLAYER_CLEAR 214
#define TMSG_PLAYLISTPLAYER_SHUFFLE   215
#define TMSG_PLAYLISTPLAYER_GET_ITEMS 216
#define TMSG_PLAYLISTPLAYER_PLAY_SONG_ID 217
#define TMSG_PLAYLISTPLAYER_INSERT 218
#define TMSG_PLAYLISTPLAYER_REMOVE 219
#define TMSG_PLAYLISTPLAYER_SWAP 223
#define TMSG_PLAYLISTPLAYER_REPEAT 224
#define TMSG_UPDATE_CURRENT_ITEM 225

#define TMSG_PICTURE_SHOW         220
#define TMSG_PICTURE_SLIDESHOW    221

#define TMSG_SHUTDOWN             300
#define TMSG_POWERDOWN            301
#define TMSG_QUIT                 302
#define TMSG_HIBERNATE            303
#define TMSG_SUSPEND              304
#define TMSG_RESTART              305
#define TMSG_RESET                306
#define TMSG_RESTARTAPP           307
#define TMSG_SWITCHTOFULLSCREEN   308
#define TMSG_MINIMIZE             309
#define TMSG_TOGGLEFULLSCREEN     310
#define TMSG_SETLANGUAGE          311
#define TMSG_RENDERER_FLUSH       312
#define TMSG_INHIBITIDLESHUTDOWN  313
#define TMSG_LOADPROFILE          314

#define TMSG_NETWORKMESSAGE         500

#define TMSG_GUI_DO_MODAL             600
#define TMSG_GUI_SHOW                 601
#define TMSG_GUI_ACTIVATE_WINDOW      604
#define TMSG_GUI_PYTHON_DIALOG        605
#define TMSG_GUI_WINDOW_CLOSE         606
#define TMSG_GUI_ACTION               607
#define TMSG_GUI_INFOLABEL            608
#define TMSG_GUI_INFOBOOL             609
#define TMSG_GUI_ADDON_DIALOG         610
#define TMSG_GUI_MESSAGE              611

#define TMSG_CALLBACK             800

#define TMSG_VOLUME_SHOW          900
#define TMSG_SPLASH_MESSAGE       901

#define TMSG_DISPLAY_SETUP      1000
#define TMSG_DISPLAY_DESTROY    1001

typedef struct
{
  DWORD dwMessage;
  DWORD dwParam1;
  DWORD dwParam2;
  CStdString strParam;
  std::vector<CStdString> params;
  boost::shared_ptr<CEvent> waitEvent;
  LPVOID lpVoid;
}
ThreadMessage;

class CDelayedMessage : public CThread
{
  public:
    CDelayedMessage(ThreadMessage& msg, unsigned int delay);
    virtual void Process();

  private:
    unsigned int   m_delay;
    ThreadMessage  m_msg;
};

struct ThreadMessageCallback
{
  void (*callback)(void *userptr);
  void *userptr;
};

<<<<<<< HEAD
/* PLEX */
class CGUIDialogCache;
#include "PlexTypes.h"
/* END PLEX */
=======
class CApplicationMessenger;
namespace xbmcutil
{
   template<class T> class GlobalsSingleton;
}
>>>>>>> a6058c01

class CApplicationMessenger
{
public:
  /*!
   \brief The only way through which the global instance of the CApplicationMessenger should be accessed.
   \return the global instance.
   */
  static CApplicationMessenger& Get();

  void Cleanup();
  // if a message has to be send to the gui, use MSG_TYPE_WINDOW instead
  void SendMessage(ThreadMessage& msg, bool wait = false);
  void ProcessMessages(); // only call from main thread.
  void ProcessWindowMessages();


  void MediaPlay(std::string filename);
  void MediaPlay(const CFileItem &item);
  void MediaPlay(const CFileItemList &item, int song = 0);
  void MediaPlay(int playlistid, int song = -1);
  void MediaStop(bool bWait = true);
  void MediaPause();
  void MediaRestart(bool bWait);

  void PlayListPlayerPlay();
  void PlayListPlayerPlay(int iSong);
  bool PlayListPlayerPlaySongId(int songId);
  void PlayListPlayerNext();
  void PlayListPlayerPrevious();
  void PlayListPlayerAdd(int playlist, const CFileItem &item);
  void PlayListPlayerAdd(int playlist, const CFileItemList &list);
  void PlayListPlayerClear(int playlist);
  void PlayListPlayerShuffle(int playlist, bool shuffle);
  void PlayListPlayerGetItems(int playlist, CFileItemList &list);
  void PlayListPlayerInsert(int playlist, const CFileItem &item, int position); 
  void PlayListPlayerInsert(int playlist, const CFileItemList &list, int position);
  void PlayListPlayerRemove(int playlist, int position);
  void PlayListPlayerSwap(int playlist, int indexItem1, int indexItem2);
  void PlayListPlayerRepeat(int playlist, int repeatState);

  void PlayFile(const CFileItem &item, bool bRestart = false); // thread safe version of g_application.PlayFile()
  void PictureShow(std::string filename);
  void PictureSlideShow(std::string pathname, bool addTBN = false);
  void SetGUILanguage(const std::string &strLanguage);
  void Shutdown();
  void Powerdown();
  void Quit();
  void Hibernate();
  void Suspend();
  void Restart();
  void RestartApp();
  void Reset();
  void InhibitIdleShutdown(bool inhibit);
  void SwitchToFullscreen(); //
  void Minimize(bool wait = false);
  void ExecOS(const CStdString command, bool waitExit = false);
  void UserEvent(int code);
  //! \brief Set the tag for the currently playing song
  void SetCurrentSongTag(const MUSIC_INFO::CMusicInfoTag& tag);
  //! \brief Set the tag for the currently playing video
  void SetCurrentVideoTag(const CVideoInfoTag& tag);
  //! \brief Set the currently currently item
  void SetCurrentItem(const CFileItem& item);

  void LoadProfile(unsigned int idx);

  CStdString GetResponse();
  int SetResponse(CStdString response);
  void ExecBuiltIn(const CStdString &command, bool wait = false);

  void NetworkMessage(DWORD dwMessage, DWORD dwParam = 0);

  void DoModal(CGUIDialog *pDialog, int iWindowID, const CStdString &param = "");
  void Show(CGUIDialog *pDialog);
  void Close(CGUIWindow *window, bool forceClose, bool waitResult = true, int nextWindowID = 0, bool enableSound = true);
  void ActivateWindow(int windowID, const std::vector<CStdString> &params, bool swappingWindows);
  void SendAction(const CAction &action, int windowID = WINDOW_INVALID, bool waitResult=true);

  /*! \brief Send a GUIMessage, optionally waiting before it's processed to return.
   Should be used to send messages to the GUI from other threads.
   \param msg the GUIMessage to send.
   \param windowID optional window to send the message to (defaults to no specified window).
   \param waitResult whether to wait for the result (defaults to false).
   */
  void SendGUIMessage(const CGUIMessage &msg, int windowID = WINDOW_INVALID, bool waitResult=false);

  std::vector<CStdString> GetInfoLabels(const std::vector<CStdString> &properties);
  std::vector<bool> GetInfoBooleans(const std::vector<CStdString> &properties);

  void ShowVolumeBar(bool up);

  void SetSplashMessage(const CStdString& message);
  void SetSplashMessage(int stringID);
  
  bool SetupDisplay();
  bool DestroyDisplay();

<<<<<<< HEAD
  /* PLEX */
  void MediaOpenComplete(bool bStatus, const CStdString& error = "");
  void Hide();
  void RestartWithNewPlayer(CGUIDialogCache* dlg, const std::string& newURL);
  /* END PLEX */

=======
  virtual ~CApplicationMessenger();
>>>>>>> a6058c01
private:
  // private construction, and no assignements; use the provided singleton methods
   friend class xbmcutil::GlobalsSingleton<CApplicationMessenger>;
  CApplicationMessenger();
  CApplicationMessenger(const CApplicationMessenger&);
  CApplicationMessenger const& operator=(CApplicationMessenger const&);
  void ProcessMessage(ThreadMessage *pMsg);

  std::queue<ThreadMessage*> m_vecMessages;
  std::queue<ThreadMessage*> m_vecWindowMessages;
  CCriticalSection m_critSection;
  CCriticalSection m_critBuffer;
  CStdString bufferResponse;
};

XBMC_GLOBAL_REF(CApplicationMessenger,s_messenger);
#define s_messenger XBMC_GLOBAL_USE(CApplicationMessenger)

<|MERGE_RESOLUTION|>--- conflicted
+++ resolved
@@ -139,18 +139,16 @@
   void *userptr;
 };
 
-<<<<<<< HEAD
 /* PLEX */
 class CGUIDialogCache;
 #include "PlexTypes.h"
 /* END PLEX */
-=======
+
 class CApplicationMessenger;
 namespace xbmcutil
 {
    template<class T> class GlobalsSingleton;
 }
->>>>>>> a6058c01
 
 class CApplicationMessenger
 {
@@ -249,16 +247,13 @@
   bool SetupDisplay();
   bool DestroyDisplay();
 
-<<<<<<< HEAD
   /* PLEX */
   void MediaOpenComplete(bool bStatus, const CStdString& error = "");
   void Hide();
   void RestartWithNewPlayer(CGUIDialogCache* dlg, const std::string& newURL);
   /* END PLEX */
 
-=======
   virtual ~CApplicationMessenger();
->>>>>>> a6058c01
 private:
   // private construction, and no assignements; use the provided singleton methods
    friend class xbmcutil::GlobalsSingleton<CApplicationMessenger>;
