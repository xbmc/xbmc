/*
 *      Copyright (C) 2012 Team XBMC
 *      http://www.xbmc.org
 *
 *  This Program is free software; you can redistribute it and/or modify
 *  it under the terms of the GNU General Public License as published by
 *  the Free Software Foundation; either version 2, or (at your option)
 *  any later version.
 *
 *  This Program is distributed in the hope that it will be useful,
 *  but WITHOUT ANY WARRANTY; without even the implied warranty of
 *  MERCHANTABILITY or FITNESS FOR A PARTICULAR PURPOSE. See the
 *  GNU General Public License for more details.
 *
 *  You should have received a copy of the GNU General Public License
 *  along with XBMC; see the file COPYING.  If not, see
 *  <http://www.gnu.org/licenses/>.
 *
 */

<<<<<<< HEAD
#ifdef ANDROID
=======
#include "system.h"

#if defined(TARGET_ANDROID)
>>>>>>> 004ebdd9

#include <unistd.h>
#include <string.h>
#include <stdio.h>
#include <stdlib.h>
#include <fcntl.h>
#include <linux/fb.h>
#include <sys/ioctl.h>

#include "WinEGLPlatformAndroid.h"
#include "android/activity/XBMCApp.h"
////////////////////////////////////////////////////////////////////////////////////////////
EGLNativeWindowType CWinEGLPlatformAndroid::InitWindowSystem(EGLNativeDisplayType nativeDisplay, int width, int height, int bpp)
{
  if (CXBMCApp::GetNativeWindow() == NULL)
    return 0;

  CWinEGLPlatformGeneric::InitWindowSystem(nativeDisplay, width, height, bpp);
  
  return getNativeWindow();
}

void CWinEGLPlatformAndroid::DestroyWindowSystem(EGLNativeWindowType native_window)
{
  CWinEGLPlatformGeneric::DestroyWindowSystem(native_window);
}

bool CWinEGLPlatformAndroid::ClampToGUIDisplayLimits(int &width, int &height)
{
  return false;
}

bool CWinEGLPlatformAndroid::CreateWindow()
{
  EGLint format;
  // EGL_NATIVE_VISUAL_ID is an attribute of the EGLConfig that is
  // guaranteed to be accepted by ANativeWindow_setBuffersGeometry().
  // As soon as we picked a EGLConfig, we can safely reconfigure the
  // ANativeWindow buffers to match, using EGL_NATIVE_VISUAL_ID.
  eglGetConfigAttrib(m_display, m_config, EGL_NATIVE_VISUAL_ID, &format);

  CXBMCApp::SetBuffersGeometry(0, 0, format);
  
  CWinEGLPlatformGeneric::CreateWindow();
  return true;
}

EGLNativeWindowType CWinEGLPlatformAndroid::getNativeWindow()
{
  return (EGLNativeWindowType)CXBMCApp::GetNativeWindow();
}

#endif<|MERGE_RESOLUTION|>--- conflicted
+++ resolved
@@ -18,13 +18,9 @@
  *
  */
 
-<<<<<<< HEAD
-#ifdef ANDROID
-=======
 #include "system.h"
 
 #if defined(TARGET_ANDROID)
->>>>>>> 004ebdd9
 
 #include <unistd.h>
 #include <string.h>
