#pragma once

/*
 *      Copyright (C) 2005-2012 Team XBMC
 *      http://www.xbmc.org
 *
 *  This Program is free software; you can redistribute it and/or modify
 *  it under the terms of the GNU General Public License as published by
 *  the Free Software Foundation; either version 2, or (at your option)
 *  any later version.
 *
 *  This Program is distributed in the hope that it will be useful,
 *  but WITHOUT ANY WARRANTY; without even the implied warranty of
 *  MERCHANTABILITY or FITNESS FOR A PARTICULAR PURPOSE. See the
 *  GNU General Public License for more details.
 *
 *  You should have received a copy of the GNU General Public License
 *  along with XBMC; see the file COPYING.  If not, see
 *  <http://www.gnu.org/licenses/>.
 *
 */

#if defined(TARGET_DARWIN_OSX)

#include "windowing/WinSystem.h"
#include "threads/CriticalSection.h"

<<<<<<< HEAD
/* PLEX CHANGE */
typedef u_int32_t CGDirectDisplayID;
/* END PLEX CHANGE */
typedef u_int32_t CGDisplayChangeSummaryFlags;
=======
typedef struct SDL_Surface SDL_Surface;
>>>>>>> 0be99e96

class IDispResource;
class CWinEventsOSX;

class CWinSystemOSX : public CWinSystemBase
{
public:
  CWinSystemOSX();
  virtual ~CWinSystemOSX();

  // CWinSystemBase
  virtual bool InitWindowSystem();
  virtual bool DestroyWindowSystem();
  virtual bool CreateNewWindow(const CStdString& name, bool fullScreen, RESOLUTION_INFO& res, PHANDLE_EVENT_FUNC userFunction);
  virtual bool DestroyWindow();
  virtual bool ResizeWindow(int newWidth, int newHeight, int newLeft, int newTop);
  virtual bool SetFullScreen(bool fullScreen, RESOLUTION_INFO& res, bool blankOtherDisplays);
  virtual void UpdateResolutions();
  virtual void NotifyAppFocusChange(bool bGaining);
  virtual void ShowOSMouse(bool show);
  virtual bool Minimize();
  virtual bool Restore();
  virtual bool Hide();
  virtual bool Show(bool raise = true);
  virtual void OnMove(int x, int y);

  virtual void EnableSystemScreenSaver(bool bEnable);
  virtual bool IsSystemScreenSaverEnabled();
  virtual void ResetOSScreensaver();
  virtual bool EnableFrameLimiter();

  virtual void Register(IDispResource *resource);
  virtual void Unregister(IDispResource *resource);
  
  virtual int GetNumScreens();

  void CheckDisplayChanging(u_int32_t flags);
<<<<<<< HEAD

  /* PLEX */
  virtual int GetCurrentScreen();
  virtual void UpdateDisplayBlanking();
  /* END PLEX */
=======
  
  void* GetCGLContextObj();

>>>>>>> 0be99e96
protected:
  void* CreateWindowedContext(void* shareCtx);
  void* CreateFullScreenContext(int screen_index, void* shareCtx);
  void  GetScreenResolution(int* w, int* h, double* fps, int screenIdx);
  void  EnableVSync(bool enable); 
  bool  SwitchToVideoMode(int width, int height, double refreshrate, int screenIdx);
  void  FillInVideoModes();
  bool  FlushBuffer(void);
  bool  IsObscured(void);

  void* m_glContext;
  static void* m_lastOwnedContext;
  SDL_Surface* m_SDLSurface;
  CWinEventsOSX *m_osx_events;
  bool                         m_obscured;
  unsigned int                 m_obscured_timecheck;

  bool                         m_use_system_screensaver;
  bool                         m_can_display_switch;
  void                        *m_windowDidMove;
  void                        *m_windowDidReSize;

  CCriticalSection             m_resourceSection;
  std::vector<IDispResource*>  m_resources;
};

#endif<|MERGE_RESOLUTION|>--- conflicted
+++ resolved
@@ -25,14 +25,13 @@
 #include "windowing/WinSystem.h"
 #include "threads/CriticalSection.h"
 
-<<<<<<< HEAD
-/* PLEX CHANGE */
+/* PLEX */
 typedef u_int32_t CGDirectDisplayID;
-/* END PLEX CHANGE */
+/* END PLEX */
+
 typedef u_int32_t CGDisplayChangeSummaryFlags;
-=======
+
 typedef struct SDL_Surface SDL_Surface;
->>>>>>> 0be99e96
 
 class IDispResource;
 class CWinEventsOSX;
@@ -70,17 +69,13 @@
   virtual int GetNumScreens();
 
   void CheckDisplayChanging(u_int32_t flags);
-<<<<<<< HEAD
 
   /* PLEX */
   virtual int GetCurrentScreen();
   virtual void UpdateDisplayBlanking();
   /* END PLEX */
-=======
   
   void* GetCGLContextObj();
-
->>>>>>> 0be99e96
 protected:
   void* CreateWindowedContext(void* shareCtx);
   void* CreateFullScreenContext(int screen_index, void* shareCtx);
