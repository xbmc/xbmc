/*
 *      Copyright (C) 2005-2012 Team XBMC
 *      http://www.xbmc.org
 *
 *  This Program is free software; you can redistribute it and/or modify
 *  it under the terms of the GNU General Public License as published by
 *  the Free Software Foundation; either version 2, or (at your option)
 *  any later version.
 *
 *  This Program is distributed in the hope that it will be useful,
 *  but WITHOUT ANY WARRANTY; without even the implied warranty of
 *  MERCHANTABILITY or FITNESS FOR A PARTICULAR PURPOSE. See the
 *  GNU General Public License for more details.
 *
 *  You should have received a copy of the GNU General Public License
 *  along with XBMC; see the file COPYING.  If not, see
 *  <http://www.gnu.org/licenses/>.
 *
 */

#if defined(TARGET_DARWIN_OSX)

#import <Cocoa/Cocoa.h>
#import <QuartzCore/QuartzCore.h>
#import <IOKit/graphics/IOGraphicsLib.h>
#import <Carbon/Carbon.h>   // ShowMenuBar, HideMenuBar

//hack around problem with xbmc's typedef int BOOL
// and obj-c's typedef unsigned char BOOL
#define BOOL XBMC_BOOL
#include "WinSystemOSX.h"
#include "WinEventsOSX.h"
#include "Application.h"
#include "guilib/DispResource.h"
#include "guilib/GUIWindowManager.h"
#include "settings/Settings.h"
#include "settings/GUISettings.h"
#include "input/KeyboardStat.h"
#include "threads/SingleLock.h"
#include "utils/log.h"
#include "XBMCHelper.h"
#include "utils/SystemInfo.h"
<<<<<<< HEAD
#include "CocoaInterface.h"
#include "osx/DarwinUtils.h"

/* PLEX */
=======
#include "osx/CocoaInterface.h"
#include "osx/DarwinUtils.h"
>>>>>>> 32b1a5ef
#undef BOOL
static BOOL displaysBlanked = NO;
/* END PLEX */

#import <SDL/SDL_video.h>
#import <SDL/SDL_events.h>

#import <Cocoa/Cocoa.h>
#import <QuartzCore/QuartzCore.h>
#import <IOKit/pwr_mgt/IOPMLib.h>
#import <IOKit/graphics/IOGraphicsLib.h>

// turn off deprecated warning spew.
#pragma GCC diagnostic ignored "-Wdeprecated-declarations"

//------------------------------------------------------------------------------------------
// special object-c class for handling the inhibit display NSTimer callback.
@interface windowInhibitScreenSaverClass : NSObject
- (void) updateSystemActivity: (NSTimer*)timer;
@end

@implementation windowInhibitScreenSaverClass
-(void) updateSystemActivity: (NSTimer*)timer
{
  UpdateSystemActivity(UsrActivity);
}
@end

//------------------------------------------------------------------------------------------
// special object-c class for handling the NSWindowDidMoveNotification callback.
@interface windowDidMoveNoteClass : NSObject
{
  void *m_userdata;
}
+ initWith: (void*) userdata;
-  (void) windowDidMoveNotification:(NSNotification*) note;
@end

@implementation windowDidMoveNoteClass
+ initWith: (void*) userdata;
{
    windowDidMoveNoteClass *windowDidMove = [windowDidMoveNoteClass new];
    windowDidMove->m_userdata = userdata;
    return [windowDidMove autorelease];
}
-  (void) windowDidMoveNotification:(NSNotification*) note;
{
  CWinSystemOSX *winsys = (CWinSystemOSX*)m_userdata;
	if (!winsys)
    return;

  NSOpenGLContext* context = [NSOpenGLContext currentContext];
  if (context)
  {
    if ([context view])
    {
      NSPoint window_origin = [[[context view] window] frame].origin;
      XBMC_Event newEvent;
      memset(&newEvent, 0, sizeof(newEvent));
      newEvent.type = XBMC_VIDEOMOVE;
      newEvent.move.x = window_origin.x;
      newEvent.move.y = window_origin.y;
      g_application.OnEvent(newEvent);
    }
  }
}
@end
//------------------------------------------------------------------------------------------
// special object-c class for handling the NSWindowDidReSizeNotification callback.
@interface windowDidReSizeNoteClass : NSObject
{
  void *m_userdata;
}
+ initWith: (void*) userdata;
- (void) windowDidReSizeNotification:(NSNotification*) note;
@end
@implementation windowDidReSizeNoteClass
+ initWith: (void*) userdata;
{
    windowDidReSizeNoteClass *windowDidReSize = [windowDidReSizeNoteClass new];
    windowDidReSize->m_userdata = userdata;
    return [windowDidReSize autorelease];
}
- (void) windowDidReSizeNotification:(NSNotification*) note;
{
  CWinSystemOSX *winsys = (CWinSystemOSX*)m_userdata;
	if (!winsys)
    return;
  /* placeholder, do not uncomment or you will SDL recurse into death
  NSOpenGLContext* context = [NSOpenGLContext currentContext];
  if (context)
  {
    if ([context view])
    {
      NSSize view_size = [[context view] frame].size;
      XBMC_Event newEvent;
      memset(&newEvent, 0, sizeof(newEvent));
      newEvent.type = XBMC_VIDEORESIZE;
      newEvent.resize.w = view_size.width;
      newEvent.resize.h = view_size.height;
      if (newEvent.resize.w * newEvent.resize.h)
      {
        g_application.OnEvent(newEvent);
        g_windowManager.MarkDirty();
      }
    }
  }
  */
}
@end
//------------------------------------------------------------------------------------------


#define MAX_DISPLAYS 32
static NSWindow* blankingWindows[MAX_DISPLAYS];

void* CWinSystemOSX::m_lastOwnedContext = 0;

//------------------------------------------------------------------------------------------
CRect CGRectToCRect(CGRect cgrect)
{
  CRect crect = CRect(
    cgrect.origin.x,
    cgrect.origin.y,
    cgrect.origin.x + cgrect.size.width,
    cgrect.origin.y + cgrect.size.height);
  return crect;
}

//------------------------------------------------------------------------------------------
Boolean GetDictionaryBoolean(CFDictionaryRef theDict, const void* key)
{
        // get a boolean from the dictionary
        Boolean value = false;
        CFBooleanRef boolRef;
        boolRef = (CFBooleanRef)CFDictionaryGetValue(theDict, key);
        if (boolRef != NULL)
                value = CFBooleanGetValue(boolRef);
        return value;
}
//------------------------------------------------------------------------------------------
long GetDictionaryLong(CFDictionaryRef theDict, const void* key)
{
        // get a long from the dictionary
        long value = 0;
        CFNumberRef numRef;
        numRef = (CFNumberRef)CFDictionaryGetValue(theDict, key);
        if (numRef != NULL)
                CFNumberGetValue(numRef, kCFNumberLongType, &value);
        return value;
}
//------------------------------------------------------------------------------------------
int GetDictionaryInt(CFDictionaryRef theDict, const void* key)
{
        // get a long from the dictionary
        int value = 0;
        CFNumberRef numRef;
        numRef = (CFNumberRef)CFDictionaryGetValue(theDict, key);
        if (numRef != NULL)
                CFNumberGetValue(numRef, kCFNumberIntType, &value);
        return value;
}
//------------------------------------------------------------------------------------------
float GetDictionaryFloat(CFDictionaryRef theDict, const void* key)
{
        // get a long from the dictionary
        int value = 0;
        CFNumberRef numRef;
        numRef = (CFNumberRef)CFDictionaryGetValue(theDict, key);
        if (numRef != NULL)
                CFNumberGetValue(numRef, kCFNumberFloatType, &value);
        return value;
}
//------------------------------------------------------------------------------------------
double GetDictionaryDouble(CFDictionaryRef theDict, const void* key)
{
        // get a long from the dictionary
        double value = 0.0;
        CFNumberRef numRef;
        numRef = (CFNumberRef)CFDictionaryGetValue(theDict, key);
        if (numRef != NULL)
                CFNumberGetValue(numRef, kCFNumberDoubleType, &value);
        return value;
}

//---------------------------------------------------------------------------------
void SetMenuBarVisible(bool visible)
{
  if(visible)
  {
    [[NSApplication sharedApplication]
      setPresentationOptions:   NSApplicationPresentationDefault];
  }
  else
  {
    [[NSApplication sharedApplication]
      setPresentationOptions:   NSApplicationPresentationHideMenuBar |
                                NSApplicationPresentationHideDock];
  }
}
//---------------------------------------------------------------------------------
CGDirectDisplayID GetDisplayID(int screen_index)
{
  CGDirectDisplayID displayArray[MAX_DISPLAYS];
  CGDisplayCount    numDisplays;

  // Get the list of displays.
  CGGetActiveDisplayList(MAX_DISPLAYS, displayArray, &numDisplays);
  return(displayArray[screen_index]);
}

CGDirectDisplayID GetDisplayIDFromScreen(NSScreen *screen)
{
  NSDictionary* screenInfo = [screen deviceDescription];
  NSNumber* screenID = [screenInfo objectForKey:@"NSScreenNumber"];

  return (CGDirectDisplayID)[screenID longValue];
}

int GetDisplayIndex(CGDirectDisplayID display)
{
  CGDirectDisplayID displayArray[MAX_DISPLAYS];
  CGDisplayCount    numDisplays;

  // Get the list of displays.
  CGGetActiveDisplayList(MAX_DISPLAYS, displayArray, &numDisplays);
  while (numDisplays > 0)
  {
    if (display == displayArray[--numDisplays])
	  return numDisplays;
  }
  return -1;
}

void BlankOtherDisplays(int screen_index)
{
  /* PLEX */
  if(displaysBlanked)
    return;
  /* END PLEX */

  int i;
  int numDisplays = [[NSScreen screens] count];

  // zero out blankingWindows for debugging
  for (i=0; i<MAX_DISPLAYS; i++)
  {
    blankingWindows[i] = 0;
  }

  // Blank.
  for (i=0; i<numDisplays; i++)
  {
    if (i != screen_index)
    {
      // Get the size.
      NSScreen* pScreen = [[NSScreen screens] objectAtIndex:i];
      NSRect    screenRect = [pScreen frame];

      // Build a blanking window.
      screenRect.origin = NSZeroPoint;
      blankingWindows[i] = [[NSWindow alloc] initWithContentRect:screenRect
        styleMask:NSBorderlessWindowMask
        backing:NSBackingStoreBuffered
        defer:NO
        screen:pScreen];

      [blankingWindows[i] setBackgroundColor:[NSColor blackColor]];
      [blankingWindows[i] setLevel:CGShieldingWindowLevel()];
      [blankingWindows[i] makeKeyAndOrderFront:nil];
    }
  } 

  /* PLEX */
  displaysBlanked = YES;
  /* END PLEX */
}

void UnblankDisplays(void)
{
  int numDisplays = [[NSScreen screens] count];
  int i = 0;

  for (i=0; i<numDisplays; i++)
  {
    if (blankingWindows[i] != 0)
    {
      // Get rid of the blanking windows we created.
      [blankingWindows[i] close];
      if ([blankingWindows[i] isReleasedWhenClosed] == NO)
        [blankingWindows[i] release];
      blankingWindows[i] = 0;
    }
  }

  /* PLEX */
  displaysBlanked = NO;
  /* END PLEX */
}

CGDisplayFadeReservationToken DisplayFadeToBlack(bool fade)
{
  // Fade to black to hide resolution-switching flicker and garbage.
  CGDisplayFadeReservationToken fade_token = kCGDisplayFadeReservationInvalidToken;
  if (CGAcquireDisplayFadeReservation (5, &fade_token) == kCGErrorSuccess && fade)
    CGDisplayFade(fade_token, 0.3, kCGDisplayBlendNormal, kCGDisplayBlendSolidColor, 0.0, 0.0, 0.0, TRUE);

  return(fade_token);
}

void DisplayFadeFromBlack(CGDisplayFadeReservationToken fade_token, bool fade)
{
  if (fade_token != kCGDisplayFadeReservationInvalidToken)
  {
    if (fade)
      CGDisplayFade(fade_token, 0.5, kCGDisplayBlendSolidColor, kCGDisplayBlendNormal, 0.0, 0.0, 0.0, FALSE);
    CGReleaseDisplayFadeReservation(fade_token);
  }
}

NSString* screenNameForDisplay(CGDirectDisplayID displayID)
{
  NSAutoreleasePool* pool = [[NSAutoreleasePool alloc] init];

  NSString *screenName = nil;

  NSDictionary *deviceInfo = (NSDictionary *)IODisplayCreateInfoDictionary(CGDisplayIOServicePort(displayID), kIODisplayOnlyPreferredName);
  NSDictionary *localizedNames = [deviceInfo objectForKey:[NSString stringWithUTF8String:kDisplayProductName]];

  if ([localizedNames count] > 0) {
      screenName = [[localizedNames objectForKey:[[localizedNames allKeys] objectAtIndex:0]] retain];
  }

  [deviceInfo release];
  [pool release];

  return [screenName autorelease];
}

void ShowHideNSWindow(NSWindow *wind, bool show)
{
  if (show)
    [wind orderFront:nil];
  else
    [wind orderOut:nil];
}

static NSWindow *curtainWindow;
void fadeInDisplay(NSScreen *theScreen, double fadeTime)
{
  int     fadeSteps     = 100;
  double  fadeInterval  = (fadeTime / (double) fadeSteps);

  if (curtainWindow != nil)
  {
    for (int step = 0; step < fadeSteps; step++)
    {
      double fade = 1.0 - (step * fadeInterval);
      [curtainWindow setAlphaValue:fade];

      NSDate *nextDate = [NSDate dateWithTimeIntervalSinceNow:fadeInterval];
      [[NSRunLoop currentRunLoop] runUntilDate:nextDate];
    }
  }
  [curtainWindow close];
  curtainWindow = nil;

  [NSCursor unhide];
}

void fadeOutDisplay(NSScreen *theScreen, double fadeTime)
{
  int     fadeSteps     = 100;
  double  fadeInterval  = (fadeTime / (double) fadeSteps);

  [NSCursor hide];

  curtainWindow = [[NSWindow alloc]
    initWithContentRect:[theScreen frame]
    styleMask:NSBorderlessWindowMask
    backing:NSBackingStoreBuffered
    defer:YES
    screen:theScreen];

  [curtainWindow setAlphaValue:0.0];
  [curtainWindow setBackgroundColor:[NSColor blackColor]];
  [curtainWindow setLevel:NSScreenSaverWindowLevel];

  [curtainWindow makeKeyAndOrderFront:nil];
  [curtainWindow setFrame:[curtainWindow
    frameRectForContentRect:[theScreen frame]]
    display:YES
    animate:NO];

  for (int step = 0; step < fadeSteps; step++)
  {
    double fade = step * fadeInterval;
    [curtainWindow setAlphaValue:fade];

    NSDate *nextDate = [NSDate dateWithTimeIntervalSinceNow:fadeInterval];
    [[NSRunLoop currentRunLoop] runUntilDate:nextDate];
  }
}

// try to find mode that matches the desired size, refreshrate
// non interlaced, nonstretched, safe for hardware
CFDictionaryRef GetMode(int width, int height, double refreshrate, int screenIdx)
{
  if ( screenIdx >= (signed)[[NSScreen screens] count])
    return NULL;

  Boolean stretched;
  Boolean interlaced;
  Boolean safeForHardware;
  Boolean televisionoutput;
  int w, h, bitsperpixel;
  double rate;
  RESOLUTION_INFO res;

  CLog::Log(LOGDEBUG, "GetMode looking for suitable mode with %d x %d @ %f Hz on display %d\n", width, height, refreshrate, screenIdx);

  CFArrayRef displayModes = CGDisplayAvailableModes(GetDisplayID(screenIdx));

  if (NULL == displayModes)
  {
    CLog::Log(LOGERROR, "GetMode - no displaymodes found!");
    return NULL;
  }

  for (int i=0; i < CFArrayGetCount(displayModes); ++i)
  {
    CFDictionaryRef displayMode = (CFDictionaryRef)CFArrayGetValueAtIndex(displayModes, i);

    stretched = GetDictionaryBoolean(displayMode, kCGDisplayModeIsStretched);
    interlaced = GetDictionaryBoolean(displayMode, kCGDisplayModeIsInterlaced);
    bitsperpixel = GetDictionaryInt(displayMode, kCGDisplayBitsPerPixel);
    safeForHardware = GetDictionaryBoolean(displayMode, kCGDisplayModeIsSafeForHardware);
    televisionoutput = GetDictionaryBoolean(displayMode, kCGDisplayModeIsTelevisionOutput);
    w = GetDictionaryInt(displayMode, kCGDisplayWidth);
    h = GetDictionaryInt(displayMode, kCGDisplayHeight);
    rate = GetDictionaryDouble(displayMode, kCGDisplayRefreshRate);


    if ((bitsperpixel == 32)      &&
        (safeForHardware == YES)  &&
        (stretched == NO)         &&
        (interlaced == NO)        &&
        (w == width)              &&
        (h == height)             &&
        (rate == refreshrate || rate == 0))
    {
      CLog::Log(LOGDEBUG, "GetMode found a match!");
      return displayMode;
    }
  }
  CLog::Log(LOGERROR, "GetMode - no match found!");
  return NULL;
}

//---------------------------------------------------------------------------------
static void DisplayReconfigured(CGDirectDisplayID display,
  CGDisplayChangeSummaryFlags flags, void* userData)
{
  CWinSystemOSX *winsys = (CWinSystemOSX*)userData;
	if (!winsys)
    return;

  if (flags & kCGDisplaySetModeFlag || flags & kCGDisplayBeginConfigurationFlag)
  {
    // pre/post-reconfiguration changes
    RESOLUTION res = g_graphicsContext.GetVideoResolution();
    if (res == RES_INVALID)
      return;

    NSScreen* pScreen = nil;
    unsigned int screenIdx = g_settings.m_ResInfo[res].iScreen;

    if ( screenIdx < [[NSScreen screens] count] )
    {
        pScreen = [[NSScreen screens] objectAtIndex:screenIdx];
    }

    if (pScreen)
    {
      CGDirectDisplayID xbmc_display = GetDisplayIDFromScreen(pScreen);
      if (xbmc_display == display)
      {
        // we only respond to changes on the display we are running on.
        CLog::Log(LOGDEBUG, "CWinSystemOSX::DisplayReconfigured");
        winsys->CheckDisplayChanging(flags);
      }
    }
  }
}

//---------------------------------------------------------------------------------
//---------------------------------------------------------------------------------
CWinSystemOSX::CWinSystemOSX() : CWinSystemBase()
{
  m_eWindowSystem = WINDOW_SYSTEM_OSX;
  m_glContext = 0;
  m_SDLSurface = NULL;
  m_osx_events = NULL;
  m_obscured   = false;
  m_obscured_timecheck = XbmcThreads::SystemClockMillis() + 1000;
  m_use_system_screensaver = true;
  // check runtime, we only allow this on 10.5+
  m_can_display_switch = (floor(NSAppKitVersionNumber) >= 949);
}

CWinSystemOSX::~CWinSystemOSX()
{
};

bool CWinSystemOSX::InitWindowSystem()
{
  SDL_EnableUNICODE(1);

  // set repeat to 10ms to ensure repeat time < frame time
  // so that hold times can be reliably detected
  SDL_EnableKeyRepeat(SDL_DEFAULT_REPEAT_DELAY, 10);

  if (!CWinSystemBase::InitWindowSystem())
    return false;

  m_osx_events = new CWinEventsOSX();

  if (m_can_display_switch)
    CGDisplayRegisterReconfigurationCallback(DisplayReconfigured, (void*)this);

  NSNotificationCenter *center = [NSNotificationCenter defaultCenter];
  windowDidMoveNoteClass *windowDidMove;
  windowDidMove = [windowDidMoveNoteClass initWith: this];
  [center addObserver:windowDidMove
    selector:@selector(windowDidMoveNotification:)
    name:NSWindowDidMoveNotification object:nil];
  m_windowDidMove = windowDidMove;


  windowDidReSizeNoteClass *windowDidReSize;
  windowDidReSize = [windowDidReSizeNoteClass initWith: this];
  [center addObserver:windowDidReSize
    selector:@selector(windowDidReSizeNotification:)
    name:NSWindowDidResizeNotification object:nil];
  m_windowDidReSize = windowDidReSize;

  return true;
}

bool CWinSystemOSX::DestroyWindowSystem()
{
  NSNotificationCenter *center = [NSNotificationCenter defaultCenter];
  [center removeObserver:(windowDidMoveNoteClass*)m_windowDidMove name:NSWindowDidMoveNotification object:nil];
  [center removeObserver:(windowDidReSizeNoteClass*)m_windowDidReSize name:NSWindowDidResizeNotification object:nil];

  if (m_can_display_switch)
    CGDisplayRemoveReconfigurationCallback(DisplayReconfigured, (void*)this);

  delete m_osx_events;
  m_osx_events = NULL;

  UnblankDisplays();
  if (m_glContext)
  {
    NSOpenGLContext* oldContext = (NSOpenGLContext*)m_glContext;
    [oldContext release];
    m_glContext = NULL;
  }
  return true;
}

bool CWinSystemOSX::CreateNewWindow(const CStdString& name, bool fullScreen, RESOLUTION_INFO& res, PHANDLE_EVENT_FUNC userFunction)
{
  m_nWidth  = res.iWidth;
  m_nHeight = res.iHeight;
  m_bFullScreen = fullScreen;

  SDL_GL_SetAttribute(SDL_GL_RED_SIZE,   8);
  SDL_GL_SetAttribute(SDL_GL_GREEN_SIZE, 8);
  SDL_GL_SetAttribute(SDL_GL_BLUE_SIZE,  8);
  SDL_GL_SetAttribute(SDL_GL_ALPHA_SIZE, 8);
  SDL_GL_SetAttribute(SDL_GL_DOUBLEBUFFER, 1);

  // Enable vertical sync to avoid any tearing.
  SDL_GL_SetAttribute(SDL_GL_SWAP_CONTROL, 1);

  m_SDLSurface = SDL_SetVideoMode(m_nWidth, m_nHeight, 0, SDL_OPENGL | SDL_RESIZABLE);
  if (!m_SDLSurface)
    return false;

  // the context SDL creates isn't full screen compatible, so we create new one
  // first, find the current contect and make sure a view is attached
  NSOpenGLContext* cur_context = [NSOpenGLContext currentContext];
  NSView* view = [cur_context view];
  if (!view)
    return false;

  // if we are not starting up windowed, then hide the initial SDL window
  // so we do not see it flash before the fade-out and switch to fullscreen.
  if (g_guiSettings.m_LookAndFeelResolution != RES_WINDOW)
    ShowHideNSWindow([view window], false);

  // disassociate view from context
  [cur_context clearDrawable];

  // release the context
  if (m_lastOwnedContext == cur_context)
  {
    [ NSOpenGLContext clearCurrentContext ];
    [ cur_context clearDrawable ];
    [ cur_context release ];
  }

  // create a new context
  NSOpenGLContext* new_context = (NSOpenGLContext*)CreateWindowedContext(nil);
  if (!new_context)
    return false;

  // associate with current view
  [new_context setView:view];
  [new_context makeCurrentContext];

  // set the window title
  NSString *string;
#ifndef __PLEX__
  string = [ [ NSString alloc ] initWithUTF8String:"XBMC Media Center" ];
#else
  string = [ [ NSString alloc ] initWithUTF8String:PLEX_TARGET_NAME ];
#endif
  [ [ [new_context view] window] setTitle:string ];
  [ string release ];

  m_glContext = new_context;
  m_lastOwnedContext = new_context;
  m_bWindowCreated = true;

  return true;
}

bool CWinSystemOSX::DestroyWindow()
{
  return true;
}

extern "C" void SDL_SetWidthHeight(int w, int h);
bool CWinSystemOSX::ResizeWindow(int newWidth, int newHeight, int newLeft, int newTop)
{
  if (!m_glContext)
    return false;

  NSOpenGLContext* context = [NSOpenGLContext currentContext];
  NSView* view;
  NSWindow* window;

  view = [context view];
  if (view && (newWidth > 0) && (newHeight > 0))
  {
    window = [view window];
    if (window)
    {
      [window setContentSize:NSMakeSize(newWidth, newHeight)];
      [window update];
      [view setFrameSize:NSMakeSize(newWidth, newHeight)];
      [context update];
    }
  }

  // HACK: resize SDL's view manually so that mouse bounds are correctly updated.
  // there are two parts to this, the internal SDL (current_video->screen) and
  // the cocoa view ( handled in SetFullScreen).
  SDL_SetWidthHeight(newWidth, newHeight);

  [context makeCurrentContext];

  m_nWidth = newWidth;
  m_nHeight = newHeight;
  m_glContext = context;

  return true;
}

static bool needtoshowme = true;

bool CWinSystemOSX::SetFullScreen(bool fullScreen, RESOLUTION_INFO& res, bool blankOtherDisplays)
{
  static NSWindow* windowedFullScreenwindow = NULL;
  static NSScreen* last_window_screen = NULL;
  static NSPoint last_window_origin;
  static NSView* last_view = NULL;
  static NSSize last_view_size;
  static NSPoint last_view_origin;
  bool was_fullscreen = m_bFullScreen;
  static int lastDisplayNr = res.iScreen;
  NSOpenGLContext* cur_context;

  // Fade to black to hide resolution-switching flicker and garbage.
  CGDisplayFadeReservationToken fade_token = DisplayFadeToBlack(needtoshowme);

  // If we're already fullscreen then we must be moving to a different display.
  // or if we are still on the same display - it might be only a refreshrate/resolution
  // change request.
  // Recurse to reset fullscreen mode and then continue.
  if (was_fullscreen && fullScreen && lastDisplayNr != res.iScreen)
  {
    needtoshowme = false;
    ShowHideNSWindow([last_view window], needtoshowme);
    RESOLUTION_INFO& window = g_settings.m_ResInfo[RES_WINDOW];
    CWinSystemOSX::SetFullScreen(false, window, blankOtherDisplays);
    needtoshowme = true;
  }

  m_nWidth      = res.iWidth;
  m_nHeight     = res.iHeight;
  m_bFullScreen = fullScreen;

  cur_context = [NSOpenGLContext currentContext];
  
  //handle resolution/refreshrate switching early here
  if (m_bFullScreen)
  {
    if (m_can_display_switch)
    {
      // send pre-configuration change now and do not
      //  wait for switch videomode callback. This gives just
      //  a little more advanced notice of the display pre-change.
      if (g_guiSettings.GetInt("videoplayer.adjustrefreshrate") != ADJUST_REFRESHRATE_OFF)
        CheckDisplayChanging(kCGDisplayBeginConfigurationFlag);

      // switch videomode
      SwitchToVideoMode(res.iWidth, res.iHeight, res.fRefreshRate, res.iScreen);
      lastDisplayNr = res.iScreen;
    }
  }

  //no context? done.
  if (!cur_context)
  {
    DisplayFadeFromBlack(fade_token, needtoshowme);
    return false;
  }

  if (windowedFullScreenwindow != NULL)
  {
    [windowedFullScreenwindow close];
    if ([windowedFullScreenwindow isReleasedWhenClosed] == NO)
      [windowedFullScreenwindow release];
    windowedFullScreenwindow = NULL;
  }

  if (m_bFullScreen)
  {
    // FullScreen Mode
    NSOpenGLContext* newContext = NULL;

    // Save info about the windowed context so we can restore it when returning to windowed.
    last_view = [cur_context view];
    last_view_size = [last_view frame].size;
    last_view_origin = [last_view frame].origin;
    last_window_screen = [[last_view window] screen];
    last_window_origin = [[last_view window] frame].origin;

    if (g_guiSettings.GetBool("videoscreen.fakefullscreen"))
    {
      // This is Cocca Windowed FullScreen Mode
      // Get the screen rect of our current display
      NSScreen* pScreen = [[NSScreen screens] objectAtIndex:res.iScreen];
      NSRect    screenRect = [pScreen frame];

      // remove frame origin offset of orginal display
      screenRect.origin = NSZeroPoint;

      // make a new window to act as the windowedFullScreen
      windowedFullScreenwindow = [[NSWindow alloc] initWithContentRect:screenRect
        styleMask:NSBorderlessWindowMask
        backing:NSBackingStoreBuffered
        defer:NO
        screen:pScreen];

      [windowedFullScreenwindow setBackgroundColor:[NSColor blackColor]];
      [windowedFullScreenwindow makeKeyAndOrderFront:nil];

      // make our window the same level as the rest to enable cmd+tab switching
      [windowedFullScreenwindow setLevel:NSNormalWindowLevel];
      // this will make our window topmost and hide all system messages
      //[windowedFullScreenwindow setLevel:CGShieldingWindowLevel()];

      // ...and the original one beneath it and on the same screen.
      [[last_view window] setLevel:NSNormalWindowLevel-1];
      [[last_view window] setFrameOrigin:[pScreen frame].origin];
      // expand the mouse bounds in SDL view to fullscreen
      [ last_view setFrameOrigin:NSMakePoint(0.0, 0.0)];
      [ last_view setFrameSize:NSMakeSize(m_nWidth, m_nHeight) ];

      NSView* blankView = [[NSView alloc] init];
      [windowedFullScreenwindow setContentView:blankView];
      [windowedFullScreenwindow setContentSize:NSMakeSize(m_nWidth, m_nHeight)];
      [windowedFullScreenwindow update];
      [blankView setFrameSize:NSMakeSize(m_nWidth, m_nHeight)];

      // Obtain windowed pixel format and create a new context.
      newContext = (NSOpenGLContext*)CreateWindowedContext((void* )cur_context);
      [newContext setView:blankView];

      // Hide the menu bar.
      if (GetDisplayID(res.iScreen) == kCGDirectMainDisplay)
        SetMenuBarVisible(false);

      // Blank other displays if requested.
      if (blankOtherDisplays)
        BlankOtherDisplays(res.iScreen);
    }
    else
    {
      // hide the window
      [[last_view window] setFrameOrigin:[last_window_screen frame].origin];
      // expand the mouse bounds in SDL view to fullscreen
      [ last_view setFrameOrigin:NSMakePoint(0.0, 0.0)];
      [ last_view setFrameSize:NSMakeSize(m_nWidth, m_nHeight) ];

      // This is OpenGL FullScreen Mode
      // create our new context (sharing with the current one)
      newContext = (NSOpenGLContext*)CreateFullScreenContext(res.iScreen, (void*)cur_context);
      if (!newContext)
        return false;

      // clear the current context
      [NSOpenGLContext clearCurrentContext];

      // set fullscreen
      [newContext setFullScreen];

      // Capture the display before going fullscreen.
      if (blankOtherDisplays == true)
        CGCaptureAllDisplays();
      else
        CGDisplayCapture(GetDisplayID(res.iScreen));

      // If we don't hide menu bar, it will get events and interrupt the program.
      if (GetDisplayID(res.iScreen) == kCGDirectMainDisplay)
        SetMenuBarVisible(false);
    }

    // Hide the mouse.
    [NSCursor hide];

    // Release old context if we created it.
    if (m_lastOwnedContext == cur_context)
    {
      [ NSOpenGLContext clearCurrentContext ];
      [ cur_context clearDrawable ];
      [ cur_context release ];
    }

    // activate context
    [newContext makeCurrentContext];
    m_lastOwnedContext = newContext;
  }
  else
  {
    // Windowed Mode
    // exit fullscreen
    [cur_context clearDrawable];

    [NSCursor unhide];

    // Show menubar.
    if (GetDisplayID(res.iScreen) == kCGDirectMainDisplay)
      SetMenuBarVisible(true);

    if (g_guiSettings.GetBool("videoscreen.fakefullscreen"))
    {
      // restore the windowed window level
      [[last_view window] setLevel:NSNormalWindowLevel];

      // Get rid of the new window we created.
      if (windowedFullScreenwindow != NULL)
      {
        [windowedFullScreenwindow close];
        if ([windowedFullScreenwindow isReleasedWhenClosed] == NO)
          [windowedFullScreenwindow release];
        windowedFullScreenwindow = NULL;
      }

      // Unblank.
      // Force the unblank when returning from fullscreen, we get called with blankOtherDisplays set false.
      //if (blankOtherDisplays)
        UnblankDisplays();
    }
    else
    {
      // release displays
      CGReleaseAllDisplays();
    }

    // create our new context (sharing with the current one)
    NSOpenGLContext* newContext = (NSOpenGLContext*)CreateWindowedContext((void* )cur_context);
    if (!newContext)
      return false;

    // Assign view from old context, move back to original screen.
    [newContext setView:last_view];
    [[last_view window] setFrameOrigin:last_window_origin];
    // return the mouse bounds in SDL view to prevous size
    [ last_view setFrameSize:last_view_size ];
    [ last_view setFrameOrigin:last_view_origin ];
    // done with restoring windowed window, don't set last_view to NULL as we can lose it under dual displays.
    //last_window_screen = NULL;

    // Release the fullscreen context.
    if (m_lastOwnedContext == cur_context)
    {
      [ NSOpenGLContext clearCurrentContext ];
      [ cur_context clearDrawable ];
      [ cur_context release ];
    }

    // Activate context.
    [newContext makeCurrentContext];
    m_lastOwnedContext = newContext;
  }

  DisplayFadeFromBlack(fade_token, needtoshowme);

  ShowHideNSWindow([last_view window], needtoshowme);
  // need to make sure SDL tracks any window size changes
  ResizeWindow(m_nWidth, m_nHeight, -1, -1);

  return true;
}

void CWinSystemOSX::UpdateResolutions()
{
  CWinSystemBase::UpdateResolutions();

  // Add desktop resolution
  int w, h;
  double fps;

  // first screen goes into the current desktop mode
  GetScreenResolution(&w, &h, &fps, 0);
  UpdateDesktopResolution(g_settings.m_ResInfo[RES_DESKTOP], 0, w, h, fps);

  // see resolution.h enum RESOLUTION for how the resolutions
  // have to appear in the g_settings.m_ResInfo vector
  // add the desktop resolutions of the other screens
  for(int i = 1; i < GetNumScreens(); i++)
  {
    RESOLUTION_INFO res;
    // get current resolution of screen i
    GetScreenResolution(&w, &h, &fps, i);
    UpdateDesktopResolution(res, i, w, h, fps);
    g_settings.m_ResInfo.push_back(res);
  }

  if (m_can_display_switch)
  {
    // now just fill in the possible reolutions for the attached screens
    // and push to the m_ResInfo vector
    FillInVideoModes();
  }
}

/*
void* Cocoa_GL_CreateContext(void* pixFmt, void* shareCtx)
{
  if (!pixFmt)
    return nil;

  NSOpenGLContext* newContext = [[NSOpenGLContext alloc] initWithFormat:(NSOpenGLPixelFormat*)pixFmt
    shareContext:(NSOpenGLContext*)shareCtx];

  // snipit from SDL_cocoaopengl.m
  //
  // Wisdom from Apple engineer in reference to UT2003's OpenGL performance:
  //  "You are blowing a couple of the internal OpenGL function caches. This
  //  appears to be happening in the VAO case.  You can tell OpenGL to up
  //  the cache size by issuing the following calls right after you create
  //  the OpenGL context.  The default cache size is 16."    --ryan.
  //

  #ifndef GLI_ARRAY_FUNC_CACHE_MAX
  #define GLI_ARRAY_FUNC_CACHE_MAX 284
  #endif

  #ifndef GLI_SUBMIT_FUNC_CACHE_MAX
  #define GLI_SUBMIT_FUNC_CACHE_MAX 280
  #endif

  {
      long cache_max = 64;
      CGLContextObj ctx = (CGLContextObj)[newContext CGLContextObj];
      CGLSetParameter(ctx, (CGLContextParameter)GLI_SUBMIT_FUNC_CACHE_MAX, &cache_max);
      CGLSetParameter(ctx, (CGLContextParameter)GLI_ARRAY_FUNC_CACHE_MAX, &cache_max);
  }

  // End Wisdom from Apple Engineer section. --ryan.
  return newContext;
}
*/

void* CWinSystemOSX::CreateWindowedContext(void* shareCtx)
{
  NSOpenGLContext* newContext = NULL;

  NSOpenGLPixelFormatAttribute wattrs[] =
  {
    NSOpenGLPFADoubleBuffer,
    NSOpenGLPFAWindow,
    NSOpenGLPFANoRecovery,
    NSOpenGLPFAAccelerated,
    NSOpenGLPFADepthSize, (NSOpenGLPixelFormatAttribute)8,
    (NSOpenGLPixelFormatAttribute)0
  };

  NSOpenGLPixelFormat* pixFmt = [[NSOpenGLPixelFormat alloc] initWithAttributes:wattrs];

  newContext = [[NSOpenGLContext alloc] initWithFormat:(NSOpenGLPixelFormat*)pixFmt
    shareContext:(NSOpenGLContext*)shareCtx];
  [pixFmt release];

  if (!newContext)
  {
    // bah, try again for non-accelerated renderer
    NSOpenGLPixelFormatAttribute wattrs2[] =
    {
      NSOpenGLPFADoubleBuffer,
      NSOpenGLPFAWindow,
      NSOpenGLPFANoRecovery,
      NSOpenGLPFADepthSize, (NSOpenGLPixelFormatAttribute)8,
      (NSOpenGLPixelFormatAttribute)0
    };
    NSOpenGLPixelFormat* pixFmt = [[NSOpenGLPixelFormat alloc] initWithAttributes:wattrs2];

    newContext = [[NSOpenGLContext alloc] initWithFormat:(NSOpenGLPixelFormat*)pixFmt
      shareContext:(NSOpenGLContext*)shareCtx];
    [pixFmt release];
  }

  return newContext;
}

void* CWinSystemOSX::CreateFullScreenContext(int screen_index, void* shareCtx)
{
  CGDirectDisplayID displayArray[MAX_DISPLAYS];
  CGDisplayCount    numDisplays;
  CGDirectDisplayID displayID;

  // Get the list of displays.
  CGGetActiveDisplayList(MAX_DISPLAYS, displayArray, &numDisplays);
  displayID = displayArray[screen_index];

  NSOpenGLPixelFormatAttribute fsattrs[] =
  {
    NSOpenGLPFADoubleBuffer,
    NSOpenGLPFAFullScreen,
    NSOpenGLPFANoRecovery,
    NSOpenGLPFAAccelerated,
    NSOpenGLPFADepthSize,  (NSOpenGLPixelFormatAttribute)8,
    NSOpenGLPFAScreenMask, (NSOpenGLPixelFormatAttribute)CGDisplayIDToOpenGLDisplayMask(displayID),
    (NSOpenGLPixelFormatAttribute)0
  };

  NSOpenGLPixelFormat* pixFmt = [[NSOpenGLPixelFormat alloc] initWithAttributes:fsattrs];
  if (!pixFmt)
    return nil;

  NSOpenGLContext* newContext = [[NSOpenGLContext alloc] initWithFormat:(NSOpenGLPixelFormat*)pixFmt
    shareContext:(NSOpenGLContext*)shareCtx];
  [pixFmt release];

  return newContext;
}

void CWinSystemOSX::GetScreenResolution(int* w, int* h, double* fps, int screenIdx)
{
  // Figure out the screen size. (default to main screen)
  if (screenIdx >= GetNumScreens())
    return;
  CGDirectDisplayID display_id = (CGDirectDisplayID)GetDisplayID(screenIdx);

  NSOpenGLContext* context = [NSOpenGLContext currentContext];
  if (context)
  {
    NSView* view;

    view = [context view];
    if (view)
    {
      NSWindow* window;
      window = [view window];
      if (window)
        display_id = GetDisplayIDFromScreen( [window screen] );
    }
  }
  CGDisplayModeRef mode  = CGDisplayCopyDisplayMode(display_id);
  *w = CGDisplayModeGetWidth(mode);
  *h = CGDisplayModeGetHeight(mode);
  *fps = CGDisplayModeGetRefreshRate(mode);
  CGDisplayModeRelease(mode);
  if ((int)*fps == 0)
  {
    // NOTE: The refresh rate will be REPORTED AS 0 for many DVI and notebook displays.
    *fps = 60.0;
  }
}

void CWinSystemOSX::EnableVSync(bool enable)
{
  // OpenGL Flush synchronised with vertical retrace
  GLint swapInterval = enable ? 1 : 0;
  [[NSOpenGLContext currentContext] setValues:&swapInterval forParameter:NSOpenGLCPSwapInterval];
}

bool CWinSystemOSX::SwitchToVideoMode(int width, int height, double refreshrate, int screenIdx)
{
  // SwitchToVideoMode will not return until the display has actually switched over.
  // This can take several seconds.
  if( screenIdx >= GetNumScreens())
    return false;

  boolean_t match = false;
  CFDictionaryRef dispMode = NULL;
  // Figure out the screen size. (default to main screen)
  CGDirectDisplayID display_id = GetDisplayID(screenIdx);

  // find mode that matches the desired size, refreshrate
  // non interlaced, nonstretched, safe for hardware
  dispMode = GetMode(width, height, refreshrate, screenIdx);

  //not found - fallback to bestemdeforparameters
  if (!dispMode)
  {
    dispMode = CGDisplayBestModeForParameters(display_id, 32, width, height, &match);

    if (!match)
      dispMode = CGDisplayBestModeForParameters(display_id, 16, width, height, &match);

    if (!match)
      return false;
  }

  // switch mode and return success
  CGDisplayCapture(display_id);
  CGDisplayConfigRef cfg;
  CGBeginDisplayConfiguration(&cfg);
  // we don't need to do this, we are already faded.
  //CGConfigureDisplayFadeEffect(cfg, 0.3f, 0.5f, 0, 0, 0);
  CGConfigureDisplayMode(cfg, display_id, dispMode);
  CGError err = CGCompleteDisplayConfiguration(cfg, kCGConfigureForAppOnly);
  CGDisplayRelease(display_id);

  Cocoa_CVDisplayLinkUpdate();

  return (err == kCGErrorSuccess);
}

void CWinSystemOSX::FillInVideoModes()
{
  // Add full screen settings for additional monitors
  int numDisplays = [[NSScreen screens] count];

  for (int disp = 0; disp < numDisplays; disp++)
  {
    Boolean stretched;
    Boolean interlaced;
    Boolean safeForHardware;
    Boolean televisionoutput;
    int w, h, bitsperpixel;
    double refreshrate;
    RESOLUTION_INFO res;

    CFArrayRef displayModes = CGDisplayAvailableModes(GetDisplayID(disp));
    NSString *dispName = screenNameForDisplay(GetDisplayID(disp));
    CLog::Log(LOGNOTICE, "Display %i has name %s", disp, [dispName UTF8String]);

    if (NULL == displayModes)
      continue;

    for (int i=0; i < CFArrayGetCount(displayModes); ++i)
    {
      CFDictionaryRef displayMode = (CFDictionaryRef)CFArrayGetValueAtIndex(displayModes, i);

      stretched = GetDictionaryBoolean(displayMode, kCGDisplayModeIsStretched);
      interlaced = GetDictionaryBoolean(displayMode, kCGDisplayModeIsInterlaced);
      bitsperpixel = GetDictionaryInt(displayMode, kCGDisplayBitsPerPixel);
      safeForHardware = GetDictionaryBoolean(displayMode, kCGDisplayModeIsSafeForHardware);
      televisionoutput = GetDictionaryBoolean(displayMode, kCGDisplayModeIsTelevisionOutput);

      if ((bitsperpixel == 32)      &&
          (safeForHardware == YES)  &&
          (stretched == NO)         &&
          (interlaced == NO))
      {
        w = GetDictionaryInt(displayMode, kCGDisplayWidth);
        h = GetDictionaryInt(displayMode, kCGDisplayHeight);
        refreshrate = GetDictionaryDouble(displayMode, kCGDisplayRefreshRate);
        if ((int)refreshrate == 0)  // LCD display?
        {
          // NOTE: The refresh rate will be REPORTED AS 0 for many DVI and notebook displays.
          refreshrate = 60.0;
        }
        CLog::Log(LOGNOTICE, "Found possible resolution for display %d with %d x %d @ %f Hz\n", disp, w, h, refreshrate);

        UpdateDesktopResolution(res, disp, w, h, refreshrate);

        // overwrite the mode str because  UpdateDesktopResolution adds a
        // "Full Screen". Since the current resolution is there twice
        // this would lead to 2 identical resolution entrys in the guisettings.xml.
        // That would cause problems with saving screen overscan calibration
        // because the wrong entry is picked on load.
        // So we just use UpdateDesktopResolutions for the current DESKTOP_RESOLUTIONS
        // in UpdateResolutions. And on all othere resolutions make a unique
        // mode str by doing it without appending "Full Screen".
        // this is what linux does - though it feels that there shouldn't be
        // the same resolution twice... - thats why i add a FIXME here.
        res.strMode.Format("%dx%d @ %.2f", w, h, refreshrate);
        g_graphicsContext.ResetOverscan(res);
        g_settings.m_ResInfo.push_back(res);
      }
    }
  }
}

bool CWinSystemOSX::FlushBuffer(void)
{
  [ (NSOpenGLContext*)m_glContext flushBuffer ];

  return true;
}

bool CWinSystemOSX::IsObscured(void)
{
  // check once a second if we are obscured.
  unsigned int now_time = XbmcThreads::SystemClockMillis();
  if (m_obscured_timecheck > now_time)
    return m_obscured;
  else
    m_obscured_timecheck = now_time + 1000;

  NSOpenGLContext* cur_context = [NSOpenGLContext currentContext];
  NSView* view = [cur_context view];
  if (!view)
  {
    // sanity check, we should always have a view
    m_obscured = true;
    return m_obscured;
  }

  NSWindow *window = [view window];
  if (!window)
  {
    // sanity check, we should always have a window
    m_obscured = true;
    return m_obscured;
  }

  if ([window isVisible] == NO)
  {
    // not visable means the window is not showing.
    // this should never really happen as we are always visable
    // even when minimized in dock.
    m_obscured = true;
    return m_obscured;
  }

  // check if we are minimized (to an icon in the Dock).
  if ([window isMiniaturized] == YES)
  {
    m_obscured = true;
    return m_obscured;
  }

  // check if we are showing on the active workspace.
  if ([window isOnActiveSpace] == NO)
  {
    m_obscured = true;
    return m_obscured;
  }

  // default to false before we start parsing though the windows.
  // if we are are obscured by any windows, then set true.
  m_obscured = false;
  static bool obscureLogged = false;

  CGWindowListOption opts;
  opts = kCGWindowListOptionOnScreenAboveWindow | kCGWindowListExcludeDesktopElements;
  CFArrayRef windowIDs =CGWindowListCreate(opts, (CGWindowID)[window windowNumber]);  

  if (!windowIDs)
    return m_obscured;

  CFArrayRef windowDescs = CGWindowListCreateDescriptionFromArray(windowIDs);
  if (!windowDescs)
  {
    CFRelease(windowIDs);
    return m_obscured;
  }

  CGRect bounds = NSRectToCGRect([window frame]);
  // kCGWindowBounds measures the origin as the top-left corner of the rectangle
  //  relative to the top-left corner of the screen.
  // NSWindow’s frame property measures the origin as the bottom-left corner
  //  of the rectangle relative to the bottom-left corner of the screen.
  // convert bounds from NSWindow to CGWindowBounds here.
  bounds.origin.y = [[window screen] frame].size.height - bounds.origin.y - bounds.size.height;

  std::vector<CRect> partialOverlaps;
  CRect ourBounds = CGRectToCRect(bounds);

  for (CFIndex idx=0; idx < CFArrayGetCount(windowDescs); idx++)
  {
    // walk the window list of windows that are above us and are not desktop elements
    CFDictionaryRef windowDictionary = (CFDictionaryRef)CFArrayGetValueAtIndex(windowDescs, idx);

    // skip the Dock window, it actually covers the entire screen.
    CFStringRef ownerName = (CFStringRef)CFDictionaryGetValue(windowDictionary, kCGWindowOwnerName);
    if (CFStringCompare(ownerName, CFSTR("Dock"), 0) == kCFCompareEqualTo)
      continue;

    // Ignore known brightness tools for dimming the screen. They claim to cover
    // the whole XBMC window and therefore would make the framerate limiter
    // kicking in. Unfortunatly even the alpha of these windows is 1.0 so
    // we have to check the ownerName.
    if (CFStringCompare(ownerName, CFSTR("Shades"), 0)            == kCFCompareEqualTo ||
        CFStringCompare(ownerName, CFSTR("SmartSaver"), 0)        == kCFCompareEqualTo ||
        CFStringCompare(ownerName, CFSTR("Brightness Slider"), 0) == kCFCompareEqualTo ||
        CFStringCompare(ownerName, CFSTR("Displaperture"), 0)     == kCFCompareEqualTo ||
        CFStringCompare(ownerName, CFSTR("Dreamweaver"), 0)       == kCFCompareEqualTo)
      continue;

    CFDictionaryRef rectDictionary = (CFDictionaryRef)CFDictionaryGetValue(windowDictionary, kCGWindowBounds);
    if (!rectDictionary)
      continue;

    CGRect windowBounds;
    if (CGRectMakeWithDictionaryRepresentation(rectDictionary, &windowBounds))
    {
      if (CGRectContainsRect(windowBounds, bounds))
      {
        // if the windowBounds completely encloses our bounds, we are obscured.
        if (!obscureLogged)
        {
          std::string appName;
<<<<<<< HEAD
          if (DarwinCFStringRefToString(ownerName, appName))
=======
          if (DarwinCFStringRefToUTF8String(ownerName, appName))
>>>>>>> 32b1a5ef
            CLog::Log(LOGDEBUG, "WinSystemOSX: Fullscreen window %s obscures XBMC!", appName.c_str());
          obscureLogged = true;
        }
        m_obscured = true;
        break;
      }

      // handle overlaping windows above us that combine
      // to obscure by collecting any partial overlaps,
      // then subtract them from our bounds and check
      // for any remaining area.
      CRect intersection = CGRectToCRect(windowBounds);
      intersection.Intersect(ourBounds);
      if (!intersection.IsEmpty())
        partialOverlaps.push_back(intersection);
    }
  }

  if (!m_obscured)
  {
    // if we are here we are not obscured by any fullscreen window - reset flag
    // for allowing the logmessage above to show again if this changes.
    if (obscureLogged)
      obscureLogged = false;
    std::vector<CRect> rects = ourBounds.SubtractRects(partialOverlaps);
    // they got us covered
    if (rects.size() == 0)
      m_obscured = true;
  }

  CFRelease(windowDescs);
  CFRelease(windowIDs);

  return m_obscured;
}

void CWinSystemOSX::NotifyAppFocusChange(bool bGaining)
{
  NSAutoreleasePool* pool = [[NSAutoreleasePool alloc] init];

  if (m_bFullScreen && bGaining)
  {
    // find the window
    NSOpenGLContext* context = [NSOpenGLContext currentContext];
    if (context)
    {
      NSView* view;

      view = [context view];
      if (view)
      {
        NSWindow* window;
        window = [view window];
        if (window)
        {
          // find the screenID
          NSDictionary* screenInfo = [[window screen] deviceDescription];
          NSNumber* screenID = [screenInfo objectForKey:@"NSScreenNumber"];
          if ((CGDirectDisplayID)[screenID longValue] == kCGDirectMainDisplay)
          {
            SetMenuBarVisible(false);
          }
          [window orderFront:nil];
        }
      }
    }
  }
  [pool release];
}

void CWinSystemOSX::ShowOSMouse(bool show)
{
  SDL_ShowCursor(show ? 1 : 0);
}

bool CWinSystemOSX::Minimize()
{
  NSAutoreleasePool* pool = [[NSAutoreleasePool alloc] init];

  [[NSApplication sharedApplication] miniaturizeAll:nil];

  [pool release];
  return true;
}

bool CWinSystemOSX::Restore()
{
  NSAutoreleasePool* pool = [[NSAutoreleasePool alloc] init];

  [[NSApplication sharedApplication] unhide:nil];

  [pool release];
  return true;
}

bool CWinSystemOSX::Hide()
{
  NSAutoreleasePool* pool = [[NSAutoreleasePool alloc] init];

  [[NSApplication sharedApplication] hide:nil];

  [pool release];
  return true;
}

void CWinSystemOSX::OnMove(int x, int y)
{
  Cocoa_CVDisplayLinkUpdate();
}

void CWinSystemOSX::EnableSystemScreenSaver(bool bEnable)
{
  // see Technical Q&A QA1340
  static IOPMAssertionID assertionID = 0;

  if (!bEnable)
  {
    if (assertionID == 0)
    {
      CFStringRef reasonForActivity= CFSTR("XBMC requested disable system screen saver");
      IOPMAssertionCreateWithName(kIOPMAssertionTypeNoDisplaySleep,
        kIOPMAssertionLevelOn, reasonForActivity, &assertionID);
    }
  }
  else if (assertionID != 0)
  {
    IOPMAssertionRelease(assertionID);
    assertionID = 0;
  }

  m_use_system_screensaver = bEnable;
}

bool CWinSystemOSX::IsSystemScreenSaverEnabled()
{
  return m_use_system_screensaver;
}

void CWinSystemOSX::ResetOSScreensaver()
{
  // allow os screensaver only if we are fullscreen
  EnableSystemScreenSaver(!m_bFullScreen);
}

bool CWinSystemOSX::EnableFrameLimiter()
{
  return IsObscured();
}

void CWinSystemOSX::Register(IDispResource *resource)
{
  CSingleLock lock(m_resourceSection);
  m_resources.push_back(resource);
}

void CWinSystemOSX::Unregister(IDispResource* resource)
{
  CSingleLock lock(m_resourceSection);
  std::vector<IDispResource*>::iterator i = find(m_resources.begin(), m_resources.end(), resource);
  if (i != m_resources.end())
    m_resources.erase(i);
}

bool CWinSystemOSX::Show(bool raise)
{
  NSAutoreleasePool* pool = [[NSAutoreleasePool alloc] init];

  if (raise)
  {
    [[NSApplication sharedApplication] unhide:nil];
    [[NSApplication sharedApplication] activateIgnoringOtherApps: YES];
    [[NSApplication sharedApplication] arrangeInFront:nil];
  }
  else
  {
    [[NSApplication sharedApplication] unhideWithoutActivation];
  }

  [pool release];
  return true;
}

int CWinSystemOSX::GetNumScreens()
{
  int numDisplays = [[NSScreen screens] count];
  return(numDisplays);
}

void CWinSystemOSX::CheckDisplayChanging(u_int32_t flags)
{
  if (flags)
  {
    CSingleLock lock(m_resourceSection);
    // tell any shared resources
    if (flags & kCGDisplayBeginConfigurationFlag)
    {
      CLog::Log(LOGDEBUG, "CWinSystemOSX::CheckDisplayChanging:OnLostDevice");
      for (std::vector<IDispResource *>::iterator i = m_resources.begin(); i != m_resources.end(); i++)
        (*i)->OnLostDevice();
    }
    if (flags & kCGDisplaySetModeFlag)
    {
      CLog::Log(LOGDEBUG, "CWinSystemOSX::CheckDisplayChanging:OnResetDevice");
      for (std::vector<IDispResource *>::iterator i = m_resources.begin(); i != m_resources.end(); i++)
        (*i)->OnResetDevice();
    }
  }
}

void* CWinSystemOSX::GetCGLContextObj()
{
  return [(NSOpenGLContext*)m_glContext CGLContextObj];
}

/* PLEX */
void CWinSystemOSX::UpdateDisplayBlanking()
{
  RESOLUTION res = g_graphicsContext.GetVideoResolution();
  RESOLUTION_INFO resInfo = g_settings.m_ResInfo[res];
  g_guiSettings.GetBool("videoscreen.blankdisplays") && resInfo.bFullScreen ? BlankOtherDisplays(resInfo.iScreen) : UnblankDisplays();
}

int CWinSystemOSX::GetCurrentScreen()
{
  NSOpenGLContext* context = (NSOpenGLContext* )m_glContext;
  NSView* view = [context view];
  NSScreen* screen = [[view window] screen];

  int numDisplays = [[NSScreen screens] count];
  int i = 0;

  for (i=0; i<numDisplays; i++)
  {
    if ([[NSScreen screens] objectAtIndex:i] == screen)
      return i;
  }

  return -1;
}
/* END PLEX */

#endif<|MERGE_RESOLUTION|>--- conflicted
+++ resolved
@@ -40,16 +40,10 @@
 #include "utils/log.h"
 #include "XBMCHelper.h"
 #include "utils/SystemInfo.h"
-<<<<<<< HEAD
 #include "CocoaInterface.h"
 #include "osx/DarwinUtils.h"
 
 /* PLEX */
-=======
-#include "osx/CocoaInterface.h"
-#include "osx/DarwinUtils.h"
->>>>>>> 32b1a5ef
-#undef BOOL
 static BOOL displaysBlanked = NO;
 /* END PLEX */
 
@@ -1392,11 +1386,7 @@
         if (!obscureLogged)
         {
           std::string appName;
-<<<<<<< HEAD
-          if (DarwinCFStringRefToString(ownerName, appName))
-=======
           if (DarwinCFStringRefToUTF8String(ownerName, appName))
->>>>>>> 32b1a5ef
             CLog::Log(LOGDEBUG, "WinSystemOSX: Fullscreen window %s obscures XBMC!", appName.c_str());
           obscureLogged = true;
         }
