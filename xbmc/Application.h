#pragma once

/*
 *      Copyright (C) 2005-2012 Team XBMC
 *      http://xbmc.org
 *
 *  This Program is free software; you can redistribute it and/or modify
 *  it under the terms of the GNU General Public License as published by
 *  the Free Software Foundation; either version 2, or (at your option)
 *  any later version.
 *
 *  This Program is distributed in the hope that it will be useful,
 *  but WITHOUT ANY WARRANTY; without even the implied warranty of
 *  MERCHANTABILITY or FITNESS FOR A PARTICULAR PURPOSE. See the
 *  GNU General Public License for more details.
 *
 *  You should have received a copy of the GNU General Public License
 *  along with XBMC; see the file COPYING.  If not, see
 *  <http://www.gnu.org/licenses/>.
 *
 */

#include "system.h" // for HAS_DVD_DRIVE et. al.
#include "XBApplicationEx.h"

#include "guilib/IMsgTargetCallback.h"
#include "guilib/Key.h"
#include "threads/Condition.h"

#include <map>

class CFileItem;
class CFileItemList;
namespace ADDON
{
  class CSkinInfo;
  class IAddon;
  typedef boost::shared_ptr<IAddon> AddonPtr;
}

namespace MEDIA_DETECT
{
  class CAutorun;
}

#include "cores/IPlayer.h"
#include "cores/playercorefactory/PlayerCoreFactory.h"
#include "PlayListPlayer.h"
#if !defined(_WIN32) && defined(HAS_DVD_DRIVE)
#include "storage/DetectDVDType.h"
#endif
#ifdef _WIN32
#include "win32/WIN32Util.h"
#endif
#include "utils/Stopwatch.h"
#include "network/Network.h"
#include "utils/CharsetConverter.h"
#ifdef HAS_PERFORMANCE_SAMPLE
#include "utils/PerformanceStats.h"
#endif
#include "windowing/XBMC_events.h"
#include "threads/Thread.h"

class CSeekHandler;
class CKaraokeLyricsManager;
class CInertialScrollingHandler;
class DPMSSupport;
class CSplash;
class CBookmark;
class CWebServer;
#ifdef HAS_WEB_SERVER
class CWebServer;
class CHTTPImageHandler;
class CHTTPVfsHandler;
#ifdef HAS_JSONRPC
class CHTTPJsonRpcHandler;
#endif
#ifdef HAS_HTTPAPI
class CHTTPApiHandler;
#endif
#ifdef HAS_WEB_INTERFACE
class CHTTPWebinterfaceHandler;
class CHTTPWebinterfaceAddonsHandler;
#endif
#endif
namespace VIDEO
{
  class CVideoInfoScanner;
}

namespace MUSIC_INFO
{
  class CMusicInfoScanner;
}

class CBackgroundPlayer : public CThread
{
public:
  CBackgroundPlayer(const CFileItem &item, int iPlayList);
  virtual ~CBackgroundPlayer();
  virtual void Process();
protected:
  CFileItem *m_item;
  int       m_iPlayList;
};

class CApplication : public CXBApplicationEx, public IPlayerCallback, public IMsgTargetCallback
{
public:

  enum ESERVERS
  {
    ES_WEBSERVER = 1,
    ES_AIRPLAYSERVER,
    ES_JSONRPCSERVER,
    ES_UPNPRENDERER,
    ES_UPNPSERVER,
    ES_EVENTSERVER,
    ES_ZEROCONF
  };

  CApplication(void);
  virtual ~CApplication(void);
  virtual bool Initialize();
  virtual void FrameMove(bool processEvents, bool processGUI = true);
  virtual void Render();
  virtual bool RenderNoPresent();
  virtual void Preflight();
  virtual bool Create();
  virtual bool Cleanup();

  bool CreateGUI();
  bool InitWindow();
  bool DestroyWindow();
  void StartServices();
  void StopServices();

  bool StartServer(enum ESERVERS eServer, bool bStart, bool bWait = false);

  bool StartWebServer();
  void StopWebServer();
  bool StartAirplayServer();
  void StopAirplayServer(bool bWait);
  bool StartJSONRPCServer();
  void StopJSONRPCServer(bool bWait);
  void StartUPnP();
  void StopUPnP(bool bWait);
  void StartUPnPRenderer();
  void StopUPnPRenderer();
  void StartUPnPServer();
  void StopUPnPServer();
  void StartPVRManager();
<<<<<<< HEAD
  void StartEPGManager(void);
  void StopPVRManager();
  void StopEPGManager(void);
=======
  void StopPVRManager();
>>>>>>> 004ebdd9
  bool StartEventServer();
  bool StopEventServer(bool bWait, bool promptuser);
  void RefreshEventServer();
  void StartZeroconf();
  void StopZeroconf();
  void DimLCDOnPlayback(bool dim);
  bool IsCurrentThread() const;
  void Stop(int exitCode);
  void RestartApp();
  void UnloadSkin(bool forReload = false);
  bool LoadUserWindows();
  void ReloadSkin();
  const CStdString& CurrentFile();
  CFileItem& CurrentFileItem();
  virtual bool OnMessage(CGUIMessage& message);
  PLAYERCOREID GetCurrentPlayer();
  virtual void OnPlayBackEnded();
  virtual void OnPlayBackStarted();
  virtual void OnPlayBackPaused();
  virtual void OnPlayBackResumed();
  virtual void OnPlayBackStopped();
  virtual void OnQueueNextItem();
  virtual void OnPlayBackSeek(int iTime, int seekOffset);
  virtual void OnPlayBackSeekChapter(int iChapter);
  virtual void OnPlayBackSpeedChanged(int iSpeed);
  bool PlayMedia(const CFileItem& item, int iPlaylist = PLAYLIST_MUSIC);
  bool PlayMediaSync(const CFileItem& item, int iPlaylist = PLAYLIST_MUSIC);
  bool ProcessAndStartPlaylist(const CStdString& strPlayList, PLAYLIST::CPlayList& playlist, int iPlaylist, int track=0);
  bool PlayFile(const CFileItem& item, bool bRestart = false);
  void SaveFileState(bool bForeground = false);
  void UpdateFileState();
  void StopPlaying();
  void Restart(bool bSamePosition = true);
  void DelayedPlayerRestart();
  void CheckDelayedPlayerRestart();
  bool IsPlaying() const;
  bool IsPaused() const;
  bool IsPlayingAudio() const;
  bool IsPlayingVideo() const;
  bool IsPlayingFullScreenVideo() const;
  bool IsStartingPlayback() const { return m_bPlaybackStarting; }
  bool IsFullScreen();
  bool OnKey(const CKey& key);
  bool OnAppCommand(const CAction &action);
  bool OnAction(const CAction &action);
  void CheckShutdown();
  void InhibitIdleShutdown(bool inhibit);
  bool IsIdleShutdownInhibited() const;
  // Checks whether the screensaver and / or DPMS should become active.
  void CheckScreenSaverAndDPMS();
  void CheckPlayingProgress();
  void CheckAudioScrobblerStatus();
  void CheckForTitleChange();
  void ActivateScreenSaver(bool forceType = false);

  virtual void Process();
  void ProcessSlow();
  void ResetScreenSaver();
  int GetVolume() const;
  void SetVolume(float iValue, bool isPercentage = true);
  bool IsMuted() const;
  void ToggleMute(void);
  void ShowVolumeBar(const CAction *action = NULL);
  int GetPlaySpeed() const;
  int GetSubtitleDelay() const;
  int GetAudioDelay() const;
  void SetPlaySpeed(int iSpeed);
  void ResetSystemIdleTimer();
  void ResetScreenSaverTimer();
  void StopScreenSaverTimer();
  // Wakes up from the screensaver and / or DPMS. Returns true if woken up.
  bool WakeUpScreenSaverAndDPMS(bool bPowerOffKeyPressed = false);
  bool WakeUpScreenSaver(bool bPowerOffKeyPressed = false);
  /*!
   \brief Returns the total time in fractional seconds of the currently playing media

   Beware that this method returns fractional seconds whereas IPlayer::GetTotalTime() returns milliseconds.
   */
  double GetTotalTime() const;
  /*!
   \brief Returns the current time in fractional seconds of the currently playing media

   Beware that this method returns fractional seconds whereas IPlayer::GetTime() returns milliseconds.
   */
  double GetTime() const;
  float GetPercentage() const;

  // Get the percentage of data currently cached/buffered (aq/vq + FileCache) from the input stream if applicable.
  float GetCachePercentage() const;

  void SeekPercentage(float percent);
  void SeekTime( double dTime = 0.0 );

  void StopShutdownTimer();
  void ResetShutdownTimers();

  void SaveMusicScanSettings();
  void RestoreMusicScanSettings();

  void StopVideoScan();
  void StopMusicScan();
  bool IsMusicScanning() const;
  bool IsVideoScanning() const;

  void StartVideoCleanup();

  void StartVideoScan(const CStdString &path, bool scanAll = false);
  void StartMusicScan(const CStdString &path, int flags = 0);
  void StartMusicAlbumScan(const CStdString& strDirectory, bool refresh=false);
  void StartMusicArtistScan(const CStdString& strDirectory, bool refresh=false);

  void UpdateLibraries();
  void CheckMusicPlaylist();

  bool ExecuteXBMCAction(std::string action);

  static bool OnEvent(XBMC_Event& newEvent);

#if defined(HAS_LINUX_NETWORK)
  CNetworkLinux& getNetwork();
#elif defined(HAS_WIN32_NETWORK)
  CNetworkWin32& getNetwork();
#else
  CNetwork& getNetwork();
#endif
#ifdef HAS_PERFORMANCE_SAMPLE
  CPerformanceStats &GetPerformanceStats();
#endif

#ifdef HAS_DVD_DRIVE
  MEDIA_DETECT::CAutorun* m_Autorun;
#endif

#if !defined(_WIN32) && defined(HAS_DVD_DRIVE)
  MEDIA_DETECT::CDetectDVDMedia m_DetectDVDType;
#endif

  IPlayer* m_pPlayer;

#ifdef HAS_WEB_SERVER
  CWebServer& m_WebServer;
  CHTTPImageHandler& m_httpImageHandler;
  CHTTPVfsHandler& m_httpVfsHandler;
#ifdef HAS_JSONRPC
  CHTTPJsonRpcHandler& m_httpJsonRpcHandler;
#endif
#ifdef HAS_HTTPAPI
  CHTTPApiHandler& m_httpApiHandler;
#endif
#ifdef HAS_WEB_INTERFACE
  CHTTPWebinterfaceHandler& m_httpWebinterfaceHandler;
  CHTTPWebinterfaceAddonsHandler& m_httpWebinterfaceAddonsHandler;
#endif
#endif

  inline bool IsInScreenSaver() { return m_bScreenSave; };
  int m_iScreenSaveLock; // spiff: are we checking for a lock? if so, ignore the screensaver state, if -1 we have failed to input locks

  bool m_bIsPaused;
  bool m_bPlaybackStarting;

  CKaraokeLyricsManager* m_pKaraokeMgr;

  PLAYERCOREID m_eForcedNextPlayer;
  CStdString m_strPlayListFile;

  int GlobalIdleTime();
  void NewFrame();
  bool WaitFrame(unsigned int timeout);

  void EnablePlatformDirectories(bool enable=true)
  {
    m_bPlatformDirectories = enable;
  }

  bool PlatformDirectoriesEnabled()
  {
    return m_bPlatformDirectories;
  }

  void SetStandAlone(bool value);

  bool IsStandAlone()
  {
    return m_bStandalone;
  }

  void SetEnableLegacyRes(bool value)
  {
    m_bEnableLegacyRes = value;
  }

  bool IsEnableLegacyRes()
  {
    return m_bEnableLegacyRes;
  }

  void SetEnableTestMode(bool value)
  {
    m_bTestMode = value;
  }

  bool IsEnableTestMode()
  {
    return m_bTestMode;
  }

  bool IsPresentFrame();

  void Minimize();
  bool ToggleDPMS(bool manual);

  float GetDimScreenSaverLevel() const;

  /*! \brief Retrieve the applications seek handler.
   \return a constant pointer to the seek handler.
   \sa CSeekHandler
   */
  const CSeekHandler *GetSeekHandler() const { return m_seekHandler; };

  bool SwitchToFullScreen();

  CSplash* GetSplash() { return m_splash; }
protected:
  bool LoadSkin(const CStdString& skinID);
  void LoadSkin(const boost::shared_ptr<ADDON::CSkinInfo>& skin);

  bool m_skinReloading; // if true we disallow LoadSkin until ReloadSkin is called

#if defined(TARGET_DARWIN_IOS)
  friend class CWinEventsIOS;
#endif
  // screensaver
  bool m_bScreenSave;
  ADDON::AddonPtr m_screenSaver;

  // timer information
#ifdef _WIN32
  CWinIdleTimer m_idleTimer;
#else
  CStopWatch m_idleTimer;
#endif
  CStopWatch m_restartPlayerTimer;
  CStopWatch m_frameTime;
  CStopWatch m_navigationTimer;
  CStopWatch m_slowTimer;
  CStopWatch m_screenSaverTimer;
  CStopWatch m_shutdownTimer;

  bool m_bInhibitIdleShutdown;

  DPMSSupport* m_dpms;
  bool m_dpmsIsActive;
  bool m_dpmsIsManual;

  CFileItemPtr m_itemCurrentFile;
  CFileItemList* m_currentStack;
  CFileItemPtr m_stackFileItemToUpdate;

  CStdString m_prevMedia;
  CSplash* m_splash;
  ThreadIdentifier m_threadID;       // application thread ID.  Used in applicationMessanger to know where we are firing a thread with delay from.
  PLAYERCOREID m_eCurrentPlayer;
  bool m_bInitializing;
  bool m_bPlatformDirectories;

  CBookmark& m_progressTrackingVideoResumeBookmark;
  CFileItemPtr m_progressTrackingItem;
  bool m_progressTrackingPlayCountUpdate;

  int m_iPlaySpeed;
  int m_currentStackPosition;
  int m_nextPlaylistItem;

  bool m_bPresentFrame;
  unsigned int m_lastFrameTime;
  unsigned int m_lastRenderTime;

  bool m_bStandalone;
  bool m_bEnableLegacyRes;
  bool m_bTestMode;
  bool m_bSystemScreenSaverEnable;

  int        m_frameCount;
  CCriticalSection m_frameMutex;
  XbmcThreads::ConditionVariable  m_frameCond;

  VIDEO::CVideoInfoScanner *m_videoInfoScanner;
  MUSIC_INFO::CMusicInfoScanner *m_musicInfoScanner;

  void Mute();
  void UnMute();

  void SetHardwareVolume(float hardwareVolume);
  void UpdateLCD();

  void VolumeChanged() const;

  bool PlayStack(const CFileItem& item, bool bRestart);
  bool ProcessMouse();
  bool ProcessRemote(float frameTime);
  bool ProcessGamepad(float frameTime);
  bool ProcessEventServer(float frameTime);
  bool ProcessPeripherals(float frameTime);
  bool ProcessHTTPApiButtons();
  bool ProcessJsonRpcButtons();
  bool ProcessJoystickEvent(const std::string& joystickName, int button, bool isAxis, float fAmount, unsigned int holdTime = 0);
  int  GetActiveWindowID(void);

  float NavigationIdleTime();
  static bool AlwaysProcess(const CAction& action);

  void SaveCurrentFileSettings();

  bool InitDirectoriesLinux();
  bool InitDirectoriesOSX();
  bool InitDirectoriesWin32();
  void CreateUserDirs();

  CSeekHandler *m_seekHandler;
  CInertialScrollingHandler *m_pInertialScrollingHandler;
#if defined(HAS_LINUX_NETWORK)
  CNetworkLinux m_network;
#elif defined(HAS_WIN32_NETWORK)
  CNetworkWin32 m_network;
#else
  CNetwork    m_network;
#endif
#ifdef HAS_PERFORMANCE_SAMPLE
  CPerformanceStats m_perfStats;
#endif

#ifdef HAS_EVENT_SERVER
  std::map<std::string, std::map<int, float> > m_lastAxisMap;
#endif

};

extern CApplication g_application;<|MERGE_RESOLUTION|>--- conflicted
+++ resolved
@@ -150,13 +150,7 @@
   void StartUPnPServer();
   void StopUPnPServer();
   void StartPVRManager();
-<<<<<<< HEAD
-  void StartEPGManager(void);
   void StopPVRManager();
-  void StopEPGManager(void);
-=======
-  void StopPVRManager();
->>>>>>> 004ebdd9
   bool StartEventServer();
   bool StopEventServer(bool bWait, bool promptuser);
   void RefreshEventServer();
