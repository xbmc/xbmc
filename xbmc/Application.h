#pragma once

/*
 *      Copyright (C) 2005-2013 Team XBMC
 *      http://xbmc.org
 *
 *  This Program is free software; you can redistribute it and/or modify
 *  it under the terms of the GNU General Public License as published by
 *  the Free Software Foundation; either version 2, or (at your option)
 *  any later version.
 *
 *  This Program is distributed in the hope that it will be useful,
 *  but WITHOUT ANY WARRANTY; without even the implied warranty of
 *  MERCHANTABILITY or FITNESS FOR A PARTICULAR PURPOSE. See the
 *  GNU General Public License for more details.
 *
 *  You should have received a copy of the GNU General Public License
 *  along with XBMC; see the file COPYING.  If not, see
 *  <http://www.gnu.org/licenses/>.
 *
 */

#include "system.h" // for HAS_DVD_DRIVE et. al.
#include "XBApplicationEx.h"

#include "addons/AddonSystemSettings.h"
#include "guilib/IMsgTargetCallback.h"
#include "guilib/Resolution.h"
#include "utils/GlobalsHandling.h"
#include "messaging/IMessageTarget.h"
#include "ServiceManager.h"

#include <atomic>
#include <map>
#include <memory>
#include <string>
#include <vector>

class CAction;
class CFileItem;
class CFileItemList;
class CKey;


namespace ADDON
{
  class CSkinInfo;
  class IAddon;
  typedef std::shared_ptr<IAddon> AddonPtr;
}

namespace MEDIA_DETECT
{
  class CAutorun;
}

namespace PLAYLIST
{
  class CPlayList;
}

#include "cores/IPlayerCallback.h"
#include "settings/lib/ISettingsHandler.h"
#include "settings/lib/ISettingCallback.h"
#include "settings/lib/ISubSettings.h"
#if !defined(TARGET_WINDOWS) && defined(HAS_DVD_DRIVE)
#include "storage/DetectDVDType.h"
#endif
#ifdef TARGET_WINDOWS
#include "platform/win32/WIN32Util.h"
#endif
#include "utils/Stopwatch.h"
#ifdef HAS_PERFORMANCE_SAMPLE
#include "utils/PerformanceStats.h"
#endif
#include "windowing/XBMC_events.h"
#include "threads/Thread.h"

#include "ApplicationPlayer.h"
#include "FileItem.h"

class CSeekHandler;
class CInertialScrollingHandler;
class DPMSSupport;
class CSplash;
class CBookmark;
class CNetwork;
class IActionListener;

namespace VIDEO
{
  class CVideoInfoScanner;
}

namespace MUSIC_INFO
{
  class CMusicInfoScanner;
}

#define VOLUME_MINIMUM 0.0f        // -60dB
#define VOLUME_MAXIMUM 1.0f        // 0dB
#define VOLUME_DYNAMIC_RANGE 90.0f // 60dB

// replay gain settings struct for quick access by the player multiple
// times per second (saves doing settings lookup)
struct ReplayGainSettings
{
  int iPreAmp;
  int iNoGainPreAmp;
  int iType;
};

class CApplication : public CXBApplicationEx, public IPlayerCallback, public IMsgTargetCallback,
                     public ISettingCallback, public ISettingsHandler, public ISubSettings,
                     public KODI::MESSAGING::IMessageTarget
{
public:

  enum ESERVERS
  {
    ES_WEBSERVER = 1,
    ES_AIRPLAYSERVER,
    ES_JSONRPCSERVER,
    ES_UPNPRENDERER,
    ES_UPNPSERVER,
    ES_EVENTSERVER,
    ES_ZEROCONF
  };

  CApplication(void);
  virtual ~CApplication(void);
  virtual bool Initialize() override;
  virtual void FrameMove(bool processEvents, bool processGUI = true) override;
  virtual void Render() override;
  virtual void Preflight();
  bool Create();
  virtual bool Cleanup() override;

  bool CreateGUI();
  bool InitWindow(RESOLUTION res = RES_INVALID);
  bool DestroyWindow();
  void StartServices();
  void StopServices();

  bool StartServer(enum ESERVERS eServer, bool bStart, bool bWait = false);

  bool IsCurrentThread() const;
  void Stop(int exitCode);
  void RestartApp();
  void UnloadSkin(bool forReload = false);
  bool LoadUserWindows();
  void ReloadSkin(bool confirm = false);
  const std::string& CurrentFile();
  CFileItem& CurrentFileItem();
  std::shared_ptr<CFileItem> CurrentFileItemPtr();
  void SetCurrentFileItem(const CFileItem &item);
  CFileItem& CurrentUnstackedItem();
  virtual bool OnMessage(CGUIMessage& message) override;
  std::string GetCurrentPlayer();
  virtual void OnPlayBackEnded() override;
  virtual void OnPlayBackStarted() override;
  virtual void OnPlayBackPaused() override;
  virtual void OnPlayBackResumed() override;
  virtual void OnPlayBackStopped() override;
  virtual void OnQueueNextItem() override;
  virtual void OnPlayBackSeek(int iTime, int seekOffset) override;
  virtual void OnPlayBackSeekChapter(int iChapter) override;
  virtual void OnPlayBackSpeedChanged(int iSpeed) override;

  virtual int  GetMessageMask() override;
  virtual void OnApplicationMessage(KODI::MESSAGING::ThreadMessage* pMsg) override;

  bool PlayMedia(const CFileItem& item, const std::string &player, int iPlaylist);
  bool PlayMediaSync(const CFileItem& item, int iPlaylist);
  bool ProcessAndStartPlaylist(const std::string& strPlayList, PLAYLIST::CPlayList& playlist, int iPlaylist, int track=0);
  PlayBackRet PlayFile(CFileItem item, const std::string& player, bool bRestart = false);
  void SaveFileState(bool bForeground = false);
  void UpdateFileState();
  void LoadVideoSettings(const CFileItem& item);
  void StopPlaying();
  void Restart(bool bSamePosition = true);
  void DelayedPlayerRestart();
  void CheckDelayedPlayerRestart();
  bool IsPlayingFullScreenVideo() const;
  bool IsStartingPlayback() const { return m_bPlaybackStarting; }
  bool IsFullScreen();
  bool OnAppCommand(const CAction &action);
  bool OnAction(const CAction &action);
  void CheckShutdown();
  void InhibitIdleShutdown(bool inhibit);
  bool IsIdleShutdownInhibited() const;
  // Checks whether the screensaver and / or DPMS should become active.
  void CheckScreenSaverAndDPMS();
  void ActivateScreenSaver(bool forceType = false);
  bool SetupNetwork();
  void CloseNetworkShares();

  void ShowAppMigrationMessage();
  virtual void Process() override;
  void ProcessSlow();
  void ResetScreenSaver();
  float GetVolume(bool percentage = true) const;
  void SetVolume(float iValue, bool isPercentage = true);
  bool IsMuted() const;
  bool IsMutedInternal() const { return m_muted; }
  void ToggleMute(void);
  void SetMute(bool mute);
  void ShowVolumeBar(const CAction *action = NULL);
  int GetSubtitleDelay() const;
  int GetAudioDelay() const;
  void ResetSystemIdleTimer();
  void ResetScreenSaverTimer();
  void StopScreenSaverTimer();
  // Wakes up from the screensaver and / or DPMS. Returns true if woken up.
  bool WakeUpScreenSaverAndDPMS(bool bPowerOffKeyPressed = false);
  bool WakeUpScreenSaver(bool bPowerOffKeyPressed = false);
  /*!
   \brief Returns the total time in fractional seconds of the currently playing media

   Beware that this method returns fractional seconds whereas IPlayer::GetTotalTime() returns milliseconds.
   */
  double GetTotalTime() const;
  /*!
   \brief Returns the current time in fractional seconds of the currently playing media

   Beware that this method returns fractional seconds whereas IPlayer::GetTime() returns milliseconds.
   */
  double GetTime() const;
  float GetPercentage() const;

  // Get the percentage of data currently cached/buffered (aq/vq + FileCache) from the input stream if applicable.
  float GetCachePercentage() const;

  void SeekPercentage(float percent);
  void SeekTime( double dTime = 0.0 );

  void StopShutdownTimer();
  void ResetShutdownTimers();

  void StopVideoScan();
  void StopMusicScan();
  bool IsMusicScanning() const;
  bool IsVideoScanning() const;

  /*!
   \brief Starts a video library cleanup.
   \param userInitiated Whether the action was initiated by the user (either via GUI or any other method) or not.  It is meant to hide or show dialogs.
   */
  void StartVideoCleanup(bool userInitiated = true);

  /*!
   \brief Starts a video library update.
   \param path The path to scan or "" (empty string) for a global scan.
   \param userInitiated Whether the action was initiated by the user (either via GUI or any other method) or not.  It is meant to hide or show dialogs.
   \param scanAll Whether to scan everything not already scanned (regardless of whether the user normally doesn't want a folder scanned).
   */
  void StartVideoScan(const std::string &path, bool userInitiated = true, bool scanAll = false);

  /*!
  \brief Starts a music library cleanup.
  \param userInitiated Whether the action was initiated by the user (either via GUI or any other method) or not.  It is meant to hide or show dialogs.
  */
  void StartMusicCleanup(bool userInitiated = true);

  /*!
   \brief Starts a music library update.
   \param path The path to scan or "" (empty string) for a global scan.
   \param userInitiated Whether the action was initiated by the user (either via GUI or any other method) or not.  It is meant to hide or show dialogs.
   \param flags Flags for controlling the scanning process.  See xbmc/music/infoscanner/MusicInfoScanner.h for possible values.
   */
  void StartMusicScan(const std::string &path, bool userInitiated = true, int flags = 0);
  void StartMusicAlbumScan(const std::string& strDirectory, bool refresh = false);
  void StartMusicArtistScan(const std::string& strDirectory, bool refresh = false);

  void UpdateLibraries();
  void CheckMusicPlaylist();

  bool ExecuteXBMCAction(std::string action, const CGUIListItemPtr &item = NULL);

  static bool OnEvent(XBMC_Event& newEvent);

  CNetwork& getNetwork();

#ifdef HAS_PERFORMANCE_SAMPLE
  CPerformanceStats &GetPerformanceStats();
#endif

  std::unique_ptr<CApplicationPlayer> m_pPlayer;

#ifdef HAS_DVD_DRIVE
  std::unique_ptr<MEDIA_DETECT::CAutorun> m_Autorun;
#endif

#if !defined(TARGET_WINDOWS) && defined(HAS_DVD_DRIVE)
  MEDIA_DETECT::CDetectDVDMedia m_DetectDVDType;
#endif

<<<<<<< HEAD
  CApplicationPlayer* m_pPlayer;

  inline bool IsInScreenSaver() { return m_screensaverActive; };
  inline std::string ScreensaverIdInUse() { return m_screensaverIdInUse; }
=======
  inline bool IsInScreenSaver() { return m_bScreenSave; };
>>>>>>> 66f1d557
  inline bool IsDPMSActive() { return m_dpmsIsActive; };
  int m_iScreenSaveLock; // spiff: are we checking for a lock? if so, ignore the screensaver state, if -1 we have failed to input locks

  bool m_bPlaybackStarting;
  typedef enum
  {
    PLAY_STATE_NONE = 0,
    PLAY_STATE_STARTING,
    PLAY_STATE_PLAYING,
    PLAY_STATE_STOPPED,
    PLAY_STATE_ENDED,
  } PlayState;
  PlayState m_ePlayState;
  CCriticalSection m_playStateMutex;

  std::string m_strPlayListFile;

  int GlobalIdleTime();

  void EnablePlatformDirectories(bool enable=true)
  {
    m_bPlatformDirectories = enable;
  }

  bool PlatformDirectoriesEnabled()
  {
    return m_bPlatformDirectories;
  }

  void SetStandAlone(bool value);

  bool IsStandAlone()
  {
    return m_bStandalone;
  }

  void SetEnableLegacyRes(bool value)
  {
    m_bEnableLegacyRes = value;
  }

  bool IsEnableLegacyRes()
  {
    return m_bEnableLegacyRes;
  }

  void SetEnableTestMode(bool value)
  {
    m_bTestMode = value;
  }

  bool IsEnableTestMode()
  {
    return m_bTestMode;
  }

  bool IsAppFocused() const { return m_AppFocused; }

  void Minimize();
  bool ToggleDPMS(bool manual);

  bool SwitchToFullScreen(bool force = false);

  void SetRenderGUI(bool renderGUI) override;
  bool GetRenderGUI() const { return m_renderGUI; };

  bool SetLanguage(const std::string &strLanguage);
  bool LoadLanguage(bool reload);

  ReplayGainSettings& GetReplayGainSettings() { return m_replayGainSettings; }

  void SetLoggingIn(bool switchingProfiles);
  
  /*!
   \brief Register an action listener.
   \param listener The listener to register
   */
  void RegisterActionListener(IActionListener *listener);
  /*!
   \brief Unregister an action listener.
   \param listener The listener to unregister
   */
  void UnregisterActionListener(IActionListener *listener);

  std::unique_ptr<CServiceManager> m_ServiceManager;

  /*!
  \brief Locks calls from outside kodi (e.g. python) until framemove is processed.
  */
  void LockFrameMoveGuard();

  /*!
  \brief Unlocks calls from outside kodi (e.g. python).
  */
  void UnlockFrameMoveGuard();

protected:
  virtual bool OnSettingsSaving() const override;

  virtual bool Load(const TiXmlNode *settings) override;
  virtual bool Save(TiXmlNode *settings) const override;

  virtual void OnSettingChanged(const CSetting *setting) override;
  virtual void OnSettingAction(const CSetting *setting) override;
  virtual bool OnSettingUpdate(CSetting* &setting, const char *oldSettingId, const TiXmlNode *oldSettingNode) override;

  bool LoadSkin(const std::string& skinID);

  /*!
   \brief Delegates the action to all registered action handlers.
   \param action The action
   \return true, if the action was taken by one of the action listener.
   */
  bool NotifyActionListeners(const CAction &action) const;

  bool m_confirmSkinChange;
  bool m_ignoreSkinSettingChanges;

  bool m_saveSkinOnUnloading;
  bool m_autoExecScriptExecuted;

#if defined(TARGET_DARWIN_IOS)
  friend class CWinEventsIOS;
#endif
#if defined(TARGET_ANDROID)
  friend class CWinEventsAndroid;
#endif
  // screensaver
  bool m_screensaverActive;
  std::string m_screensaverIdInUse;
  ADDON::AddonPtr m_pythonScreenSaver; // @warning: Fallback for Python interface, for binaries not needed!

  // timer information
#ifdef TARGET_WINDOWS
  CWinIdleTimer m_idleTimer;
  CWinIdleTimer m_screenSaverTimer;
#else
  CStopWatch m_idleTimer;
  CStopWatch m_screenSaverTimer;
#endif
  CStopWatch m_restartPlayerTimer;
  CStopWatch m_frameTime;
  CStopWatch m_navigationTimer;
  CStopWatch m_slowTimer;
  CStopWatch m_shutdownTimer;

  bool m_bInhibitIdleShutdown;

  std::unique_ptr<DPMSSupport> m_dpms;
  bool m_dpmsIsActive;
  bool m_dpmsIsManual;

  CFileItemPtr m_itemCurrentFile;
  std::unique_ptr<CFileItemList> m_currentStack;
  CFileItemPtr m_stackFileItemToUpdate;

  std::string m_prevMedia;
  ThreadIdentifier m_threadID;       // application thread ID.  Used in applicationMessenger to know where we are firing a thread with delay from.
  bool m_bInitializing;
  bool m_bPlatformDirectories;

  CBookmark& m_progressTrackingVideoResumeBookmark;
  CFileItemPtr m_progressTrackingItem;
  bool m_progressTrackingPlayCountUpdate;

  int m_currentStackPosition;
  int m_nextPlaylistItem;

  unsigned int m_lastRenderTime;
  bool m_skipGuiRender;

  bool m_bStandalone;
  bool m_bEnableLegacyRes;
  bool m_bTestMode;
  bool m_bSystemScreenSaverEnable;

  std::unique_ptr<MUSIC_INFO::CMusicInfoScanner> m_musicInfoScanner;

  bool m_muted;
  float m_volumeLevel;

  void Mute();
  void UnMute();

  void SetHardwareVolume(float hardwareVolume);

  void VolumeChanged() const;

  PlayBackRet PlayStack(const CFileItem& item, bool bRestart);
  int  GetActiveWindowID(void);

  float NavigationIdleTime();

  bool InitDirectoriesLinux();
  bool InitDirectoriesOSX();
  bool InitDirectoriesWin32();
  void CreateUserDirs() const;

  /*! \brief Helper method to determine how to handle TMSG_SHUTDOWN
  */
  void HandleShutdownMessage();

  CInertialScrollingHandler *m_pInertialScrollingHandler;
  CNetwork    *m_network;
#ifdef HAS_PERFORMANCE_SAMPLE
  CPerformanceStats m_perfStats;
#endif

  ReplayGainSettings m_replayGainSettings;
  
  std::vector<IActionListener *> m_actionListeners;

  bool m_fallbackLanguageLoaded;

  std::vector<std::string> m_incompatibleAddons;  /*!< Result of addon migration */

private:
  CCriticalSection m_critSection;                 /*!< critical section for all changes to this class, except for changes to triggers */

  CCriticalSection m_frameMoveGuard;              /*!< critical section for synchronizing GUI actions from inside and outside (python) */
  std::atomic_uint m_WaitingExternalCalls;        /*!< counts threads wich are waiting to be processed in FrameMove */
  unsigned int m_ProcessedExternalCalls;          /*!< counts calls wich are processed during one "door open" cycle in FrameMove */
};

XBMC_GLOBAL_REF(CApplication,g_application);
#define g_application XBMC_GLOBAL_USE(CApplication)<|MERGE_RESOLUTION|>--- conflicted
+++ resolved
@@ -295,14 +295,9 @@
   MEDIA_DETECT::CDetectDVDMedia m_DetectDVDType;
 #endif
 
-<<<<<<< HEAD
-  CApplicationPlayer* m_pPlayer;
-
   inline bool IsInScreenSaver() { return m_screensaverActive; };
   inline std::string ScreensaverIdInUse() { return m_screensaverIdInUse; }
-=======
-  inline bool IsInScreenSaver() { return m_bScreenSave; };
->>>>>>> 66f1d557
+
   inline bool IsDPMSActive() { return m_dpmsIsActive; };
   int m_iScreenSaveLock; // spiff: are we checking for a lock? if so, ignore the screensaver state, if -1 we have failed to input locks
 
