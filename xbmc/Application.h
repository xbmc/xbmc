--- conflicted
+++ resolved
@@ -61,7 +61,6 @@
 #include "windowing/XBMC_events.h"
 #include "threads/Thread.h"
 
-<<<<<<< HEAD
 /* PLEX */
 #include "plex/LaunchHost.h"
 class CGUIDialogCache;
@@ -69,9 +68,7 @@
 typedef boost::shared_ptr<PlexApplication> PlexApplicationPtr;
 /* END PLEX */
 
-=======
 class CSeekHandler;
->>>>>>> 0be99e96
 class CKaraokeLyricsManager;
 class CInertialScrollingHandler;
 class DPMSSupport;
@@ -187,12 +184,8 @@
   bool PlayMediaSync(const CFileItem& item, int iPlaylist = PLAYLIST_MUSIC);
   bool ProcessAndStartPlaylist(const CStdString& strPlayList, PLAYLIST::CPlayList& playlist, int iPlaylist, int track=0);
   bool PlayFile(const CFileItem& item, bool bRestart = false);
-<<<<<<< HEAD
 #ifndef __PLEX__
-  void SaveFileState();
-=======
   void SaveFileState(bool bForeground = false);
->>>>>>> 0be99e96
   void UpdateFileState();
 #endif
   void StopPlaying();
@@ -371,30 +364,6 @@
 
   float GetDimScreenSaverLevel() const;
 
-<<<<<<< HEAD
-  /* PLEX */
-  bool m_bPlaybackInFullScreen;
-
-  void Hide();
-
-  void ShowBusyIndicator();
-  void HideBusyIndicator();
-
-  void FinishPlayingFile(bool bResult, const CStdString& error="");
-
-  void UpdateFileState(const std::string& state="");
-  void UpdateViewOffset();
-
-  void RestartWithNewPlayer(CGUIDialogCache* cacheDlg, const CStdString& newURL);
-  CFileItemPtr& CurrentFileItemPtr();
-
-  bool IsBuffering() const;
-
-  bool IsVisualizerActive();
-  void ActivateVisualizer();
-  /* END PLEX */
-
-=======
   /*! \brief Retrieve the applications seek handler.
    \return a constant pointer to the seek handler.
    \sa CSeekHandler
@@ -405,7 +374,28 @@
 
   CSplash* GetSplash() { return m_splash; }
   void SetRenderGUI(bool renderGUI);
->>>>>>> 0be99e96
+
+  /* PLEX */
+  bool m_bPlaybackInFullScreen;
+
+  void Hide();
+
+  void ShowBusyIndicator();
+  void HideBusyIndicator();
+
+  void FinishPlayingFile(bool bResult, const CStdString& error="");
+
+  void UpdateFileState(const std::string& state="");
+  void UpdateViewOffset();
+
+  void RestartWithNewPlayer(CGUIDialogCache* cacheDlg, const CStdString& newURL);
+  CFileItemPtr& CurrentFileItemPtr();
+
+  bool IsBuffering() const;
+
+  bool IsVisualizerActive();
+  void ActivateVisualizer();
+  /* END PLEX */
 protected:
   bool LoadSkin(const CStdString& skinID);
   void LoadSkin(const boost::shared_ptr<ADDON::CSkinInfo>& skin);
