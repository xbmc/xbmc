--- conflicted
+++ resolved
@@ -32,11 +32,7 @@
 #include <netinet/in.h>
 
 namespace
-<<<<<<< HEAD
-{  
-=======
-{
->>>>>>> 32b1a5ef
+{
   //helper for getting a the txt-records list
   //returns true on success, false if nothing found or error
   CZeroconfBrowser::ZeroconfService::tTxtRecordMap GetTxtRecords(CFNetServiceRef serviceRef)  
@@ -63,11 +59,7 @@
           for(idx = 0; idx < numValues; idx++)
           {
             std::string key;
-<<<<<<< HEAD
-            if (DarwinCFStringRefToString(keys[idx], key))
-=======
             if (DarwinCFStringRefToUTF8String(keys[idx], key))
->>>>>>> 32b1a5ef
             {
               recordMap.insert(
                 std::make_pair(
@@ -156,15 +148,9 @@
 
     //store the service
     std::string name, type, domain;
-<<<<<<< HEAD
-    if (!DarwinCFStringRefToString(CFNetServiceGetName(service), name) ||
-        !DarwinCFStringRefToString(CFNetServiceGetType(service), type) ||
-        !DarwinCFStringRefToString(CFNetServiceGetDomain(service), domain))
-=======
     if (!DarwinCFStringRefToUTF8String(CFNetServiceGetName(service), name) ||
         !DarwinCFStringRefToUTF8String(CFNetServiceGetType(service), type) ||
         !DarwinCFStringRefToUTF8String(CFNetServiceGetDomain(service), domain))
->>>>>>> 32b1a5ef
     {
       CLog::Log(LOGWARNING, "CZeroconfBrowserOSX::BrowserCallback failed to convert service strings.");
       return;
