--- conflicted
+++ resolved
@@ -54,14 +54,7 @@
 CPVRClient::~CPVRClient(void)
 {
   if (m_pInfo)
-<<<<<<< HEAD
-  {
-    delete m_pInfo;
-    m_pInfo = NULL;
-  }
-=======
     SAFE_DELETE(m_pInfo);
->>>>>>> f4d964c0
 }
 
 void CPVRClient::ResetProperties(void)
@@ -132,12 +125,7 @@
     /* Tell the client to destroy */
     CAddonDll<DllPVRClient, PVRClient, PVR_PROPERTIES>::Destroy();
     m_menuhooks.clear();
-<<<<<<< HEAD
-    delete m_pInfo;
-    m_pInfo = NULL;
-=======
     SAFE_DELETE(m_pInfo);
->>>>>>> f4d964c0
   }
   catch (exception &e)
   {
