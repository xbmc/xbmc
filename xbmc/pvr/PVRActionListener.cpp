--- conflicted
+++ resolved
@@ -117,53 +117,8 @@
         if (g_windowManager.IsPythonWindow(g_windowManager.GetTopMostModalDialogID()))
           return false;
 
-<<<<<<< HEAD
-        if(g_PVRManager.IsPlaying())
-        {
-          // pvr client addon
-          CPVRChannelPtr playingChannel(g_PVRManager.GetCurrentChannel());
-          if(!playingChannel)
-            return false;
-
-          if (action.GetID() == REMOTE_0)
-          {
-            CPVRChannelGroupPtr group = g_PVRChannelGroups->GetPreviousPlayedGroup();
-            if (group)
-            {
-              g_PVRManager.SetPlayingGroup(group);
-              CFileItemPtr fileItem = group->GetLastPlayedChannel(playingChannel->ChannelID());
-              if (fileItem && fileItem->HasPVRChannelInfoTag())
-              {
-                CLog::Log(LOGPVR, "%s - switch to channel number %d", __FUNCTION__, fileItem->GetPVRChannelInfoTag()->ChannelNumber());
-                CApplicationMessenger::GetInstance().SendMsg(TMSG_GUI_ACTION, WINDOW_INVALID, -1,static_cast<void*>(
-                  new CAction(ACTION_CHANNEL_SWITCH, static_cast<float>(fileItem->GetPVRChannelInfoTag()->ChannelNumber()))));
-              }
-            }
-          }
-          else
-          {
-            int autoCloseTime = CServiceBroker::GetSettings().GetBool(CSettings::SETTING_PVRPLAYBACK_CONFIRMCHANNELSWITCH) ? 0 : g_advancedSettings.m_iPVRNumericChannelSwitchTimeout;
-            std::string strChannel = StringUtils::Format("%i", action.GetID() - REMOTE_0);
-            if (CGUIDialogNumeric::ShowAndGetNumber(strChannel, g_localizeStrings.Get(19000), autoCloseTime) || autoCloseTime)
-            {
-              int iChannelNumber = atoi(strChannel.c_str());
-              if (iChannelNumber > 0 && iChannelNumber != playingChannel->ChannelNumber())
-              {
-                CPVRChannelGroupPtr selectedGroup = g_PVRManager.GetPlayingGroup(playingChannel->IsRadio());
-                CFileItemPtr channel = selectedGroup->GetByChannelNumber(iChannelNumber);
-                if (!channel || !channel->HasPVRChannelInfoTag())
-                  return false;
-
-                CApplicationMessenger::GetInstance().PostMsg(TMSG_GUI_ACTION, WINDOW_INVALID, -1, static_cast<void*>(
-                  new CAction(ACTION_CHANNEL_SWITCH, static_cast<float>(iChannelNumber))));
-              }
-            }
-          }
-        }
-=======
         int iRemote = bIsJumpSMS ? action.GetID() - (ACTION_JUMP_SMS2 - REMOTE_2) : action.GetID();
         CServiceBroker::GetPVRManager().GUIActions()->GetChannelNumberInputHandler().AppendChannelNumberDigit(iRemote - REMOTE_0);
->>>>>>> c0cc0601
       }
       return true;
     }
