--- conflicted
+++ resolved
@@ -19,18 +19,13 @@
  */
 
 #include "GUIDialogPVRTimerSettings.h"
-
 #include "FileItem.h"
-#include "addons/include/xbmc_pvr_types.h"
 #include "dialogs/GUIDialogNumeric.h"
-#include "guilib/GUIWindowManager.h"
 #include "guilib/LocalizeStrings.h"
 #include "pvr/PVRManager.h"
-#include "pvr/addons/PVRClients.h"
+#include "pvr/addons/PVRClient.h"
 #include "pvr/channels/PVRChannelGroupsContainer.h"
 #include "pvr/timers/PVRTimerInfoTag.h"
-#include "pvr/timers/PVRTimerType.h"
-#include "settings/SettingUtils.h"
 #include "settings/lib/Setting.h"
 #include "settings/lib/SettingsManager.h"
 #include "settings/windows/GUIControlSettings.h"
@@ -39,453 +34,148 @@
 
 using namespace PVR;
 
-#define SETTING_TMR_TYPE          "timer.type"
-#define SETTING_TMR_ACTIVE        "timer.active"
-#define SETTING_TMR_NAME          "timer.name"
-#define SETTING_TMR_EPGSEARCH     "timer.epgsearch"
-#define SETTING_TMR_FULLTEXT      "timer.fulltext"
-#define SETTING_TMR_CHANNEL       "timer.channel"
-#define SETTING_TMR_ANYTIME       "timer.anytime"
-#define SETTING_TMR_START_DAY     "timer.startday"
-#define SETTING_TMR_END_DAY       "timer.endday"
-#define SETTING_TMR_BEGIN         "timer.begin"
-#define SETTING_TMR_END           "timer.end"
-#define SETTING_TMR_WEEKDAYS      "timer.weekdays"
-#define SETTING_TMR_FIRST_DAY     "timer.firstday"
-#define SETTING_TMR_NEW_EPISODES  "timer.newepisodes"
-#define SETTING_TMR_BEGIN_PRE     "timer.startmargin"
-#define SETTING_TMR_END_POST      "timer.endmargin"
-#define SETTING_TMR_PRIORITY      "timer.priority"
-#define SETTING_TMR_LIFETIME      "timer.lifetime"
-#define SETTING_TMR_DIR           "timer.directory"
-
-#define TYPE_DEP_VISIBI_COND_ID_POSTFIX     "visibi.typedep"
-#define TYPE_DEP_ENABLE_COND_ID_POSTFIX     "enable.typedep"
-#define CHANNEL_DEP_VISIBI_COND_ID_POSTFIX  "visibi.channeldep"
-#define ANYTIME_DEP_ENABLE_COND_ID_POSTFIX  "enable.anytimedep"
-
-#define ENTRY_ANY_CHANNEL (-1)
-
-CGUIDialogPVRTimerSettings::CGUIDialogPVRTimerSettings() :
-  CGUIDialogSettingsManualBase(WINDOW_DIALOG_PVR_TIMER_SETTING, "DialogPVRTimerSettings.xml"),
-  m_bIsRadio(false),
-  m_bIsNewTimer(true),
-  m_bTimerActive(false),
-  m_bStartAnytime(true),
-  m_bEndAnytime(true),
-  m_bFullTextEpgSearch(true),
-  m_iStartDay(0),
-  m_iEndDay(0),
-  m_iWeekdays(PVR_WEEKDAY_NONE),
-  m_iFirstDay(0),
-  m_iPreventDupEpisodes(0),
-  m_iMarginStart(0),
-  m_iMarginEnd(0),
-  m_iPriority(0),
-  m_iLifetime(0)
+#define SETTING_TMR_ACTIVE              "timer.active"
+#define SETTING_TMR_CHNAME              "timer.channelname"
+#define SETTING_TMR_DAY                 "timer.day"
+#define SETTING_TMR_BEGIN               "timer.begin"
+#define SETTING_TMR_END                 "timer.end"
+#define SETTING_TMR_PRIORITY            "timer.priority"
+#define SETTING_TMR_LIFETIME            "timer.lifetime"
+#define SETTING_TMR_FIRST_DAY           "timer.firstday"
+#define SETTING_TMR_NAME                "timer.name"
+#define SETTING_TMR_DIR                 "timer.directory"
+
+CGUIDialogPVRTimerSettings::CGUIDialogPVRTimerSettings(void)
+  : CGUIDialogSettingsManualBase(WINDOW_DIALOG_PVR_TIMER_SETTING, "DialogPVRTimerSettings.xml"),
+    m_tmp_iFirstDay(0),
+    m_tmp_day(11),
+    m_bTimerActive(false),
+    m_selectedChannelEntry(0),
+    m_timerItem(NULL)
 {
   m_loadType = LOAD_EVERY_TIME;
 }
 
-// virtual
-CGUIDialogPVRTimerSettings::~CGUIDialogPVRTimerSettings()
-{
-}
-
 void CGUIDialogPVRTimerSettings::SetTimer(CFileItem *item)
 {
-  if (item == NULL)
-  {
-    CLog::Log(LOGERROR, "CGUIDialogPVRTimerSettings::SetTimer - No item");
-    return;
-  }
-
-  m_timerInfoTag = item->GetPVRTimerInfoTag();
-
-  if (!m_timerInfoTag)
-  {
-    CLog::Log(LOGERROR, "CGUIDialogPVRTimerSettings::SetTimer - No timer info tag");
-    return;
-  }
-
-  // Copy data we need from tag. Do not modify the tag itself until Save()!
-  m_timerType     = m_timerInfoTag->GetTimerType();
-  m_bIsRadio      = m_timerInfoTag->m_bIsRadio;
-  m_bIsNewTimer   = m_timerInfoTag->m_state == PVR_TIMER_STATE_NEW;
-  m_bStartAnytime = m_bIsNewTimer || m_timerInfoTag->IsStartAtAnyTime();
-  m_bEndAnytime   = m_bIsNewTimer || m_timerInfoTag->IsEndAtAnyTime();
-  m_bTimerActive  = m_bIsNewTimer || m_timerInfoTag->IsActive();
-  m_strTitle      = m_timerInfoTag->m_strTitle;
-
-  CDateTime now(CDateTime::GetCurrentDateTime());
-  CDateTime startLocalTime = m_timerInfoTag->IsStartAtAnyTime() ? now : m_timerInfoTag->StartAsLocalTime();
-  CDateTime endLocalTime   = m_timerInfoTag->IsEndAtAnyTime() ? now : m_timerInfoTag->EndAsLocalTime();
-  startLocalTime.GetAsSystemTime(m_timerStartTime);
-  endLocalTime.GetAsSystemTime(m_timerEndTime);
-  m_timerStartTimeStr  = startLocalTime.GetAsLocalizedTime("", false);
-  m_timerEndTimeStr    = endLocalTime.GetAsLocalizedTime("", false);
-  m_iStartDay          = InitializeDay(startLocalTime);
-  m_iEndDay            = InitializeDay(endLocalTime);
-  m_iFirstDay          = InitializeDay(m_timerInfoTag->FirstDayAsLocalTime());
-
-  m_strEpgSearchString = m_timerInfoTag->m_strEpgSearchString;
-
-  if (m_bIsNewTimer && m_strEpgSearchString.empty() && (m_strTitle != g_localizeStrings.Get(19056)))
-    m_strEpgSearchString = m_strTitle;
-
-  m_bFullTextEpgSearch  = m_timerInfoTag->m_bFullTextEpgSearch;
-  m_iWeekdays           = m_timerInfoTag->m_iWeekdays;
-
-  if (m_bIsNewTimer && (m_iWeekdays == PVR_WEEKDAY_NONE))
-    m_iWeekdays = PVR_WEEKDAY_ALLDAYS;
-
-  m_iPreventDupEpisodes = m_timerInfoTag->m_iPreventDupEpisodes;
-  m_iMarginStart        = m_timerInfoTag->m_iMarginStart;
-  m_iMarginEnd          = m_timerInfoTag->m_iMarginEnd;
-  m_iPriority           = m_timerInfoTag->m_iPriority;
-  m_iLifetime           = m_timerInfoTag->m_iLifetime;
-  m_strDirectory        = m_timerInfoTag->m_strDirectory;
-
-  InitializeChannelsList();
-  InitializeTypesList();
-
-  // Channel
-  m_channel = ChannelDescriptor();
-
-  bool bAnyChannel(m_timerInfoTag->m_iClientChannelUid == PVR_INVALID_CHANNEL_UID);
-  if (bAnyChannel)
-  {
-    auto it = m_channelEntries.find(ENTRY_ANY_CHANNEL);
-    if (it != m_channelEntries.end())
-      m_channel = it->second;
-  }
-  else
-  {
-    for (auto it = m_channelEntries.begin(); it != m_channelEntries.end(); ++it)
-    {
-      if ((it->second.channelUid == m_timerInfoTag->m_iClientChannelUid) &&
-          (it->second.clientId == m_timerInfoTag->m_iClientId))
-      {
-        m_channel = it->second;
-        break;
-      }
-    }
-  }
-
-  if (!bAnyChannel && (m_channel.channelUid == PVR_INVALID_CHANNEL_UID))
-  {
-    // As fallback, select first real channel entry.
-    auto it = m_channelEntries.begin();
-    while (it != m_channelEntries.end())
-    {
-      if (it->second.channelUid != PVR_INVALID_CHANNEL_UID)
-      {
-        m_channel = it->second;
-        break;
-      }
-      ++it;
-    }
-  }
-
-  if (!bAnyChannel && (m_channel.channelUid == PVR_INVALID_CHANNEL_UID))
-    CLog::Log(LOGERROR, "CGUIDialogPVRTimerSettings::SetTimer - Invalid channel uid!");
-
-  if (!m_timerType)
-    CLog::Log(LOGERROR, "CGUIDialogPVRTimerSettings::SetTimer - No timer type!");
-}
-
-// virtual
-void CGUIDialogPVRTimerSettings::SetupView()
-{
-  CGUIDialogSettingsManualBase::SetupView();
-  SetButtonLabels();
-}
-
-// virtual
-void CGUIDialogPVRTimerSettings::InitializeSettings()
-{
-  CGUIDialogSettingsManualBase::InitializeSettings();
-
-  CSettingCategory *category = AddCategory("pvrtimersettings", -1);
-  if (category == NULL)
-  {
-    CLog::Log(LOGERROR, "CGUIDialogPVRTimerSettings::InitializeSettings - Unable to add settings category");
-    return;
-  }
-
-  CSettingGroup *group = AddGroup(category);
-  if (group == NULL)
-  {
-    CLog::Log(LOGERROR, "CGUIDialogPVRTimerSettings::InitializeSettings - Unable to add settings group");
-    return;
-  }
-
-  CSetting *setting = NULL;
-
-  // Timer type
-  setting = AddList(group, SETTING_TMR_TYPE, 803, 0, 0, TypesFiller, 803);
-  AddTypeDependentEnableCondition(setting, SETTING_TMR_TYPE);
-
-  // Timer enabled/disabled
-  setting = AddToggle(group, SETTING_TMR_ACTIVE, 19074, 0, m_bTimerActive);
-  AddTypeDependentVisibilityCondition(setting, SETTING_TMR_ACTIVE);
-  AddTypeDependentEnableCondition(setting, SETTING_TMR_ACTIVE);
-
-  // Name
-  setting = AddEdit(group, SETTING_TMR_NAME, 19075, 0, m_strTitle, true, false, 19097);
-  AddTypeDependentEnableCondition(setting, SETTING_TMR_NAME);
-
-  // epg search string (only for epg-based repeating timers)
-  setting = AddEdit(group, SETTING_TMR_EPGSEARCH, 804, 0, m_strEpgSearchString, true, false, 805);
-  AddTypeDependentVisibilityCondition(setting, SETTING_TMR_EPGSEARCH);
-  AddTypeDependentEnableCondition(setting, SETTING_TMR_EPGSEARCH);
-
-  // epg fulltext search (only for epg-based repeating timers)
-  setting = AddToggle(group, SETTING_TMR_FULLTEXT, 806, 0, m_bFullTextEpgSearch);
-  AddTypeDependentVisibilityCondition(setting, SETTING_TMR_FULLTEXT);
-  AddTypeDependentEnableCondition(setting, SETTING_TMR_FULLTEXT);
-
-  // Channel
-  setting = AddList(group, SETTING_TMR_CHANNEL, 19078, 0, 0, ChannelsFiller, 19078);
-  AddTypeDependentVisibilityCondition(setting, SETTING_TMR_CHANNEL);
-  AddTypeDependentEnableCondition(setting, SETTING_TMR_CHANNEL);
-
-  // Days of week (only for repeating timers)
-  std::vector<int> weekdaysPreselect;
-  if (m_iWeekdays & PVR_WEEKDAY_MONDAY)
-    weekdaysPreselect.push_back(PVR_WEEKDAY_MONDAY);
-  if (m_iWeekdays & PVR_WEEKDAY_TUESDAY)
-    weekdaysPreselect.push_back(PVR_WEEKDAY_TUESDAY);
-  if (m_iWeekdays & PVR_WEEKDAY_WEDNESDAY)
-    weekdaysPreselect.push_back(PVR_WEEKDAY_WEDNESDAY);
-  if (m_iWeekdays & PVR_WEEKDAY_THURSDAY)
-    weekdaysPreselect.push_back(PVR_WEEKDAY_THURSDAY);
-  if (m_iWeekdays & PVR_WEEKDAY_FRIDAY)
-    weekdaysPreselect.push_back(PVR_WEEKDAY_FRIDAY);
-  if (m_iWeekdays & PVR_WEEKDAY_SATURDAY)
-    weekdaysPreselect.push_back(PVR_WEEKDAY_SATURDAY);
-  if (m_iWeekdays & PVR_WEEKDAY_SUNDAY)
-    weekdaysPreselect.push_back(PVR_WEEKDAY_SUNDAY);
-
-  setting = AddList(group, SETTING_TMR_WEEKDAYS, 19079, 0, weekdaysPreselect, WeekdaysFiller, 19079, 1);
-  AddTypeDependentVisibilityCondition(setting, SETTING_TMR_WEEKDAYS);
-  AddTypeDependentEnableCondition(setting, SETTING_TMR_WEEKDAYS);
-
-  // "Any time" (only for repeating timers)
-  setting = AddToggle(group, SETTING_TMR_ANYTIME, 810, 0, m_bStartAnytime);
-  AddTypeDependentVisibilityCondition(setting, SETTING_TMR_ANYTIME);
-  AddTypeDependentEnableCondition(setting, SETTING_TMR_ANYTIME);
-
-  // Start day (day + month + year only, hours, minutes)
-  setting = AddSpinner(group, SETTING_TMR_START_DAY, 19128, 0, m_iStartDay, DaysFiller);
-  AddTypeDependentVisibilityCondition(setting, SETTING_TMR_START_DAY);
-  AddTypeDependentEnableCondition(setting, SETTING_TMR_START_DAY);
-  AddAnytimeDependentVisibilityCondition(setting, SETTING_TMR_START_DAY);
-
-  // Start time (hours + minutes only, no day, month, year)
-  setting = AddButton(group, SETTING_TMR_BEGIN, 19126, 0);
-  AddTypeDependentVisibilityCondition(setting, SETTING_TMR_BEGIN);
-  AddTypeDependentEnableCondition(setting, SETTING_TMR_BEGIN);
-  AddAnytimeDependentVisibilityCondition(setting, SETTING_TMR_BEGIN);
-
-  // End day (day + month + year only, hours, minutes)
-  setting = AddSpinner(group, SETTING_TMR_END_DAY, 19129, 0, m_iEndDay, DaysFiller);
-  AddTypeDependentVisibilityCondition(setting, SETTING_TMR_END_DAY);
-  AddTypeDependentEnableCondition(setting, SETTING_TMR_END_DAY);
-  AddAnytimeDependentVisibilityCondition(setting, SETTING_TMR_END_DAY);
-
-  // End time (hours + minutes only, no day, month, year)
-  setting = AddButton(group, SETTING_TMR_END, 19127, 0);
-  AddTypeDependentVisibilityCondition(setting, SETTING_TMR_END);
-  AddTypeDependentEnableCondition(setting, SETTING_TMR_END);
-  AddAnytimeDependentVisibilityCondition(setting, SETTING_TMR_END);
-
-  // First day (only for repeating timers)
-  setting = AddSpinner(group, SETTING_TMR_FIRST_DAY, 19084, 0, m_iFirstDay, DaysFiller);
-  AddTypeDependentVisibilityCondition(setting, SETTING_TMR_FIRST_DAY);
-  AddTypeDependentEnableCondition(setting, SETTING_TMR_FIRST_DAY);
-
-  // "Prevent duplicate episodes" (only for repeating timers)
-  setting = AddList(group, SETTING_TMR_NEW_EPISODES, 812, 0, m_iPreventDupEpisodes, DupEpisodesFiller, 812);
-  AddTypeDependentVisibilityCondition(setting, SETTING_TMR_NEW_EPISODES);
-  AddTypeDependentEnableCondition(setting, SETTING_TMR_NEW_EPISODES);
-
-  // Pre and post record time
-  setting = AddSpinner(group, SETTING_TMR_BEGIN_PRE, 813, 0, 0, m_iMarginStart, 1, 60, 14044);
-  AddTypeDependentVisibilityCondition(setting, SETTING_TMR_BEGIN_PRE);
-  AddTypeDependentEnableCondition(setting, SETTING_TMR_BEGIN_PRE);
-
-  setting = AddSpinner(group, SETTING_TMR_END_POST,  814, 0, 0, m_iMarginEnd,   1, 60, 14044);
-  AddTypeDependentVisibilityCondition(setting, SETTING_TMR_END_POST);
-  AddTypeDependentEnableCondition(setting, SETTING_TMR_END_POST);
-
-  // Priority
-  setting = AddSpinner(group, SETTING_TMR_PRIORITY, 19082, 0, m_iPriority, PrioritiesFiller);
-  AddTypeDependentVisibilityCondition(setting, SETTING_TMR_PRIORITY);
-  AddTypeDependentEnableCondition(setting, SETTING_TMR_PRIORITY);
-
-  // Lifetime
-  setting = AddSpinner(group, SETTING_TMR_LIFETIME, 19083, 0, m_iLifetime, LifetimesFiller);
-  AddTypeDependentVisibilityCondition(setting, SETTING_TMR_LIFETIME);
-  AddTypeDependentEnableCondition(setting, SETTING_TMR_LIFETIME);
-
-  // Recording folder
-  setting = AddEdit(group, SETTING_TMR_DIR, 19076, 0, m_strDirectory, true, false, 19104);
-  AddTypeDependentVisibilityCondition(setting, SETTING_TMR_DIR);
-  AddTypeDependentEnableCondition(setting, SETTING_TMR_DIR);
-}
-
-// virtual
+  m_timerItem         = item;
+
+  m_timerItem->GetPVRTimerInfoTag()->StartAsLocalTime().GetAsSystemTime(m_timerStartTime);
+  m_timerItem->GetPVRTimerInfoTag()->EndAsLocalTime().GetAsSystemTime(m_timerEndTime);
+  m_timerStartTimeStr   = m_timerItem->GetPVRTimerInfoTag()->StartAsLocalTime().GetAsLocalizedTime("", false);
+  m_timerEndTimeStr     = m_timerItem->GetPVRTimerInfoTag()->EndAsLocalTime().GetAsLocalizedTime("", false);
+
+  m_tmp_iFirstDay     = 0;
+  m_tmp_day           = 11;
+}
+
 void CGUIDialogPVRTimerSettings::OnSettingChanged(const CSetting *setting)
 {
   if (setting == NULL)
-  {
-    CLog::Log(LOGERROR, "CGUIDialogPVRTimerSettings::OnSettingChanged - No setting");
-    return;
-  }
+    return;
 
   CGUIDialogSettingsManualBase::OnSettingChanged(setting);
 
+  CPVRTimerInfoTagPtr tag = m_timerItem->GetPVRTimerInfoTag();
+  if (tag == NULL)
+    return;
+
   const std::string &settingId = setting->GetId();
-
-  if (settingId == SETTING_TMR_TYPE)
-  {
-    int idx = dynamic_cast<const CSettingInt*>(setting)->GetValue();
-    auto entry = m_typeEntries.find(idx);
-    if (entry != m_typeEntries.end())
-    {
-      m_timerType = entry->second;
-
-      if (m_timerType->IsRepeating() && (m_iWeekdays == PVR_WEEKDAY_ALLDAYS))
-        SetButtonLabels(); // update "Any day" vs. "Every day"
-    }
+  if (settingId == SETTING_TMR_ACTIVE)
+    m_bTimerActive = static_cast<const CSettingBool*>(setting)->GetValue();
+  if (settingId == SETTING_TMR_CHNAME)
+    m_selectedChannelEntry = static_cast<const CSettingInt*>(setting)->GetValue();
+  else if (settingId == SETTING_TMR_DAY)
+  {
+    m_tmp_day = static_cast<const CSettingInt*>(setting)->GetValue();
+
+    if (m_tmp_day <= 10)
+      SetTimerFromWeekdaySetting(*tag);
     else
     {
-      CLog::Log(LOGERROR, "CGUIDialogPVRTimerSettings::OnSettingChanged - Unable to get 'type' value");
+      CDateTime time = CDateTime::GetCurrentDateTime();
+      CDateTime timestart = m_timerStartTime;
+      CDateTime timestop = m_timerEndTime;
+      int m_tmp_diff;
+
+      // get diffence of timer in days between today and timer start date
+      tm time_cur; time.GetAsTm(time_cur);
+      tm time_tmr; timestart.GetAsTm(time_tmr);
+
+      m_tmp_diff = time_tmr.tm_yday - time_cur.tm_yday;
+      if (time_tmr.tm_yday - time_cur.tm_yday < 0)
+        m_tmp_diff = 365;
+
+      CDateTime newStart = timestart + CDateTimeSpan(m_tmp_day - 11 - m_tmp_diff, 0, 0, 0);
+      CDateTime newEnd = timestop + CDateTimeSpan(m_tmp_day - 11 - m_tmp_diff, 0, 0, 0);
+
+      // add a day to end time if end time is before start time
+      // TODO: this should be removed after separate end date control was added
+      if (newEnd < newStart)
+        newEnd += CDateTimeSpan(1, 0, 0, 0);
+
+      tag->SetStartFromLocalTime(newStart);
+      tag->SetEndFromLocalTime(newEnd);
+
+      tag->m_bIsRepeating = false;
+      tag->m_iWeekdays = 0;
     }
   }
-  else if (settingId == SETTING_TMR_ACTIVE)
-  {
-    m_bTimerActive = dynamic_cast<const CSettingBool*>(setting)->GetValue();
+  else if (settingId == SETTING_TMR_PRIORITY)
+    tag->m_iPriority = static_cast<const CSettingInt*>(setting)->GetValue();
+  else if (settingId == SETTING_TMR_LIFETIME)
+    tag->m_iLifetime = static_cast<const CSettingInt*>(setting)->GetValue();
+  else if (settingId == SETTING_TMR_FIRST_DAY)
+  {
+    m_tmp_iFirstDay = static_cast<const CSettingInt*>(setting)->GetValue();
+
+    CDateTime newFirstDay;
+    if (m_tmp_iFirstDay > 0)
+      newFirstDay = CDateTime::GetCurrentDateTime() + CDateTimeSpan(m_tmp_iFirstDay - 1, 0, 0, 0);
+
+    tag->SetFirstDayFromLocalTime(newFirstDay);
   }
   else if (settingId == SETTING_TMR_NAME)
-  {
-    m_strTitle = dynamic_cast<const CSettingString*>(setting)->GetValue();
-  }
-  else if (settingId == SETTING_TMR_EPGSEARCH)
-  {
-    m_strEpgSearchString = dynamic_cast<const CSettingString*>(setting)->GetValue();
-  }
-  else if (settingId == SETTING_TMR_FULLTEXT)
-  {
-    m_bFullTextEpgSearch = dynamic_cast<const CSettingBool*>(setting)->GetValue();
-  }
-  else if (settingId == SETTING_TMR_CHANNEL)
-  {
-    int idx = dynamic_cast<const CSettingInt*>(setting)->GetValue();
-    auto entry = m_channelEntries.find(idx);
-    if (entry != m_channelEntries.end())
-    {
-      m_channel = entry->second;
-    }
-    else
-    {
-      CLog::Log(LOGERROR, "CGUIDialogPVRTimerSettings::OnSettingChanged - Unable to get 'type' value");
-    }
-  }
-  else if (settingId == SETTING_TMR_WEEKDAYS)
-  {
-    const CSettingList *settingList = dynamic_cast<const CSettingList*>(setting);
-    if (settingList->GetElementType() != SettingTypeInteger)
-    {
-      CLog::Log(LOGERROR, "CGUIDialogPVRTimerSettings::OnSettingChanged - wrong weekdays element type");
-      return;
-    }
-    int weekdays = 0;
-    std::vector<CVariant> list = CSettingUtils::GetList(settingList);
-    for (auto itValue = list.begin(); itValue != list.end(); ++itValue)
-    {
-      if (!itValue->isInteger())
-      {
-        CLog::Log(LOGERROR, "CGUIDialogPVRTimerSettings::OnSettingChanged - wrong weekdays value type");
-        return;
-      }
-      weekdays += static_cast<int>(itValue->asInteger());
-    }
-    m_iWeekdays = weekdays;
-  }
-  else if (settingId == SETTING_TMR_ANYTIME)
-  {
-    m_bStartAnytime = m_bEndAnytime = dynamic_cast<const CSettingBool*>(setting)->GetValue();
-  }
-  else if (settingId == SETTING_TMR_START_DAY)
-  {
-    m_iStartDay = dynamic_cast<const CSettingInt*>(setting)->GetValue();
-  }
-  else if (settingId == SETTING_TMR_END_DAY)
-  {
-    m_iEndDay = dynamic_cast<const CSettingInt*>(setting)->GetValue();
-  }
-  else if (settingId == SETTING_TMR_FIRST_DAY)
-  {
-    m_iFirstDay = dynamic_cast<const CSettingInt*>(setting)->GetValue();
-  }
-  else if (settingId == SETTING_TMR_NEW_EPISODES)
-  {
-    m_iPreventDupEpisodes = dynamic_cast<const CSettingInt*>(setting)->GetValue();
-  }
-  else if (settingId == SETTING_TMR_BEGIN_PRE)
-  {
-    m_iMarginStart = dynamic_cast<const CSettingInt*>(setting)->GetValue();
-  }
-  else if (settingId == SETTING_TMR_END_POST)
-  {
-    m_iMarginEnd = dynamic_cast<const CSettingInt*>(setting)->GetValue();
-  }
-  else if (settingId == SETTING_TMR_PRIORITY)
-  {
-    m_iPriority = dynamic_cast<const CSettingInt*>(setting)->GetValue();
-  }
-  else if (settingId == SETTING_TMR_LIFETIME)
-  {
-    m_iLifetime = dynamic_cast<const CSettingInt*>(setting)->GetValue();
-  }
+    tag->m_strTitle = static_cast<const CSettingString*>(setting)->GetValue();
   else if (settingId == SETTING_TMR_DIR)
-  {
-    m_strDirectory = dynamic_cast<const CSettingString*>(setting)->GetValue();
-  }
-}
-
-// virtual
+    tag->m_strDirectory = static_cast<const CSettingString*>(setting)->GetValue();
+
+  tag->UpdateSummary();
+}
+
 void CGUIDialogPVRTimerSettings::OnSettingAction(const CSetting *setting)
 {
   if (setting == NULL)
-  {
-    CLog::Log(LOGERROR, "CGUIDialogPVRTimerSettings::OnSettingAction - No setting");
-    return;
-  }
+    return;
 
   CGUIDialogSettingsManualBase::OnSettingAction(setting);
+
+  CPVRTimerInfoTagPtr tag = m_timerItem->GetPVRTimerInfoTag();
+  if (tag == NULL)
+    return;
 
   const std::string &settingId = setting->GetId();
   if (settingId == SETTING_TMR_BEGIN)
   {
     if (CGUIDialogNumeric::ShowAndGetTime(m_timerStartTime, g_localizeStrings.Get(14066)))
     {
-      CDateTime timestart(m_timerStartTime);
-      m_timerStartTimeStr = timestart.GetAsLocalizedTime("", false);
-      SetButtonLabels();
+      CDateTime timestart = m_timerStartTime;
+      int start_day       = tag->StartAsLocalTime().GetDay();
+      int start_month     = tag->StartAsLocalTime().GetMonth();
+      int start_year      = tag->StartAsLocalTime().GetYear();
+      int start_hour      = timestart.GetHour();
+      int start_minute    = timestart.GetMinute();
+      CDateTime newStart(start_year, start_month, start_day, start_hour, start_minute, 0);
+      tag->SetStartFromLocalTime(newStart);
+
+      m_timerStartTimeStr = tag->StartAsLocalTime().GetAsLocalizedTime("", false);
+      setButtonLabels();
     }
   }
   else if (settingId == SETTING_TMR_END)
   {
     if (CGUIDialogNumeric::ShowAndGetTime(m_timerEndTime, g_localizeStrings.Get(14066)))
     {
-<<<<<<< HEAD
-      CDateTime timeend(m_timerEndTime);
-      m_timerEndTimeStr = timeend.GetAsLocalizedTime("", false);
-      SetButtonLabels();
-=======
       CDateTime timestop = m_timerEndTime;
       // TODO: add separate end date control to schedule a show with more then 24 hours
       int start_day       = tag->StartAsLocalTime().GetDay();
@@ -504,286 +194,142 @@
 
       m_timerEndTimeStr = tag->EndAsLocalTime().GetAsLocalizedTime("", false);
       setButtonLabels();
->>>>>>> 790843df
     }
   }
-}
-
-// virtual
+
+  tag->UpdateSummary();
+}
+
 void CGUIDialogPVRTimerSettings::Save()
 {
-  // Timer type
-  m_timerInfoTag->SetTimerType(m_timerType);
-
-  // Timer active/inactive
-  m_timerInfoTag->m_state = m_bTimerActive ? PVR_TIMER_STATE_SCHEDULED : PVR_TIMER_STATE_DISABLED;
-
-  // Name
-  m_timerInfoTag->m_strTitle = m_strTitle;
-
-  // epg search string (only for epg-based repeating timers)
-  m_timerInfoTag->m_strEpgSearchString = m_strEpgSearchString;
-
-  // epg fulltext search, instead of just title match. (only for epg-based repeating timers)
-  m_timerInfoTag->m_bFullTextEpgSearch = m_bFullTextEpgSearch;
-
-  // Channel
-  CPVRChannelPtr channel(g_PVRChannelGroups->GetByUniqueID(m_channel.channelUid, m_channel.clientId));
-  if (channel)
-  {
-    m_timerInfoTag->m_iClientChannelUid = channel->UniqueID();
-    m_timerInfoTag->m_iClientId         = channel->ClientID();
-    m_timerInfoTag->m_bIsRadio          = channel->IsRadio();
-    m_timerInfoTag->m_iChannelNumber    = channel->ChannelNumber();
-
-    m_timerInfoTag->UpdateChannel();
-  }
+  CPVRTimerInfoTagPtr tag = m_timerItem->GetPVRTimerInfoTag();
+
+  // Set the timer's channel
+  std::map<std::pair<bool, int>, int>::iterator itc = m_channelEntries.find(std::make_pair(tag->m_bIsRadio, m_selectedChannelEntry));
+  if (itc != m_channelEntries.end())
+  {
+    CPVRChannelPtr channel =  g_PVRChannelGroups->GetChannelById(itc->second);
+    if (channel)
+    {
+      tag->m_iClientChannelUid = channel->UniqueID();
+      tag->m_iClientId         = channel->ClientID();
+      tag->m_bIsRadio          = channel->IsRadio();
+      tag->m_iChannelNumber    = channel->ChannelNumber();
+
+      // Update channel pointer from above values
+      tag->UpdateChannel();
+    }
+  }
+
+  // Set the timer's title to the channel name if it's 'New Timer' or empty
+  if (tag->m_strTitle == g_localizeStrings.Get(19056) || tag->m_strTitle.empty())
+  {
+    CPVRChannelPtr channel = g_PVRChannelGroups->GetByUniqueID(tag->m_iClientChannelUid, tag->m_iClientId);
+    if (channel)
+      tag->m_strTitle = channel->ChannelName();
+  }
+
+  if (m_bTimerActive)
+    tag->m_state = PVR_TIMER_STATE_SCHEDULED;
   else
-  {
-    if (m_timerType->IsOnetime() || m_timerType->IsManual())
-      CLog::Log(LOGERROR, "CGUIDialogPVRTimerSettings::Save - No channel");
-
-    m_timerInfoTag->m_iClientChannelUid = m_channel.channelUid;
-    m_timerInfoTag->m_iClientId         = m_timerType->GetClientId();
-  }
-
-  // Begin and end time
-  if (m_bStartAnytime && m_timerType->IsRepeatingEpgBased())
-  {
-    time_t time = 0;
-    CDateTime datetime(time);
-    m_timerInfoTag->SetStartFromLocalTime(datetime);
-    m_timerInfoTag->SetEndFromLocalTime(datetime);
-  }
-  else
-  {
-    CDateTime now(CDateTime::GetCurrentDateTime());
-    tm time_now; now.GetAsTm(time_now);
-
-    CDateTime timestart(m_timerStartTime);
-    tm time_start; timestart.GetAsTm(time_start);
-
-    CDateTime timeend(m_timerEndTime);
-
-    int time_diff = time_start.tm_yday - time_now.tm_yday;
-    if (time_diff < 0)
-      time_diff = 365;
-
-    CDateTime newStart(timestart + CDateTimeSpan(m_iStartDay - time_diff, 0, 0, -timestart.GetSecond()));
-    CDateTime newEnd  (timeend   + CDateTimeSpan(m_iEndDay   - time_diff, 0, 0, -timeend.GetSecond()));
-
-    // add a day to end time if end time is before start time
-    if (newEnd < newStart)
-      newEnd += CDateTimeSpan(1, 0, 0, 0);
-
-    m_timerInfoTag->SetStartFromLocalTime(newStart);
-    m_timerInfoTag->SetEndFromLocalTime(newEnd);
-  }
-
-  // Days of week (only for repeating timers)
-  if (m_timerType->IsRepeating())
-    m_timerInfoTag->m_iWeekdays = m_iWeekdays;
-  else
-    m_timerInfoTag->m_iWeekdays = PVR_WEEKDAY_NONE;
-
-  // First day (only for repeating timers)
-  CDateTime newFirstDay;
-  if (m_iFirstDay > 0)
-    newFirstDay = CDateTime::GetCurrentDateTime() + CDateTimeSpan(m_iFirstDay - 1, 0, 0, 0);
-
-  m_timerInfoTag->SetFirstDayFromLocalTime(newFirstDay);
-
-  // "New episodes only" (only for repeating timers)
-  m_timerInfoTag->m_iPreventDupEpisodes = m_iPreventDupEpisodes;
-
-  // Pre and post record time
-  m_timerInfoTag->m_iMarginStart = m_iMarginStart;
-  m_timerInfoTag->m_iMarginEnd   = m_iMarginEnd;
-
-  // Priority
-  m_timerInfoTag->m_iPriority = m_iPriority;
-
-  // Lifetime
-  m_timerInfoTag->m_iLifetime = m_iLifetime;
-
-  // Recording folder
-  m_timerInfoTag->m_strDirectory = m_strDirectory;
-
-  // Set the timer's title to the channel name if it's empty or 'New Timer'
-  if (channel && (m_strTitle.empty() || m_strTitle == g_localizeStrings.Get(19056)))
-    m_timerInfoTag->m_strTitle = channel->ChannelName();
-
-  // Update summary
-  m_timerInfoTag->UpdateSummary();
-}
-
-void CGUIDialogPVRTimerSettings::SetButtonLabels()
-{
-  // timer start time
-  BaseSettingControlPtr settingControl = GetSettingControl(SETTING_TMR_BEGIN);
-  if (settingControl != NULL && settingControl->GetControl() != NULL)
-  {
-    if (!m_bIsNewTimer && m_bStartAnytime)
-      SET_CONTROL_LABEL2(settingControl->GetID(), g_localizeStrings.Get(19161)); // "any time"
-    else
-      SET_CONTROL_LABEL2(settingControl->GetID(), m_timerStartTimeStr);
-  }
-
-  // timer end time
-  settingControl = GetSettingControl(SETTING_TMR_END);
-  if (settingControl != NULL && settingControl->GetControl() != NULL)
-  {
-    if (!m_bIsNewTimer && m_bEndAnytime)
-      SET_CONTROL_LABEL2(settingControl->GetID(), g_localizeStrings.Get(19161)); // "any time"
-    else
-      SET_CONTROL_LABEL2(settingControl->GetID(), m_timerEndTimeStr);
-  }
-
-  // weekdays
-  settingControl = GetSettingControl(SETTING_TMR_WEEKDAYS);
-  if (settingControl != NULL && settingControl->GetControl() != NULL)
-    SET_CONTROL_LABEL2(settingControl->GetID(),
-                       CPVRTimerInfoTag::GetWeekdaysString(
-                        m_iWeekdays, m_timerType->IsEpgBased(), true));
-}
-
-void CGUIDialogPVRTimerSettings::AddCondition(
-  CSetting *setting, const std::string &identifier, SettingConditionCheck condition,
-  SettingDependencyType depType, const std::string &settingId)
-{
-  m_settingsManager->AddCondition(identifier, condition, this);
-  CSettingDependency dep(depType, m_settingsManager);
-  dep.And()->Add(
-    CSettingDependencyConditionPtr(
-      new CSettingDependencyCondition(identifier, "true", settingId, false, m_settingsManager)));
-  SettingDependencies deps(setting->GetDependencies());
-  deps.push_back(dep);
-  setting->SetDependencies(deps);
-}
-
-// static
-int CGUIDialogPVRTimerSettings::InitializeDay(const CDateTime &datetime)
-{
-  CDateTime now(CDateTime::GetCurrentDateTime());
-  tm time_now; now.GetAsTm(time_now);
-
-  CDateTime dt(datetime);
-  if (now > dt)
-    dt = now;
-
-  tm time_start; dt.GetAsTm(time_start);
-  int ret = time_start.tm_yday - time_now.tm_yday;
-  if (ret < 0)
-    ret += 365;
-
-  return ret;
-}
-
-void CGUIDialogPVRTimerSettings::InitializeTypesList()
-{
-  m_typeEntries.clear();
-
-  int idx = 0;
-  const std::vector<CPVRTimerTypePtr> types(CPVRTimerType::GetAllTypes());
-  for (auto it = types.begin(); it != types.end(); ++it)
-  {
-    // Read-only timers cannot be created using this dialog.
-    // But the dialog can act as a viewer for read-only types (m_bIsNewTimer is false in this case)
-    if ((*it)->IsReadOnly() && m_bIsNewTimer)
-      continue;
-
-    // For new timers, skip one time epg-based types. Those cannot be created using this dialog (yet).
-    if (m_bIsNewTimer && (*it)->IsOnetimeEpgBased())
-      continue;
-
-    m_typeEntries.insert(std::make_pair(idx++, *it));
-  }
-}
-
-void CGUIDialogPVRTimerSettings::InitializeChannelsList()
-{
+    tag->m_state = PVR_TIMER_STATE_CANCELLED;
+}
+
+void CGUIDialogPVRTimerSettings::SetupView()
+{
+  CGUIDialogSettingsManualBase::SetupView();
+
+  setButtonLabels();
+}
+
+void CGUIDialogPVRTimerSettings::InitializeSettings()
+{
+  CGUIDialogSettingsManualBase::InitializeSettings();
+
+  CSettingCategory *category = AddCategory("pvrtimersettings", -1);
+  if (category == NULL)
+  {
+    CLog::Log(LOGERROR, "CGUIDialogPVRTimerSettings: unable to setup settings");
+    return;
+  }
+
+  CSettingGroup *group = AddGroup(category);
+  if (group == NULL)
+  {
+    CLog::Log(LOGERROR, "CGUIDialogPVRTimerSettings: unable to setup settings");
+    return;
+  }
+
+  // add a condition
+  m_settingsManager->AddCondition("IsTimerDayRepeating", IsTimerDayRepeating);
+
+  CPVRTimerInfoTagPtr tag = m_timerItem->GetPVRTimerInfoTag();
+
+  m_selectedChannelEntry = 0;
   m_channelEntries.clear();
-
-  CFileItemList channelsList;
-  g_PVRChannelGroups->GetGroupAll(m_bIsRadio)->GetMembers(channelsList);
-
-  for (int i = 0; i < channelsList.Size(); ++i)
-  {
-    const CPVRChannelPtr channel(channelsList[i]->GetPVRChannelInfoTag());
-    std::string channelDescription(
-      StringUtils::Format("%i %s", channel->ChannelNumber(), channel->ChannelName().c_str()));
-    m_channelEntries.insert(
-      std::make_pair(i, ChannelDescriptor(channel->UniqueID(), channel->ClientID(), channelDescription)));
-  }
-
-  // Add special "any channel" entry (used for epg-based repeating timers).
-  m_channelEntries.insert(
-    std::make_pair(
-      ENTRY_ANY_CHANNEL, ChannelDescriptor(PVR_INVALID_CHANNEL_UID, 0, g_localizeStrings.Get(809))));
-}
-
-// static
-void CGUIDialogPVRTimerSettings::TypesFiller(
-  const CSetting *setting, std::vector< std::pair<std::string, int> > &list, int &current, void *data)
-{
-  CGUIDialogPVRTimerSettings *pThis = static_cast<CGUIDialogPVRTimerSettings*>(data);
-  if (pThis == NULL)
-  {
-    CLog::Log(LOGERROR, "CGUIDialogPVRTimerSettings::TypesFiller - No dialog");
-    return;
-  }
-
-  list.clear();
-  current = 0;
-
-  bool foundCurrent(false);
-  for (auto it = pThis->m_typeEntries.begin(); it != pThis->m_typeEntries.end(); ++it)
-  {
-    list.push_back(std::make_pair(it->second->GetDescription(), it->first));
-
-    if (!foundCurrent && (*(pThis->m_timerType) == *(it->second)))
+  m_bTimerActive = tag->IsActive();
+
+  AddToggle(group, SETTING_TMR_ACTIVE, 19074, 0, m_bTimerActive);
+  AddEdit(group, SETTING_TMR_NAME, 19075, 0, tag->m_strTitle, false, false, 19097);
+
+  if (tag->SupportsFolders())
+    AddEdit(group, SETTING_TMR_DIR, 19076, 0, tag->m_strDirectory, true, false, 19104);
+
+  /// Channel names
+  {
+    AddChannelNames(group, tag->m_bIsRadio);
+  }
+
+  /// Day
+  {
+    // get diffence of timer in days between today and timer start date
+    tm time_cur; CDateTime::GetCurrentDateTime().GetAsTm(time_cur);
+    tm time_tmr; tag->StartAsLocalTime().GetAsTm(time_tmr);
+
+    m_tmp_day += time_tmr.tm_yday - time_cur.tm_yday;
+    if (time_tmr.tm_yday - time_cur.tm_yday < 0)
+      m_tmp_day += 365;
+
+    SetWeekdaySettingFromTimer(*tag);
+
+    AddSpinner(group, SETTING_TMR_DAY, 19079, 0, m_tmp_day, DaysOptionsFiller);
+  }
+
+  AddButton(group, SETTING_TMR_BEGIN, 19080, 0);
+  AddButton(group, SETTING_TMR_END, 19081, 0);
+  AddSpinner(group, SETTING_TMR_PRIORITY, 19082, 0, tag->m_iPriority, 0, 1, 99);
+  AddSpinner(group, SETTING_TMR_LIFETIME, 19083, 0, tag->m_iLifetime, 0, 1, 365);
+
+  /// First day
+  {
+    CDateTime time = CDateTime::GetCurrentDateTime();
+    CDateTime timestart = tag->FirstDayAsLocalTime();
+
+    // get diffence of timer in days between today and timer start date
+    if (time < timestart)
     {
-      current = it->first;
-      foundCurrent = true;
+      tm time_cur; time.GetAsTm(time_cur);
+      tm time_tmr; timestart.GetAsTm(time_tmr);
+
+      m_tmp_iFirstDay += time_tmr.tm_yday - time_cur.tm_yday + 1;
+      if (time_tmr.tm_yday - time_cur.tm_yday < 0)
+        m_tmp_iFirstDay += 365;
     }
-  }
-}
-
-// static
-void CGUIDialogPVRTimerSettings::ChannelsFiller(
-  const CSetting *setting, std::vector< std::pair<std::string, int> > &list, int &current, void *data)
-{
-<<<<<<< HEAD
-  CGUIDialogPVRTimerSettings *pThis = static_cast<CGUIDialogPVRTimerSettings*>(data);
-  if (pThis == NULL)
-  {
-    CLog::Log(LOGERROR, "CGUIDialogPVRTimerSettings::ChannelsFiller - No dialog");
-    return;
-  }
-
-  list.clear();
-  current = 0;
-
-  bool foundCurrent(false);
-  for (auto it = pThis->m_channelEntries.begin(); it != pThis->m_channelEntries.end(); ++it)
-  {
-    if (it->first == ENTRY_ANY_CHANNEL)
-    {
-      // For repeating epg-based timers only, add an "any channel" entry.
-      if (pThis->m_timerType->IsRepeatingEpgBased())
-        list.push_back(std::make_pair(it->second.description, it->first));
-      else
-        continue;
-    }
-    else
-    {
-      // Only include channels supplied by the currently active PVR client.
-      if (it->second.clientId == pThis->m_timerType->GetClientId())
-        list.push_back(std::make_pair(it->second.description, it->first));
-    }
-
-    if (!foundCurrent && (pThis->m_channel == it->second))
-=======
+
+    CSettingInt *settingFirstDay = AddSpinner(group, SETTING_TMR_FIRST_DAY, 19084, 0, m_tmp_iFirstDay, DaysOptionsFiller);
+
+    // define an enable dependency with m_tmp_day <= 10
+    CSettingDependency depdendencyFirstDay(SettingDependencyTypeEnable, m_settingsManager);
+    depdendencyFirstDay.And()
+      ->Add(CSettingDependencyConditionPtr(new CSettingDependencyCondition("IsTimerDayRepeating", "true", SETTING_TMR_DAY, false, m_settingsManager)));
+    SettingDependencies deps;
+    deps.push_back(depdendencyFirstDay);
+    settingFirstDay->SetDependencies(deps);
+  }
+}
+
+CSetting* CGUIDialogPVRTimerSettings::AddChannelNames(CSettingGroup *group, bool bRadio)
+{
   std::vector< std::pair<std::string, int> > options;
   getChannelNames(bRadio, options, m_selectedChannelEntry, true);
 
@@ -796,96 +342,80 @@
   {
     std::map<std::pair<bool, int>, int>::const_iterator channelEntry = m_channelEntries.find(std::make_pair(bRadio, option->second));
     if (channelEntry != m_channelEntries.end() && channelEntry->second == timerChannelID)
->>>>>>> 790843df
     {
-      current = it->first;
-      foundCurrent = true;
+      m_selectedChannelEntry = option->second;
+      break;
     }
   }
-}
-
-// static
-void CGUIDialogPVRTimerSettings::DaysFiller(
-  const CSetting *setting, std::vector< std::pair<std::string, int> > &list, int &current, void *data)
-{
-  CGUIDialogPVRTimerSettings *pThis = static_cast<CGUIDialogPVRTimerSettings*>(data);
-  if (pThis == NULL)
-  {
-    CLog::Log(LOGERROR, "CGUIDialogPVRTimerSettings::DaysFiller - No dialog");
-    return;
-  }
-
-  list.clear();
-  current = 0;
-
-  CDateTime time(CDateTime::GetCurrentDateTime());
-  CDateTime yesterdayPlusOneYear(
-    time.GetYear() + 1, time.GetMonth(), time.GetDay() - 1, time.GetHour(), time.GetMinute(), time.GetSecond());
-
-  while (time <= yesterdayPlusOneYear)
-  {
-    list.push_back(std::make_pair(time.GetAsLocalizedDate(), list.size()));
-    time += CDateTimeSpan(1, 0, 0, 0);
-  }
-
-  if (setting->GetId() == SETTING_TMR_FIRST_DAY)
-    current = pThis->m_iFirstDay;
-  else if (setting->GetId() == SETTING_TMR_START_DAY)
-    current = pThis->m_iStartDay;
+
+  CSettingInt *setting = AddSpinner(group, SETTING_TMR_CHNAME, 19078, 0, m_selectedChannelEntry, ChannelNamesOptionsFiller);
+  if (setting == NULL)
+    return NULL;
+
+  return setting;
+}
+
+void CGUIDialogPVRTimerSettings::SetWeekdaySettingFromTimer(const CPVRTimerInfoTag &timer)
+{
+  if (timer.m_bIsRepeating)
+  {
+    if (timer.m_iWeekdays == 0x01)
+      m_tmp_day = 0;
+    else if (timer.m_iWeekdays == 0x02)
+      m_tmp_day = 1;
+    else if (timer.m_iWeekdays == 0x04)
+      m_tmp_day = 2;
+    else if (timer.m_iWeekdays == 0x08)
+      m_tmp_day = 3;
+    else if (timer.m_iWeekdays == 0x10)
+      m_tmp_day = 4;
+    else if (timer.m_iWeekdays == 0x20)
+      m_tmp_day = 5;
+    else if (timer.m_iWeekdays == 0x40)
+      m_tmp_day = 6;
+    else if (timer.m_iWeekdays == 0x1F)
+      m_tmp_day = 7;
+    else if (timer.m_iWeekdays == 0x3F)
+      m_tmp_day = 8;
+    else if (timer.m_iWeekdays == 0x7F)
+      m_tmp_day = 9;
+    else if (timer.m_iWeekdays == 0x60)
+      m_tmp_day = 10;
+  }
+}
+
+void CGUIDialogPVRTimerSettings::SetTimerFromWeekdaySetting(CPVRTimerInfoTag &timer)
+{
+  timer.m_bIsRepeating = true;
+
+  if (m_tmp_day == 0)
+    timer.m_iWeekdays = 0x01;
+  else if (m_tmp_day == 1)
+    timer.m_iWeekdays = 0x02;
+  else if (m_tmp_day == 2)
+    timer.m_iWeekdays = 0x04;
+  else if (m_tmp_day == 3)
+    timer.m_iWeekdays = 0x08;
+  else if (m_tmp_day == 4)
+    timer.m_iWeekdays = 0x10;
+  else if (m_tmp_day == 5)
+    timer.m_iWeekdays = 0x20;
+  else if (m_tmp_day == 6)
+    timer.m_iWeekdays = 0x40;
+  else if (m_tmp_day == 7)
+    timer.m_iWeekdays = 0x1F;
+  else if (m_tmp_day == 8)
+    timer.m_iWeekdays = 0x3F;
+  else if (m_tmp_day == 9)
+    timer.m_iWeekdays = 0x7F;
+  else if (m_tmp_day == 10)
+    timer.m_iWeekdays = 0x60;
   else
-    current = pThis->m_iEndDay;
-}
-
-// static
-void CGUIDialogPVRTimerSettings::DupEpisodesFiller(
-  const CSetting *setting, std::vector< std::pair<std::string, int> > &list, int &current, void *data)
-{
-  CGUIDialogPVRTimerSettings *pThis = static_cast<CGUIDialogPVRTimerSettings*>(data);
-  if (pThis == NULL)
-  {
-    CLog::Log(LOGERROR, "CGUIDialogPVRTimerSettings::DupEpisodesFiller - No dialog");
-    return;
-  }
-
-  list.clear();
-  pThis->m_timerType->GetPreventDuplicateEpisodesValues(list);
-  current = pThis->m_iPreventDupEpisodes;
-}
-
-// static
-void CGUIDialogPVRTimerSettings::WeekdaysFiller(
-  const CSetting *setting, std::vector< std::pair<std::string, int> > &list, int &current, void *data)
-{
-  CGUIDialogPVRTimerSettings *pThis = static_cast<CGUIDialogPVRTimerSettings*>(data);
-  if (pThis == NULL)
-  {
-    CLog::Log(LOGERROR, "CGUIDialogPVRTimerSettings::WeekdaysFiller - No dialog");
-    return;
-  }
-
-  list.clear();
-  list.push_back(std::make_pair(g_localizeStrings.Get(831), PVR_WEEKDAY_MONDAY));    // "Mondays"
-  list.push_back(std::make_pair(g_localizeStrings.Get(832), PVR_WEEKDAY_TUESDAY));   // "Tuesdays"
-  list.push_back(std::make_pair(g_localizeStrings.Get(833), PVR_WEEKDAY_WEDNESDAY)); // "Wednesdays"
-  list.push_back(std::make_pair(g_localizeStrings.Get(834), PVR_WEEKDAY_THURSDAY));  // "Thursdays"
-  list.push_back(std::make_pair(g_localizeStrings.Get(835), PVR_WEEKDAY_FRIDAY));    // "Fridays"
-  list.push_back(std::make_pair(g_localizeStrings.Get(836), PVR_WEEKDAY_SATURDAY));  // "Saturdays"
-  list.push_back(std::make_pair(g_localizeStrings.Get(837), PVR_WEEKDAY_SUNDAY));    // "Sundays"
-
-  current = pThis->m_iWeekdays;
-}
-
-// static
-void CGUIDialogPVRTimerSettings::PrioritiesFiller(
-  const CSetting *setting, std::vector< std::pair<std::string, int> > &list, int &current, void *data)
-{
-<<<<<<< HEAD
-  CGUIDialogPVRTimerSettings *pThis = static_cast<CGUIDialogPVRTimerSettings*>(data);
-  if (pThis == NULL)
-  {
-    CLog::Log(LOGERROR, "CGUIDialogPVRTimerSettings::PrioritiesFiller - No dialog");
-    return;
-=======
+    timer.m_iWeekdays = 0;
+}
+
+void CGUIDialogPVRTimerSettings::getChannelNames(bool bRadio, std::vector< std::pair<std::string, int> > &list, int &current, bool updateChannelEntries /* = false */)
+{
   CFileItemList channelsList;
   g_PVRChannelGroups->GetGroupAll(bRadio)->GetMembers(channelsList);
 
@@ -899,215 +429,72 @@
     if (updateChannelEntries)
       m_channelEntries.insert(std::make_pair(std::make_pair(bRadio, entry), channel->ChannelID()));
     ++entry;
->>>>>>> 790843df
-  }
-
-  list.clear();
-  pThis->m_timerType->GetPriorityValues(list);
-  current = pThis->m_iPriority;
-}
-
-// static
-void CGUIDialogPVRTimerSettings::LifetimesFiller(
-  const CSetting *setting, std::vector< std::pair<std::string, int> > &list, int &current, void *data)
-{
-  CGUIDialogPVRTimerSettings *pThis = static_cast<CGUIDialogPVRTimerSettings*>(data);
-  if (pThis == NULL)
-  {
-    CLog::Log(LOGERROR, "CGUIDialogPVRTimerSettings::LifetimesFiller - No dialog");
-    return;
-  }
-
-  list.clear();
-  pThis->m_timerType->GetLifetimeValues(list);
-  current = pThis->m_iLifetime;
-}
-
-void CGUIDialogPVRTimerSettings::AddTypeDependentEnableCondition(CSetting *setting, const std::string &identifier)
-{
-  // Enable setting depending on read-only attribute of the selected timer type
-  std::string id(identifier);
-  id.append(TYPE_DEP_ENABLE_COND_ID_POSTFIX);
-  AddCondition(setting, id, TypeReadOnlyCondition, SettingDependencyTypeEnable, SETTING_TMR_TYPE);
-}
-
-// static
-bool CGUIDialogPVRTimerSettings::TypeReadOnlyCondition(const std::string &condition, const std::string &value, const CSetting *setting, void *data)
-{
-  if (setting == NULL)
-    return false;
-
-  CGUIDialogPVRTimerSettings *pThis = static_cast<CGUIDialogPVRTimerSettings*>(data);
-  if (pThis == NULL)
-  {
-    CLog::Log(LOGERROR, "CGUIDialogPVRTimerSettings::TypeReadOnlyCondition - No dialog");
-    return false;
-  }
-
-  if (!StringUtils::EqualsNoCase(value, "true"))
-    return false;
-
-  std::string cond(condition);
-  cond.erase(cond.find(TYPE_DEP_ENABLE_COND_ID_POSTFIX));
-
-  // For existing timers, disable type selector (view/edit of existing timer).
-  if (!pThis->m_bIsNewTimer)
-  {
-    if (cond == SETTING_TMR_TYPE)
-      return false;
-  }
-
-  // If only one type is available, disable type selector.
-  if (pThis->m_typeEntries.size() == 1)
-  {
-    if (cond == SETTING_TMR_TYPE)
-      return false;
-  }
-
-  // For existing one time epg-based timers, disable editing of epg-filled data.
-  if (!pThis->m_bIsNewTimer && pThis->m_timerType->IsOnetimeEpgBased())
-  {
-    if ((cond == SETTING_TMR_NAME)      ||
-        (cond == SETTING_TMR_CHANNEL)   ||
-        (cond == SETTING_TMR_START_DAY) ||
-        (cond == SETTING_TMR_END_DAY)   ||
-        (cond == SETTING_TMR_BEGIN)     ||
-        (cond == SETTING_TMR_END))
-      return false;
-  }
-
-  // Let the PVR client decide...
-  int idx = dynamic_cast<const CSettingInt*>(setting)->GetValue();
-  auto entry = pThis->m_typeEntries.find(idx);
-  if (entry != pThis->m_typeEntries.end())
-  {
-    return !entry->second->IsReadOnly();
-  }
-  else
-  {
-    CLog::Log(LOGERROR, "CGUIDialogPVRTimerSettings::TypeReadOnlyCondition - No type entry");
-  }
-  return false;
-}
-
-void CGUIDialogPVRTimerSettings::AddTypeDependentVisibilityCondition(CSetting *setting, const std::string &identifier)
-{
-  // Show or hide setting depending on attributes of the selected timer type
-  std::string id(identifier);
-  id.append(TYPE_DEP_VISIBI_COND_ID_POSTFIX);
-  AddCondition(setting, id, TypeSupportsCondition, SettingDependencyTypeVisible, SETTING_TMR_TYPE);
-}
-
-// static
-bool CGUIDialogPVRTimerSettings::TypeSupportsCondition(const std::string &condition, const std::string &value, const CSetting *setting, void *data)
-{
-  if (setting == NULL)
-    return false;
-
-  CGUIDialogPVRTimerSettings *pThis = static_cast<CGUIDialogPVRTimerSettings*>(data);
-  if (pThis == NULL)
-  {
-    CLog::Log(LOGERROR, "CGUIDialogPVRTimerSettings::TypeSupportsCondition - No dialog");
-    return false;
-  }
-
-  if (!StringUtils::EqualsNoCase(value, "true"))
-    return false;
-
-  int idx = dynamic_cast<const CSettingInt*>(setting)->GetValue();
-  auto entry = pThis->m_typeEntries.find(idx);
-  if (entry != pThis->m_typeEntries.end())
-  {
-    std::string cond(condition);
-    cond.erase(cond.find(TYPE_DEP_VISIBI_COND_ID_POSTFIX));
-
-    if (cond == SETTING_TMR_EPGSEARCH)
-      return entry->second->SupportsEpgTitleMatch() || entry->second->SupportsEpgFulltextMatch();
-    else if (cond == SETTING_TMR_FULLTEXT)
-      return entry->second->SupportsEpgFulltextMatch();
-    else if (cond == SETTING_TMR_ACTIVE)
-      return entry->second->SupportsEnableDisable();
-    else if (cond == SETTING_TMR_CHANNEL)
-      return entry->second->SupportsChannels();
-    else if (cond == SETTING_TMR_ANYTIME)
-      return entry->second->IsRepeatingEpgBased();
-    else if (cond == SETTING_TMR_START_DAY ||
-             cond == SETTING_TMR_END_DAY)
-      return entry->second->SupportsStartEndTime() && !entry->second->IsRepeating();
-    else if ((cond == SETTING_TMR_BEGIN) ||
-             (cond == SETTING_TMR_END))
-      return entry->second->SupportsStartEndTime();
-    else if (cond == SETTING_TMR_WEEKDAYS)
-      return entry->second->SupportsWeekdays();
-    else if (cond == SETTING_TMR_FIRST_DAY)
-      return entry->second->SupportsFirstDay();
-    else if (cond == SETTING_TMR_NEW_EPISODES)
-      return entry->second->SupportsRecordOnlyNewEpisodes();
-    else if ((cond == SETTING_TMR_BEGIN_PRE) ||
-             (cond == SETTING_TMR_END_POST))
-      return entry->second->SupportsStartEndMargin();
-    else if (cond == SETTING_TMR_PRIORITY)
-      return entry->second->SupportsPriority();
-    else if (cond == SETTING_TMR_LIFETIME)
-      return entry->second->SupportsLifetime();
-    else if (cond == SETTING_TMR_DIR)
-      return entry->second->SupportsRecordingFolders();
-    else
-      CLog::Log(LOGERROR, "CGUIDialogPVRTimerSettings::TypeSupportsCondition - Unknown condition");
-  }
-  else
-  {
-    CLog::Log(LOGERROR, "CGUIDialogPVRTimerSettings::TypeSupportsCondition - No type entry");
-  }
-  return false;
-}
-
-void CGUIDialogPVRTimerSettings::AddAnytimeDependentVisibilityCondition(CSetting *setting, const std::string &identifier)
-{
-  // Show or hide setting depending on value of setting "any time"
-  std::string id(identifier);
-  id.append(ANYTIME_DEP_ENABLE_COND_ID_POSTFIX);
-  AddCondition(setting, id, AnytimeSetCondition, SettingDependencyTypeVisible, SETTING_TMR_ANYTIME);
-}
-
-// static
-bool CGUIDialogPVRTimerSettings::AnytimeSetCondition(const std::string &condition, const std::string &value, const CSetting *setting, void *data)
-{
-  if (setting == NULL)
-    return false;
-
-  CGUIDialogPVRTimerSettings *pThis = static_cast<CGUIDialogPVRTimerSettings*>(data);
-  if (pThis == NULL)
-  {
-    CLog::Log(LOGERROR, "CGUIDialogPVRTimerSettings::AnytimeSetCondition - No dialog");
-    return false;
-  }
-<<<<<<< HEAD
-
-  if (!StringUtils::EqualsNoCase(value, "true"))
-    return false;
-
-  // "any time" setting is only relevant for repeating epg-based timers.
-  if (!pThis->m_timerType->IsRepeatingEpgBased())
-    return true;
-
-  std::string cond(condition);
-  cond.erase(cond.find(ANYTIME_DEP_ENABLE_COND_ID_POSTFIX));
-
-  if ((cond == SETTING_TMR_START_DAY) ||
-      (cond == SETTING_TMR_END_DAY)   ||
-      (cond == SETTING_TMR_BEGIN)     ||
-      (cond == SETTING_TMR_END))
-=======
+  }
+}
+
+void CGUIDialogPVRTimerSettings::setButtonLabels()
+{
+  // timer start time
+  BaseSettingControlPtr settingControl = GetSettingControl(SETTING_TMR_BEGIN);
+  if (settingControl != NULL && settingControl->GetControl() != NULL)
+    SET_CONTROL_LABEL2(settingControl->GetID(), m_timerStartTimeStr);
+
+  // timer end time
+  settingControl = GetSettingControl(SETTING_TMR_END);
+  if (settingControl != NULL && settingControl->GetControl() != NULL)
+    SET_CONTROL_LABEL2(settingControl->GetID(), m_timerEndTimeStr);
+}
+
+ bool CGUIDialogPVRTimerSettings::IsTimerDayRepeating(const std::string &condition, const std::string &value, const CSetting *setting)
+ {
+   if (setting == NULL || setting->GetType() != SettingTypeInteger)
+     return false;
+
+   bool result = static_cast<const CSettingInt*>(setting)->GetValue() <= 10;
+   return result == StringUtils::EqualsNoCase(value, "true");
+ }
+
+void CGUIDialogPVRTimerSettings::ChannelNamesOptionsFiller(const CSetting *setting, std::vector< std::pair<std::string, int> > &list, int &current, void *data)
+{
+  if (data == NULL)
+    return;
+
+  CGUIDialogPVRTimerSettings *dialog = static_cast<CGUIDialogPVRTimerSettings*>(data);
+  if (dialog == NULL)
+    return;
+
+  const CPVRTimerInfoTagPtr tag = dialog->m_timerItem->GetPVRTimerInfoTag();
+  if (tag == NULL)
+    return;
+
+  dialog->getChannelNames(tag->m_bIsRadio, list, current, false);
+}
+
+void CGUIDialogPVRTimerSettings::DaysOptionsFiller(const CSetting *setting, std::vector< std::pair<std::string, int> > &list, int &current, void *data)
+{
+  if (setting == NULL || data == NULL)
+    return;
+
+  CGUIDialogPVRTimerSettings *dialog = static_cast<CGUIDialogPVRTimerSettings*>(data);
+  if (dialog == NULL)
+    return;
+
+  const CPVRTimerInfoTagPtr tag = dialog->m_timerItem->GetPVRTimerInfoTag();
+  if (tag == NULL)
+    return;
+
+  if (setting->GetId() == SETTING_TMR_DAY)
+  {
+    for (unsigned int iDayPtr = 19086; iDayPtr <= 19096; iDayPtr++)
+      list.push_back(std::make_pair(g_localizeStrings.Get(iDayPtr), list.size()));
+  }
   else if (setting->GetId() == SETTING_TMR_FIRST_DAY)
     list.push_back(std::make_pair(g_localizeStrings.Get(19030), 0));
 
   CDateTime time = CDateTime::GetCurrentDateTime();
   for (int i = 1; i < 365; ++i)
->>>>>>> 790843df
-  {
-    bool bAnytime = dynamic_cast<const CSettingBool*>(setting)->GetValue();
-    return !bAnytime;
-  }
-  return false;
+  {
+    list.push_back(std::make_pair(time.GetAsLocalizedDate(), list.size()));
+    time += CDateTimeSpan(1, 0, 0, 0);
+  }
 }