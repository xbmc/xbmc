/*
 *      Copyright (C) 2012-2015 Team Kodi
 *      http://kodi.tv
 *
 *  This Program is free software; you can redistribute it and/or modify
 *  it under the terms of the GNU General Public License as published by
 *  the Free Software Foundation; either version 2, or (at your option)
 *  any later version.
 *
 *  This Program is distributed in the hope that it will be useful,
 *  but WITHOUT ANY WARRANTY; without even the implied warranty of
 *  MERCHANTABILITY or FITNESS FOR A PARTICULAR PURPOSE. See the
 *  GNU General Public License for more details.
 *
 *  You should have received a copy of the GNU General Public License
 *  along with Kodi; see the file COPYING.  If not, see
 *  <http://www.gnu.org/licenses/>.
 *
 */

#include "PVRManager.h"

#include <cassert>
#include <utility>

#include "Application.h"
#include "dialogs/GUIDialogExtendedProgressBar.h"
#include "dialogs/GUIDialogKaiToast.h"
#include "epg/EpgContainer.h"
#include "GUIInfoManager.h"
#include "guilib/GUIWindowManager.h"
#include "guilib/LocalizeStrings.h"
#include "interfaces/AnnouncementManager.h"
#include "input/Key.h"
#include "messaging/ApplicationMessenger.h"
#include "messaging/helpers/DialogHelper.h"
#include "music/tags/MusicInfoTag.h"
#include "network/Network.h"
#include "PlayListPlayer.h"
#include "pvr/addons/PVRClients.h"
#include "pvr/channels/PVRChannel.h"
#include "pvr/channels/PVRChannelGroupInternal.h"
#include "pvr/channels/PVRChannelGroupsContainer.h"
#include "pvr/PVRDatabase.h"
#include "pvr/PVRGUIActions.h"
#include "pvr/PVRGUIInfo.h"
#include "pvr/PVRJobs.h"
#include "pvr/recordings/PVRRecordings.h"
#include "pvr/recordings/PVRRecordingsPath.h"
#include "pvr/timers/PVRTimers.h"
#include "pvr/windows/GUIWindowPVRBase.h"
#include "settings/lib/Setting.h"
#include "settings/MediaSettings.h"
#include "settings/Settings.h"
#include "threads/SingleLock.h"
#include "threads/SystemClock.h"
#include "Util.h"
#include "utils/JobManager.h"
#include "utils/log.h"
#include "utils/Stopwatch.h"
#include "utils/StringUtils.h"
#include "utils/URIUtils.h"
#include "utils/Variant.h"
#include "video/VideoDatabase.h"
#include "ServiceBroker.h"

using namespace MUSIC_INFO;
using namespace PVR;
using namespace EPG;
using namespace ANNOUNCEMENT;
using namespace KODI::MESSAGING;

using KODI::MESSAGING::HELPERS::DialogResponse;

CPVRManagerJobQueue::CPVRManagerJobQueue()
: m_triggerEvent(false),
  m_bStopped(true)
{
}

void CPVRManagerJobQueue::Start()
{
  CSingleLock lock(m_critSection);
  m_bStopped = false;
  m_triggerEvent.Set();
}

void CPVRManagerJobQueue::Stop()
{
  CSingleLock lock(m_critSection);
  m_bStopped = true;
  m_triggerEvent.Reset();
}

void CPVRManagerJobQueue::Clear()
{
  CSingleLock lock(m_critSection);
  for (CJob *updateJob : m_pendingUpdates)
    delete updateJob;

  m_pendingUpdates.clear();
  m_triggerEvent.Set();
}

void CPVRManagerJobQueue::AppendJob(CJob * job)
{
  CSingleLock lock(m_critSection);

  // check for another pending job of given type...
  for (CJob *updateJob : m_pendingUpdates)
  {
    if (!strcmp(updateJob->GetType(), job->GetType()))
    {
      delete job;
      return;
    }
  }

  m_pendingUpdates.push_back(job);
  m_triggerEvent.Set();
}

void CPVRManagerJobQueue::ExecutePendingJobs()
{
  std::vector<CJob *> pendingUpdates;

  {
    CSingleLock lock(m_critSection);

    if (m_bStopped)
      return;

    pendingUpdates = std::move(m_pendingUpdates);
    m_triggerEvent.Reset();
  }

  CJob *job = nullptr;
  while (!pendingUpdates.empty())
  {
    job = pendingUpdates.front();
    pendingUpdates.erase(pendingUpdates.begin());

    job->DoWork();
    delete job;
  }
}

bool CPVRManagerJobQueue::WaitForJobs(unsigned int milliSeconds)
{
  return m_triggerEvent.WaitMSec(milliSeconds);
}

CPVRManager::CPVRManager(void) :
    CThread("PVRManager"),
    m_addons(new CPVRClients),
    m_guiActions(new CPVRGUIActions),
    m_bFirstStart(true),
    m_bIsSwitchingChannels(false),
    m_bEpgsCreated(false),
    m_progressBar(nullptr),
    m_progressHandle(nullptr),
    m_managerState(ManagerStateStopped),
    m_isChannelPreview(false),
    m_bSettingPowerManagementEnabled(CServiceBroker::GetSettings().GetBool(CSettings::SETTING_PVRPOWERMANAGEMENT_ENABLED)),
    m_strSettingWakeupCommand(CServiceBroker::GetSettings().GetString(CSettings::SETTING_PVRPOWERMANAGEMENT_SETWAKEUPCMD))
{
  CAnnouncementManager::GetInstance().AddAnnouncer(this);
}

CPVRManager::~CPVRManager(void)
{
  CServiceBroker::GetSettings().UnregisterCallback(this);
  CAnnouncementManager::GetInstance().RemoveAnnouncer(this);
  CLog::Log(LOGPVR,"PVRManager - destroyed");
}

void CPVRManager::Announce(AnnouncementFlag flag, const char *sender, const char *message, const CVariant &data)
{
  if (!IsStarted())
    return;

  if ((flag & (ANNOUNCEMENT::GUI)))
  {
    if (strcmp(message, "OnScreensaverActivated") == 0)
      CServiceBroker::GetPVRManager().Clients()->OnPowerSavingActivated();
    else if (strcmp(message, "OnScreensaverDeactivated") == 0)
      CServiceBroker::GetPVRManager().Clients()->OnPowerSavingDeactivated();
  }
}

void CPVRManager::SaveLastPlayedChannel() const
{
  const CPVRChannelPtr playingChannel(GetCurrentChannel());
  if (playingChannel)
    playingChannel->SetWasPlayingOnLastQuit(true);
}

CPVRDatabasePtr CPVRManager::GetTVDatabase(void) const
{
  CSingleLock lock(m_critSection);
  if (!m_database || !m_database->IsOpen())
    CLog::Log(LOGERROR, "PVRManager - %s - failed to open the database", __FUNCTION__);

  return m_database;
}

CPVRChannelGroupsContainerPtr CPVRManager::ChannelGroups(void) const
{
  CSingleLock lock(m_critSection);
  return m_channelGroups;
}

CPVRRecordingsPtr CPVRManager::Recordings(void) const
{
  CSingleLock lock(m_critSection);
  return m_recordings;
}

CPVRTimersPtr CPVRManager::Timers(void) const
{
  CSingleLock lock(m_critSection);
  return m_timers;
}

CPVRClientsPtr CPVRManager::Clients(void) const
{
  // note: m_addons is const (only set/reset in ctor/dtor). no need for a lock here.
  return m_addons;
}

void CPVRManager::OnSettingChanged(const CSetting *setting)
{
  if (setting == nullptr)
    return;

  const std::string &settingId = setting->GetId();
  if (settingId == CSettings::SETTING_EPG_DAYSTODISPLAY)
  {
    m_addons->SetEPGTimeFrame(static_cast<const CSettingInt*>(setting)->GetValue());
  }
  else if (settingId == CSettings::SETTING_PVRPOWERMANAGEMENT_ENABLED)
  {
    CSingleLock lock(m_critSection);
    m_bSettingPowerManagementEnabled = static_cast<const CSettingBool*>(setting)->GetValue();
  }
  else if (settingId == CSettings::SETTING_PVRPOWERMANAGEMENT_SETWAKEUPCMD)
  {
    CSingleLock lock(m_critSection);
    m_strSettingWakeupCommand = static_cast<const CSettingString*>(setting)->GetValue();
  }
}

CPVRGUIActionsPtr CPVRManager::GUIActions(void) const
{
  // note: m_guiActions is const (only set/reset in ctor/dtor). no need for a lock here.
  return m_guiActions;
}

void CPVRManager::Clear(void)
{
  m_pendingUpdates.Clear();

  CSingleLock lock(m_critSection);

  m_guiInfo.reset();
  m_timers.reset();
  m_recordings.reset();
  m_channelGroups.reset();
  m_parentalTimer.reset();
  m_database.reset();

  m_currentFile.reset();
  m_bIsSwitchingChannels  = false;
  m_bEpgsCreated = false;

  HideProgressDialog();
}

void CPVRManager::ResetProperties(void)
{
  CSingleLock lock(m_critSection);
  Clear();

  m_database.reset(new CPVRDatabase);
  m_channelGroups.reset(new CPVRChannelGroupsContainer);
  m_recordings.reset(new CPVRRecordings);
  m_timers.reset(new CPVRTimers);
  m_guiInfo.reset(new CPVRGUIInfo);
  m_parentalTimer.reset(new CStopWatch);
}

void CPVRManager::Init()
{
  std::set<std::string> settingSet;
  settingSet.insert(CSettings::SETTING_EPG_DAYSTODISPLAY);
  settingSet.insert(CSettings::SETTING_PVRPOWERMANAGEMENT_ENABLED);
  settingSet.insert(CSettings::SETTING_PVRPOWERMANAGEMENT_SETWAKEUPCMD);
  CServiceBroker::GetSettings().RegisterCallback(this, settingSet);

  // Note: we're holding the progress bar dialog instance pointer in a member because it is needed by pvr core
  //       components. The latter might run in a different thread than the gui and g_windowManager.GetWindow()
  //       locks the global graphics mutex, which easily can lead to deadlocks.
  m_progressBar = g_windowManager.GetWindow<CGUIDialogExtendedProgressBar>();

  if (!m_progressBar)
    CLog::Log(LOGERROR, "CPVRManager - %s - unable to get WINDOW_DIALOG_EXT_PROGRESS!", __FUNCTION__);

  // initial check for enabled addons
  // if at least one pvr addon is enabled, PVRManager start up
  CJobManager::GetInstance().AddJob(new CPVRStartupJob(), nullptr);
}

void CPVRManager::Reinit()
{
  // initial check for enabled addons
  // if at least one pvr addon is enabled, PVRManager start up
  CJobManager::GetInstance().AddJob(new CPVRStartupJob(), nullptr);
}

void CPVRManager::Start()
{
  CSingleLock initLock(m_startStopMutex);

  // Note: Stop() must not be called while holding pvr manager's mutex. Stop() calls
  // StopThread() which can deadlock if the worker thread tries to acquire pvr manager's
  // lock while StopThread() is waiting for the worker to exit. Thus, we introduce another
  // lock here (m_startStopMutex), which only gets hold while starting/restarting pvr manager.
  Stop();

  CSingleLock lock(m_critSection);

  if (!m_addons->HasCreatedClients())
    return;

  ResetProperties();
  SetState(ManagerStateStarting);

  m_pendingUpdates.Start();

  m_database->Open();

  /* create the pvrmanager thread, which will ensure that all data will be loaded */
  Create();
  SetPriority(-1);
}

void CPVRManager::Stop(void)
{
  CSingleLock initLock(m_startStopMutex);

  /* check whether the pvrmanager is loaded */
  if (IsStopped())
    return;

  /* stop playback if needed */
  if (IsPlaying())
  {
    CLog::Log(LOGNOTICE,"PVRManager - %s - stopping PVR playback", __FUNCTION__);
    CApplicationMessenger::GetInstance().SendMsg(TMSG_MEDIA_STOP);
  }

  SetState(ManagerStateStopping);

  m_pendingUpdates.Stop();

  /* stop the EPG updater, since it might be using the pvr add-ons */
  g_EpgContainer.Stop();

  CLog::Log(LOGNOTICE, "PVRManager - stopping");

  /* stop all update threads */
  SetState(ManagerStateInterrupted);

  StopThread();

  if (m_guiInfo)
    m_guiInfo->Stop();

  /* close database */
  const CPVRDatabasePtr database(GetTVDatabase());
  if (database && database->IsOpen())
    database->Close();

  SetState(ManagerStateStopped);
}

void CPVRManager::Unload()
{
  // stop pvr manager thread and clear all pvr data
  Stop();
  Clear();

  // stop epg container thread and clear all epg data
  g_EpgContainer.Stop();
  g_EpgContainer.Clear();
}

void CPVRManager::Deinit()
{
  SaveLastPlayedChannel();
  SetWakeupCommand();
  Unload();

  // release addons
  m_addons.reset();
}

CPVRManager::ManagerState CPVRManager::GetState(void) const
{
  CSingleLock lock(m_managerStateMutex);
  return m_managerState;
}

void CPVRManager::SetState(CPVRManager::ManagerState state)
{
  ObservableMessage observableMsg(ObservableMessageNone);

  {
    CSingleLock lock(m_managerStateMutex);
    if (m_managerState == state)
      return;

    m_managerState = state;

    PVREvent event;
    switch (state)
    {
      case ManagerStateError:
        event = ManagerError;
        break;
      case ManagerStateStopped:
        event = ManagerStopped;
        observableMsg = ObservableMessageManagerStopped;
        break;
      case ManagerStateStarting:
        event = ManagerStarting;
        break;
      case ManagerStateStopping:
        event = ManagerStopped;
        break;
      case ManagerStateInterrupted:
        event = ManagerInterrupted;
        break;
      case ManagerStateStarted:
        event = ManagerStarted;
        break;
      default:
        return;
    }
    m_events.Publish(event);
  }

  if (observableMsg != ObservableMessageNone)
  {
    SetChanged();
    NotifyObservers(observableMsg);
  }
}

void CPVRManager::PublishEvent(PVREvent event)
{
  m_events.Publish(event);
}

void CPVRManager::Process(void)
{
  g_EpgContainer.Stop();

  /* load the pvr data from the db and clients if it's not already loaded */
  XbmcThreads::EndTime progressTimeout(30000); // 30 secs
  while (!Load(!progressTimeout.IsTimePast()) && IsInitialising())
  {
    CLog::Log(LOGERROR, "PVRManager - %s - failed to load PVR data, retrying", __FUNCTION__);
    Sleep(1000);
  }

  if (!IsInitialising())
    return;

  SetState(ManagerStateStarted);

  /* start epg container */
  g_EpgContainer.Start(true);

  /* main loop */
  CLog::Log(LOGPVR, "PVRManager - %s - entering main loop", __FUNCTION__);

  bool bRestart(false);
  while (IsStarted() && m_addons->HasCreatedClients() && !bRestart)
  {
    /* first startup */
    if (m_bFirstStart)
    {
      {
        CSingleLock lock(m_critSection);
        m_bFirstStart = false;
      }

      /* start job to search for missing channel icons */
      TriggerSearchMissingChannelIcons();

      /* try to continue last watched channel */
      TriggerContinueLastChannel();
    }
    /* execute the next pending jobs if there are any */
    try
    {
      m_pendingUpdates.ExecutePendingJobs();
    }
    catch (...)
    {
      CLog::Log(LOGERROR, "PVRManager - %s - an error occured while trying to execute the last update job, trying to recover", __FUNCTION__);
      bRestart = true;
    }

    if (IsStarted() && !bRestart)
      m_pendingUpdates.WaitForJobs(1000);
  }

  if (IsStarted())
  {
    CLog::Log(LOGNOTICE, "PVRManager - %s - no add-ons enabled anymore. restarting the pvrmanager", __FUNCTION__);
    CApplicationMessenger::GetInstance().PostMsg(TMSG_SETPVRMANAGERSTATE, 1);
  }
}

bool CPVRManager::SetWakeupCommand(void)
{
  bool bSettingPowerManagementEnabled;
  std::string strSettingWakeupCommand;

  {
    CSingleLock lock(m_critSection);
    bSettingPowerManagementEnabled = m_bSettingPowerManagementEnabled;
    strSettingWakeupCommand = m_strSettingWakeupCommand;
  }

  if (!bSettingPowerManagementEnabled)
    return false;

  if (!strSettingWakeupCommand.empty() && m_timers)
  {
    time_t iWakeupTime;
    const CDateTime nextEvent = m_timers->GetNextEventTime();
    if (nextEvent.IsValid())
    {
      nextEvent.GetAsTime(iWakeupTime);

      std::string strExecCommand = StringUtils::Format("%s %ld", strSettingWakeupCommand.c_str(), iWakeupTime);

      const int iReturn = system(strExecCommand.c_str());
      if (iReturn != 0)
        CLog::Log(LOGERROR, "%s - failed to execute wakeup command '%s': %s (%d)", __FUNCTION__, strExecCommand.c_str(), strerror(iReturn), iReturn);

      return iReturn == 0;
    }
  }

  return false;
}

void CPVRManager::OnSleep()
{
  SaveLastPlayedChannel();
  SetWakeupCommand();

  CServiceBroker::GetPVRManager().Clients()->OnSystemSleep();
}

void CPVRManager::OnWake()
{
  CServiceBroker::GetPVRManager().Clients()->OnSystemWake();

  /* start job to search for missing channel icons */
  TriggerSearchMissingChannelIcons();

  /* continue last watched channel */
  TriggerContinueLastChannel();

  /* trigger PVR data updates */
  TriggerChannelGroupsUpdate();
  TriggerChannelsUpdate();
  TriggerRecordingsUpdate();
  TriggerEpgsCreate();
  TriggerTimersUpdate();
}

bool CPVRManager::Load(bool bShowProgress)
{
  if (!bShowProgress)
    HideProgressDialog();

  /* load at least one client */
  while (IsInitialising() && m_addons && !m_addons->HasCreatedClients())
    Sleep(50);

  if (!IsInitialising() || !m_addons->HasCreatedClients())
    return false;

  CLog::Log(LOGPVR, "PVRManager - %s - active clients found. continue to start", __FUNCTION__);

  /* load all channels and groups */
  if (bShowProgress)
    ShowProgressDialog(g_localizeStrings.Get(19236), 0); // Loading channels from clients
  if (!m_channelGroups->Load() || !IsInitialising())
    return false;

  SetChanged();
  NotifyObservers(ObservableMessageChannelGroupsLoaded);

  /* get timers from the backends */
  if (bShowProgress)
    ShowProgressDialog(g_localizeStrings.Get(19237), 50); // Loading timers from clients
  m_timers->Load();

  /* get recordings from the backend */
  if (bShowProgress)
    ShowProgressDialog(g_localizeStrings.Get(19238), 75); // Loading recordings from clients
  m_recordings->Load();

  if (!IsInitialising())
    return false;

  /* start the other pvr related update threads */
  if (bShowProgress)
    ShowProgressDialog(g_localizeStrings.Get(19239), 85); // Starting background threads
  m_guiInfo->Start();

  /* close the progress dialog */
  if (bShowProgress)
    HideProgressDialog();

  return true;
}

void CPVRManager::ShowProgressDialog(const std::string &strText, int iProgress)
{
  if (!m_progressHandle && m_progressBar)
    m_progressHandle = m_progressBar->GetHandle(g_localizeStrings.Get(19235)); // PVR manager is starting up

  if (m_progressHandle)
  {
    m_progressHandle->SetPercentage(static_cast<float>(iProgress));
    m_progressHandle->SetText(strText);
  }
}

void CPVRManager::HideProgressDialog(void)
{
  if (m_progressHandle)
  {
    m_progressHandle->MarkFinished();
    m_progressHandle = NULL;
  }
}

CGUIDialogProgressBarHandle* CPVRManager::ShowProgressDialog(const std::string &strTitle) const
{
  if (m_progressBar)
    return m_progressBar->GetHandle(strTitle);

  return nullptr;
}

bool CPVRManager::ChannelSwitchById(unsigned int iChannelId)
{
  CSingleLock lock(m_critSection);

  CPVRChannelPtr channel = m_channelGroups->GetChannelById(iChannelId);
  if (channel)
  {
    SetPlayingGroup(channel);
    return PerformChannelSwitch(channel, false);
  }

  CLog::Log(LOGERROR, "PVRManager - %s - cannot find channel with id %d", __FUNCTION__, iChannelId);
  return false;
}

bool CPVRManager::ChannelUpDown(unsigned int *iNewChannelNumber, bool bPreview, bool bUp)
{
  bool bReturn = false;
  if (IsPlayingTV() || IsPlayingRadio())
  {
    CFileItem currentFile(g_application.CurrentFileItem());
    CPVRChannelPtr currentChannel(currentFile.GetPVRChannelInfoTag());
    if (currentChannel)
    {
      CPVRChannelGroupPtr group = GetPlayingGroup(currentChannel->IsRadio());
      if (group)
      {
        CFileItemPtr newChannel = bUp ?
            group->GetByChannelUp(currentChannel) :
            group->GetByChannelDown(currentChannel);

        if (newChannel && newChannel->HasPVRChannelInfoTag() &&
            PerformChannelSwitch(newChannel->GetPVRChannelInfoTag(), bPreview))
        {
          *iNewChannelNumber = newChannel->GetPVRChannelInfoTag()->ChannelNumber();
          bReturn = true;
        }
      }
    }
  }

  return bReturn;
}

void CPVRManager::TriggerContinueLastChannel(void)
{
<<<<<<< HEAD
  if (CServiceBroker::GetSettings().GetInt(CSettings::SETTING_PVRPLAYBACK_STARTLAST) == CONTINUE_LAST_CHANNEL_OFF)
    return false;

  CFileItemPtr channel = m_channelGroups->GetLastPlayedChannel();
  if (channel && channel->HasPVRChannelInfoTag())
  {
    CLog::Log(LOGNOTICE, "PVRManager - %s - continue playback on channel '%s'", __FUNCTION__, channel->GetPVRChannelInfoTag()->ChannelName().c_str());
    SetPlayingGroup(m_channelGroups->GetLastPlayedGroup(channel->GetPVRChannelInfoTag()->ChannelID()));
    StartPlayback(channel->GetPVRChannelInfoTag(), (CServiceBroker::GetSettings().GetInt(CSettings::SETTING_PVRPLAYBACK_STARTLAST) == CONTINUE_LAST_CHANNEL_IN_BACKGROUND));
    return true;
  }

  CLog::Log(LOGPVR, "PVRManager - %s - no last played channel to continue playback found", __FUNCTION__);

  return false;
}

void CPVRManager::ResetDatabase(bool bResetEPGOnly /* = false */)
{
  CLog::Log(LOGNOTICE,"PVRManager - %s - clearing the PVR database", __FUNCTION__);

  g_EpgContainer.Stop();

  CGUIDialogProgress* pDlgProgress = (CGUIDialogProgress*)g_windowManager.GetWindow(WINDOW_DIALOG_PROGRESS);
  pDlgProgress->SetHeading(CVariant{313});
  pDlgProgress->SetLine(0, CVariant{g_localizeStrings.Get(19187)}); // All data in the PVR database is being erased
  pDlgProgress->SetLine(1, CVariant{""});
  pDlgProgress->SetLine(2, CVariant{""});
  pDlgProgress->Open();
  pDlgProgress->Progress();

  if (m_addons->IsPlaying())
  {
    CLog::Log(LOGNOTICE,"PVRManager - %s - stopping playback", __FUNCTION__);
    CApplicationMessenger::GetInstance().SendMsg(TMSG_MEDIA_STOP);
  }

  pDlgProgress->SetPercentage(10);
  pDlgProgress->Progress();

  /* reset the EPG pointers */
  const CPVRDatabasePtr database(GetTVDatabase());
  if (database)
    database->ResetEPG();

  /* stop the thread, close database */
  Stop();

  pDlgProgress->SetPercentage(20);
  pDlgProgress->Progress();

  if (database && database->Open())
  {
    /* clean the EPG database */
    g_EpgContainer.Reset();
    pDlgProgress->SetPercentage(30);
    pDlgProgress->Progress();

    if (!bResetEPGOnly)
    {
      database->DeleteChannelGroups();
      pDlgProgress->SetPercentage(50);
      pDlgProgress->Progress();

      /* delete all channels */
      database->DeleteChannels();
      pDlgProgress->SetPercentage(70);
      pDlgProgress->Progress();

      /* delete all channel and recording settings */
      CVideoDatabase videoDatabase;

      if (videoDatabase.Open())
      {
        videoDatabase.EraseVideoSettings("pvr://channels/");
        videoDatabase.EraseVideoSettings(CPVRRecordingsPath::PATH_RECORDINGS);
        videoDatabase.Close();
      }

      pDlgProgress->SetPercentage(80);
      pDlgProgress->Progress();

      /* delete all client information */
      pDlgProgress->SetPercentage(90);
      pDlgProgress->Progress();
    }

    database->Close();
  }

  CLog::Log(LOGNOTICE,"PVRManager - %s - %s database cleared", __FUNCTION__, bResetEPGOnly ? "EPG" : "PVR and EPG");

  if (database)
    database->Open();

  CLog::Log(LOGNOTICE,"PVRManager - %s - restarting the PVRManager", __FUNCTION__);
  Start();

  pDlgProgress->SetPercentage(100);
  pDlgProgress->Close();
=======
  if (IsStarted())
    CJobManager::GetInstance().AddJob(new CPVRContinueLastChannelJob(), nullptr);
>>>>>>> c0cc0601
}

bool CPVRManager::IsPlaying(void) const
{
  return IsStarted() && m_addons->IsPlaying();
}

bool CPVRManager::IsPlayingChannel(const CPVRChannelPtr &channel) const
{
  bool bReturn(false);

  if (channel && IsStarted())
  {
    CPVRChannelPtr current(GetCurrentChannel());
    if (current && *current == *channel)
      bReturn = true;
  }

  return bReturn;
}

bool CPVRManager::IsPlayingRecording(const CPVRRecordingPtr &recording) const
{
  bool bReturn(false);

  if (recording && IsStarted())
  {
    CPVRRecordingPtr current(GetCurrentRecording());
    if (current && *current == *recording)
      bReturn = true;
  }

  return bReturn;
}

CPVRChannelPtr CPVRManager::GetCurrentChannel(void) const
{
  return m_addons->GetPlayingChannel();
}

CPVRRecordingPtr CPVRManager::GetCurrentRecording(void) const
{
  return m_addons->GetPlayingRecording();
}

int CPVRManager::GetCurrentEpg(CFileItemList &results) const
{
  int iReturn = -1;

  CPVRChannelPtr channel(m_addons->GetPlayingChannel());
  if (channel)
    iReturn = channel->GetEPG(results);
  else
    CLog::Log(LOGPVR,"PVRManager - %s - no current channel set", __FUNCTION__);

  return iReturn;
}

void CPVRManager::ResetPlayingTag(void)
{
  CSingleLock lock(m_critSection);
  if (IsStarted() && m_guiInfo)
    m_guiInfo->ResetPlayingTag();
}

void CPVRManager::StartRecordingOnPlayingChannel(bool bOnOff)
{
  // can be called from VideoPlayer thread. SetRecordingOnChannel can open a dialog. Thus, execute async.
  CJobManager::GetInstance().AddJob(new CPVRSetRecordingOnChannelJob(m_addons->GetPlayingChannel(), bOnOff), NULL);
}

void CPVRManager::RestartParentalTimer()
{
  if (m_parentalTimer)
    m_parentalTimer->StartZero();
}

bool CPVRManager::IsParentalLocked(const CPVRChannelPtr &channel)
{
  bool bReturn(false);
  if (!IsStarted())
    return bReturn;
  CPVRChannelPtr currentChannel(GetCurrentChannel());

  if (// different channel
      (!currentChannel || channel != currentChannel) &&
      // parental control enabled
      CServiceBroker::GetSettings().GetBool(CSettings::SETTING_PVRPARENTAL_ENABLED) &&
      // channel is locked
      channel && channel->IsLocked())
  {
    float parentalDurationMs = CServiceBroker::GetSettings().GetInt(CSettings::SETTING_PVRPARENTAL_DURATION) * 1000.0f;
    bReturn = m_parentalTimer &&
        (!m_parentalTimer->IsRunning() ||
          m_parentalTimer->GetElapsedMilliseconds() > parentalDurationMs);
  }

  return bReturn;
}

void CPVRManager::SetPlayingGroup(const CPVRChannelGroupPtr &group)
{
  if (m_channelGroups && group)
    m_channelGroups->Get(group->IsRadio())->SetSelectedGroup(group);
}

void CPVRManager::SetPlayingGroup(const CPVRChannelPtr &channel)
{
  CPVRChannelGroupPtr group = m_channelGroups->GetSelectedGroup(channel->IsRadio());
  if (!group || !group->IsGroupMember(channel))
  {
    // The channel we'll switch to is not part of the current selected group.
    // Set the first group as the selected group where the channel is a member.
    CPVRChannelGroups *channelGroups = m_channelGroups->Get(channel->IsRadio());
    std::vector<CPVRChannelGroupPtr> groups = channelGroups->GetGroupsByChannel(channel, true);
    if (!groups.empty())
      channelGroups->SetSelectedGroup(groups.front());
  }
}

CPVRChannelGroupPtr CPVRManager::GetPlayingGroup(bool bRadio /* = false */)
{
  if (m_channelGroups)
    return m_channelGroups->GetSelectedGroup(bRadio);

  return CPVRChannelGroupPtr();
}

bool CPVRManager::OpenLiveStream(const CFileItem &fileItem)
{
  bool bReturn(false);
  if (!fileItem.HasPVRChannelInfoTag())
    return bReturn;

  CLog::Log(LOGPVR,"PVRManager - %s - opening live stream on channel '%s'",
      __FUNCTION__, fileItem.GetPVRChannelInfoTag()->ChannelName().c_str());

  // check if we're allowed to play this file
  if (IsParentalLocked(fileItem.GetPVRChannelInfoTag()))
    return bReturn;

  if ((bReturn = m_addons->OpenStream(fileItem.GetPVRChannelInfoTag(), false)) != false)
  {
    CSingleLock lock(m_critSection);
    m_currentFile.reset(new CFileItem(fileItem));
  }

  if (bReturn)
  {
    const CPVRChannelPtr channel(m_addons->GetPlayingChannel());
    if (channel)
    {
      SetPlayingGroup(channel);
      UpdateLastWatched(channel);
      // set channel as selected item
      CGUIWindowPVRBase::SetSelectedItemPath(channel->IsRadio(), channel->Path());
    }
  }

  return bReturn;
}

bool CPVRManager::OpenRecordedStream(const CPVRRecordingPtr &tag)
{
  bool bReturn = false;
  CSingleLock lock(m_critSection);

  if ((bReturn = m_addons->OpenStream(tag)) != false)
  {
    m_currentFile.reset(new CFileItem(tag));
  }

  return bReturn;
}

void CPVRManager::CloseStream(void)
{
  CPVRChannelPtr channel(m_addons->GetPlayingChannel());
  if (channel)
  {
    UpdateLastWatched(channel);

    // store channel settings
    g_application.SaveFileState();
  }

  m_addons->CloseStream();

  CSingleLock lock(m_critSection);
  m_isChannelPreview = false;
  m_currentFile.reset();
}

void CPVRManager::UpdateCurrentChannel(void)
{
  CSingleLock lock(m_critSection);

  CPVRChannelPtr playingChannel(GetCurrentChannel());
  if (m_currentFile &&
      playingChannel &&
      !IsPlayingChannel(m_currentFile->GetPVRChannelInfoTag()))
  {
    m_currentFile.reset(new CFileItem(playingChannel));
    UpdateItem(*m_currentFile);
    m_isChannelPreview = false;
  }
}

void CPVRManager::UpdateCurrentFile(void)
{
  CSingleLock lock(m_critSection);
  if (m_currentFile)
    UpdateItem(*m_currentFile);
}

bool CPVRManager::UpdateItem(CFileItem& item)
{
  /* Don't update if a recording is played */
  if (item.IsPVRRecording())
    return false;

  if (!item.IsPVRChannel())
  {
    CLog::Log(LOGERROR, "CPVRManager - %s - no channel tag provided", __FUNCTION__);
    return false;
  }

  CSingleLock lock(m_critSection);
  if (!m_currentFile || !m_currentFile->GetPVRChannelInfoTag() || !item.GetPVRChannelInfoTag() ||
      *m_currentFile->GetPVRChannelInfoTag() == *item.GetPVRChannelInfoTag())
    return false;

  g_application.SetCurrentFileItem(*m_currentFile);
  g_infoManager.SetCurrentItem(m_currentFile);

  CPVRChannelPtr channelTag(item.GetPVRChannelInfoTag());
  CEpgInfoTagPtr epgTagNow(channelTag->GetEPGNow());

  if (channelTag->IsRadio())
  {
    CMusicInfoTag* musictag = item.GetMusicInfoTag();
    if (musictag)
    {
      musictag->SetTitle(epgTagNow ?
          epgTagNow->Title() :
          CServiceBroker::GetSettings().GetBool(CSettings::SETTING_EPG_HIDENOINFOAVAILABLE) ?
              "" :
              g_localizeStrings.Get(19055)); // no information available
      if (epgTagNow)
        musictag->SetGenre(epgTagNow->Genre());
      musictag->SetDuration(epgTagNow ? epgTagNow->GetDuration() : 3600);
      musictag->SetURL(channelTag->Path());
      musictag->SetArtist(channelTag->ChannelName());
      musictag->SetAlbumArtist(channelTag->ChannelName());
      musictag->SetLoaded(true);
      musictag->SetComment("");
      musictag->SetLyrics("");
    }
  }
  else
  {
    CVideoInfoTag *videotag = item.GetVideoInfoTag();
    if (videotag)
    {
      videotag->m_strTitle = epgTagNow ?
          epgTagNow->Title() :
          CServiceBroker::GetSettings().GetBool(CSettings::SETTING_EPG_HIDENOINFOAVAILABLE) ?
              "" :
              g_localizeStrings.Get(19055); // no information available
      if (epgTagNow)
        videotag->m_genre = epgTagNow->Genre();
      videotag->m_strPath = channelTag->Path();
      videotag->m_strFileNameAndPath = channelTag->Path();
      videotag->m_strPlot = epgTagNow ? epgTagNow->Plot() : "";
      videotag->m_strPlotOutline = epgTagNow ? epgTagNow->PlotOutline() : "";
      videotag->m_iEpisode = epgTagNow ? epgTagNow->EpisodeNumber() : 0;
    }
  }

  return false;
}

bool CPVRManager::PerformChannelSwitch(const CPVRChannelPtr &channel, bool bPreview)
{
  assert(channel.get());

  // check parental lock state
  if (IsParentalLocked(channel))
    return false;

  // invalid channel
  if (channel->ClientID() < 0)
    return false;

  // check whether we're waiting for a previous switch to complete
  CFileItemPtr previousFile;
  {
    CSingleLock lock(m_critSection);
    if (m_bIsSwitchingChannels)
    {
      CLog::Log(LOGPVR, "PVRManager - %s - can't switch to channel '%s'. waiting for the previous switch to complete",
          __FUNCTION__, channel->ChannelName().c_str());
      return false;
    }

    if (bPreview)
    {
      if (!g_infoManager.GetShowInfo() &&
          CServiceBroker::GetSettings().GetInt(CSettings::SETTING_PVRPLAYBACK_CHANNELENTRYTIMEOUT) == 0)
      {
        // no need to do anything
        return true;
      }

      m_currentFile.reset(new CFileItem(channel));

      if (IsPlayingChannel(channel))
        m_isChannelPreview = false;
      else
        m_isChannelPreview = true;

      return true;
    }

    m_bIsSwitchingChannels = true;

<<<<<<< HEAD
  CLog::Log(LOGPVR, "PVRManager - %s - switching to channel '%s'", __FUNCTION__, channel->ChannelName().c_str());
=======
    CLog::Log(LOGDEBUG, "PVRManager - %s - switching to channel '%s'", __FUNCTION__, channel->ChannelName().c_str());
>>>>>>> c0cc0601

    previousFile = std::move(m_currentFile);
  }

  bool bSwitched(false);

  // switch channel
  if (!m_addons->SwitchChannel(channel))
  {
    // switch failed
    CSingleLock lock(m_critSection);
    m_bIsSwitchingChannels = false;

    CLog::Log(LOGERROR, "PVRManager - %s - failed to switch to channel '%s'", __FUNCTION__, channel->ChannelName().c_str());

    std::string msg = StringUtils::Format(g_localizeStrings.Get(19035).c_str(), channel->ChannelName().c_str()); // CHANNELNAME could not be played. Check the log for details.
    CGUIDialogKaiToast::QueueNotification(CGUIDialogKaiToast::Error,
        g_localizeStrings.Get(19166), // PVR information
        msg);
  }
  else
  {
    // switch successful
    bSwitched = true;

    // save previous and load new channel's settings (view mode is updated in
    // the player)
    g_application.SaveFileState();
    g_application.LoadVideoSettings(channel);

    // set channel as selected item
    CGUIWindowPVRBase::SetSelectedItemPath(channel->IsRadio(), channel->Path());

    UpdateLastWatched(channel);

    CSingleLock lock(m_critSection);
    m_currentFile.reset(new CFileItem(channel));
    m_bIsSwitchingChannels = false;

    CLog::Log(LOGNOTICE, "PVRManager - %s - switched to channel '%s'", __FUNCTION__, channel->ChannelName().c_str());
  }

  // announce OnStop and OnPlay. yes, this ain't pretty
  m_pendingUpdates.AppendJob(new CPVRChannelSwitchJob(previousFile, m_currentFile));

  return bSwitched;
}

void CPVRManager::SetChannelPreview(bool preview)
{
  m_isChannelPreview = preview;
}

bool CPVRManager::IsChannelPreview() const
{
  return m_isChannelPreview;
}

int CPVRManager::GetTotalTime(void) const
{
  return IsStarted() && m_guiInfo ? m_guiInfo->GetDuration() : 0;
}

int CPVRManager::GetStartTime(void) const
{
  return IsStarted() && m_guiInfo ? m_guiInfo->GetStartTime() : 0;
}

bool CPVRManager::TranslateBoolInfo(DWORD dwInfo) const
{
   return IsStarted() && m_guiInfo ? m_guiInfo->TranslateBoolInfo(dwInfo) : false;
}

bool CPVRManager::TranslateCharInfo(DWORD dwInfo, std::string &strValue) const
{
  return IsStarted() && m_guiInfo ? m_guiInfo->TranslateCharInfo(dwInfo, strValue) : false;
}

int CPVRManager::TranslateIntInfo(DWORD dwInfo) const
{
  return IsStarted() && m_guiInfo ? m_guiInfo->TranslateIntInfo(dwInfo) : 0;
}

bool CPVRManager::IsRecording(void) const
{
  return IsStarted() && m_timers ? m_timers->IsRecording() : false;
}

bool CPVRManager::CanSystemPowerdown(bool bAskUser /*= true*/) const
{
  bool bReturn(true);
  if (IsStarted())
  {
    CPVRTimerInfoTagPtr cause;
    if (!AllLocalBackendsIdle(cause))
    {
      if (bAskUser)
      {
        std::string text;

        if (cause)
        {
          if (cause->IsRecording())
          {
            text = StringUtils::Format(g_localizeStrings.Get(19691).c_str(), // "PVR is currently recording...."
                                       cause->Title().c_str(),
                                       cause->ChannelName().c_str());
          }
          else
          {
            // Next event is due to a local recording.

            const CDateTime now(CDateTime::GetUTCDateTime());
            const CDateTime start(cause->StartAsUTC());
            const CDateTimeSpan prestart(0, 0, cause->MarginStart(), 0);

            CDateTimeSpan diff(start - now);
            diff -= prestart;
            int mins = diff.GetSecondsTotal() / 60;

            std::string dueStr;
            if (mins > 1)
            {
              // "%d minutes"
              dueStr = StringUtils::Format(g_localizeStrings.Get(19694).c_str(), mins);
            }
            else
            {
              // "about a minute"
              dueStr = g_localizeStrings.Get(19695);
            }

            text = StringUtils::Format(g_localizeStrings.Get(19692).c_str(), // "PVR will start recording...."
                                       cause->Title().c_str(),
                                       cause->ChannelName().c_str(),
                                       dueStr.c_str());
          }
        }
        else
        {
          // Next event is due to automatic daily wakeup of PVR.
          const CDateTime now(CDateTime::GetUTCDateTime());

          CDateTime dailywakeuptime;
          dailywakeuptime.SetFromDBTime(CServiceBroker::GetSettings().GetString(CSettings::SETTING_PVRPOWERMANAGEMENT_DAILYWAKEUPTIME));
          dailywakeuptime = dailywakeuptime.GetAsUTCDateTime();

          const CDateTimeSpan diff(dailywakeuptime - now);
          int mins = diff.GetSecondsTotal() / 60;

          std::string dueStr;
          if (mins > 1)
          {
            // "%d minutes"
            dueStr = StringUtils::Format(g_localizeStrings.Get(19694).c_str(), mins);
          }
          else
          {
            // "about a minute"
            dueStr = g_localizeStrings.Get(19695);
          }

          text = StringUtils::Format(g_localizeStrings.Get(19693).c_str(), // "Daily wakeup is due in...."
                                     dueStr.c_str());
        }

        // Inform user about PVR being busy. Ask if user wants to powerdown anyway.
        bReturn = HELPERS::DialogResponse::YES == 
          HELPERS::ShowYesNoDialogText(CVariant{19685}, // "Confirm shutdown"
                                       CVariant{text},
                                       CVariant{222}, // "Shutdown anyway",
                                       CVariant{19696}, // "Cancel"
                                       10000); // timeout value before closing
      }
      else
        bReturn = false; // do not powerdown (busy, but no user interaction requested).
    }
  }
  return bReturn;
}

bool CPVRManager::AllLocalBackendsIdle(CPVRTimerInfoTagPtr& causingEvent) const
{
  if (m_timers)
  {
    // active recording on local backend?
    std::vector<CFileItemPtr> recordings = m_timers->GetActiveRecordings();
    for (std::vector<CFileItemPtr>::const_iterator timerIt = recordings.begin(); timerIt != recordings.end(); ++timerIt)
    {
      if (EventOccursOnLocalBackend(*timerIt))
      {
        causingEvent = (*timerIt)->GetPVRTimerInfoTag();
        return false;
      }
    }

    // soon recording on local backend?
    if (IsNextEventWithinBackendIdleTime())
    {
      CFileItemPtr item = m_timers->GetNextActiveTimer();
      if (item.get() == NULL)
      {
        // Next event is due to automatic daily wakeup of PVR!
        causingEvent.reset();
        return false;
      }

      if (EventOccursOnLocalBackend(item))
      {
        causingEvent = item->GetPVRTimerInfoTag();
        return false;
      }
    }
  }
  return true;
}

bool CPVRManager::EventOccursOnLocalBackend(const CFileItemPtr& item) const
{
  if (item && item->HasPVRTimerInfoTag())
  {
    CPVRTimerInfoTagPtr tag(item->GetPVRTimerInfoTag());
    std::string hostname(m_addons->GetBackendHostnameByClientId(tag->m_iClientId));
    if (!hostname.empty() && g_application.getNetwork().IsLocalHost(hostname))
      return true;
  }
  return false;
}

bool CPVRManager::IsNextEventWithinBackendIdleTime(void) const
{
  // timers going off soon?
  const CDateTime now(CDateTime::GetUTCDateTime());
  const CDateTimeSpan idle(
    0, 0, CServiceBroker::GetSettings().GetInt(CSettings::SETTING_PVRPOWERMANAGEMENT_BACKENDIDLETIME), 0);
  const CDateTime next(m_timers->GetNextEventTime());
  const CDateTimeSpan delta(next - now);

  return (delta <= idle);
}

void CPVRManager::ShowPlayerInfo(int iTimeout)
{
  if (IsStarted() && m_guiInfo)
    m_guiInfo->ShowPlayerInfo(iTimeout);
}

void CPVRManager::LocalizationChanged(void)
{
  CSingleLock lock(m_critSection);
  if (IsStarted())
  {
    static_cast<CPVRChannelGroupInternal *>(m_channelGroups->GetGroupAllRadio().get())->CheckGroupName();
    static_cast<CPVRChannelGroupInternal *>(m_channelGroups->GetGroupAllTV().get())->CheckGroupName();
  }
}

bool CPVRManager::EpgsCreated(void) const
{
  CSingleLock lock(m_critSection);
  return m_bEpgsCreated;
}

bool CPVRManager::IsPlayingTV(void) const
{
  return IsStarted() && m_addons->IsPlayingTV();
}

bool CPVRManager::IsPlayingRadio(void) const
{
  return IsStarted() && m_addons->IsPlayingRadio();
}

bool CPVRManager::IsPlayingRecording(void) const
{
  return IsStarted() && m_addons->IsPlayingRecording();
}

void CPVRManager::SearchMissingChannelIcons(void)
{
  if (IsStarted() && m_channelGroups)
    m_channelGroups->SearchMissingChannelIcons();
}

void CPVRManager::TriggerEpgsCreate(void)
{
  m_pendingUpdates.AppendJob(new CPVREpgsCreateJob());
}

void CPVRManager::TriggerRecordingsUpdate(void)
{
  m_pendingUpdates.AppendJob(new CPVRRecordingsUpdateJob());
}

void CPVRManager::TriggerTimersUpdate(void)
{
  m_pendingUpdates.AppendJob(new CPVRTimersUpdateJob());
}

void CPVRManager::TriggerChannelsUpdate(void)
{
  m_pendingUpdates.AppendJob(new CPVRChannelsUpdateJob());
}

void CPVRManager::TriggerChannelGroupsUpdate(void)
{
  m_pendingUpdates.AppendJob(new CPVRChannelGroupsUpdateJob());
}

void CPVRManager::TriggerSearchMissingChannelIcons(void)
{
  if (IsStarted())
    CJobManager::GetInstance().AddJob(new CPVRSearchMissingChannelIconsJob(), NULL);
}

void CPVRManager::ConnectionStateChange(CPVRClient *client, std::string connectString, PVR_CONNECTION_STATE state, std::string message)
{
  // Note: No check for started pvr manager here. This method is intended to get called even before the mgr is started.
  CJobManager::GetInstance().AddJob(new CPVRClientConnectionJob(client, connectString, state, message), NULL);
}

bool CPVRManager::CreateChannelEpgs(void)
{
  if (EpgsCreated())
    return true;

  bool bEpgsCreated = m_channelGroups->CreateChannelEpgs();

  CSingleLock lock(m_critSection);
  m_bEpgsCreated = bEpgsCreated;
  return m_bEpgsCreated;
}

std::string CPVRManager::GetPlayingTVGroupName()
{
  return IsStarted() && m_guiInfo ? m_guiInfo->GetPlayingTVGroup() : "";
}

void CPVRManager::UpdateLastWatched(const CPVRChannelPtr &channel)
{
  assert(channel.get());

  time_t tNow;
  CDateTime::GetCurrentDateTime().GetAsTime(tNow);

  channel->SetLastWatched(tNow);

  // update last watched timestamp for group
  CPVRChannelGroupPtr group(GetPlayingGroup(channel->IsRadio()));
  group->SetLastWatched(tNow);

  /* update last played group */
  m_channelGroups->SetLastPlayedGroup(group);
}<|MERGE_RESOLUTION|>--- conflicted
+++ resolved
@@ -708,111 +708,8 @@
 
 void CPVRManager::TriggerContinueLastChannel(void)
 {
-<<<<<<< HEAD
-  if (CServiceBroker::GetSettings().GetInt(CSettings::SETTING_PVRPLAYBACK_STARTLAST) == CONTINUE_LAST_CHANNEL_OFF)
-    return false;
-
-  CFileItemPtr channel = m_channelGroups->GetLastPlayedChannel();
-  if (channel && channel->HasPVRChannelInfoTag())
-  {
-    CLog::Log(LOGNOTICE, "PVRManager - %s - continue playback on channel '%s'", __FUNCTION__, channel->GetPVRChannelInfoTag()->ChannelName().c_str());
-    SetPlayingGroup(m_channelGroups->GetLastPlayedGroup(channel->GetPVRChannelInfoTag()->ChannelID()));
-    StartPlayback(channel->GetPVRChannelInfoTag(), (CServiceBroker::GetSettings().GetInt(CSettings::SETTING_PVRPLAYBACK_STARTLAST) == CONTINUE_LAST_CHANNEL_IN_BACKGROUND));
-    return true;
-  }
-
-  CLog::Log(LOGPVR, "PVRManager - %s - no last played channel to continue playback found", __FUNCTION__);
-
-  return false;
-}
-
-void CPVRManager::ResetDatabase(bool bResetEPGOnly /* = false */)
-{
-  CLog::Log(LOGNOTICE,"PVRManager - %s - clearing the PVR database", __FUNCTION__);
-
-  g_EpgContainer.Stop();
-
-  CGUIDialogProgress* pDlgProgress = (CGUIDialogProgress*)g_windowManager.GetWindow(WINDOW_DIALOG_PROGRESS);
-  pDlgProgress->SetHeading(CVariant{313});
-  pDlgProgress->SetLine(0, CVariant{g_localizeStrings.Get(19187)}); // All data in the PVR database is being erased
-  pDlgProgress->SetLine(1, CVariant{""});
-  pDlgProgress->SetLine(2, CVariant{""});
-  pDlgProgress->Open();
-  pDlgProgress->Progress();
-
-  if (m_addons->IsPlaying())
-  {
-    CLog::Log(LOGNOTICE,"PVRManager - %s - stopping playback", __FUNCTION__);
-    CApplicationMessenger::GetInstance().SendMsg(TMSG_MEDIA_STOP);
-  }
-
-  pDlgProgress->SetPercentage(10);
-  pDlgProgress->Progress();
-
-  /* reset the EPG pointers */
-  const CPVRDatabasePtr database(GetTVDatabase());
-  if (database)
-    database->ResetEPG();
-
-  /* stop the thread, close database */
-  Stop();
-
-  pDlgProgress->SetPercentage(20);
-  pDlgProgress->Progress();
-
-  if (database && database->Open())
-  {
-    /* clean the EPG database */
-    g_EpgContainer.Reset();
-    pDlgProgress->SetPercentage(30);
-    pDlgProgress->Progress();
-
-    if (!bResetEPGOnly)
-    {
-      database->DeleteChannelGroups();
-      pDlgProgress->SetPercentage(50);
-      pDlgProgress->Progress();
-
-      /* delete all channels */
-      database->DeleteChannels();
-      pDlgProgress->SetPercentage(70);
-      pDlgProgress->Progress();
-
-      /* delete all channel and recording settings */
-      CVideoDatabase videoDatabase;
-
-      if (videoDatabase.Open())
-      {
-        videoDatabase.EraseVideoSettings("pvr://channels/");
-        videoDatabase.EraseVideoSettings(CPVRRecordingsPath::PATH_RECORDINGS);
-        videoDatabase.Close();
-      }
-
-      pDlgProgress->SetPercentage(80);
-      pDlgProgress->Progress();
-
-      /* delete all client information */
-      pDlgProgress->SetPercentage(90);
-      pDlgProgress->Progress();
-    }
-
-    database->Close();
-  }
-
-  CLog::Log(LOGNOTICE,"PVRManager - %s - %s database cleared", __FUNCTION__, bResetEPGOnly ? "EPG" : "PVR and EPG");
-
-  if (database)
-    database->Open();
-
-  CLog::Log(LOGNOTICE,"PVRManager - %s - restarting the PVRManager", __FUNCTION__);
-  Start();
-
-  pDlgProgress->SetPercentage(100);
-  pDlgProgress->Close();
-=======
   if (IsStarted())
     CJobManager::GetInstance().AddJob(new CPVRContinueLastChannelJob(), nullptr);
->>>>>>> c0cc0601
 }
 
 bool CPVRManager::IsPlaying(void) const
@@ -1138,13 +1035,7 @@
     }
 
     m_bIsSwitchingChannels = true;
-
-<<<<<<< HEAD
-  CLog::Log(LOGPVR, "PVRManager - %s - switching to channel '%s'", __FUNCTION__, channel->ChannelName().c_str());
-=======
-    CLog::Log(LOGDEBUG, "PVRManager - %s - switching to channel '%s'", __FUNCTION__, channel->ChannelName().c_str());
->>>>>>> c0cc0601
-
+    CLog::Log(LOGPVR, "PVRManager - %s - switching to channel '%s'", __FUNCTION__, channel->ChannelName().c_str());
     previousFile = std::move(m_currentFile);
   }
 
