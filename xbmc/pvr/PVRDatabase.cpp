/*
 *      Copyright (C) 2005-2010 Team XBMC
 *      http://www.xbmc.org
 *
 *  This Program is free software; you can redistribute it and/or modify
 *  it under the terms of the GNU General Public License as published by
 *  the Free Software Foundation; either version 2, or (at your option)
 *  any later version.
 *
 *  This Program is distributed in the hope that it will be useful,
 *  but WITHOUT ANY WARRANTY; without even the implied warranty of
 *  MERCHANTABILITY or FITNESS FOR A PARTICULAR PURPOSE. See the
 *  GNU General Public License for more details.
 *
 *  You should have received a copy of the GNU General Public License
 *  along with XBMC; see the file COPYING.  If not, write to
 *  the Free Software Foundation, 675 Mass Ave, Cambridge, MA 02139, USA.
 *  http://www.gnu.org/copyleft/gpl.html
 *
 */

#include "PVRDatabase.h"
#include "dbwrappers/dataset.h"
#include "settings/AdvancedSettings.h"
#include "settings/VideoSettings.h"
#include "utils/log.h"

#include "PVRManager.h"
#include "channels/PVRChannelGroupsContainer.h"
#include "addons/PVRClient.h"

using namespace std;
using namespace dbiplus;
using namespace PVR;

CPVRDatabase::CPVRDatabase(void)
{
}

CPVRDatabase::~CPVRDatabase(void)
{
}

bool CPVRDatabase::Open()
{
  return CDatabase::Open(g_advancedSettings.m_databaseTV);
}

bool CPVRDatabase::CreateTables()
{
  bool bReturn = false;

  try
  {
    CDatabase::CreateTables();

    CLog::Log(LOGINFO, "PVRDB - %s - creating tables", __FUNCTION__);

    CLog::Log(LOGDEBUG, "PVRDB - %s - creating table 'clients'", __FUNCTION__);
    m_pDS->exec(
        "CREATE TABLE clients ("
          "idClient integer primary key, "
          "sName    varchar(64), "
          "sUid     varchar(32)"
        ");"
    );

    CLog::Log(LOGDEBUG, "PVRDB - %s - creating table 'channels'", __FUNCTION__);
    m_pDS->exec(
        "CREATE TABLE channels ("
          "idChannel            integer primary key, "
          "iUniqueId            integer, "
          "bIsRadio             bool, "
          "bIsHidden            bool, "
          "sIconPath            varchar(255), "
          "sChannelName         varchar(64), "
          "bIsVirtual           bool, "
          "bEPGEnabled          bool, "
          "sEPGScraper          varchar(32), "
          "iLastWatched         integer,"

          // TODO use mapping table
          "iClientId            integer, "
          "iClientChannelNumber integer, "
          "sInputFormat         varchar(32), "
          "sStreamURL           varchar(255), "
          "iEncryptionSystem    integer, "

          "idEpg                integer"
        ");"
    );
    m_pDS->exec("CREATE INDEX idx_channels_iClientId on channels(iClientId);");
    m_pDS->exec("CREATE INDEX idx_channels_iLastWatched on channels(iLastWatched);");
    m_pDS->exec("CREATE INDEX idx_channels_bIsRadio on channels(bIsRadio);");
    m_pDS->exec("CREATE INDEX idx_channels_bIsHidden on channels(bIsHidden);");

    // TODO use a mapping table so multiple backends per channel can be implemented
    //    CLog::Log(LOGDEBUG, "PVRDB - %s - creating table 'map_channels_clients'", __FUNCTION__);
    //    m_pDS->exec(
    //        "CREATE TABLE map_channels_clients ("
    //          "idChannel             integer primary key, "
    //          "idClient              integer, "
    //          "iClientChannelNumber  integer,"
    //          "sInputFormat          string,"
    //          "sStreamURL            string,"
    //          "iEncryptionSystem     integer"
    //        ");"
    //    );
    //    m_pDS->exec("CREATE UNIQUE INDEX idx_idChannel_idClient on map_channels_clients(idChannel, idClient);");

    CLog::Log(LOGDEBUG, "PVRDB - %s - creating table 'channelgroups'", __FUNCTION__);
    m_pDS->exec(
        "CREATE TABLE channelgroups ("
          "idGroup    integer primary key,"
          "bIsRadio   bool, "
          "sName      varchar(64)"
        ");"
    );
    m_pDS->exec("CREATE INDEX idx_channelgroups_bIsRadio on channelgroups(bIsRadio);");

    CLog::Log(LOGDEBUG, "PVRDB - %s - creating table 'map_channelgroups_channels'", __FUNCTION__);
    m_pDS->exec(
        "CREATE TABLE map_channelgroups_channels ("
          "idChannel      integer, "
          "idGroup        integer, "
          "iChannelNumber integer"
        ");"
    );
    m_pDS->exec("CREATE UNIQUE INDEX idx_idChannel_idGroup on map_channelgroups_channels(idChannel, idGroup);");
    m_pDS->exec("CREATE INDEX idx_idGroup_iChannelNumber on map_channelgroups_channels(idGroup, iChannelNumber);");

    CLog::Log(LOGDEBUG, "PVRDB - %s - creating table 'channelsettings'", __FUNCTION__);
    m_pDS->exec(
        "CREATE TABLE channelsettings ("
          "idChannel            integer primary key, "
          "iInterlaceMethod     integer, "
          "iViewMode            integer, "
          "fCustomZoomAmount    float, "
          "fPixelRatio          float, "
          "iAudioStream         integer, "
          "iSubtitleStream      integer,"
          "fSubtitleDelay       float, "
          "bSubtitles           bool, "
          "fBrightness          float, "
          "fContrast            float, "
          "fGamma               float,"
          "fVolumeAmplification float, "
          "fAudioDelay          float, "
          "bOutputToAllSpeakers bool, "
          "bCrop                bool, "
          "iCropLeft            integer, "
          "iCropRight           integer, "
          "iCropTop             integer, "
          "iCropBottom          integer, "
          "fSharpness           float, "
          "fNoiseReduction      float, "
          "fCustomVerticalShift float, "
          "bCustomNonLinStretch bool, "
          "bPostProcess         bool, "
          "iScalingMethod       integer"
        ");"
    );

    bReturn = true;
  }
  catch (...)
  {
    CLog::Log(LOGERROR, "PVRDB - %s - unable to create TV tables:%i",
        __FUNCTION__, (int)GetLastError());
    bReturn = false;
  }

  return bReturn;
}

bool CPVRDatabase::UpdateOldVersion(int iVersion)
{
  bool bReturn = true;

  BeginTransaction();

  try
  {
    if (iVersion < 11)
    {
      CLog::Log(LOGERROR, "PVRDB - %s - updating from table versions < 11 not supported. please delete '%s'",
          __FUNCTION__, GetBaseDBName());
      bReturn = false;
    }
    else
    {
      if (iVersion < 12)
        m_pDS->exec("DROP VIEW vw_last_watched;");

      if (iVersion < 13)
        m_pDS->exec("ALTER TABLE channels ADD idEpg integer;");

      if (iVersion < 14)
        m_pDS->exec("ALTER TABLE channelsettings ADD fCustomVerticalShift float;");

      if (iVersion < 15)
      {
        m_pDS->exec("ALTER TABLE channelsettings ADD bCustomNonLinStretch bool;");
        m_pDS->exec("ALTER TABLE channelsettings ADD bPostProcess bool;");
        m_pDS->exec("ALTER TABLE channelsettings ADD iScalingMethod integer;");
      }
      if (iVersion < 16)
      {
        /* sqlite apparently can't delete columns from an existing table, so just leave the extra column alone */
      }
    }
  }
  catch (...)
  {
    CLog::Log(LOGERROR, "Error attempting to update the database version!");
    bReturn = false;
  }

  if (bReturn)
    CommitTransaction();
  else
    RollbackTransaction();

  return bReturn;
}

/********** Channel methods **********/

bool CPVRDatabase::DeleteChannels(void)
{
  CLog::Log(LOGDEBUG, "PVRDB - %s - deleting all channels from the database", __FUNCTION__);

  return DeleteValues("channels");
}

bool CPVRDatabase::DeleteClientChannels(const CPVRClient &client)
{
  /* invalid client Id */
  if (client.GetID() <= 0)
  {
    CLog::Log(LOGERROR, "PVRDB - %s - invalid client id: %i",
        __FUNCTION__, client.GetID());
    return false;
  }

  CLog::Log(LOGDEBUG, "PVRDB - %s - deleting all channels from client '%i' from the database",
      __FUNCTION__, client.GetID());

  CStdString strWhereClause = FormatSQL("iClientId = %u", client.GetID());
  return DeleteValues("channels", strWhereClause);
}

int CPVRDatabase::Persist(const CPVRChannel &channel, bool bQueueWrite /* = false */)
{
  int iReturn = -1;

  /* invalid channel */
  if (channel.UniqueID() <= 0)
  {
    CLog::Log(LOGERROR, "PVRDB - %s - invalid channel uid: %d",
        __FUNCTION__, channel.UniqueID());
    return iReturn;
  }

  CStdString strQuery;

  if (channel.ChannelID() <= 0)
  {
    /* new channel */
    strQuery = FormatSQL("INSERT INTO channels ("
        "iUniqueId, bIsRadio, bIsHidden, "
        "sIconPath, sChannelName, bIsVirtual, bEPGEnabled, sEPGScraper, iLastWatched, iClientId, "
        "iClientChannelNumber, sInputFormat, sStreamURL, iEncryptionSystem, idEpg) "
        "VALUES (%i, %i, %i, '%s', '%s', %i, %i, '%s', %u, %i, %i, '%s', '%s', %i, %i);",
        channel.UniqueID(), (channel.IsRadio() ? 1 :0), (channel.IsHidden() ? 1 : 0),
        channel.IconPath().c_str(), channel.ChannelName().c_str(), (channel.IsVirtual() ? 1 : 0), (channel.EPGEnabled() ? 1 : 0), channel.EPGScraper().c_str(), channel.LastWatched(), channel.ClientID(),
        channel.ClientChannelNumber(), channel.InputFormat().c_str(), channel.StreamURL().c_str(), channel.EncryptionSystem(),
        channel.EpgID());
  }
  else
  {
    /* update channel */
    strQuery = FormatSQL("REPLACE INTO channels ("
        "iUniqueId, bIsRadio, bIsHidden, "
        "sIconPath, sChannelName, bIsVirtual, bEPGEnabled, sEPGScraper, iLastWatched, iClientId, "
        "iClientChannelNumber, sInputFormat, sStreamURL, iEncryptionSystem, idChannel, idEpg) "
        "VALUES (%i, %i, %i, '%s', '%s', %i, %i, '%s', %u, %i, %i, '%s', '%s', %i, %i, %i);",
        channel.UniqueID(), (channel.IsRadio() ? 1 :0), (channel.IsHidden() ? 1 : 0),
        channel.IconPath().c_str(), channel.ChannelName().c_str(), (channel.IsVirtual() ? 1 : 0), (channel.EPGEnabled() ? 1 : 0), channel.EPGScraper().c_str(), channel.LastWatched(), channel.ClientID(),
        channel.ClientChannelNumber(), channel.InputFormat().c_str(), channel.StreamURL().c_str(), channel.EncryptionSystem(), channel.ChannelID(),
        channel.EpgID());
  }

  if (bQueueWrite)
  {
    QueueInsertQuery(strQuery);
    iReturn = 0;
  }
  else if (ExecuteQuery(strQuery))
  {
    iReturn = (channel.ChannelID() <= 0) ? (int) m_pDS->lastinsertid() : channel.ChannelID();
  }

  return iReturn;
}

bool CPVRDatabase::Delete(const CPVRChannel &channel)
{
  /* invalid channel */
  if (channel.ChannelID() <= 0)
    return false;

  CStdString strWhereClause = FormatSQL("idChannel = %u", channel.ChannelID());
  return DeleteValues("channels", strWhereClause);
}

int CPVRDatabase::Get(CPVRChannelGroupInternal &results)
{
  int iReturn = 0;
  CStdString strQuery = FormatSQL("SELECT channels.idChannel, channels.iUniqueId, channels.bIsRadio, channels.bIsHidden, "
      "channels.sIconPath, channels.sChannelName, channels.bIsVirtual, channels.bEPGEnabled, channels.sEPGScraper, channels.iLastWatched, channels.iClientId, "
      "channels.iClientChannelNumber, channels.sInputFormat, channels.sInputFormat, channels.sStreamURL, channels.iEncryptionSystem, map_channelgroups_channels.iChannelNumber, channels.idEpg "
      "FROM map_channelgroups_channels "
      "LEFT JOIN channels ON channels.idChannel = map_channelgroups_channels.idChannel "
      "WHERE map_channelgroups_channels.idGroup = %u AND channels.bIsRadio = %u"
      "ORDER BY map_channelgroups_channels.iChannelNumber ASC", results.IsRadio() ? XBMC_INTERNAL_GROUP_RADIO : XBMC_INTERNAL_GROUP_TV, results.IsRadio());
  if (ResultQuery(strQuery))
  {
    try
    {
      while (!m_pDS->eof())
      {
        CPVRChannel *channel = new CPVRChannel();

        channel->m_iChannelId              = m_pDS->fv("idChannel").get_asInt();
        channel->m_iUniqueId               = m_pDS->fv("iUniqueId").get_asInt();
        channel->m_bIsRadio                = m_pDS->fv("bIsRadio").get_asBool();
        channel->m_bIsHidden               = m_pDS->fv("bIsHidden").get_asBool();
        channel->m_strIconPath             = m_pDS->fv("sIconPath").get_asString();
        channel->m_strChannelName          = m_pDS->fv("sChannelName").get_asString();
        channel->m_bIsVirtual              = m_pDS->fv("bIsVirtual").get_asBool();
        channel->m_bEPGEnabled             = m_pDS->fv("bEPGEnabled").get_asBool();
        channel->m_strEPGScraper           = m_pDS->fv("sEPGScraper").get_asString();
        channel->m_iLastWatched            = (time_t) m_pDS->fv("iLastWatched").get_asInt();
        channel->m_iClientId               = m_pDS->fv("iClientId").get_asInt();
        channel->m_iClientChannelNumber    = m_pDS->fv("iClientChannelNumber").get_asInt();
        channel->m_strInputFormat          = m_pDS->fv("sInputFormat").get_asString();
        channel->m_strStreamURL            = m_pDS->fv("sStreamURL").get_asString();
        channel->m_iClientEncryptionSystem = m_pDS->fv("iEncryptionSystem").get_asInt();
        channel->m_iEpgId                  = m_pDS->fv("idEpg").get_asInt();

        CLog::Log(LOGDEBUG, "PVRDB - %s - channel '%s' loaded from the database",
            __FUNCTION__, channel->m_strChannelName.c_str());
<<<<<<< HEAD
        results.InsertInGroup(*channel, m_pDS->fv("iChannelNumber").get_asInt());
=======
        results.InsertInGroup(*channel, m_pDS->fv("iChannelNumber").get_asInt(), false);
>>>>>>> 49a66623
        m_pDS->next();
        ++iReturn;
      }
      m_pDS->close();
    }
    catch (...)
    {
      CLog::Log(LOGERROR, "PVRDB - %s - couldn't load channels from the database", __FUNCTION__);
    }
  }

  m_pDS->close();
  return iReturn;
}

bool CPVRDatabase::DeleteChannelSettings()
{
  CLog::Log(LOGDEBUG, "PVRDB - %s - deleting all channel settings from the database", __FUNCTION__);
  return DeleteValues("channelsettings");
}

bool CPVRDatabase::DeleteChannelSettings(const CPVRChannel &channel)
{
  bool bReturn = false;

  /* invalid channel */
  if (channel.ChannelID() <= 0)
  {
    CLog::Log(LOGERROR, "PVRDB - %s - invalid channel id: %i",
        __FUNCTION__, channel.ChannelID());
    return bReturn;
  }

  CStdString strWhereClause = FormatSQL("idChannel = %u", channel.ChannelID());
  return DeleteValues("channelsettings", strWhereClause);
}

bool CPVRDatabase::GetChannelSettings(const CPVRChannel &channel, CVideoSettings &settings)
{
  bool bReturn = false;

  /* invalid channel */
  if (channel.ChannelID() <= 0)
  {
    CLog::Log(LOGERROR, "PVRDB - %s - invalid channel id: %i",
        __FUNCTION__, channel.ChannelID());
    return bReturn;
  }

  CStdString strQuery = FormatSQL("SELECT * FROM channelsettings WHERE idChannel = %u;", channel.ChannelID());

  if (ResultQuery(strQuery))
  {
    try
    {
      if (m_pDS->num_rows() > 0)
      {
        settings.m_AudioDelay           = m_pDS->fv("fAudioDelay").get_asFloat();
        settings.m_AudioStream          = m_pDS->fv("iAudioStream").get_asInt();
        settings.m_Brightness           = m_pDS->fv("fBrightness").get_asFloat();
        settings.m_Contrast             = m_pDS->fv("fContrast").get_asFloat();
        settings.m_CustomPixelRatio     = m_pDS->fv("fPixelRatio").get_asFloat();
        settings.m_CustomNonLinStretch  = m_pDS->fv("bCustomNonLinStretch").get_asBool();
        settings.m_NoiseReduction       = m_pDS->fv("fNoiseReduction").get_asFloat();
        settings.m_PostProcess          = m_pDS->fv("bPostProcess").get_asBool();
        settings.m_Sharpness            = m_pDS->fv("fSharpness").get_asFloat();
        settings.m_CustomZoomAmount     = m_pDS->fv("fCustomZoomAmount").get_asFloat();
        settings.m_CustomVerticalShift  = m_pDS->fv("fCustomVerticalShift").get_asFloat();
        settings.m_Gamma                = m_pDS->fv("fGamma").get_asFloat();
        settings.m_SubtitleDelay        = m_pDS->fv("fSubtitleDelay").get_asFloat();
        settings.m_SubtitleOn           = m_pDS->fv("bSubtitles").get_asBool();
        settings.m_SubtitleStream       = m_pDS->fv("iSubtitleStream").get_asInt();
        settings.m_ViewMode             = m_pDS->fv("iViewMode").get_asInt();
        settings.m_Crop                 = m_pDS->fv("bCrop").get_asBool();
        settings.m_CropLeft             = m_pDS->fv("iCropLeft").get_asInt();
        settings.m_CropRight            = m_pDS->fv("iCropRight").get_asInt();
        settings.m_CropTop              = m_pDS->fv("iCropTop").get_asInt();
        settings.m_CropBottom           = m_pDS->fv("iCropBottom").get_asInt();
        settings.m_InterlaceMethod      = (EINTERLACEMETHOD)m_pDS->fv("iInterlaceMethod").get_asInt();
        settings.m_VolumeAmplification  = m_pDS->fv("fVolumeAmplification").get_asFloat();
        settings.m_OutputToAllSpeakers  = m_pDS->fv("bOutputToAllSpeakers").get_asBool();
        settings.m_ScalingMethod        = (ESCALINGMETHOD)m_pDS->fv("iScalingMethod").get_asInt();

        bReturn = true;
      }

      m_pDS->close();
    }
    catch(...)
    {
      CLog::Log(LOGERROR, "PVRDB - %s - failed to get channel settings for channel '%s'",
          __FUNCTION__, channel.ChannelName().c_str());
    }
  }

  return bReturn;
}

bool CPVRDatabase::PersistChannelSettings(const CPVRChannel &channel, const CVideoSettings &settings)
{
  /* invalid channel */
  if (channel.ChannelID() <= 0)
  {
    CLog::Log(LOGERROR, "PVRDB - %s - invalid channel id: %i",
        __FUNCTION__, channel.ChannelID());
    return false;
  }

  CStdString strQuery = FormatSQL(
      "REPLACE INTO channelsettings "
        "(idChannel, iInterlaceMethod, iViewMode, fCustomZoomAmount, fPixelRatio, iAudioStream, iSubtitleStream, fSubtitleDelay, "
         "bSubtitles, fBrightness, fContrast, fGamma, fVolumeAmplification, fAudioDelay, bOutputToAllSpeakers, bCrop, iCropLeft, "
         "iCropRight, iCropTop, iCropBottom, fSharpness, fNoiseReduction, fCustomVerticalShift, bCustomNonLinStretch, bPostProcess, iScalingMethod) VALUES "
         "(%i, %i, %i, %f, %f, %i, %i, %f, %i, %f, %f, %f, %f, %f, %i, %i, %i, %i, %i, %i, %f, %f, %f, %i, %i, %i);",
       channel.ChannelID(), settings.m_InterlaceMethod, settings.m_ViewMode, settings.m_CustomZoomAmount, settings.m_CustomPixelRatio,
       settings.m_AudioStream, settings.m_SubtitleStream, settings.m_SubtitleDelay, settings.m_SubtitleOn ? 1 :0,
       settings.m_Brightness, settings.m_Contrast, settings.m_Gamma, settings.m_VolumeAmplification, settings.m_AudioDelay,
       settings.m_OutputToAllSpeakers ? 1 : 0, settings.m_Crop ? 1 : 0, settings.m_CropLeft, settings.m_CropRight, settings.m_CropTop,
       settings.m_CropBottom, settings.m_Sharpness, settings.m_NoiseReduction, settings.m_CustomVerticalShift,
       settings.m_CustomNonLinStretch ? 1 : 0, settings.m_PostProcess ? 1 : 0, settings.m_ScalingMethod);

  return ExecuteQuery(strQuery);
}

/********** Channel group methods **********/

bool CPVRDatabase::RemoveChannelsFromGroup(const CPVRChannelGroup &group)
{
  CStdString strWhereClause = FormatSQL("idGroup = %u", group.GroupID());
  return DeleteValues("map_channelgroups_channels", strWhereClause);
}

bool CPVRDatabase::GetCurrentGroupMembers(const CPVRChannelGroup &group, vector<int> &members)
{
  bool bReturn(false);

  CStdString strCurrentMembersQuery = FormatSQL("SELECT idChannel FROM map_channelgroups_channels WHERE idGroup = %u", group.GroupID());
  if (ResultQuery(strCurrentMembersQuery))
  {
    try
    {
      while (!m_pDS->eof())
      {
        members.push_back(m_pDS->fv("idChannel").get_asInt());
        m_pDS->next();
      }
      m_pDS->close();
      bReturn = true;
    }
    catch (...)
    {
      CLog::Log(LOGERROR, "PVRDB - %s - couldn't load channels from the database", __FUNCTION__);
    }
  }

  return bReturn;
}

bool CPVRDatabase::DeleteChannelsFromGroup(const CPVRChannelGroup &group, const vector<int> &channelsToDelete)
{
  bool bDelete(true);
  unsigned int iDeletedChannels(0);

  while (iDeletedChannels < channelsToDelete.size())
  {
    CStdString strChannelsToDelete;
    CStdString strWhereClause;

    for (unsigned int iChannelPtr = 0; iChannelPtr + iDeletedChannels < channelsToDelete.size() && iChannelPtr < 50; iChannelPtr++)
      strChannelsToDelete.AppendFormat(", %d", channelsToDelete.at(iDeletedChannels + iChannelPtr));

    if (!strChannelsToDelete.IsEmpty())
    {
      strChannelsToDelete = strChannelsToDelete.Right(strChannelsToDelete.length() - 2);
      strWhereClause = FormatSQL("idGroup = %u AND idChannel IN (%s)", group.GroupID(), strChannelsToDelete.c_str());
      bDelete = DeleteValues("map_channelgroups_channels", strWhereClause) && bDelete;
    }

    iDeletedChannels += 50;
  }

  return bDelete;
}

bool CPVRDatabase::RemoveStaleChannelsFromGroup(const CPVRChannelGroup &group)
{
  bool bDelete(true);

  if (!group.IsInternalGroup())
  {
    /* First remove channels that don't exist in the main channels table */
    CStdString strWhereClause = FormatSQL("idChannel IN (SELECT map_channelgroups_channels.idChannel FROM map_channelgroups_channels LEFT JOIN channels on map_channelgroups_channels.idChannel = channels.idChannel WHERE channels.idChannel IS NULL)");
    bDelete = DeleteValues("map_channelgroups_channels", strWhereClause);
  }

  if (group.size() > 0)
  {
    vector<int> currentMembers;
    if (GetCurrentGroupMembers(group, currentMembers))
    {
      vector<int> channelsToDelete;
      for (unsigned int iChannelPtr = 0; iChannelPtr < currentMembers.size(); iChannelPtr++)
      {
        if (!group.IsGroupMember(currentMembers.at(iChannelPtr)))
          channelsToDelete.push_back(currentMembers.at(iChannelPtr));
      }

      bDelete = DeleteChannelsFromGroup(group, channelsToDelete) && bDelete;
    }
  }
  else
  {
    CStdString strWhereClause = FormatSQL("idGroup = %u", group.GroupID());
    bDelete = DeleteValues("map_channelgroups_channels", strWhereClause) && bDelete;
  }

  return bDelete;
}

bool CPVRDatabase::DeleteChannelGroups(void)
{
  CLog::Log(LOGDEBUG, "PVRDB - %s - deleting all channel groups from the database", __FUNCTION__);

  return DeleteValues("channelgroups") &&
      DeleteValues("map_channelgroups_channels");
}

bool CPVRDatabase::Delete(const CPVRChannelGroup &group)
{
  /* invalid group id */
  if (group.GroupID() <= 0)
  {
    CLog::Log(LOGERROR, "PVRDB - %s - invalid group id: %d",
        __FUNCTION__, group.GroupID());
    return false;
  }

  CStdString strWhereClause = FormatSQL("idGroup = %u AND bIsRadio = %u", group.GroupID(), group.IsRadio());
  return DeleteValues("channelgroups", strWhereClause);
}

bool CPVRDatabase::Get(CPVRChannelGroups &results)
{
  bool bReturn = false;
  CStdString strQuery = FormatSQL("SELECT * from channelgroups WHERE bIsRadio = %u ORDER BY idGroup;", results.IsRadio());

  if (ResultQuery(strQuery))
  {
    try
    {
      while (!m_pDS->eof())
      {
        CPVRChannelGroup data(m_pDS->fv("bIsRadio").get_asBool());

        data.SetGroupID(m_pDS->fv("idGroup").get_asInt());
        data.SetGroupName(m_pDS->fv("sName").get_asString());

        results.Update(data);

        CLog::Log(LOGDEBUG, "PVRDB - %s - group '%s' loaded from the database",
            __FUNCTION__, data.GroupName().c_str());

        m_pDS->next();
      }
      m_pDS->close();
      bReturn = true;
    }
    catch (...)
    {
      CLog::Log(LOGERROR, "%s - couldn't load channels from the database", __FUNCTION__);
    }
  }

  return bReturn;
}

int CPVRDatabase::GetGroupMembers(CPVRChannelGroup &group)
{
  int iReturn = -1;

  /* invalid group id */
  if (group.GroupID() < 0)
  {
    CLog::Log(LOGERROR, "PVRDB - %s - invalid group id: %d",
        __FUNCTION__, group.GroupID());
    return -1;
  }

  CStdString strQuery = FormatSQL("SELECT idChannel, iChannelNumber FROM map_channelgroups_channels WHERE idGroup = %u ORDER BY iChannelNumber", group.GroupID());
  if (ResultQuery(strQuery))
  {
    iReturn = 0;

    try
    {
      while (!m_pDS->eof())
      {
        int iChannelId = m_pDS->fv("idChannel").get_asInt();
        int iChannelNumber = m_pDS->fv("iChannelNumber").get_asInt();
        CPVRChannel *channel = (CPVRChannel *) g_PVRChannelGroups->GetByChannelIDFromAll(iChannelId);

        if (channel && group.AddToGroup(*channel, iChannelNumber))
          ++iReturn;

        m_pDS->next();
      }
      m_pDS->close();
    }
    catch(...)
    {
      CLog::Log(LOGERROR, "PVRDB - %s - failed to get channels", __FUNCTION__);
    }
  }

  return iReturn;
}

bool CPVRDatabase::Persist(CPVRChannelGroup &group)
{
  bool bReturn(false);
  CStdString strQuery;
  CSingleLock lock(group.m_critSection);

  if (group.GroupID() <= 0)
  {
    /* new group */
    strQuery = FormatSQL("INSERT INTO channelgroups ("
        "bIsRadio, sName) "
        "VALUES (%i, '%s');",
        (group.IsRadio() ? 1 :0), group.GroupName().c_str());
  }
  else
  {
    /* update group */
    strQuery = FormatSQL("REPLACE INTO channelgroups ("
        "idGroup, bIsRadio, sName) "
        "VALUES (%i, %i, '%s');",
        group.GroupID(), (group.IsRadio() ? 1 :0), group.GroupName().c_str());
  }

  if (ExecuteQuery(strQuery))
  {
    if (group.GroupID() <= 0)
      group.m_iGroupId = (int) m_pDS->lastinsertid();
    lock.Leave();

    bReturn = PersistGroupMembers(group);
  }

  return bReturn;
}

bool CPVRDatabase::PersistGroupMembers(CPVRChannelGroup &group)
{
  bool bReturn = false;
  bool bRemoveChannels = false;
  CStdString strQuery;
  CSingleLock lock(group.m_critSection);

  if (group.size() > 0)
  {
    for (unsigned int iChannelPtr = 0; iChannelPtr < group.size(); iChannelPtr++)
    {
      PVRChannelGroupMember member = group.at(iChannelPtr);

      CStdString strWhereClause = FormatSQL("idChannel = %u AND idGroup = %u AND iChannelNumber = %u",
          member.channel->ChannelID(), group.GroupID(), member.iChannelNumber);

      CStdString strValue = GetSingleValue("map_channelgroups_channels", "idChannel", strWhereClause);
      if (strValue.IsEmpty())
      {
        strQuery = FormatSQL("REPLACE INTO map_channelgroups_channels ("
            "idGroup, idChannel, iChannelNumber) "
            "VALUES (%i, %i, %i);",
            group.GroupID(), member.channel->ChannelID(), member.iChannelNumber);
        QueueInsertQuery(strQuery);
      }
    }
    lock.Leave();

    bReturn = CommitInsertQueries();
    bRemoveChannels = RemoveStaleChannelsFromGroup(group);
  }

  return bReturn && bRemoveChannels;
}

/********** Client methods **********/

bool CPVRDatabase::DeleteClients()
{
  CLog::Log(LOGDEBUG, "PVRDB - %s - deleting all clients from the database", __FUNCTION__);

  return DeleteValues("clients");
      //TODO && DeleteValues("map_channels_clients");
}

int CPVRDatabase::AddClient(const CStdString &strClientName, const CStdString &strClientUid)
{
  int iReturn = -1;

  /* invalid client uid or name */
  if (strClientName.IsEmpty() || strClientUid.IsEmpty())
  {
    CLog::Log(LOGERROR, "PVRDB - %s - invalid client uid or name", __FUNCTION__);
    return iReturn;
  }

  /* only add this client if it's not already in the database */
  iReturn = GetClientId(strClientUid);
  if (iReturn <= 0)
  {
    CStdString strQuery = FormatSQL("INSERT INTO clients (sName, sUid) VALUES ('%s', '%s');",
        strClientName.c_str(), strClientUid.c_str());

    if (ExecuteQuery(strQuery))
    {
      iReturn = (int) m_pDS->lastinsertid();
    }
  }

  return iReturn;
}

bool CPVRDatabase::DeleteClient(const CStdString &strClientUid)
{
  /* invalid client uid */
  if (strClientUid.IsEmpty())
  {
    CLog::Log(LOGERROR, "PVRDB - %s - invalid client uid", __FUNCTION__);
    return false;
  }

  CStdString strWhereClause = FormatSQL("sUid = '%s'", strClientUid.c_str());
  return DeleteValues("clients", strWhereClause);
}

int CPVRDatabase::GetClientId(const CStdString &strClientUid)
{
  CStdString strWhereClause = FormatSQL("sUid = '%s'", strClientUid.c_str());
  CStdString strValue = GetSingleValue("clients", "idClient", strWhereClause);

  if (strValue.IsEmpty())
    return -1;

  return atol(strValue.c_str());
}<|MERGE_RESOLUTION|>--- conflicted
+++ resolved
@@ -351,11 +351,7 @@
 
         CLog::Log(LOGDEBUG, "PVRDB - %s - channel '%s' loaded from the database",
             __FUNCTION__, channel->m_strChannelName.c_str());
-<<<<<<< HEAD
-        results.InsertInGroup(*channel, m_pDS->fv("iChannelNumber").get_asInt());
-=======
         results.InsertInGroup(*channel, m_pDS->fv("iChannelNumber").get_asInt(), false);
->>>>>>> 49a66623
         m_pDS->next();
         ++iReturn;
       }
