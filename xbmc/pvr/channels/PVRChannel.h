#pragma once

/*
 *      Copyright (C) 2005-2010 Team XBMC
 *      http://www.xbmc.org
 *
 *  This Program is free software; you can redistribute it and/or modify
 *  it under the terms of the GNU General Public License as published by
 *  the Free Software Foundation; either version 2, or (at your option)
 *  any later version.
 *
 *  This Program is distributed in the hope that it will be useful,
 *  but WITHOUT ANY WARRANTY; without even the implied warranty of
 *  MERCHANTABILITY or FITNESS FOR A PARTICULAR PURPOSE. See the
 *  GNU General Public License for more details.
 *
 *  You should have received a copy of the GNU General Public License
 *  along with XBMC; see the file COPYING.  If not, write to
 *  the Free Software Foundation, 675 Mass Ave, Cambridge, MA 02139, USA.
 *  http://www.gnu.org/copyleft/gpl.html
 *
 */

#include "XBDateTime.h"
#include "FileItem.h"
#include "addons/include/xbmc_pvr_types.h"
#include "utils/JobManager.h"
#include "utils/Observer.h"
#include "threads/CriticalSection.h"

namespace EPG
{
  class CEpg;
}

namespace PVR
{
  class CPVRChannelGroup;
  class CPVRChannelGroupInternal;
  class CPVRDatabase;
  class CPVREpgContainer;
  class CPVRChannelIconCacheJob;

  /** PVR Channel class */

  class CPVRChannel : public Observable, public IJobCallback
  {
    friend class CPVRChannelGroup;
    friend class CPVRChannelGroupInternal;
    friend class CPVRDatabase;
    friend class CPVREpgContainer;
    friend class EPG::CEpg;
    friend class CPVRChannelIconCacheJob;

  private:
    /*! @name XBMC related channel data
     */
    //@{
    int              m_iChannelId;              /*!< the identifier given to this channel by the TV database */
    bool             m_bIsRadio;                /*!< true if this channel is a radio channel, false if not */
    bool             m_bIsHidden;               /*!< true if this channel is hidden, false if not */
    CStdString       m_strIconPath;             /*!< the path to the icon for this channel */
    CStdString       m_strChannelName;          /*!< the name for this channel used by XBMC */
    bool             m_bIsVirtual;              /*!< true if this channel is marked as virtual, false if not */
    time_t           m_iLastWatched;            /*!< last time channel has been watched */
    bool             m_bChanged;                /*!< true if anything in this entry was changed that needs to be persisted */
    unsigned int     m_iCachedChannelNumber;    /*!< the cached channel number in the selected group */
    //@}

    /*! @name EPG related channel data
     */
    //@{
    int              m_iEpgId;                  /*!< the id of the EPG for this channel */
<<<<<<< HEAD
    EPG::CEpg *      m_EPG;                     /*!< the EPG table for this channel */
=======
    bool             m_bEPGCreated;             /*!< true if an EPG has been created for this channel */
>>>>>>> 49a66623
    bool             m_bEPGEnabled;             /*!< don't use an EPG for this channel if set to false */
    CStdString       m_strEPGScraper;           /*!< the name of the scraper to be used for this channel */
    //@}

    /*! @name Client related channel data
     */
    //@{
    int              m_iUniqueId;               /*!< the unique identifier for this channel */
    int              m_iClientId;               /*!< the identifier of the client that serves this channel */
    int              m_iClientChannelNumber;    /*!< the channel number on the client */
    CStdString       m_strClientChannelName;    /*!< the name of this channel on the client */
    CStdString       m_strInputFormat;          /*!< the stream input type based on ffmpeg/libavformat/allformats.c */
    CStdString       m_strStreamURL;            /*!< URL of the stream. Use the client to read stream if this is empty */
    CStdString       m_strFileNameAndPath;      /*!< the filename to be used by PVRManager to open and read the stream */
    int              m_iClientEncryptionSystem; /*!< the encryption system used by this channel. 0 for FreeToAir, -1 for unknown */
    CStdString       m_strClientEncryptionName; /*!< the name of the encryption system used by this channel */
    //@}

    bool             m_bIsCachingIcon;
    CCriticalSection m_critSection;

  public:
    /*! @brief Create a new channel */
    CPVRChannel(bool bRadio = false);
    CPVRChannel(const PVR_CHANNEL &channel, unsigned int iClientId);
    CPVRChannel(const CPVRChannel &channel);

    bool operator ==(const CPVRChannel &right) const;
    bool operator !=(const CPVRChannel &right) const;
    CPVRChannel &operator=(const CPVRChannel &channel);

    /*! @name XBMC related channel methods
     */
    //@{

    /*!
     * @brief Delete this channel from the database and delete the corresponding EPG table if it exists.
     * @return True if it was deleted successfully, false otherwise.
     */
    bool Delete(void);

    /*!
     * @brief Update this channel tag with the data of the given channel tag.
     * @param channel The new channel data.
     * @return True if something changed, false otherwise.
     */
    bool UpdateFromClient(const CPVRChannel &channel);

    /*!
     * @brief Persists the changes in the database.
     * @param bQueueWrite Queue the change and write changes later.
     * @return True if the changes were saved succesfully, false otherwise.
     */
    bool Persist(bool bQueueWrite = false);

    /*!
     * @brief The identifier given to this channel by the TV database.
     * @return The identifier given to this channel by the TV database.
     */
    int ChannelID(void) const { return m_iChannelId; }

    /*!
     * @brief Set the identifier for this channel.
     * @param iDatabaseId The new channel ID
     * @param bSaveInDb Save in the database or not.
     * @return True if the something changed, false otherwise.
     */
    bool SetChannelID(int iDatabaseId, bool bSaveInDb = false);

    /*!
     * @brief The channel number used by XBMC by the currently active group.
     * @return The channel number used by XBMC.
     */
    int ChannelNumber(void) const;

    /*!
     * @brief True if this channel is a radio channel, false if not.
     * @return True if this channel is a radio channel, false if not.
     */
    bool IsRadio(void) const { return m_bIsRadio; }

    /*!
     * @brief True if this channel is hidden. False if not.
     * @return True if this channel is hidden. False if not.
     */
    bool IsHidden(void) const { return m_bIsHidden; }

    /*!
     * @brief Set to true to hide this channel. Set to false to unhide it.
     *
     * Set to true to hide this channel. Set to false to unhide it.
     * The EPG of hidden channels won't be updated.
     * @param bIsHidden The new setting.
     * @param bSaveInDb Save in the database or not.
     * @return True if the something changed, false otherwise.
     */
    bool SetHidden(bool bIsHidden, bool bSaveInDb = false);

    /*!
     * @brief True if a recording is currently running on this channel. False if not.
     * @return True if a recording is currently running on this channel. False if not.
     */
    bool IsRecording(void) const;

    /*!
     * @brief The path to the icon for this channel.
     * @return The path to the icon for this channel.
     */
    const CStdString &IconPath(void) const { return m_strIconPath; }

    /*!
     * @brief Set the path to the icon for this channel.
     * @param strIconPath The new path.
     * @param bSaveInDb Save in the database or not.
     * @return True if the something changed, false otherwise.
     */
    bool SetIconPath(const CStdString &strIconPath, bool bSaveInDb = false);

    /*!
     * @brief The name for this channel used by XBMC.
     * @return The name for this channel used by XBMC.
     */
    const CStdString &ChannelName(void) const { return m_strChannelName; }

    /*!
     * @brief Set the name for this channel used by XBMC.
     * @param strChannelName The new channel name.
     * @param bSaveInDb Save in the database or not.
     * @return True if the something changed, false otherwise.
     */
    bool SetChannelName(const CStdString &strChannelName, bool bSaveInDb = false);

    /*!
     * @brief True if this channel is marked as virtual. False if not.
     * @return True if this channel is marked as virtual. False if not.
     */
    bool IsVirtual() const { return m_bIsVirtual; }

    /*!
     * @brief True if this channel is marked as virtual. False if not.
     * @param bIsVirtual The new value.
     * @param bSaveInDb Save in the database or not.
     * @return True if the something changed, false otherwise.
     */
    bool SetVirtual(bool bIsVirtual, bool bSaveInDb = false);

    /*!
     * @brief Last time channel has been watched.
     * @return Time channel has been watched last.
     */
    time_t LastWatched() const { return m_iLastWatched; }

    /*!
     * @brief Last time channel has been watched
     * @param iLastWatched The new value.
     * @param bSaveInDb Save in the database or not.
     * @return True if the something changed, false otherwise.
     */
    bool SetLastWatched(time_t iLastWatched, bool bSaveInDb = false);

    /*!
     * @brief True if this channel has no file or stream name
     * @return True if this channel has no file or stream name
     */
    bool IsEmpty() const;

    bool IsChanged() const { return m_bChanged; }
    //@}

    /*! @name Client related channel methods
     */
    //@{

    /*!
     * @brief A unique identifier for this channel.
     *
     * A unique identifier for this channel.
     * It can be used to find the same channel on different providers
     *
     * @return The Unique ID.
     */
    int UniqueID(void) const { return m_iUniqueId; }

    /*!
     * @brief Change the unique identifier for this channel.
     * @param iUniqueId The new unique ID.
     * @param bSaveInDb Save in the database or not.
     * @return True if the something changed, false otherwise.
     */
    bool SetUniqueID(int iUniqueId, bool bSaveInDb = false);

    /*!
     * @brief The identifier of the client that serves this channel.
     * @return The identifier of the client that serves this channel.
     */
    int ClientID(void) const { return m_iClientId; }

    /*!
     * @brief Set the identifier of the client that serves this channel.
     * @param iClientId The new ID.
     * @param bSaveInDb Save in the database or not.
     * @return True if the something changed, false otherwise.
     */
    bool SetClientID(int iClientId, bool bSaveInDb = false);

    /*!
     * @brief The channel number on the client.
     * @return The channel number on the client.
     */
    int ClientChannelNumber(void) const { return m_iClientChannelNumber; }

    /*!
     * @brief Set the channel number on the client.
     *
     * Set the channel number on the client.
     * It will only be changed in this tag and won't change anything on the client.
     *
     * @param iClientChannelNumber The new channel number
     * @param bSaveInDb Save in the database or not.
     * @return True if the something changed, false otherwise.
     */
    bool SetClientChannelNumber(int iClientChannelNumber, bool bSaveInDb = false);

    /*!
     * @brief The name of this channel on the client.
     * @return The name of this channel on the client.
     */
    const CStdString &ClientChannelName(void) const { return m_strClientChannelName; }

    /*!
     * @brief Set the name of this channel on the client.
     *
     * Set the name of this channel on the client.
     * It will only be changed in this tag and won't change anything on the client.
     *
     * @param strClientChannelName The new channel name
     * @return True if the something changed, false otherwise.
     */
    bool SetClientChannelName(const CStdString &strClientChannelName);

    /*!
     * @brief The stream input type
     *
     * The stream input type
     * If it is empty, ffmpeg will try to scan the stream to find the right input format.
     * See "xbmc/cores/dvdplayer/Codecs/ffmpeg/libavformat/allformats.c" for a
     * list of the input formats.
     *
     * @return The stream input type
     */
    const CStdString &InputFormat(void) const { return m_strInputFormat; }

    /*!
     * @brief Set the stream input type
     * @param strInputFormat The new input format.
     * @param bSaveInDb Save in the database or not.
     * @return True if the something changed, false otherwise.
     */
    bool SetInputFormat(const CStdString &strInputFormat, bool bSaveInDb = false);

    /*!
     * @brief The stream URL to access this channel.
     *
     * The stream URL to access this channel.
     * If this is empty, then the client should be used to read from the channel.
     *
     * @return The stream URL to access this channel.
     */
    const CStdString &StreamURL(void) const { return m_strStreamURL; }

    /*!
     * @brief Set the stream URL to access this channel.
     *
     * Set the stream URL to access this channel.
     * If this is empty, then the client should be used to read from the channel.
     *
     * @param strStreamURL The new stream URL.
     * @param bSaveInDb Save in the database or not.
     * @return True if the something changed, false otherwise.
     */
    bool SetStreamURL(const CStdString &strStreamURL, bool bSaveInDb = false);

    /*!
     * @brief The path in the XBMC VFS to be used by PVRManager to open and read the stream.
     * @return The path in the XBMC VFS to be used by PVRManager to open and read the stream.
     */
    const CStdString &Path(void) const { return m_strFileNameAndPath; }

  private:
    /*!
     * @brief Update the path after the channel number in the internal group changed.
     */
    void UpdatePath(unsigned int iNewChannelNumber);

    /*!
     * @brief Update the encryption name after SetEncryptionSystem() has been called.
     */
    void UpdateEncryptionName(void);

    void SetCachedChannelNumber(unsigned int iChannelNumber);
    bool CacheIcon(void);

    /*!
     * @brief Check whether an icon needs to be cached.
     * @return True when a cache job has been scheduled, false otherwise.
     */
    bool CheckCachedIcon(void);

  public:
    /*!
     * @brief Return true if this channel is encrypted.
     *
     * Return true if this channel is encrypted. Does not inform whether XBMC can play the file.
     * Decryption should be done by the client.
     *
     * @return Return true if this channel is encrypted.
     */
    bool IsEncrypted(void) const { return m_iClientEncryptionSystem > 0; }


    /*!
     * @brief Return the encryption system ID for this channel. 0 for FTA.
     *
     * Return the encryption system ID for this channel. 0 for FTA.
     * The values are documented on: http://www.dvb.org/index.php?id=174.
     *
     * @return Return the encryption system ID for this channel.
     */
    int EncryptionSystem(void) const { return m_iClientEncryptionSystem; }

    /*!
     * @brief Set the encryption ID (CAID) for this channel.
     * @param iClientEncryptionSystem The new CAID.
     * @param bSaveInDb Save in the database or not.
     * @return True if the something changed, false otherwise.
     */
    bool SetEncryptionSystem(int iClientEncryptionSystem, bool bSaveInDb = false);

    /*!
     * @return A friendly name for the used encryption system.
     */
    const CStdString &EncryptionName() const { return m_strClientEncryptionName; }
    //@}

    /*! @name EPG methods
     */
    //@{

    /*!
     * @return The ID of the EPG table to use for this channel or -1 if it isn't set.
     */
    int EpgID() const { return m_iEpgId; };

    /*!
     * @brief Get the EPG table for this channel.
     * @return The EPG for this channel.
     */
<<<<<<< HEAD
    EPG::CEpg *GetEPG();
=======
    EPG::CEpg *GetEPG() const;

    /*!
     * @brief Create the EPG table for this channel.
     * @brief bForce Create a table, even if it already has been created before.
     * @return True if the table was created successfully, false otherwise.
     */
    bool CreateEPG(bool bForce = false);
>>>>>>> 49a66623

    /*!
     * @brief Get the EPG table for this channel.
     * @param results The file list to store the results in.
     * @return The number of tables that were added.
     */
    int GetEPG(CFileItemList &results) const;

    /*!
     * @brief Clear the EPG for this channel.
     * @return True if it was cleared, false if not.
     */
    bool ClearEPG() const;

    /*!
     * @brief Get the EPG tag that is active on this channel now.
     *
     * Get the EPG tag that is active on this channel now.
     * Will return an empty tag if there is none.
     *
     * @return The EPG tag that is active on this channel now.
     */
    const EPG::CEpgInfoTag* GetEPGNow() const;

    /*!
     * @brief Get the EPG tag that is active on this channel next.
     *
     * Get the EPG tag that is active on this channel next.
     * Will return an empty tag if there is none.
     *
     * @return The EPG tag that is active on this channel next.
     */
    const EPG::CEpgInfoTag* GetEPGNext() const;

    /*!
     * @brief Don't use an EPG for this channel if set to false.
     * @return Don't use an EPG for this channel if set to false.
     */
    bool EPGEnabled() const { return m_bEPGEnabled; }

    /*!
     * @brief Set to true if an EPG should be used for this channel. Set to false otherwise.
     * @param bEPGEnabled The new value.
     * @param bSaveInDb Save in the database or not.
     * @return True if the something changed, false otherwise.
     */
    bool SetEPGEnabled(bool bEPGEnabled = true, bool bSaveInDb = false);

    /*!
     * @brief Get the name of the scraper to be used for this channel.
     *
     * Get the name of the scraper to be used for this channel.
     * The default is 'client', which means the EPG should be loaded from the backend.
     *
     * @return The name of the scraper to be used for this channel.
     */
    const CStdString &EPGScraper(void) const { return m_strEPGScraper; }

    /*!
     * @brief Set the name of the scraper to be used for this channel.
     *
     * Set the name of the scraper to be used for this channel.
     * Set to "client" to load the EPG from the backend
     *
     * @param strScraper The new scraper name.
     * @param bSaveInDb Save in the database or not.
     * @return True if the something changed, false otherwise.
     */
    bool SetEPGScraper(const CStdString &strScraper, bool bSaveInDb = false);

    //@}

    void OnJobComplete(unsigned int jobID, bool success, CJob* job);
  };

  class CPVRChannelIconCacheJob : public CJob
  {
  public:
    CPVRChannelIconCacheJob(CPVRChannel *channel) { m_channel = channel; }
    virtual ~CPVRChannelIconCacheJob() {}
    virtual const char *GetType() const { return "pvr-channel-icon-update"; }

    virtual bool DoWork();

  private:
    CPVRChannel *m_channel;
  };
}<|MERGE_RESOLUTION|>--- conflicted
+++ resolved
@@ -71,11 +71,7 @@
      */
     //@{
     int              m_iEpgId;                  /*!< the id of the EPG for this channel */
-<<<<<<< HEAD
-    EPG::CEpg *      m_EPG;                     /*!< the EPG table for this channel */
-=======
     bool             m_bEPGCreated;             /*!< true if an EPG has been created for this channel */
->>>>>>> 49a66623
     bool             m_bEPGEnabled;             /*!< don't use an EPG for this channel if set to false */
     CStdString       m_strEPGScraper;           /*!< the name of the scraper to be used for this channel */
     //@}
@@ -433,9 +429,6 @@
      * @brief Get the EPG table for this channel.
      * @return The EPG for this channel.
      */
-<<<<<<< HEAD
-    EPG::CEpg *GetEPG();
-=======
     EPG::CEpg *GetEPG() const;
 
     /*!
@@ -444,7 +437,6 @@
      * @return True if the table was created successfully, false otherwise.
      */
     bool CreateEPG(bool bForce = false);
->>>>>>> 49a66623
 
     /*!
      * @brief Get the EPG table for this channel.
