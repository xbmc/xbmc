--- conflicted
+++ resolved
@@ -14,37 +14,6 @@
 
 namespace ADDON
 {
-<<<<<<< HEAD
-
-struct AddonEvent
-{
-  std::string addonId;
-  explicit AddonEvent(std::string addonId) : addonId(std::move(addonId)) {}
-
-  // Note: Do not remove the virtual dtor. There are types derived from AddonEvent (see below)
-  //       and there are several places where 'typeid' is used to determine the runtime type of
-  //       AddonEvent references. And 'typeid' only works for polymorphic objects.
-  virtual ~AddonEvent() = default;
-};
-
-namespace AddonEvents
-{
-
-/**
- * Emitted after the add-on has been enabled.
- */
-struct Enabled : AddonEvent
-{
-  explicit Enabled(std::string addonId) : AddonEvent(std::move(addonId)) {}
-};
-
-/**
- * Emitted after the add-on has been disabled.
- */
-struct Disabled : AddonEvent
-{
-  explicit Disabled(std::string addonId) : AddonEvent(std::move(addonId)) {}
-=======
 
 struct AddonEvent
 {
@@ -102,7 +71,6 @@
     : AddonEvent(std::move(addonId), instanceId)
   {
   }
->>>>>>> f0c49f90
 };
 
 /**
