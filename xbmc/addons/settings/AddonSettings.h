--- conflicted
+++ resolved
@@ -28,10 +28,7 @@
 {
 
 class IAddon;
-<<<<<<< HEAD
-=======
 class IAddonInstanceHandler;
->>>>>>> f0c49f90
 
 class CAddonSettings : public CSettingsBase,
                        public CSettingCreator,
@@ -39,11 +36,7 @@
                        public ISettingCallback
 {
 public:
-<<<<<<< HEAD
-  explicit CAddonSettings(const std::shared_ptr<const IAddon>& addon);
-=======
   CAddonSettings(const std::shared_ptr<const IAddon>& addon, AddonInstanceId instanceId);
->>>>>>> f0c49f90
   ~CAddonSettings() override = default;
 
   // specialization of CSettingsBase
@@ -87,10 +80,7 @@
   bool InitializeDefinitions() override { return false; }
 
 private:
-<<<<<<< HEAD
-=======
   bool AddInstanceSettings();
->>>>>>> f0c49f90
   bool InitializeDefinitions(const CXBMCTinyXML& doc);
 
   bool ParseSettingVersion(const CXBMCTinyXML& doc, uint32_t& version) const;
@@ -196,10 +186,7 @@
   const std::string m_addonId;
   const std::string m_addonPath;
   const std::string m_addonProfile;
-<<<<<<< HEAD
-=======
   const AddonInstanceId m_instanceId{ADDON_SETTINGS_ID};
->>>>>>> f0c49f90
 
   uint32_t m_unidentifiedSettingId;
   int m_unknownSettingLabelId;
