/*
 *  Copyright (C) 2013 Arne Morten Kvarving
 *
 *  SPDX-License-Identifier: GPL-2.0-or-later
 *  See LICENSES/README.md for more information.
 */

#include "VFSEntry.h"

#include "ServiceBroker.h"
#include "URL.h"
#include "addons/AddonManager.h"
#include "addons/interfaces/Filesystem.h"
#include "network/ZeroconfBrowser.h"
#include "utils/StringUtils.h"
#include "utils/log.h"

#include <utility>

#if defined(TARGET_WINDOWS)
#ifndef S_IFLNK
#define S_IFLNK 0120000
#endif
#ifndef S_IFBLK
#define S_IFBLK 0
#endif
#ifndef S_IFSOCK
#define S_IFSOCK 0
#endif
#ifndef S_IFREG
#define S_IFREG _S_IFREG
#endif
#ifndef S_IFCHR
#define S_IFCHR _S_IFCHR
#endif
#ifndef S_IFDIR
#define S_IFDIR _S_IFDIR
#endif
#ifndef S_IFIFO
#define S_IFIFO _S_IFIFO
#endif
#endif

namespace ADDON
{

CVFSAddonCache::~CVFSAddonCache()
{
  Deinit();
}

void CVFSAddonCache::Init()
{
  CServiceBroker::GetAddonMgr().Events().Subscribe(this, &CVFSAddonCache::OnEvent);

  // Load all available VFS addons during Kodi start
  std::vector<AddonInfoPtr> addonInfos;
  CServiceBroker::GetAddonMgr().GetAddonInfos(addonInfos, true, ADDON_VFS);

  CSingleLock lock(m_critSection);
  for (const auto& addonInfo : addonInfos)
  {
    VFSEntryPtr vfs = std::make_shared<CVFSEntry>(addonInfo);
    vfs->Addon()->RegisterInformer(this);

    m_addonsInstances.emplace_back(vfs);

    if (!vfs->GetZeroconfType().empty())
      CZeroconfBrowser::GetInstance()->AddServiceType(vfs->GetZeroconfType());
  }
}

void CVFSAddonCache::Deinit()
{
  CServiceBroker::GetAddonMgr().Events().Unsubscribe(this);
}

const std::vector<VFSEntryPtr> CVFSAddonCache::GetAddonInstances()
{
  CSingleLock lock(m_critSection);
  return m_addonsInstances;
}

VFSEntryPtr CVFSAddonCache::GetAddonInstance(const std::string& strId)
{
  VFSEntryPtr addon;

  CSingleLock lock(m_critSection);

  const auto& itAddon = std::find_if(m_addonsInstances.begin(), m_addonsInstances.end(),
    [&strId](const VFSEntryPtr& addon)
    {
      return addon->ID() == strId;
    });

  if (itAddon != m_addonsInstances.end())
    addon = *itAddon;

  return addon;
}

void CVFSAddonCache::OnEvent(const AddonEvent& event)
{
  if (typeid(event) == typeid(AddonEvents::Disabled))
  {
    for (const auto& vfs : m_addonsInstances)
    {
      if (vfs->ID() == event.id && !vfs->GetZeroconfType().empty())
        CZeroconfBrowser::GetInstance()->RemoveServiceType(vfs->GetZeroconfType());
    }
  }

  if (typeid(event) == typeid(AddonEvents::Enabled) ||
      typeid(event) == typeid(AddonEvents::Disabled) ||
      typeid(event) == typeid(AddonEvents::ReInstalled))
  {
    if (CServiceBroker::GetAddonMgr().HasType(event.id, ADDON_VFS))
      Update(event.id);
  }
  else if (typeid(event) == typeid(AddonEvents::UnInstalled))
  {
    Update(event.id);
  }
}

bool CVFSAddonCache::IsInUse(const std::string& id)
{
  CSingleLock lock(m_critSection);

  const auto& itAddon = std::find_if(m_addonsInstances.begin(), m_addonsInstances.end(),
                                     [&id](const VFSEntryPtr& addon) { return addon->ID() == id; });
  if (itAddon != m_addonsInstances.end() && (*itAddon).use_count() > 1)
    return true;
  return false;
}

void CVFSAddonCache::Update(const std::string& id)
{
  std::vector<VFSEntryPtr> addonmap;

  // Stop used instance if present, otherwise the new becomes created on already created addon base one.
  {
    CSingleLock lock(m_critSection);

    const auto& itAddon =
        std::find_if(m_addonsInstances.begin(), m_addonsInstances.end(),
                     [&id](const VFSEntryPtr& addon) { return addon->ID() == id; });

    if (itAddon != m_addonsInstances.end())
    {
      (*itAddon)->Addon()->RegisterInformer(nullptr);
      m_addonsInstances.erase(itAddon);
    }
  }

  // Create and init the new VFS addon instance
  AddonInfoPtr addonInfo = CServiceBroker::GetAddonMgr().GetAddonInfo(id, ADDON_VFS);
  if (addonInfo && !CServiceBroker::GetAddonMgr().IsAddonDisabled(id))
  {
    VFSEntryPtr vfs = std::make_shared<CVFSEntry>(addonInfo);

    if (!vfs->GetZeroconfType().empty())
      CZeroconfBrowser::GetInstance()->AddServiceType(vfs->GetZeroconfType());

    CSingleLock lock(m_critSection);
    m_addonsInstances.emplace_back(vfs);
  }
}

class CVFSURLWrapper
{
  public:
    explicit CVFSURLWrapper(const CURL& url2)
    {
      m_strings.push_back(url2.Get());
      m_strings.push_back(url2.GetDomain());
      m_strings.push_back(url2.GetHostName());
      m_strings.push_back(url2.GetFileName());
      m_strings.push_back(url2.GetOptions());
      m_strings.push_back(url2.GetUserName());
      m_strings.push_back(url2.GetPassWord());
      m_strings.push_back(url2.GetRedacted());
      m_strings.push_back(url2.GetShareName());
      m_strings.push_back(url2.GetProtocol());

      url.url = m_strings[0].c_str();
      url.domain = m_strings[1].c_str();
      url.hostname = m_strings[2].c_str();
      url.filename = m_strings[3].c_str();
      url.port = url2.GetPort();
      url.options = m_strings[4].c_str();
      url.username = m_strings[5].c_str();
      url.password = m_strings[6].c_str();
      url.redacted = m_strings[7].c_str();
      url.sharename = m_strings[8].c_str();
      url.protocol = m_strings[9].c_str();
    }

    VFSURL url;
  protected:
    std::vector<std::string> m_strings;
};

CVFSEntry::ProtocolInfo::ProtocolInfo(const AddonInfoPtr& addonInfo)
  : supportPath(addonInfo->Type(ADDON_VFS)->GetValue("@supportPath").asBoolean()),
    supportUsername(addonInfo->Type(ADDON_VFS)->GetValue("@supportUsername").asBoolean()),
    supportPassword(addonInfo->Type(ADDON_VFS)->GetValue("@supportPassword").asBoolean()),
    supportPort(addonInfo->Type(ADDON_VFS)->GetValue("@supportPort").asBoolean()),
    supportBrowsing(addonInfo->Type(ADDON_VFS)->GetValue("@supportBrowsing").asBoolean()),
    supportWrite(addonInfo->Type(ADDON_VFS)->GetValue("@supportWrite").asBoolean()),
    defaultPort(addonInfo->Type(ADDON_VFS)->GetValue("@defaultPort").asInteger()),
    type(addonInfo->Type(ADDON_VFS)->GetValue("@protocols").asString()),
    label(addonInfo->Type(ADDON_VFS)->GetValue("@label").asInteger())
{
}

CVFSEntry::CVFSEntry(const AddonInfoPtr& addonInfo)
  : IAddonInstanceHandler(ADDON_INSTANCE_VFS, addonInfo),
    m_protocols(addonInfo->Type(ADDON_VFS)->GetValue("@protocols").asString()),
    m_extensions(addonInfo->Type(ADDON_VFS)->GetValue("@extensions").asString()),
    m_zeroconf(addonInfo->Type(ADDON_VFS)->GetValue("@zeroconf").asString()),
    m_files(addonInfo->Type(ADDON_VFS)->GetValue("@files").asBoolean()),
    m_directories(addonInfo->Type(ADDON_VFS)->GetValue("@directories").asBoolean()),
    m_filedirectories(addonInfo->Type(ADDON_VFS)->GetValue("@filedirectories").asBoolean()),
    m_protocolInfo(addonInfo)
{
  if (!addonInfo->Type(ADDON_VFS)->GetValue("@supportDialog").asBoolean())
    m_protocolInfo.type.clear();

  // Create "C" interface structures, used as own parts to prevent API problems on update
  m_ifc.vfs = new AddonInstance_VFSEntry;
  m_ifc.vfs->props = new AddonProps_VFSEntry();
  m_ifc.vfs->toAddon = new KodiToAddonFuncTable_VFSEntry();
  m_ifc.vfs->toKodi = new AddonToKodiFuncTable_VFSEntry();

  m_ifc.vfs->toKodi->kodiInstance = this;
  if (CreateInstance() != ADDON_STATUS_OK)
    CLog::Log(LOGFATAL, "CVFSEntry - Couldn't create instance on add-on '{}'", addonInfo->Name());
}

CVFSEntry::~CVFSEntry()
{
  DestroyInstance();

  // Delete "C" interface structures
  delete m_ifc.vfs->toAddon;
  delete m_ifc.vfs->toKodi;
  delete m_ifc.vfs->props;
  delete m_ifc.vfs;
}

void* CVFSEntry::Open(const CURL& url)
{
  if (!m_ifc.vfs->toAddon->open)
    return nullptr;

  CVFSURLWrapper url2(url);
  return m_ifc.vfs->toAddon->open(m_ifc.vfs, &url2.url);
}

void* CVFSEntry::OpenForWrite(const CURL& url, bool bOverWrite)
{
  if (!m_ifc.vfs->toAddon->open_for_write)
    return nullptr;

  CVFSURLWrapper url2(url);
  return m_ifc.vfs->toAddon->open_for_write(m_ifc.vfs, &url2.url, bOverWrite);
}

bool CVFSEntry::Exists(const CURL& url)
{
  if (!m_ifc.vfs->toAddon->exists)
    return false;

  CVFSURLWrapper url2(url);
  return m_ifc.vfs->toAddon->exists(m_ifc.vfs, &url2.url);
}

int CVFSEntry::Stat(const CURL& url, struct __stat64* buffer)
{
  int ret = -1;
  if (!m_ifc.vfs->toAddon->stat)
    return ret;

  CVFSURLWrapper url2(url);
  STAT_STRUCTURE statBuffer = {};
  ret = m_ifc.vfs->toAddon->stat(m_ifc.vfs, &url2.url, &statBuffer);

  buffer->st_dev = statBuffer.deviceId;
  buffer->st_ino = statBuffer.fileSerialNumber;
  buffer->st_size = statBuffer.size;
  buffer->st_atime = statBuffer.accessTime;
  buffer->st_mtime = statBuffer.modificationTime;
  buffer->st_ctime = statBuffer.statusTime;
  buffer->st_mode = 0;
  if (statBuffer.isDirectory)
    buffer->st_mode |= S_IFDIR;
  if (statBuffer.isSymLink)
    buffer->st_mode |= S_IFLNK;
  if (statBuffer.isBlock)
    buffer->st_mode |= S_IFBLK;
  if (statBuffer.isCharacter)
    buffer->st_mode |= S_IFCHR;
  if (statBuffer.isFifo)
    buffer->st_mode |= S_IFIFO;
  if (statBuffer.isRegular)
    buffer->st_mode |= S_IFREG;
  if (statBuffer.isSocket)
    buffer->st_mode |= S_IFSOCK;

  return ret;
}

ssize_t CVFSEntry::Read(void* ctx, void* lpBuf, size_t uiBufSize)
{
  if (!m_ifc.vfs->toAddon->read)
    return 0;

  return m_ifc.vfs->toAddon->read(m_ifc.vfs, ctx, static_cast<uint8_t*>(lpBuf), uiBufSize);
}

ssize_t CVFSEntry::Write(void* ctx, const void* lpBuf, size_t uiBufSize)
{
  if (!m_ifc.vfs->toAddon->write)
    return 0;

  return m_ifc.vfs->toAddon->write(m_ifc.vfs, ctx, static_cast<const uint8_t*>(lpBuf), uiBufSize);
}

int64_t CVFSEntry::Seek(void* ctx, int64_t position, int whence)
{
  if (!m_ifc.vfs->toAddon->seek)
    return 0;

  return m_ifc.vfs->toAddon->seek(m_ifc.vfs, ctx, position, whence);
}

int CVFSEntry::Truncate(void* ctx, int64_t size)
{
  if (!m_ifc.vfs->toAddon->truncate)
    return 0;

  return m_ifc.vfs->toAddon->truncate(m_ifc.vfs, ctx, size);
}

void CVFSEntry::Close(void* ctx)
{
  if (m_ifc.vfs->toAddon->close)
    m_ifc.vfs->toAddon->close(m_ifc.vfs, ctx);
}

int64_t CVFSEntry::GetPosition(void* ctx)
{
  if (!m_ifc.vfs->toAddon->get_position)
    return 0;

  return m_ifc.vfs->toAddon->get_position(m_ifc.vfs, ctx);
}

int CVFSEntry::GetChunkSize(void* ctx)
{
  if (!m_ifc.vfs->toAddon->get_chunk_size)
    return 0;

  return m_ifc.vfs->toAddon->get_chunk_size(m_ifc.vfs, ctx);
}

int64_t CVFSEntry::GetLength(void* ctx)
{
  if (!m_ifc.vfs->toAddon->get_length)
    return 0;

  return m_ifc.vfs->toAddon->get_length(m_ifc.vfs, ctx);
}

int CVFSEntry::IoControl(void* ctx, XFILE::EIoControl request, void* param)
{
  switch (request)
  {
    case XFILE::EIoControl::IOCTRL_SEEK_POSSIBLE:
    {
      if (!m_ifc.vfs->toAddon->io_control_get_seek_possible)
        return -1;
      return m_ifc.vfs->toAddon->io_control_get_seek_possible(m_ifc.vfs, ctx) ? 1 : 0;
    }
    case XFILE::EIoControl::IOCTRL_CACHE_STATUS:
    {
      if (!m_ifc.vfs->toAddon->io_control_get_cache_status)
        return -1;

      XFILE::SCacheStatus* kodiData = static_cast<XFILE::SCacheStatus*>(param);
      if (!kodiData)
        return -1;

      VFS_CACHE_STATUS_DATA status;
      int ret = m_ifc.vfs->toAddon->io_control_get_cache_status(m_ifc.vfs, ctx, &status) ? 0 : -1;
      if (ret >= 0)
      {
        kodiData->forward = status.forward;
        kodiData->maxrate = status.maxrate;
        kodiData->currate = status.currate;
        kodiData->lowrate = status.lowrate;
      }
      return ret;
    }
    case XFILE::EIoControl::IOCTRL_CACHE_SETRATE:
    {
      if (!m_ifc.vfs->toAddon->io_control_set_cache_rate)
        return -1;

<<<<<<< HEAD
      uint32_t& iParam = *static_cast<uint32_t*>(param);
      return m_struct.toAddon->io_control_set_cache_rate(&m_struct, ctx, iParam) ? 1 : 0;
=======
      unsigned int& iParam = *static_cast<unsigned int*>(param);
      return m_ifc.vfs->toAddon->io_control_set_cache_rate(m_ifc.vfs, ctx, iParam) ? 1 : 0;
>>>>>>> a5c191f9
    }
    case XFILE::EIoControl::IOCTRL_SET_RETRY:
    {
      if (!m_ifc.vfs->toAddon->io_control_set_retry)
        return -1;

      bool& bParam = *static_cast<bool*>(param);
      return m_ifc.vfs->toAddon->io_control_set_retry(m_ifc.vfs, ctx, bParam) ? 0 : -1;
    }

    // Not by addon supported io's
    case XFILE::EIoControl::IOCTRL_SET_CACHE:
    case XFILE::EIoControl::IOCTRL_NATIVE:
    default:
      break;
  }

  return -1;
}

bool CVFSEntry::Delete(const CURL& url)
{
  if (!m_ifc.vfs->toAddon->delete_it)
    return false;

  CVFSURLWrapper url2(url);
  return m_ifc.vfs->toAddon->delete_it(m_ifc.vfs, &url2.url);
}

bool CVFSEntry::Rename(const CURL& url, const CURL& url2)
{
  if (!m_ifc.vfs->toAddon->rename)
    return false;

  CVFSURLWrapper url3(url);
  CVFSURLWrapper url4(url2);
  return m_ifc.vfs->toAddon->rename(m_ifc.vfs, &url3.url, &url4.url);
}

void CVFSEntry::ClearOutIdle()
{
  if (m_ifc.vfs->toAddon->clear_out_idle)
    m_ifc.vfs->toAddon->clear_out_idle(m_ifc.vfs);
}

void CVFSEntry::DisconnectAll()
{
  if (m_ifc.vfs->toAddon->disconnect_all)
    m_ifc.vfs->toAddon->disconnect_all(m_ifc.vfs);
}

bool CVFSEntry::DirectoryExists(const CURL& url)
{
  if (!m_ifc.vfs->toAddon->directory_exists)
    return false;

  CVFSURLWrapper url2(url);
  return m_ifc.vfs->toAddon->directory_exists(m_ifc.vfs, &url2.url);
}

bool CVFSEntry::RemoveDirectory(const CURL& url)
{
  if (!m_ifc.vfs->toAddon->remove_directory)
    return false;

  CVFSURLWrapper url2(url);
  return m_ifc.vfs->toAddon->remove_directory(m_ifc.vfs, &url2.url);
}

bool CVFSEntry::CreateDirectory(const CURL& url)
{
  if (!m_ifc.vfs->toAddon->create_directory)
    return false;

  CVFSURLWrapper url2(url);
  return m_ifc.vfs->toAddon->create_directory(m_ifc.vfs, &url2.url);
}

static void VFSDirEntriesToCFileItemList(int num_entries,
                                         VFSDirEntry* entries,
                                         CFileItemList& items)
{
  for (int i=0;i<num_entries;++i)
  {
    CFileItemPtr item(new CFileItem());
    item->SetLabel(entries[i].label);
    item->SetPath(entries[i].path);
    item->m_dwSize = entries[i].size;
    item->m_dateTime = entries[i].date_time;
    item->m_bIsFolder = entries[i].folder;
    if (entries[i].title)
      item->m_strTitle = entries[i].title;
    for (unsigned int j=0;j<entries[i].num_props;++j)
    {
      if (StringUtils::CompareNoCase(entries[i].properties[j].name, "propmisusepreformatted") == 0)
      {
        if (StringUtils::CompareNoCase(entries[i].properties[j].name, "true") == 0)
          item->SetLabelPreformatted(true);
        else
          item->SetLabelPreformatted(false);
      } else
        item->SetProperty(entries[i].properties[j].name,
                          entries[i].properties[j].val);
    }
    items.Add(item);
  }
}

bool CVFSEntry::GetDirectory(const CURL& url, CFileItemList& items,
                             void* ctx)
{
  if (!m_ifc.vfs->toAddon->get_directory || !m_ifc.vfs->toAddon->free_directory)
    return false;

  VFSGetDirectoryCallbacks callbacks;
  callbacks.ctx = ctx;
  callbacks.get_keyboard_input = CVFSEntryIDirectoryWrapper::DoGetKeyboardInput;
  callbacks.set_error_dialog = CVFSEntryIDirectoryWrapper::DoSetErrorDialog;
  callbacks.require_authentication = CVFSEntryIDirectoryWrapper::DoRequireAuthentication;

  VFSDirEntry* entries = nullptr;
  int num_entries = 0;
  CVFSURLWrapper url2(url);
  bool ret =
      m_ifc.vfs->toAddon->get_directory(m_ifc.vfs, &url2.url, &entries, &num_entries, &callbacks);
  if (ret)
  {
    VFSDirEntriesToCFileItemList(num_entries, entries, items);
    m_ifc.vfs->toAddon->free_directory(m_ifc.vfs, entries, num_entries);
  }

  return ret;
}

bool CVFSEntry::ContainsFiles(const CURL& url, CFileItemList& items)
{
  if (!m_ifc.vfs->toAddon->contains_files || !m_ifc.vfs->toAddon->free_directory)
    return false;

  VFSDirEntry* entries = nullptr;
  int num_entries = 0;

  CVFSURLWrapper url2(url);
  char rootpath[ADDON_STANDARD_STRING_LENGTH];
  rootpath[0] = 0;
  bool ret =
      m_ifc.vfs->toAddon->contains_files(m_ifc.vfs, &url2.url, &entries, &num_entries, rootpath);
  if (!ret)
    return false;

  VFSDirEntriesToCFileItemList(num_entries, entries, items);
  m_ifc.vfs->toAddon->free_directory(m_ifc.vfs, entries, num_entries);
  if (strlen(rootpath))
    items.SetPath(rootpath);

  return true;
}

CVFSEntryIFileWrapper::CVFSEntryIFileWrapper(VFSEntryPtr ptr)
  : m_context(nullptr), m_addon(std::move(ptr))
{
}

CVFSEntryIFileWrapper::~CVFSEntryIFileWrapper()
{
  Close();
}

bool CVFSEntryIFileWrapper::Open(const CURL& url)
{
  m_context = m_addon->Open(url);
  return m_context != NULL;
}

bool CVFSEntryIFileWrapper::OpenForWrite(const CURL& url, bool bOverWrite)
{
  m_context = m_addon->OpenForWrite(url, bOverWrite);
  return m_context != NULL;
}

bool CVFSEntryIFileWrapper::Exists(const CURL& url)
{
  return m_addon->Exists(url);
}

int CVFSEntryIFileWrapper::Stat(const CURL& url, struct __stat64* buffer)
{
  return m_addon->Stat(url, buffer);
}

int CVFSEntryIFileWrapper::Truncate(int64_t size)
{
  return m_addon->Truncate(m_context, size);
}

ssize_t CVFSEntryIFileWrapper::Read(void* lpBuf, size_t uiBufSize)
{
  if (!m_context)
    return 0;

  return m_addon->Read(m_context, lpBuf, uiBufSize);
}

ssize_t CVFSEntryIFileWrapper::Write(const void* lpBuf, size_t uiBufSize)
{
  if (!m_context)
    return 0;

  return m_addon->Write(m_context, lpBuf, uiBufSize);
}

int64_t CVFSEntryIFileWrapper::Seek(int64_t iFilePosition, int whence)
{
  if (!m_context)
    return 0;

  return m_addon->Seek(m_context, iFilePosition, whence);
}

void CVFSEntryIFileWrapper::Close()
{
  if (m_context)
  {
    m_addon->Close(m_context);
    m_context = NULL;
  }
}

int64_t CVFSEntryIFileWrapper::GetPosition()
{
  if (!m_context)
    return 0;

  return m_addon->GetPosition(m_context);
}

int CVFSEntryIFileWrapper::GetChunkSize()
{
  if (!m_context)
    return 0;

  return m_addon->GetChunkSize(m_context);
}

int64_t CVFSEntryIFileWrapper::GetLength()
{
  if (!m_context)
    return 0;

  return m_addon->GetLength(m_context);
}

int CVFSEntryIFileWrapper::IoControl(XFILE::EIoControl request, void* param)
{
  if (!m_context)
    return 0;

  return m_addon->IoControl(m_context, request, param);
}

bool CVFSEntryIFileWrapper::Delete(const CURL& url)
{
  return m_addon->Delete(url);
}

bool CVFSEntryIFileWrapper::Rename(const CURL& url, const CURL& url2)
{
  return m_addon->Rename(url, url2);
}

CVFSEntryIDirectoryWrapper::CVFSEntryIDirectoryWrapper(VFSEntryPtr ptr) : m_addon(std::move(ptr))
{
}

bool CVFSEntryIDirectoryWrapper::Exists(const CURL& url)
{
  return m_addon->DirectoryExists(url);
}

bool CVFSEntryIDirectoryWrapper::Remove(const CURL& url)
{
  return m_addon->RemoveDirectory(url);
}

bool CVFSEntryIDirectoryWrapper::Create(const CURL& url)
{
  return m_addon->CreateDirectory(url);
}

bool CVFSEntryIDirectoryWrapper::GetDirectory(const CURL& url,
                                              CFileItemList& items)
{
  return m_addon->GetDirectory(url, items, this);
}

bool CVFSEntryIDirectoryWrapper::DoGetKeyboardInput(void* ctx,
                                                    const char* heading,
                                                    char** input,
                                                    bool hidden_input)
{
  return static_cast<CVFSEntryIDirectoryWrapper*>(ctx)->GetKeyboardInput2(heading, input, hidden_input);
}

bool CVFSEntryIDirectoryWrapper::GetKeyboardInput2(const char* heading,
                                                   char** input,
                                                   bool hidden_input)
{
  std::string inp;
  bool result;
  if ((result=GetKeyboardInput(CVariant(std::string(heading)), inp, hidden_input)))
    *input = strdup(inp.c_str());

  return result;
}

void CVFSEntryIDirectoryWrapper::DoSetErrorDialog(void* ctx, const char* heading,
                                                  const char* line1,
                                                  const char* line2,
                                                  const char* line3)
{
  static_cast<CVFSEntryIDirectoryWrapper*>(ctx)->SetErrorDialog2(heading, line1,
                                                                 line2, line3);
}

void CVFSEntryIDirectoryWrapper::SetErrorDialog2(const char* heading,
                                                 const char* line1,
                                                 const char* line2,
                                                 const char* line3)
{
  CVariant l2=0, l3=0;
  if (line2)
    l2 = std::string(line2);
  if (line3)
    l3 = std::string(line3);
  if (m_flags & XFILE::DIR_FLAG_ALLOW_PROMPT)
    SetErrorDialog(CVariant(std::string(heading)),
                   CVariant(std::string(line1)), l2, l3);
}

void CVFSEntryIDirectoryWrapper::DoRequireAuthentication(void* ctx,
                                                         const char* url)
{
  static_cast<CVFSEntryIDirectoryWrapper*>(ctx)->RequireAuthentication2(CURL(url));
}

void CVFSEntryIDirectoryWrapper::RequireAuthentication2(const CURL& url)
{
  if (m_flags & XFILE::DIR_FLAG_ALLOW_PROMPT)
    RequireAuthentication(url);
}

} /*namespace ADDON*/
<|MERGE_RESOLUTION|>--- conflicted
+++ resolved
@@ -408,13 +408,8 @@
       if (!m_ifc.vfs->toAddon->io_control_set_cache_rate)
         return -1;
 
-<<<<<<< HEAD
       uint32_t& iParam = *static_cast<uint32_t*>(param);
-      return m_struct.toAddon->io_control_set_cache_rate(&m_struct, ctx, iParam) ? 1 : 0;
-=======
-      unsigned int& iParam = *static_cast<unsigned int*>(param);
-      return m_ifc.vfs->toAddon->io_control_set_cache_rate(m_ifc.vfs, ctx, iParam) ? 1 : 0;
->>>>>>> a5c191f9
+      return m_ifc.vfs->toAddon->io_control_set_cache_rate(&m_struct, ctx, iParam) ? 1 : 0;
     }
     case XFILE::EIoControl::IOCTRL_SET_RETRY:
     {
