/*
 *      Copyright (C) 2014-2016 Team Kodi
 *      http://kodi.tv
 *
 *  This Program is free software; you can redistribute it and/or modify
 *  it under the terms of the GNU General Public License as published by
 *  the Free Software Foundation; either version 2, or (at your option)
 *  any later version.
 *
 *  This Program is distributed in the hope that it will be useful,
 *  but WITHOUT ANY WARRANTY; without even the implied warranty of
 *  MERCHANTABILITY or FITNESS FOR A PARTICULAR PURPOSE. See the
 *  GNU General Public License for more details.
 *
 *  You should have received a copy of the GNU General Public License
 *  along with this Program; see the file COPYING.  If not, see
 *  <http://www.gnu.org/licenses/>.
 *
 */
#ifndef KODI_GAME_TYPES_H_
#define KODI_GAME_TYPES_H_

<<<<<<< HEAD
#include "AddonBase.h"
=======
/* current game API version */
#define GAME_API_VERSION                "1.0.29"

/* min. game API version */
#define GAME_MIN_API_VERSION            "1.0.29"
>>>>>>> 8fdd9185

#include <stddef.h>
#include <stdint.h>

#ifdef TARGET_WINDOWS
  #include <windows.h>
#else
  #ifndef __cdecl
    #define __cdecl
  #endif
  #ifndef __declspec
    #define __declspec(X)
  #endif
#endif

#undef ATTRIBUTE_PACKED
#undef PRAGMA_PACK_BEGIN
#undef PRAGMA_PACK_END

#if defined(__GNUC__)
  #if __GNUC__ > 2 || (__GNUC__ == 2 && __GNUC_MINOR__ >= 95)
    #define ATTRIBUTE_PACKED __attribute__ ((packed))
    #define PRAGMA_PACK 0
  #endif
#endif

#if !defined(ATTRIBUTE_PACKED)
  #define ATTRIBUTE_PACKED
  #define PRAGMA_PACK 1
#endif

#ifdef BUILD_KODI_ADDON
#include "XBMC_vkeys.h"
#else
#include "input/XBMC_vkeys.h"
#endif

#ifdef __cplusplus
extern "C" {
#endif

/*! Game add-on error codes */
typedef enum GAME_ERROR
{
  GAME_ERROR_NO_ERROR,               // no error occurred
  GAME_ERROR_UNKNOWN,                // an unknown error occurred
  GAME_ERROR_NOT_IMPLEMENTED,        // the method that the frontend called is not implemented
  GAME_ERROR_REJECTED,               // the command was rejected by the game client
  GAME_ERROR_INVALID_PARAMETERS,     // the parameters of the method that was called are invalid for this operation
  GAME_ERROR_FAILED,                 // the command failed
  GAME_ERROR_NOT_LOADED,             // no game is loaded
  GAME_ERROR_RESTRICTED,             // game requires restricted resources
} GAME_ERROR;

typedef enum GAME_STREAM_TYPE
{
  GAME_STREAM_UNKNOWN,
  GAME_STREAM_AUDIO,
  GAME_STREAM_VIDEO,
} GAME_STREAM_TYPE;

typedef enum GAME_PIXEL_FORMAT
{
  GAME_PIXEL_FORMAT_UNKNOWN,
  GAME_PIXEL_FORMAT_YUV420P,
  GAME_PIXEL_FORMAT_0RGB8888,
  GAME_PIXEL_FORMAT_RGB565,
  GAME_PIXEL_FORMAT_0RGB1555,
} GAME_PIXEL_FORMAT;

typedef enum GAME_VIDEO_CODEC
{
  GAME_VIDEO_CODEC_UNKNOWN,
  GAME_VIDEO_CODEC_H264,
  GAME_VIDEO_CODEC_THEORA,
} GAME_VIDEO_CODEC;

typedef enum GAME_VIDEO_ROTATION // Counter-clockwise
{
  GAME_VIDEO_ROTATION_0,
  GAME_VIDEO_ROTATION_90,
  GAME_VIDEO_ROTATION_180,
  GAME_VIDEO_ROTATION_270,
} GAME_VIDEO_ROTATION;

typedef enum GAME_PCM_FORMAT
{
  GAME_PCM_FORMAT_UNKNOWN,
  GAME_PCM_FORMAT_S16NE,
} GAME_PCM_FORMAT;

typedef enum GAME_AUDIO_CODEC
{
  GAME_AUDIO_CODEC_UNKNOWN,
  GAME_AUDIO_CODEC_OPUS,
} GAME_AUDIO_CODEC;

typedef enum GAME_AUDIO_CHANNEL
{
  GAME_CH_NULL, // Channel list terminator
  GAME_CH_FL,
  GAME_CH_FR,
  GAME_CH_FC,
  GAME_CH_LFE,
  GAME_CH_BL,
  GAME_CH_BR,
  GAME_CH_FLOC,
  GAME_CH_FROC,
  GAME_CH_BC,
  GAME_CH_SL,
  GAME_CH_SR,
  GAME_CH_TFL,
  GAME_CH_TFR,
  GAME_CH_TFC,
  GAME_CH_TC,
  GAME_CH_TBL,
  GAME_CH_TBR,
  GAME_CH_TBC,
  GAME_CH_BLOC,
  GAME_CH_BROC,
} GAME_AUDIO_CHANNEL;

// TODO
typedef enum GAME_HW_FRAME_BUFFER
{
  GAME_HW_FRAME_BUFFER_VALID,     // Pass this to game_video_refresh if rendering to hardware
  GAME_HW_FRAME_BUFFER_DUPLICATE, // Passing NULL to game_video_refresh is still a frame dupe as normal
  GAME_HW_FRAME_BUFFER_RENDER,
} GAME_HW_FRAME_BUFFER;

typedef enum GAME_HW_CONTEXT_TYPE
{
  GAME_HW_CONTEXT_NONE,
  GAME_HW_CONTEXT_OPENGL,      // OpenGL 2.x. Latest version available before 3.x+. Driver can choose to use latest compatibility context
  GAME_HW_CONTEXT_OPENGLES2,   // GLES 2.0
  GAME_HW_CONTEXT_OPENGL_CORE, // Modern desktop core GL context. Use major/minor fields to set GL version
  GAME_HW_CONTEXT_OPENGLES3,   // GLES 3.0
} GAME_HW_CONTEXT_TYPE;

typedef enum GAME_INPUT_PORT
{
  GAME_INPUT_PORT_JOYSTICK_START = 0, // Non-negative values are for joystick ports
  GAME_INPUT_PORT_KEYBOARD = -1,
  GAME_INPUT_PORT_MOUSE = -2,
} GAME_INPUT_PORT;

typedef enum GAME_INPUT_EVENT_SOURCE
{
  GAME_INPUT_EVENT_DIGITAL_BUTTON,
  GAME_INPUT_EVENT_ANALOG_BUTTON,
  GAME_INPUT_EVENT_ANALOG_STICK,
  GAME_INPUT_EVENT_ACCELEROMETER,
  GAME_INPUT_EVENT_KEY,
  GAME_INPUT_EVENT_RELATIVE_POINTER,
  GAME_INPUT_EVENT_ABSOLUTE_POINTER,
  GAME_INPUT_EVENT_MOTOR,
} GAME_INPUT_EVENT_SOURCE;

typedef enum GAME_KEY_MOD
{
  GAME_KEY_MOD_NONE = 0x00,

  GAME_KEY_MOD_SHIFT = 0x01,
  GAME_KEY_MOD_CTRL = 0x02,
  GAME_KEY_MOD_ALT = 0x04,
  GAME_KEY_MOD_RALT = 0x08,
  GAME_KEY_MOD_META = 0x10,

  GAME_KEY_MOD_NUMLOCK = 0x20,
  GAME_KEY_MOD_CAPSLOCK = 0x40,
  GAME_KEY_MOD_SCROLLOCK = 0x80,
} GAME_KEY_MOD;

/*! Returned from game_get_region() */
typedef enum GAME_REGION
{
  GAME_REGION_UNKNOWN,
  GAME_REGION_NTSC,
  GAME_REGION_PAL,
} GAME_REGION;

/*!
* Special game types passed into game_load_game_special(). Only used when
* multiple ROMs are required.
*/
typedef enum SPECIAL_GAME_TYPE
{
  SPECIAL_GAME_TYPE_BSX,
  SPECIAL_GAME_TYPE_BSX_SLOTTED,
  SPECIAL_GAME_TYPE_SUFAMI_TURBO,
  SPECIAL_GAME_TYPE_SUPER_GAME_BOY,
} SPECIAL_GAME_TYPE;

typedef enum GAME_MEMORY
{
  /*!
   * Passed to game_get_memory_data/size(). If the memory type doesn't apply
   * to the implementation NULL/0 can be returned.
   */
  GAME_MEMORY_MASK                   = 0xff,

  /*!
   * Regular save ram. This ram is usually found on a game cartridge, backed
   * up by a battery. If save game data is too complex for a single memory
   * buffer, the SYSTEM_DIRECTORY environment callback can be used.
   */
  GAME_MEMORY_SAVE_RAM               = 0,

  /*!
   * Some games have a built-in clock to keep track of time. This memory is
   * usually just a couple of bytes to keep track of time.
   */
  GAME_MEMORY_RTC                    = 1,

  /*! System ram lets a frontend peek into a game systems main RAM */
  GAME_MEMORY_SYSTEM_RAM             = 2,

  /*! Video ram lets a frontend peek into a game systems video RAM (VRAM) */
  GAME_MEMORY_VIDEO_RAM              = 3,

  /*! Special memory types */
  GAME_MEMORY_SNES_BSX_RAM           = ((1 << 8) | GAME_MEMORY_SAVE_RAM),
  GAME_MEMORY_SNES_BSX_PRAM          = ((2 << 8) | GAME_MEMORY_SAVE_RAM),
  GAME_MEMORY_SNES_SUFAMI_TURBO_A_RAM= ((3 << 8) | GAME_MEMORY_SAVE_RAM),
  GAME_MEMORY_SNES_SUFAMI_TURBO_B_RAM= ((4 << 8) | GAME_MEMORY_SAVE_RAM),
  GAME_MEMORY_SNES_GAME_BOY_RAM      = ((5 << 8) | GAME_MEMORY_SAVE_RAM),
  GAME_MEMORY_SNES_GAME_BOY_RTC      = ((6 << 8) | GAME_MEMORY_RTC),
} GAME_MEMORY;

/*! ID values for SIMD CPU features */
typedef enum GAME_SIMD
{
  GAME_SIMD_SSE                      = (1 << 0),
  GAME_SIMD_SSE2                     = (1 << 1),
  GAME_SIMD_VMX                      = (1 << 2),
  GAME_SIMD_VMX128                   = (1 << 3),
  GAME_SIMD_AVX                      = (1 << 4),
  GAME_SIMD_NEON                     = (1 << 5),
  GAME_SIMD_SSE3                     = (1 << 6),
  GAME_SIMD_SSSE3                    = (1 << 7),
  GAME_SIMD_MMX                      = (1 << 8),
  GAME_SIMD_MMXEXT                   = (1 << 9),
  GAME_SIMD_SSE4                     = (1 << 10),
  GAME_SIMD_SSE42                    = (1 << 11),
  GAME_SIMD_AVX2                     = (1 << 12),
  GAME_SIMD_VFPU                     = (1 << 13),
} GAME_SIMD;

typedef enum GAME_ROTATION
{
  GAME_ROTATION_0_CW,
  GAME_ROTATION_90_CW,
  GAME_ROTATION_180_CW,
  GAME_ROTATION_270_CW,
} GAME_ROTATION;

typedef struct game_controller
{
  const char*  controller_id;
  unsigned int digital_button_count;
  unsigned int analog_button_count;
  unsigned int analog_stick_count;
  unsigned int accelerometer_count;
  unsigned int key_count;
  unsigned int rel_pointer_count;
  unsigned int abs_pointer_count;
  unsigned int motor_count;
} ATTRIBUTE_PACKED game_controller;

typedef struct game_digital_button_event
{
  bool         pressed;
} ATTRIBUTE_PACKED game_digital_button_event;

typedef struct game_analog_button_event
{
  float        magnitude;
} ATTRIBUTE_PACKED game_analog_button_event;

typedef struct game_analog_stick_event
{
  float        x;
  float        y;
} ATTRIBUTE_PACKED game_analog_stick_event;

typedef struct game_accelerometer_event
{
  float        x;
  float        y;
  float        z;
} ATTRIBUTE_PACKED game_accelerometer_event;

typedef struct game_key_event
{
  bool         pressed;
  XBMCVKey     character;
  GAME_KEY_MOD modifiers;
} ATTRIBUTE_PACKED game_key_event;

typedef struct game_rel_pointer_event
{
  int          x;
  int          y;
} ATTRIBUTE_PACKED game_rel_pointer_event;

typedef struct game_abs_pointer_event
{
  bool         pressed;
  float        x;
  float        y;
} ATTRIBUTE_PACKED game_abs_pointer_event;

typedef struct game_motor_event
{
  float        magnitude;
} ATTRIBUTE_PACKED game_motor_event;

typedef struct game_input_event
{
  GAME_INPUT_EVENT_SOURCE type;
  int                     port;
  const char*             controller_id;
  const char*             feature_name;
  union
  {
    struct game_digital_button_event digital_button;
    struct game_analog_button_event  analog_button;
    struct game_analog_stick_event   analog_stick;
    struct game_accelerometer_event  accelerometer;
    struct game_key_event            key;
    struct game_rel_pointer_event    rel_pointer;
    struct game_abs_pointer_event    abs_pointer;
    struct game_motor_event          motor;
  };
} ATTRIBUTE_PACKED game_input_event;

struct game_geometry
{
  unsigned base_width;          // Nominal video width of game
  unsigned base_height;         // Nominal video height of game
  unsigned max_width;           // Maximum possible width of game
  unsigned max_height;          // Maximum possible height of game
  float    aspect_ratio;        // Nominal aspect ratio of game. If aspect_ratio is <= 0.0,
                                // an aspect ratio of base_width / base_height is assumed.
                                // A frontend could override this setting if desired.
};

struct game_system_timing
{
  double fps;                   // FPS of video content.
  double sample_rate;           // Sampling rate of audio.
};

struct game_system_av_info
{
  struct game_geometry geometry;
  struct game_system_timing timing;
};

typedef void (*game_proc_address_t)(void);

struct game_hw_info
{
  GAME_HW_CONTEXT_TYPE context_type;        // Which API to use. Set by game client
  bool                 depth;               // Set if render buffers should have depth component attached
  bool                 stencil;             // Set if stencil buffers should be attached
                                            // If depth and stencil are true, a packed 24/8 buffer will be added. Only attaching stencil is invalid and will be ignored
  bool                 bottom_left_origin;  // Use conventional bottom-left origin convention. Is false, standard top-left origin semantics are used
  unsigned             version_major;       // Major version number for core GL context
  unsigned             version_minor;       // Minor version number for core GL context
  bool                 cache_context;       // If this is true, the frontend will go very far to avoid resetting context in scenarios like toggling fullscreen, etc.
                                            // The reset callback might still be called in extreme situations such as if the context is lost beyond recovery
                                            // For optimal stability, set this to false, and allow context to be reset at any time
  bool                 debug_context;       // Creates a debug context
};

/*! Properties passed to the ADDON_Create() method of a game client */
typedef struct game_client_properties
{
  /*!
   * The path of the game client being loaded.
   */
  const char* game_client_dll_path;

  /*!
   * Paths to proxy DLLs used to load the game client.
   */
  const char** proxy_dll_paths;

  /*!
   * Number of proxy DLL paths provided.
   */
  unsigned int proxy_dll_count;

  /*!
   * The "system" directories of the frontend. These directories can be used to
   * store system-specific ROMs such as BIOSes, configuration data, etc.
   */
  const char** resource_directories;

  /*!
   * Number of resource directories provided
   */
  unsigned int resource_directory_count;

  /*!
   * The writable directory of the frontend. This directory can be used to store
   * SRAM, memory cards, high scores, etc, if the game client cannot use the
   * regular memory interface, GetMemoryData().
   */
  const char* profile_directory;

  /*!
   * The value of the <supports_vfs> property from addon.xml
   */
  bool supports_vfs;

  /*!
   * The extensions in the <extensions> property from addon.xml
   */
  const char** extensions;

  /*!
   * Number of extensions provided
   */
  unsigned int extension_count;
} game_client_properties;

/*! Structure to transfer the methods from kodi_game_dll.h to Kodi */
typedef struct KodiToAddonFuncTable_Game
{
  GAME_ERROR  (__cdecl* LoadGame)(const char*);
  GAME_ERROR  (__cdecl* LoadGameSpecial)(SPECIAL_GAME_TYPE, const char**, size_t);
  GAME_ERROR  (__cdecl* LoadStandalone)(void);
  GAME_ERROR  (__cdecl* UnloadGame)(void);
  GAME_ERROR  (__cdecl* GetGameInfo)(game_system_av_info*);
  GAME_REGION (__cdecl* GetRegion)(void);
  bool        (__cdecl* RequiresGameLoop)(void);
  GAME_ERROR  (__cdecl* RunFrame)(void);
  GAME_ERROR  (__cdecl* Reset)(void);
  GAME_ERROR  (__cdecl* HwContextReset)(void);
  GAME_ERROR  (__cdecl* HwContextDestroy)(void);
  void        (__cdecl* UpdatePort)(int, bool, const game_controller*);
  bool        (__cdecl* HasFeature)(const char* controller_id, const char* feature_name);
  bool        (__cdecl* InputEvent)(const game_input_event*);
  size_t      (__cdecl* SerializeSize)(void);
  GAME_ERROR  (__cdecl* Serialize)(uint8_t*, size_t);
  GAME_ERROR  (__cdecl* Deserialize)(const uint8_t*, size_t);
  GAME_ERROR  (__cdecl* CheatReset)(void);
  GAME_ERROR  (__cdecl* GetMemory)(GAME_MEMORY, uint8_t**, size_t*);
  GAME_ERROR  (__cdecl* SetCheat)(unsigned int, bool, const char*);
} KodiToAddonFuncTable_Game;

#ifdef __cplusplus
}
#endif

#endif // KODI_GAME_TYPES_H_<|MERGE_RESOLUTION|>--- conflicted
+++ resolved
@@ -20,15 +20,7 @@
 #ifndef KODI_GAME_TYPES_H_
 #define KODI_GAME_TYPES_H_
 
-<<<<<<< HEAD
 #include "AddonBase.h"
-=======
-/* current game API version */
-#define GAME_API_VERSION                "1.0.29"
-
-/* min. game API version */
-#define GAME_MIN_API_VERSION            "1.0.29"
->>>>>>> 8fdd9185
 
 #include <stddef.h>
 #include <stdint.h>
