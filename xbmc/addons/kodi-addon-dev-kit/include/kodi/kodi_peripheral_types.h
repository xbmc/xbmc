--- conflicted
+++ resolved
@@ -51,15 +51,6 @@
   #define PRAGMA_PACK 1
 #endif
 
-<<<<<<< HEAD
-=======
-/* current Peripheral API version */
-#define PERIPHERAL_API_VERSION "1.3.0"
-
-/* min. Peripheral API version */
-#define PERIPHERAL_MIN_API_VERSION "1.3.0"
-
->>>>>>> 31214e34
 /* indicates a joystick has no preference for port number */
 #define NO_PORT_REQUESTED     (-1)
 
