--- conflicted
+++ resolved
@@ -18,17 +18,6 @@
 namespace ADDON
 {
 
-<<<<<<< HEAD
-class IAddon;
-typedef std::shared_ptr<IAddon> AddonPtr;
-class CInstanceVisualization;
-typedef std::shared_ptr<CInstanceVisualization> VizPtr;
-class CSkinInfo;
-typedef std::shared_ptr<CSkinInfo> SkinPtr;
-class CPluginSource;
-typedef std::shared_ptr<CPluginSource> PluginPtr;
-
-=======
 using AddonInstanceId = uint32_t;
 
 constexpr const char* ADDON_SETTING_INSTANCE_GROUP = "kodi_addon_instance";
@@ -70,7 +59,6 @@
 class CPluginSource;
 typedef std::shared_ptr<CPluginSource> PluginPtr;
 
->>>>>>> f0c49f90
 class CAddonMgr;
 class CAddonSettings;
 
@@ -109,26 +97,6 @@
   virtual std::string OriginName() const = 0;
   virtual uint64_t PackageSize() const = 0;
   virtual const InfoMap& ExtraInfo() const = 0;
-<<<<<<< HEAD
-  virtual bool HasSettings() = 0;
-  virtual void SaveSettings() = 0;
-  virtual void UpdateSetting(const std::string& key, const std::string& value) = 0;
-  virtual bool UpdateSettingBool(const std::string& key, bool value) = 0;
-  virtual bool UpdateSettingInt(const std::string& key, int value) = 0;
-  virtual bool UpdateSettingNumber(const std::string& key, double value) = 0;
-  virtual bool UpdateSettingString(const std::string& key, const std::string& value) = 0;
-  virtual std::string GetSetting(const std::string& key) = 0;
-  virtual bool GetSettingBool(const std::string& key, bool& value) = 0;
-  virtual bool GetSettingInt(const std::string& key, int& value) = 0;
-  virtual bool GetSettingNumber(const std::string& key, double& value) = 0;
-  virtual bool GetSettingString(const std::string& key, std::string& value) = 0;
-  virtual std::shared_ptr<CAddonSettings> GetSettings() = 0;
-  virtual const std::vector<DependencyInfo>& GetDependencies() const = 0;
-  virtual AddonVersion GetDependencyVersion(const std::string& dependencyID) const = 0;
-  virtual bool MeetsVersion(const AddonVersion& versionMin, const AddonVersion& version) const = 0;
-  virtual bool ReloadSettings() = 0;
-  virtual void ResetSettings() = 0;
-=======
   virtual bool SupportsMultipleInstances() const = 0;
   virtual AddonInstanceSupport InstanceUseType() const = 0;
   virtual std::vector<AddonInstanceId> GetKnownInstanceIds() const = 0;
@@ -173,7 +141,6 @@
   virtual bool MeetsVersion(const AddonVersion& versionMin, const AddonVersion& version) const = 0;
   virtual bool ReloadSettings(AddonInstanceId id = ADDON_SETTINGS_ID) = 0;
   virtual void ResetSettings(AddonInstanceId id = ADDON_SETTINGS_ID) = 0;
->>>>>>> f0c49f90
   virtual AddonPtr GetRunningInstance() const = 0;
   virtual void OnPreInstall() = 0;
   virtual void OnPostInstall(bool update, bool modal) = 0;
