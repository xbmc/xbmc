--- conflicted
+++ resolved
@@ -39,18 +39,12 @@
 CCriticalSection CAddonStatusHandler::m_critSection;
 
 CAddonStatusHandler::CAddonStatusHandler(const std::string& addonID,
-<<<<<<< HEAD
-                                         ADDON_STATUS status,
-                                         bool sameThread)
-  : CThread(("AddonStatus " + addonID).c_str()), m_status(ADDON_STATUS_UNKNOWN)
-=======
                                          AddonInstanceId instanceId,
                                          ADDON_STATUS status,
                                          bool sameThread)
   : CThread(("AddonStatus " + std::to_string(instanceId) + "@" + addonID).c_str()),
     m_instanceId(instanceId),
     m_status(ADDON_STATUS_UNKNOWN)
->>>>>>> f0c49f90
 {
   //! @todo The status handled CAddonStatusHandler by is related to the class, not the instance
   //! having CAddonMgr construct an instance makes no sense
