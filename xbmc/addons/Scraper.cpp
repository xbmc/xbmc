--- conflicted
+++ resolved
@@ -951,11 +951,7 @@
     {
       const char *sorted = xhResults.Element()->Attribute("sorted");
       if (sorted != nullptr)
-<<<<<<< HEAD
         fSort = !UnicodeUtils::EqualsNoCase(sorted, "yes");
-=======
-        fSort = !StringUtils::EqualsNoCase(sorted, "yes");
->>>>>>> f0c49f90
     }
 
     for (TiXmlElement *pxeMovie = xhResults.FirstChild("entity").Element(); pxeMovie;
