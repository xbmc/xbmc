--- conflicted
+++ resolved
@@ -37,13 +37,7 @@
 {
 
 CAddon::CAddon(const AddonInfoPtr& addonInfo, TYPE addonType)
-<<<<<<< HEAD
-  : m_addonInfo(addonInfo),
-    m_userSettingsPath(URIUtils::AddFileToFolder(addonInfo->ProfilePath(), "settings.xml")),
-    m_type(addonType == ADDON_UNKNOWN ? addonInfo->MainType() : addonType)
-=======
   : m_addonInfo(addonInfo), m_type(addonType == ADDON_UNKNOWN ? addonInfo->MainType() : addonType)
->>>>>>> f0c49f90
 {
 }
 
@@ -136,12 +130,7 @@
     GetSettings(id)->Uninitialize();
 
   // load the settings definition XML file
-<<<<<<< HEAD
-  auto addonSettingsDefinitionFile =
-      URIUtils::AddFileToFolder(m_addonInfo->Path(), "resources", "settings.xml");
-=======
   const auto addonSettingsDefinitionFile = m_settings[id].m_addonSettingsPath;
->>>>>>> f0c49f90
   CXBMCTinyXML addonSettingsDefinitionDoc;
   if (!addonSettingsDefinitionDoc.LoadFile(addonSettingsDefinitionFile))
   {
@@ -392,13 +381,9 @@
   return UpdateSettingValue<CSettingString>(*this, id, key, value);
 }
 
-<<<<<<< HEAD
-bool CAddon::SettingsFromXML(const CXBMCTinyXML& doc, bool loadDefaults /* = false */)
-=======
 bool CAddon::SettingsFromXML(const CXBMCTinyXML& doc,
                              bool loadDefaults,
                              AddonInstanceId id /* = ADDON_SETTINGS_ID */)
->>>>>>> f0c49f90
 {
   if (doc.RootElement() == nullptr)
     return false;
@@ -429,11 +414,7 @@
   return true;
 }
 
-<<<<<<< HEAD
-bool CAddon::SettingsToXML(CXBMCTinyXML& doc) const
-=======
 bool CAddon::SettingsToXML(CXBMCTinyXML& doc, AddonInstanceId id /* = ADDON_SETTINGS_ID */) const
->>>>>>> f0c49f90
 {
   if (!SettingsInitialized(id))
     return false;
