#pragma once

/*
 *      Copyright (C) 2005-2008 Team XBMC
 *      http://www.xbmc.org
 *
 *  This Program is free software; you can redistribute it and/or modify
 *  it under the terms of the GNU General Public License as published by
 *  the Free Software Foundation; either version 2, or (at your option)
 *  any later version.
 *
 *  This Program is distributed in the hope that it will be useful,
 *  but WITHOUT ANY WARRANTY; without even the implied warranty of
 *  MERCHANTABILITY or FITNESS FOR A PARTICULAR PURPOSE. See the
 *  GNU General Public License for more details.
 *
 *  You should have received a copy of the GNU General Public License
 *  along with XBMC; see the file COPYING.  If not, write to
 *  the Free Software Foundation, 675 Mass Ave, Cambridge, MA 02139, USA.
 *  http://www.gnu.org/copyleft/gpl.html
 *
 */

#include "guilib/GUIDialog.h"

class CMediaSource;

enum CONTEXT_BUTTON { CONTEXT_BUTTON_CANCELLED = 0,
                      CONTEXT_BUTTON_LAUNCH,
                      CONTEXT_BUTTON_RENAME,
                      CONTEXT_BUTTON_DELETE,
                      CONTEXT_BUTTON_COPY,
                      CONTEXT_BUTTON_MOVE,
                      CONTEXT_BUTTON_ADD_FAVOURITE,
                      CONTEXT_BUTTON_SETTINGS,
                      CONTEXT_BUTTON_GOTO_ROOT,
                      CONTEXT_BUTTON_PLAY_DISC,
                      CONTEXT_BUTTON_RESUME_DISC,
                      CONTEXT_BUTTON_RIP_CD,
                      CONTEXT_BUTTON_RIP_TRACK,
                      CONTEXT_BUTTON_EJECT_DISC,
                      CONTEXT_BUTTON_EJECT_DRIVE,
                      CONTEXT_BUTTON_ADD_SOURCE,
                      CONTEXT_BUTTON_EDIT_SOURCE,
                      CONTEXT_BUTTON_REMOVE_SOURCE,
                      CONTEXT_BUTTON_SET_DEFAULT,
                      CONTEXT_BUTTON_CLEAR_DEFAULT,
                      CONTEXT_BUTTON_SET_THUMB,
                      CONTEXT_BUTTON_ADD_LOCK,
                      CONTEXT_BUTTON_REMOVE_LOCK,
                      CONTEXT_BUTTON_CHANGE_LOCK,
                      CONTEXT_BUTTON_RESET_LOCK,
                      CONTEXT_BUTTON_REACTIVATE_LOCK,
                      CONTEXT_BUTTON_VIEW_SLIDESHOW,
                      CONTEXT_BUTTON_RECURSIVE_SLIDESHOW,
                      CONTEXT_BUTTON_REFRESH_THUMBS,
                      CONTEXT_BUTTON_SWITCH_MEDIA,
                      CONTEXT_BUTTON_MOVE_ITEM,
                      CONTEXT_BUTTON_MOVE_HERE,
                      CONTEXT_BUTTON_CANCEL_MOVE,
                      CONTEXT_BUTTON_MOVE_ITEM_UP,
                      CONTEXT_BUTTON_MOVE_ITEM_DOWN,
                      CONTEXT_BUTTON_SAVE,
                      CONTEXT_BUTTON_LOAD,
                      CONTEXT_BUTTON_CLEAR,
                      CONTEXT_BUTTON_QUEUE_ITEM,
                      CONTEXT_BUTTON_PLAY_ITEM,
                      CONTEXT_BUTTON_PLAY_WITH,
                      CONTEXT_BUTTON_PLAY_PARTYMODE,
                      CONTEXT_BUTTON_PLAY_PART,
                      CONTEXT_BUTTON_RESUME_ITEM,
                      CONTEXT_BUTTON_RESTART_ITEM,
                      CONTEXT_BUTTON_EDIT,
                      CONTEXT_BUTTON_EDIT_SMART_PLAYLIST,
                      CONTEXT_BUTTON_INFO,
                      CONTEXT_BUTTON_INFO_ALL,
                      CONTEXT_BUTTON_CDDB,
                      CONTEXT_BUTTON_UPDATE_LIBRARY,
                      CONTEXT_BUTTON_UPDATE_TVSHOW,
                      CONTEXT_BUTTON_SCAN,
                      CONTEXT_BUTTON_STOP_SCANNING,
                      CONTEXT_BUTTON_SET_ARTIST_THUMB,
                      CONTEXT_BUTTON_SET_SEASON_THUMB,
                      CONTEXT_BUTTON_NOW_PLAYING,
                      CONTEXT_BUTTON_CANCEL_PARTYMODE,
                      CONTEXT_BUTTON_MARK_WATCHED,
                      CONTEXT_BUTTON_MARK_UNWATCHED,
                      CONTEXT_BUTTON_SET_CONTENT,
                      CONTEXT_BUTTON_ADD_TO_LIBRARY,
                      CONTEXT_BUTTON_SONG_INFO,
                      CONTEXT_BUTTON_EDIT_PARTYMODE,
                      CONTEXT_BUTTON_LINK_MOVIE,
                      CONTEXT_BUTTON_UNLINK_MOVIE,
                      CONTEXT_BUTTON_GO_TO_ARTIST,
                      CONTEXT_BUTTON_GO_TO_ALBUM,
                      CONTEXT_BUTTON_PLAY_OTHER,
                      CONTEXT_BUTTON_SET_ACTOR_THUMB,
                      CONTEXT_BUTTON_UNLINK_BOOKMARK,
                      CONTEXT_BUTTON_PLUGIN_SETTINGS,
                      CONTEXT_BUTTON_SCRIPT_SETTINGS,
                      CONTEXT_BUTTON_LASTFM_UNLOVE_ITEM,
                      CONTEXT_BUTTON_LASTFM_UNBAN_ITEM,
                      CONTEXT_BUTTON_HIDE,
                      CONTEXT_BUTTON_SHOW_HIDDEN,
                      CONTEXT_BUTTON_ADD,
                      CONTEXT_BUTTON_ACTIVATE,
                      CONTEXT_BUTTON_START_RECORD,
                      CONTEXT_BUTTON_STOP_RECORD,
                      CONTEXT_BUTTON_GROUP_MANAGER,
                      CONTEXT_BUTTON_CHANNEL_MANAGER,
                      CONTEXT_BUTTON_SET_MOVIESET_THUMB,
                      CONTEXT_BUTTON_BEGIN,
                      CONTEXT_BUTTON_END,
                      CONTEXT_BUTTON_FIND,
                      CONTEXT_BUTTON_SET_MOVIESET_FANART,
                      CONTEXT_BUTTON_DELETE_PLUGIN,
                      CONTEXT_BUTTON_SORTASC,
                      CONTEXT_BUTTON_SORTBY,
                      CONTEXT_BUTTON_SORTBY_CHANNEL,
                      CONTEXT_BUTTON_SORTBY_NAME,
                      CONTEXT_BUTTON_SORTBY_DATE,
                      CONTEXT_BUTTON_MENU_HOOKS,
                      CONTEXT_BUTTON_PLAY_AND_QUEUE,
                      CONTEXT_BUTTON_USER1,
                      CONTEXT_BUTTON_USER2,
                      CONTEXT_BUTTON_USER3,
                      CONTEXT_BUTTON_USER4,
                      CONTEXT_BUTTON_USER5,
                      CONTEXT_BUTTON_USER6,
                      CONTEXT_BUTTON_USER7,
                      CONTEXT_BUTTON_USER8,
                      CONTEXT_BUTTON_USER9,
                      CONTEXT_BUTTON_USER10
                    };

class CContextButtons : public std::vector< std::pair<unsigned int, CStdString> >
{
public:
  void Add(unsigned int, const CStdString &label);
  void Add(unsigned int, int label);
};

class CGUIDialogContextMenu :
      public CGUIDialog
{
public:
  CGUIDialogContextMenu(void);
  virtual ~CGUIDialogContextMenu(void);
  virtual bool OnMessage(CGUIMessage &message);
  virtual void SetPosition(float posX, float posY);

  static bool SourcesMenu(const CStdString &strType, const CFileItemPtr item, float posX, float posY);
  static void SwitchMedia(const CStdString& strType, const CStdString& strPath);

  static void GetContextButtons(const CStdString &type, const CFileItemPtr item, CContextButtons &buttons);
  static bool OnContextButton(const CStdString &type, const CFileItemPtr item, CONTEXT_BUTTON button);

  /*! \brief Show the context menu with the given choices
   \param choices the choices available for the user.
   \return -1 if no choice is made, else the chosen option.
   */
  static int ShowAndGetChoice(const CContextButtons &choices);

  void SetupButtons();

  /*! \brief Position the context menu in the middle of the focused control.
   If no control is available it is positioned in the middle of the screen.
   */
  void PositionAtCurrentFocus();

<<<<<<< HEAD
  float GetWidth();
  float GetHeight();
protected:
=======
  virtual float GetWidth() const;
  virtual float GetHeight() const;
>>>>>>> 01c62781
  virtual void OnInitWindow();
  virtual void OnWindowLoaded();
  virtual void OnWindowUnload();
  static CStdString GetDefaultShareNameByType(const CStdString &strType);
  static void SetDefault(const CStdString &strType, const CStdString &strDefault);
  static void ClearDefault(const CStdString &strType);
  static CMediaSource *GetShare(const CStdString &type, const CFileItem *item);

private:
  int m_clickedButton;
  CContextButtons m_buttons;
};<|MERGE_RESOLUTION|>--- conflicted
+++ resolved
@@ -168,14 +168,9 @@
    */
   void PositionAtCurrentFocus();
 
-<<<<<<< HEAD
-  float GetWidth();
-  float GetHeight();
-protected:
-=======
   virtual float GetWidth() const;
   virtual float GetHeight() const;
->>>>>>> 01c62781
+protected:
   virtual void OnInitWindow();
   virtual void OnWindowLoaded();
   virtual void OnWindowUnload();
