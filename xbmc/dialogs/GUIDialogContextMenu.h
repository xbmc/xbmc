#pragma once

/*
 *      Copyright (C) 2005-2008 Team XBMC
 *      http://www.xbmc.org
 *
 *  This Program is free software; you can redistribute it and/or modify
 *  it under the terms of the GNU General Public License as published by
 *  the Free Software Foundation; either version 2, or (at your option)
 *  any later version.
 *
 *  This Program is distributed in the hope that it will be useful,
 *  but WITHOUT ANY WARRANTY; without even the implied warranty of
 *  MERCHANTABILITY or FITNESS FOR A PARTICULAR PURPOSE. See the
 *  GNU General Public License for more details.
 *
 *  You should have received a copy of the GNU General Public License
 *  along with XBMC; see the file COPYING.  If not, write to
 *  the Free Software Foundation, 675 Mass Ave, Cambridge, MA 02139, USA.
 *  http://www.gnu.org/copyleft/gpl.html
 *
 */

#include "guilib/GUIDialog.h"

class CMediaSource;

enum CONTEXT_BUTTON { CONTEXT_BUTTON_CANCELLED = 0,
                      CONTEXT_BUTTON_LAUNCH,
                      CONTEXT_BUTTON_RENAME,
                      CONTEXT_BUTTON_DELETE,
                      CONTEXT_BUTTON_COPY,
                      CONTEXT_BUTTON_MOVE,
                      CONTEXT_BUTTON_ADD_FAVOURITE,
                      CONTEXT_BUTTON_SETTINGS,
                      CONTEXT_BUTTON_GOTO_ROOT,
                      CONTEXT_BUTTON_PLAY_DISC,
                      CONTEXT_BUTTON_RIP_CD,
                      CONTEXT_BUTTON_RIP_TRACK,
                      CONTEXT_BUTTON_EJECT_DISC,
                      CONTEXT_BUTTON_EJECT_DRIVE,
                      CONTEXT_BUTTON_ADD_SOURCE,
                      CONTEXT_BUTTON_EDIT_SOURCE,
                      CONTEXT_BUTTON_REMOVE_SOURCE,
                      CONTEXT_BUTTON_SET_DEFAULT,
                      CONTEXT_BUTTON_CLEAR_DEFAULT,
                      CONTEXT_BUTTON_SET_THUMB,
                      CONTEXT_BUTTON_ADD_LOCK,
                      CONTEXT_BUTTON_REMOVE_LOCK,
                      CONTEXT_BUTTON_CHANGE_LOCK,
                      CONTEXT_BUTTON_RESET_LOCK,
                      CONTEXT_BUTTON_REACTIVATE_LOCK,
                      CONTEXT_BUTTON_VIEW_SLIDESHOW,
                      CONTEXT_BUTTON_RECURSIVE_SLIDESHOW,
                      CONTEXT_BUTTON_REFRESH_THUMBS,
                      CONTEXT_BUTTON_SWITCH_MEDIA,
                      CONTEXT_BUTTON_MOVE_ITEM,
                      CONTEXT_BUTTON_MOVE_HERE,
                      CONTEXT_BUTTON_CANCEL_MOVE,
                      CONTEXT_BUTTON_MOVE_ITEM_UP,
                      CONTEXT_BUTTON_MOVE_ITEM_DOWN,
                      CONTEXT_BUTTON_SAVE,
                      CONTEXT_BUTTON_LOAD,
                      CONTEXT_BUTTON_CLEAR,
                      CONTEXT_BUTTON_QUEUE_ITEM,
                      CONTEXT_BUTTON_PLAY_ITEM,
                      CONTEXT_BUTTON_PLAY_WITH,
                      CONTEXT_BUTTON_PLAY_PARTYMODE,
                      CONTEXT_BUTTON_PLAY_PART,
                      CONTEXT_BUTTON_RESUME_ITEM,
                      CONTEXT_BUTTON_RESTART_ITEM,
                      CONTEXT_BUTTON_EDIT,
                      CONTEXT_BUTTON_EDIT_SMART_PLAYLIST,
                      CONTEXT_BUTTON_INFO,
                      CONTEXT_BUTTON_INFO_ALL,
                      CONTEXT_BUTTON_CDDB,
                      CONTEXT_BUTTON_UPDATE_LIBRARY,
                      CONTEXT_BUTTON_UPDATE_TVSHOW,
                      CONTEXT_BUTTON_SCAN,
                      CONTEXT_BUTTON_STOP_SCANNING,
                      CONTEXT_BUTTON_SET_ARTIST_THUMB,
                      CONTEXT_BUTTON_SET_SEASON_THUMB,
                      CONTEXT_BUTTON_NOW_PLAYING,
                      CONTEXT_BUTTON_CANCEL_PARTYMODE,
                      CONTEXT_BUTTON_MARK_WATCHED,
                      CONTEXT_BUTTON_MARK_UNWATCHED,
                      CONTEXT_BUTTON_SET_CONTENT,
                      CONTEXT_BUTTON_ADD_TO_LIBRARY,
                      CONTEXT_BUTTON_SONG_INFO,
                      CONTEXT_BUTTON_EDIT_PARTYMODE,
                      CONTEXT_BUTTON_LINK_MOVIE,
                      CONTEXT_BUTTON_UNLINK_MOVIE,
                      CONTEXT_BUTTON_GO_TO_ARTIST,
                      CONTEXT_BUTTON_GO_TO_ALBUM,
                      CONTEXT_BUTTON_PLAY_OTHER,
                      CONTEXT_BUTTON_SET_ACTOR_THUMB,
                      CONTEXT_BUTTON_UNLINK_BOOKMARK,
                      CONTEXT_BUTTON_PLUGIN_SETTINGS,
                      CONTEXT_BUTTON_SCRIPT_SETTINGS,
                      CONTEXT_BUTTON_LASTFM_UNLOVE_ITEM,
                      CONTEXT_BUTTON_LASTFM_UNBAN_ITEM,
                      CONTEXT_BUTTON_HIDE,
                      CONTEXT_BUTTON_SHOW_HIDDEN,
                      CONTEXT_BUTTON_ADD,
                      CONTEXT_BUTTON_ACTIVATE,
                      CONTEXT_BUTTON_START_RECORD,
                      CONTEXT_BUTTON_STOP_RECORD,
                      CONTEXT_BUTTON_GROUP_MANAGER,
                      CONTEXT_BUTTON_CHANNEL_MANAGER,
                      CONTEXT_BUTTON_SET_MOVIESET_THUMB,
                      CONTEXT_BUTTON_BEGIN,
                      CONTEXT_BUTTON_END,
                      CONTEXT_BUTTON_FIND,
                      CONTEXT_BUTTON_DELETE_PLUGIN,
<<<<<<< HEAD
                      CONTEXT_BUTTON_SORTASC,
                      CONTEXT_BUTTON_SORTBY,
                      CONTEXT_BUTTON_SORTBY_CHANNEL,
                      CONTEXT_BUTTON_SORTBY_NAME,
                      CONTEXT_BUTTON_SORTBY_DATE,
                      CONTEXT_BUTTON_MENU_HOOKS,
=======
                      CONTEXT_BUTTON_PLAY_AND_QUEUE,
>>>>>>> a26c4323
                      CONTEXT_BUTTON_USER1,
                      CONTEXT_BUTTON_USER2,
                      CONTEXT_BUTTON_USER3,
                      CONTEXT_BUTTON_USER4,
                      CONTEXT_BUTTON_USER5,
                      CONTEXT_BUTTON_USER6,
                      CONTEXT_BUTTON_USER7,
                      CONTEXT_BUTTON_USER8,
                      CONTEXT_BUTTON_USER9,
                      CONTEXT_BUTTON_USER10
                    };

class CContextButtons : public std::vector< std::pair<unsigned int, CStdString> >
{
public:
  void Add(unsigned int, const CStdString &label);
  void Add(unsigned int, int label);
};

class CGUIDialogContextMenu :
      public CGUIDialog
{
public:
  CGUIDialogContextMenu(void);
  virtual ~CGUIDialogContextMenu(void);
  virtual bool OnMessage(CGUIMessage &message);
  virtual void SetPosition(float posX, float posY);

  static bool SourcesMenu(const CStdString &strType, const CFileItemPtr item, float posX, float posY);
  static void SwitchMedia(const CStdString& strType, const CStdString& strPath);

  static void GetContextButtons(const CStdString &type, const CFileItemPtr item, CContextButtons &buttons);
  static bool OnContextButton(const CStdString &type, const CFileItemPtr item, CONTEXT_BUTTON button);

  /*! \brief Show the context menu with the given choices
   \param choices the choices available for the user.
   \return -1 if no choice is made, else the chosen option.
   */
  static int ShowAndGetChoice(const CContextButtons &choices);

  void SetupButtons();

  /*! \brief Position the context menu in the middle of the focused control.
   If no control is available it is positioned in the middle of the screen.
   */
  void PositionAtCurrentFocus();

  float GetWidth();
  float GetHeight();
protected:
  virtual void OnInitWindow();
  virtual void OnWindowLoaded();
  virtual void OnWindowUnload();
  static CStdString GetDefaultShareNameByType(const CStdString &strType);
  static void SetDefault(const CStdString &strType, const CStdString &strDefault);
  static void ClearDefault(const CStdString &strType);
  static CMediaSource *GetShare(const CStdString &type, const CFileItem *item);

private:
  int m_clickedButton;
  CContextButtons m_buttons;
};<|MERGE_RESOLUTION|>--- conflicted
+++ resolved
@@ -112,16 +112,13 @@
                       CONTEXT_BUTTON_END,
                       CONTEXT_BUTTON_FIND,
                       CONTEXT_BUTTON_DELETE_PLUGIN,
-<<<<<<< HEAD
                       CONTEXT_BUTTON_SORTASC,
                       CONTEXT_BUTTON_SORTBY,
                       CONTEXT_BUTTON_SORTBY_CHANNEL,
                       CONTEXT_BUTTON_SORTBY_NAME,
                       CONTEXT_BUTTON_SORTBY_DATE,
                       CONTEXT_BUTTON_MENU_HOOKS,
-=======
                       CONTEXT_BUTTON_PLAY_AND_QUEUE,
->>>>>>> a26c4323
                       CONTEXT_BUTTON_USER1,
                       CONTEXT_BUTTON_USER2,
                       CONTEXT_BUTTON_USER3,
