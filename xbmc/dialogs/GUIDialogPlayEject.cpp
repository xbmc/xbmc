--- conflicted
+++ resolved
@@ -115,13 +115,8 @@
 
   // Figure out Line 2 of the dialog
   CStdString strLine2;
-<<<<<<< HEAD
   CXBMCTinyXML discStubXML;
-  if (discStubXML.LoadFile(item.m_strPath))
-=======
-  TiXmlDocument discStubXML;
   if (discStubXML.LoadFile(item.GetPath()))
->>>>>>> 6aa04be2
   {
     TiXmlElement * pRootElement = discStubXML.RootElement();
     if (!pRootElement || strcmpi(pRootElement->Value(), "discstub") != 0)
