--- conflicted
+++ resolved
@@ -50,13 +50,6 @@
   /* END PLEX */
 
 private:
-<<<<<<< HEAD
-#ifndef __PLEX__
-  static bool CacheImage(const CStdString& sourceUrl, const CStdString& destFile, int width, int height);
-#else
-  static bool GetMediaFromPlexMediaServerCache(const CStdString& strFileName, const CStdString& strThumbFileName);
-#endif
-=======
   static void GetScale(unsigned int width, unsigned int height, unsigned int &out_width, unsigned int &out_height);
   static bool ScaleImage(uint8_t *in_pixels, unsigned int in_width, unsigned int in_height, unsigned int in_pitch,
                          uint8_t *out_pixels, unsigned int out_width, unsigned int out_height, unsigned int out_pitch);
@@ -69,7 +62,10 @@
   static uint32_t *Rotate180CCW(uint32_t *pixels, unsigned int width, unsigned int height);
   static uint32_t *Transpose(uint32_t *pixels, unsigned int width, unsigned int height);
   static uint32_t *TransposeOffAxis(uint32_t *pixels, unsigned int width, unsigned int height);
->>>>>>> 0be99e96
+
+  /* PLEX */
+  static bool GetMediaFromPlexMediaServerCache(const CStdString& strFileName, const CStdString& strThumbFileName);
+  /* END PLEX */
 };
 
 //this class calls CreateThumbnailFromSurface in a CJob, so a png file can be written without halting the render thread
