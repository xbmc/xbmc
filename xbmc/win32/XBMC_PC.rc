// Microsoft Visual C++ generated resource script.
//
#include "resource.h"

#define APSTUDIO_READONLY_SYMBOLS
/////////////////////////////////////////////////////////////////////////////
//
// Generated from the TEXTINCLUDE 2 resource.
//
#include "windows.h"

/////////////////////////////////////////////////////////////////////////////
#undef APSTUDIO_READONLY_SYMBOLS

/////////////////////////////////////////////////////////////////////////////
// English (U.S.) resources

#if !defined(AFX_RESOURCE_DLL) || defined(AFX_TARG_ENU)
#ifdef _WIN32
LANGUAGE LANG_ENGLISH, SUBLANG_ENGLISH_US
#pragma code_page(1252)
#endif //_WIN32

#ifdef APSTUDIO_INVOKED
/////////////////////////////////////////////////////////////////////////////
//
// TEXTINCLUDE
//

1 TEXTINCLUDE 
BEGIN
    "resource.h\0"
END

2 TEXTINCLUDE 
BEGIN
    "#include ""windows.h""\r\n"
    "\0"
END

3 TEXTINCLUDE 
BEGIN
    "\r\n"
    "\0"
END

#endif    // APSTUDIO_INVOKED


/////////////////////////////////////////////////////////////////////////////
//
// Version
//

VS_VERSION_INFO VERSIONINFO
 FILEVERSION 11,9,1,0
 PRODUCTVERSION 11,9,1,0
 FILEFLAGSMASK 0x3fL
#ifdef _DEBUG
 FILEFLAGS 0x1L
#else
 FILEFLAGS 0x0L
#endif
 FILEOS 0x4L
 FILETYPE 0x1L
 FILESUBTYPE 0x0L
BEGIN
    BLOCK "StringFileInfo"
    BEGIN
        BLOCK "040904e4"
        BEGIN
            VALUE "CompanyName", "Team XBMC"
            VALUE "FileDescription", "XBMC"
<<<<<<< HEAD
            VALUE "FileVersion", "11.0"
=======
            VALUE "FileVersion", "12.0-ALPHA7"
>>>>>>> 0be99e96
            VALUE "InternalName", "XBMC.exe"
            VALUE "LegalCopyright", "Copyright (c) Team XBMC.  All rights reserved."
            VALUE "OriginalFilename", "XBMC.exe"
            VALUE "ProductName", "XBMC for Windows"
<<<<<<< HEAD
            VALUE "ProductVersion", "11.0"
=======
            VALUE "ProductVersion", "12.0-ALPHA7"
>>>>>>> 0be99e96
        END
    END
    BLOCK "VarFileInfo"
    BEGIN
        VALUE "Translation", 0x409, 1252
    END
END

#endif    // English (U.S.) resources
/////////////////////////////////////////////////////////////////////////////


/////////////////////////////////////////////////////////////////////////////
//
// Icon
//

// Icon with lowest ID value placed first to ensure application icon
// remains consistent on all systems.
IDI_MAIN_ICON           ICON                    "xbmc.ico"



#ifndef APSTUDIO_INVOKED
/////////////////////////////////////////////////////////////////////////////
//
// Generated from the TEXTINCLUDE 3 resource.
//


/////////////////////////////////////////////////////////////////////////////
#endif    // not APSTUDIO_INVOKED
<|MERGE_RESOLUTION|>--- conflicted
+++ resolved
@@ -71,20 +71,12 @@
         BEGIN
             VALUE "CompanyName", "Team XBMC"
             VALUE "FileDescription", "XBMC"
-<<<<<<< HEAD
-            VALUE "FileVersion", "11.0"
-=======
             VALUE "FileVersion", "12.0-ALPHA7"
->>>>>>> 0be99e96
             VALUE "InternalName", "XBMC.exe"
             VALUE "LegalCopyright", "Copyright (c) Team XBMC.  All rights reserved."
             VALUE "OriginalFilename", "XBMC.exe"
             VALUE "ProductName", "XBMC for Windows"
-<<<<<<< HEAD
-            VALUE "ProductVersion", "11.0"
-=======
             VALUE "ProductVersion", "12.0-ALPHA7"
->>>>>>> 0be99e96
         END
     END
     BLOCK "VarFileInfo"
