/*
 *      Copyright (C) 2005-2008 Team XBMC
 *      http://www.xbmc.org
 *
 *  This Program is free software; you can redistribute it and/or modify
 *  it under the terms of the GNU General Public License as published by
 *  the Free Software Foundation; either version 2, or (at your option)
 *  any later version.
 *
 *  This Program is distributed in the hope that it will be useful,
 *  but WITHOUT ANY WARRANTY; without even the implied warranty of
 *  MERCHANTABILITY or FITNESS FOR A PARTICULAR PURPOSE. See the
 *  GNU General Public License for more details.
 *
 *  You should have received a copy of the GNU General Public License
 *  along with XBMC; see the file COPYING.  If not, write to
 *  the Free Software Foundation, 675 Mass Ave, Cambridge, MA 02139, USA.
 *  http://www.gnu.org/copyleft/gpl.html
 *
 */

#include "system.h"
#include "dialogs/GUIDialogSeekBar.h"
#include "windows/GUIMediaWindow.h"
#include "dialogs/GUIDialogFileBrowser.h"
#include "settings/GUIDialogContentSettings.h"
#include "dialogs/GUIDialogProgress.h"
#include "Application.h"
#include "Util.h"
#include "network/libscrobbler/lastfmscrobbler.h"
#include "utils/URIUtils.h"
#include "utils/Weather.h"
#include "PartyModeManager.h"
#include "addons/Visualisation.h"
#include "input/ButtonTranslator.h"
#include "utils/AlarmClock.h"
#ifdef HAS_LCD
#include "utils/LCD.h"
#endif
#include "GUIPassword.h"
#include "LangInfo.h"
#include "utils/SystemInfo.h"
#include "guilib/GUITextBox.h"
#include "GUIInfoManager.h"
#include "pictures/GUIWindowSlideShow.h"
#include "music/LastFmManager.h"
#include "pictures/PictureInfoTag.h"
#include "music/tags/MusicInfoTag.h"
#include "guilib/GUIWindowManager.h"
#include "filesystem/File.h"
#include "playlists/PlayList.h"
#include "utils/TuxBoxUtil.h"
#include "windowing/WindowingFactory.h"
#include "powermanagement/PowerManager.h"
#include "settings/AdvancedSettings.h"
#include "settings/Settings.h"
#include "guilib/LocalizeStrings.h"
#include "utils/CPUInfo.h"
#include "utils/StringUtils.h"
#include "utils/MathUtils.h"

// stuff for current song
#include "music/tags/MusicInfoTagLoaderFactory.h"
#include "music/MusicInfoLoader.h"
#include "utils/LabelFormatter.h"

#include "GUIUserMessages.h"
#include "video/dialogs/GUIDialogVideoInfo.h"
#include "music/dialogs/GUIDialogMusicInfo.h"
#include "storage/MediaManager.h"
#include "utils/TimeUtils.h"
#include "threads/SingleLock.h"
#include "utils/log.h"

#include "pvr/PVRManager.h"
#include "pvr/channels/PVRChannelGroupsContainer.h"
#include "epg/EpgInfoTag.h"
#include "pvr/timers/PVRTimers.h"
#include "pvr/recordings/PVRRecording.h"

#include "addons/AddonManager.h"
#include "interfaces/info/InfoBool.h"
#include "TextureCache.h"
#include "ThumbLoader.h"
#include "cores/AudioEngine/Utils/AEUtil.h"

#define SYSHEATUPDATEINTERVAL 60000

using namespace std;
using namespace XFILE;
using namespace MUSIC_INFO;
using namespace ADDON;
using namespace PVR;
using namespace INFO;
using namespace EPG;

CGUIInfoManager::CGUIInfoManager(void) :
    Observable()
{
  m_lastSysHeatInfoTime = -SYSHEATUPDATEINTERVAL;  // make sure we grab CPU temp on the first pass
  m_lastMusicBitrateTime = 0;
  m_fanSpeed = 0;
  m_AfterSeekTimeout = 0;
  m_seekOffset = 0;
  m_playerSeeking = false;
  m_performingSeek = false;
  m_nextWindowID = WINDOW_INVALID;
  m_prevWindowID = WINDOW_INVALID;
  m_stringParameters.push_back("__ZZZZ__");   // to offset the string parameters by 1 to assure that all entries are non-zero
  m_currentFile = new CFileItem;
  m_currentSlide = new CFileItem;
  m_frameCounter = 0;
  m_lastFPSTime = 0;
  m_updateTime = 1;
  ResetLibraryBools();
}

CGUIInfoManager::~CGUIInfoManager(void)
{
  delete m_currentFile;
  delete m_currentSlide;
}

bool CGUIInfoManager::OnMessage(CGUIMessage &message)
{
  if (message.GetMessage() == GUI_MSG_NOTIFY_ALL)
  {
    if (message.GetParam1() == GUI_MSG_UPDATE_ITEM && message.GetItem())
    {
      CFileItemPtr item = boost::static_pointer_cast<CFileItem>(message.GetItem());
      if (m_currentFile->IsSamePath(item.get()))
      {
        *m_currentFile = *item;
        return true;
      }
    }
  }
  return false;
}

/// \brief Translates a string as given by the skin into an int that we use for more
/// efficient retrieval of data. Can handle combined strings on the form
/// Player.Caching + VideoPlayer.IsFullscreen (Logical and)
/// Player.HasVideo | Player.HasAudio (Logical or)
int CGUIInfoManager::TranslateString(const CStdString &condition)
{
  // translate $LOCALIZE as required
  CStdString strCondition(CGUIInfoLabel::ReplaceLocalize(condition));
  return TranslateSingleString(strCondition);
}

typedef struct
{
  const char *str;
  int  val;
} infomap;

const infomap player_labels[] =  {{ "hasmedia",         PLAYER_HAS_MEDIA },           // bools from here
                                  { "hasaudio",         PLAYER_HAS_AUDIO },
                                  { "hasvideo",         PLAYER_HAS_VIDEO },
                                  { "playing",          PLAYER_PLAYING },
                                  { "paused",           PLAYER_PAUSED },
                                  { "rewinding",        PLAYER_REWINDING },
                                  { "forwarding",       PLAYER_FORWARDING },
                                  { "rewinding2x",      PLAYER_REWINDING_2x },
                                  { "rewinding4x",      PLAYER_REWINDING_4x },
                                  { "rewinding8x",      PLAYER_REWINDING_8x },
                                  { "rewinding16x",     PLAYER_REWINDING_16x },
                                  { "rewinding32x",     PLAYER_REWINDING_32x },
                                  { "forwarding2x",     PLAYER_FORWARDING_2x },
                                  { "forwarding4x",     PLAYER_FORWARDING_4x },
                                  { "forwarding8x",     PLAYER_FORWARDING_8x },
                                  { "forwarding16x",    PLAYER_FORWARDING_16x },
                                  { "forwarding32x",    PLAYER_FORWARDING_32x },
                                  { "canrecord",        PLAYER_CAN_RECORD },
                                  { "recording",        PLAYER_RECORDING },
                                  { "displayafterseek", PLAYER_DISPLAY_AFTER_SEEK },
                                  { "caching",          PLAYER_CACHING },
                                  { "seekbar",          PLAYER_SEEKBAR },
                                  { "seeking",          PLAYER_SEEKING },
                                  { "showtime",         PLAYER_SHOWTIME },
                                  { "showcodec",        PLAYER_SHOWCODEC },
                                  { "showinfo",         PLAYER_SHOWINFO },
                                  { "muted",            PLAYER_MUTED },
                                  { "hasduration",      PLAYER_HASDURATION },
                                  { "passthrough",      PLAYER_PASSTHROUGH },
                                  { "cachelevel",       PLAYER_CACHELEVEL },          // labels from here
                                  { "seekbar",          PLAYER_SEEKBAR },
                                  { "progress",         PLAYER_PROGRESS },
                                  { "progresscache",    PLAYER_PROGRESS_CACHE },
                                  { "volume",           PLAYER_VOLUME },
                                  { "subtitledelay",    PLAYER_SUBTITLE_DELAY },
                                  { "audiodelay",       PLAYER_AUDIO_DELAY },
                                  { "chapter",          PLAYER_CHAPTER },
                                  { "chaptercount",     PLAYER_CHAPTERCOUNT },
                                  { "chaptername",      PLAYER_CHAPTERNAME },
                                  { "starrating",       PLAYER_STAR_RATING },
                                  { "folderpath",       PLAYER_PATH },
                                  { "filenameandpath",  PLAYER_FILEPATH }};

const infomap player_param[] =   {{ "property",         PLAYER_ITEM_PROPERTY }};

const infomap player_times[] =   {{ "seektime",         PLAYER_SEEKTIME },
                                  { "seekoffset",       PLAYER_SEEKOFFSET },
                                  { "timeremaining",    PLAYER_TIME_REMAINING },
                                  { "timespeed",        PLAYER_TIME_SPEED },
                                  { "time",             PLAYER_TIME },
                                  { "duration",         PLAYER_DURATION },
                                  { "finishtime",       PLAYER_FINISH_TIME }};

const infomap weather[] =        {{ "isfetched",        WEATHER_IS_FETCHED },
                                  { "conditions",       WEATHER_CONDITIONS },         // labels from here
                                  { "temperature",      WEATHER_TEMPERATURE },
                                  { "location",         WEATHER_LOCATION },
                                  { "fanartcode",       WEATHER_FANART_CODE },
                                  { "plugin",           WEATHER_PLUGIN }};

const infomap system_labels[] =  {{ "hasnetwork",       SYSTEM_ETHERNET_LINK_ACTIVE },
                                  { "hasmediadvd",      SYSTEM_MEDIA_DVD },
                                  { "dvdready",         SYSTEM_DVDREADY },
                                  { "trayopen",         SYSTEM_TRAYOPEN },
                                  { "haslocks",         SYSTEM_HASLOCKS },
                                  { "hasloginscreen",   SYSTEM_HAS_LOGINSCREEN },
                                  { "ismaster",         SYSTEM_ISMASTER },
                                  { "isfullscreen",     SYSTEM_ISFULLSCREEN },
                                  { "isstandalone",     SYSTEM_ISSTANDALONE },
                                  { "loggedon",         SYSTEM_LOGGEDON },
                                  { "showexitbutton",   SYSTEM_SHOW_EXIT_BUTTON },
                                  { "canpowerdown",     SYSTEM_CAN_POWERDOWN },
                                  { "cansuspend",       SYSTEM_CAN_SUSPEND },
                                  { "canhibernate",     SYSTEM_CAN_HIBERNATE },
                                  { "canreboot",        SYSTEM_CAN_REBOOT },
                                  { "screensaveractive",SYSTEM_SCREENSAVER_ACTIVE },
                                  { "cputemperature",   SYSTEM_CPU_TEMPERATURE },     // labels from here
                                  { "cpuusage",         SYSTEM_CPU_USAGE },
                                  { "gputemperature",   SYSTEM_GPU_TEMPERATURE },
                                  { "fanspeed",         SYSTEM_FAN_SPEED },
                                  { "freespace",        SYSTEM_FREE_SPACE },
                                  { "usedspace",        SYSTEM_USED_SPACE },
                                  { "totalspace",       SYSTEM_TOTAL_SPACE },
                                  { "usedspacepercent", SYSTEM_USED_SPACE_PERCENT },
                                  { "freespacepercent", SYSTEM_FREE_SPACE_PERCENT },
                                  { "buildversion",     SYSTEM_BUILD_VERSION },
                                  { "builddate",        SYSTEM_BUILD_DATE },
                                  { "fps",              SYSTEM_FPS },
                                  { "dvdtraystate",     SYSTEM_DVD_TRAY_STATE },
                                  { "freememory",       SYSTEM_FREE_MEMORY },
                                  { "language",         SYSTEM_LANGUAGE },
                                  { "temperatureunits", SYSTEM_TEMPERATURE_UNITS },
                                  { "screenmode",       SYSTEM_SCREEN_MODE },
                                  { "screenwidth",      SYSTEM_SCREEN_WIDTH },
                                  { "screenheight",     SYSTEM_SCREEN_HEIGHT },
                                  { "currentwindow",    SYSTEM_CURRENT_WINDOW },
                                  { "currentcontrol",   SYSTEM_CURRENT_CONTROL },
                                  { "dvdlabel",         SYSTEM_DVD_LABEL },
                                  { "internetstate",    SYSTEM_INTERNET_STATE },
                                  { "kernelversion",    SYSTEM_KERNEL_VERSION },
                                  { "uptime",           SYSTEM_UPTIME },
                                  { "totaluptime",      SYSTEM_TOTALUPTIME },
                                  { "cpufrequency",     SYSTEM_CPUFREQUENCY },
                                  { "screenresolution", SYSTEM_SCREEN_RESOLUTION },
                                  { "videoencoderinfo", SYSTEM_VIDEO_ENCODER_INFO },
                                  { "profilename",      SYSTEM_PROFILENAME },
                                  { "profilethumb",     SYSTEM_PROFILETHUMB },
                                  { "profilecount",     SYSTEM_PROFILECOUNT },
                                  { "progressbar",      SYSTEM_PROGRESS_BAR },
                                  { "batterylevel",     SYSTEM_BATTERY_LEVEL },
                                  { "friendlyname",     SYSTEM_FRIENDLY_NAME },
                                  { "alarmpos",         SYSTEM_ALARM_POS },
                                  { "isinhibit",        SYSTEM_ISINHIBIT },
                                  { "hasshutdown",      SYSTEM_HAS_SHUTDOWN },
                                  { "haspvr",           SYSTEM_HAS_PVR }};

const infomap system_param[] =   {{ "hasalarm",         SYSTEM_HAS_ALARM },
                                  { "getbool",          SYSTEM_GET_BOOL },
                                  { "hascoreid",        SYSTEM_HAS_CORE_ID },
                                  { "setting",          SYSTEM_SETTING },
                                  { "hasaddon",         SYSTEM_HAS_ADDON },
                                  { "coreusage",        SYSTEM_GET_CORE_USAGE }};

const infomap lcd_labels[] =     {{ "playicon",         LCD_PLAY_ICON },
                                  { "progressbar",      LCD_PROGRESS_BAR },
                                  { "cputemperature",   LCD_CPU_TEMPERATURE },
                                  { "gputemperature",   LCD_GPU_TEMPERATURE },
                                  { "hddtemperature",   LCD_HDD_TEMPERATURE },
                                  { "fanspeed",         LCD_FAN_SPEED },
                                  { "date",             LCD_DATE },
                                  { "time21",           LCD_TIME_21 },
                                  { "time22",           LCD_TIME_22 },
                                  { "timewide21",       LCD_TIME_W21 },
                                  { "timewide22",       LCD_TIME_W22 },
                                  { "time41",           LCD_TIME_41 },
                                  { "time42",           LCD_TIME_42 },
                                  { "time43",           LCD_TIME_43 },
                                  { "time44",           LCD_TIME_44 }};

const infomap network_labels[] = {{ "isdhcp",            NETWORK_IS_DHCP },
                                  { "ipaddress",         NETWORK_IP_ADDRESS }, //labels from here
                                  { "linkstate",         NETWORK_LINK_STATE },
                                  { "macaddress",        NETWORK_MAC_ADDRESS },
                                  { "subnetaddress",     NETWORK_SUBNET_MASK }, //subnetaddress is misleading/wrong. should be deprecated. use subnetmask in stead
                                  { "subnetmask",        NETWORK_SUBNET_MASK },
                                  { "gatewayaddress",    NETWORK_GATEWAY_ADDRESS },
                                  { "dns1address",       NETWORK_DNS1_ADDRESS },
                                  { "dns2address",       NETWORK_DNS2_ADDRESS },
                                  { "dhcpaddress",       NETWORK_DHCP_ADDRESS }};

const infomap musicpartymode[] = {{ "enabled",           MUSICPM_ENABLED },
                                  { "songsplayed",       MUSICPM_SONGSPLAYED },
                                  { "matchingsongs",     MUSICPM_MATCHINGSONGS },
                                  { "matchingsongspicked", MUSICPM_MATCHINGSONGSPICKED },
                                  { "matchingsongsleft", MUSICPM_MATCHINGSONGSLEFT },
                                  { "relaxedsongspicked",MUSICPM_RELAXEDSONGSPICKED },
                                  { "randomsongspicked", MUSICPM_RANDOMSONGSPICKED }};

const infomap audioscrobbler[] = {{ "enabled",           AUDIOSCROBBLER_ENABLED },
                                  { "connectstate",      AUDIOSCROBBLER_CONN_STATE }, //labels from here
                                  { "submitinterval",    AUDIOSCROBBLER_SUBMIT_INT },
                                  { "filescached",       AUDIOSCROBBLER_FILES_CACHED },
                                  { "submitstate",       AUDIOSCROBBLER_SUBMIT_STATE }};

const infomap lastfm[] =         {{ "radioplaying",      LASTFM_RADIOPLAYING },
                                  { "canlove",           LASTFM_CANLOVE},
                                  { "canban",            LASTFM_CANBAN}};

const infomap musicplayer[] =    {{ "title",            MUSICPLAYER_TITLE },
                                  { "album",            MUSICPLAYER_ALBUM },
                                  { "artist",           MUSICPLAYER_ARTIST },
                                  { "albumartist",      MUSICPLAYER_ALBUM_ARTIST },
                                  { "year",             MUSICPLAYER_YEAR },
                                  { "genre",            MUSICPLAYER_GENRE },
                                  { "duration",         MUSICPLAYER_DURATION },
                                  { "tracknumber",      MUSICPLAYER_TRACK_NUMBER },
                                  { "cover",            MUSICPLAYER_COVER },
                                  { "bitrate",          MUSICPLAYER_BITRATE },
                                  { "playlistlength",   MUSICPLAYER_PLAYLISTLEN },
                                  { "playlistposition", MUSICPLAYER_PLAYLISTPOS },
                                  { "channels",         MUSICPLAYER_CHANNELS },
                                  { "bitspersample",    MUSICPLAYER_BITSPERSAMPLE },
                                  { "samplerate",       MUSICPLAYER_SAMPLERATE },
                                  { "codec",            MUSICPLAYER_CODEC },
                                  { "discnumber",       MUSICPLAYER_DISC_NUMBER },
                                  { "rating",           MUSICPLAYER_RATING },
                                  { "comment",          MUSICPLAYER_COMMENT },
                                  { "lyrics",           MUSICPLAYER_LYRICS },
                                  { "playlistplaying",  MUSICPLAYER_PLAYLISTPLAYING },
                                  { "exists",           MUSICPLAYER_EXISTS },
                                  { "hasprevious",      MUSICPLAYER_HASPREVIOUS },
                                  { "hasnext",          MUSICPLAYER_HASNEXT },
                                  { "playcount",        MUSICPLAYER_PLAYCOUNT },
                                  { "lastplayed",       MUSICPLAYER_LASTPLAYED },
                                  { "channelname",      MUSICPLAYER_CHANNEL_NAME },
                                  { "channelnumber",    MUSICPLAYER_CHANNEL_NUMBER },
                                  { "channelgroup",     MUSICPLAYER_CHANNEL_GROUP }
};

const infomap videoplayer[] =    {{ "title",            VIDEOPLAYER_TITLE },
                                  { "genre",            VIDEOPLAYER_GENRE },
                                  { "country",          VIDEOPLAYER_COUNTRY },
                                  { "originaltitle",    VIDEOPLAYER_ORIGINALTITLE },
                                  { "director",         VIDEOPLAYER_DIRECTOR },
                                  { "year",             VIDEOPLAYER_YEAR },
                                  { "cover",            VIDEOPLAYER_COVER },
                                  { "usingoverlays",    VIDEOPLAYER_USING_OVERLAYS },
                                  { "isfullscreen",     VIDEOPLAYER_ISFULLSCREEN },
                                  { "hasmenu",          VIDEOPLAYER_HASMENU },
                                  { "playlistlength",   VIDEOPLAYER_PLAYLISTLEN },
                                  { "playlistposition", VIDEOPLAYER_PLAYLISTPOS },
                                  { "plot",             VIDEOPLAYER_PLOT },
                                  { "plotoutline",      VIDEOPLAYER_PLOT_OUTLINE },
                                  { "episode",          VIDEOPLAYER_EPISODE },
                                  { "season",           VIDEOPLAYER_SEASON },
                                  { "rating",           VIDEOPLAYER_RATING },
                                  { "ratingandvotes",   VIDEOPLAYER_RATING_AND_VOTES },
                                  { "tvshowtitle",      VIDEOPLAYER_TVSHOW },
                                  { "premiered",        VIDEOPLAYER_PREMIERED },
                                  { "studio",           VIDEOPLAYER_STUDIO },
                                  { "mpaa",             VIDEOPLAYER_MPAA },
                                  { "top250",           VIDEOPLAYER_TOP250 },
                                  { "cast",             VIDEOPLAYER_CAST },
                                  { "castandrole",      VIDEOPLAYER_CAST_AND_ROLE },
                                  { "artist",           VIDEOPLAYER_ARTIST },
                                  { "album",            VIDEOPLAYER_ALBUM },
                                  { "writer",           VIDEOPLAYER_WRITER },
                                  { "tagline",          VIDEOPLAYER_TAGLINE },
                                  { "hasinfo",          VIDEOPLAYER_HAS_INFO },
                                  { "trailer",          VIDEOPLAYER_TRAILER },
                                  { "videocodec",       VIDEOPLAYER_VIDEO_CODEC },
                                  { "videoresolution",  VIDEOPLAYER_VIDEO_RESOLUTION },
                                  { "videoaspect",      VIDEOPLAYER_VIDEO_ASPECT },
                                  { "audiocodec",       VIDEOPLAYER_AUDIO_CODEC },
                                  { "audiochannels",    VIDEOPLAYER_AUDIO_CHANNELS },
                                  { "hasteletext",      VIDEOPLAYER_HASTELETEXT },
                                  { "lastplayed",       VIDEOPLAYER_LASTPLAYED },
                                  { "playcount",        VIDEOPLAYER_PLAYCOUNT },
                                  { "hassubtitles",     VIDEOPLAYER_HASSUBTITLES },
                                  { "subtitlesenabled", VIDEOPLAYER_SUBTITLESENABLED },
                                  { "endtime",          VIDEOPLAYER_ENDTIME },
                                  { "nexttitle",        VIDEOPLAYER_NEXT_TITLE },
                                  { "nextgenre",        VIDEOPLAYER_NEXT_GENRE },
                                  { "nextplot",         VIDEOPLAYER_NEXT_PLOT },
                                  { "nextplotoutline",  VIDEOPLAYER_NEXT_PLOT_OUTLINE },
                                  { "nextstarttime",    VIDEOPLAYER_NEXT_STARTTIME },
                                  { "nextendtime",      VIDEOPLAYER_NEXT_ENDTIME },
                                  { "nextduration",     VIDEOPLAYER_NEXT_DURATION },
                                  { "channelname",      VIDEOPLAYER_CHANNEL_NAME },
                                  { "channelnumber",    VIDEOPLAYER_CHANNEL_NUMBER },
                                  { "channelgroup",     VIDEOPLAYER_CHANNEL_GROUP },
                                  { "hasepg",           VIDEOPLAYER_HAS_EPG },
                                  { "parentalrating",   VIDEOPLAYER_PARENTAL_RATING }};

const infomap mediacontainer[] = {{ "hasfiles",         CONTAINER_HASFILES },
                                  { "hasfolders",       CONTAINER_HASFOLDERS },
                                  { "isstacked",        CONTAINER_STACKED },
                                  { "folderthumb",      CONTAINER_FOLDERTHUMB },
                                  { "tvshowthumb",      CONTAINER_TVSHOWTHUMB },
                                  { "seasonthumb",      CONTAINER_SEASONTHUMB },
                                  { "folderpath",       CONTAINER_FOLDERPATH },
                                  { "foldername",       CONTAINER_FOLDERNAME },
                                  { "pluginname",       CONTAINER_PLUGINNAME },
                                  { "viewmode",         CONTAINER_VIEWMODE },
                                  { "totaltime",        CONTAINER_TOTALTIME },
                                  { "hasthumb",         CONTAINER_HAS_THUMB },
                                  { "sortmethod",       CONTAINER_SORT_METHOD },
                                  { "showplot",         CONTAINER_SHOWPLOT }};

const infomap container_bools[] ={{ "onnext",           CONTAINER_MOVE_NEXT },
                                  { "onprevious",       CONTAINER_MOVE_PREVIOUS },
                                  { "onscrollnext",     CONTAINER_SCROLL_NEXT },
                                  { "onscrollprevious", CONTAINER_SCROLL_PREVIOUS },
                                  { "numpages",         CONTAINER_NUM_PAGES },
                                  { "numitems",         CONTAINER_NUM_ITEMS },
                                  { "currentpage",      CONTAINER_CURRENT_PAGE },
                                  { "scrolling",        CONTAINER_SCROLLING },
                                  { "hasnext",          CONTAINER_HAS_NEXT },
                                  { "hasprevious",      CONTAINER_HAS_PREVIOUS }};

const infomap container_ints[] = {{ "row",              CONTAINER_ROW },
                                  { "column",           CONTAINER_COLUMN },
                                  { "position",         CONTAINER_POSITION },
                                  { "subitem",          CONTAINER_SUBITEM },
                                  { "hasfocus",         CONTAINER_HAS_FOCUS }};

const infomap container_str[]  = {{ "property",         CONTAINER_PROPERTY },
                                  { "content",          CONTAINER_CONTENT }};

const infomap listitem_labels[]= {{ "thumb",            LISTITEM_THUMB },
                                  { "icon",             LISTITEM_ICON },
                                  { "actualicon",       LISTITEM_ACTUAL_ICON },
                                  { "overlay",          LISTITEM_OVERLAY },
                                  { "label",            LISTITEM_LABEL },
                                  { "label2",           LISTITEM_LABEL2 },
                                  { "title",            LISTITEM_TITLE },
                                  { "tracknumber",      LISTITEM_TRACKNUMBER },
                                  { "artist",           LISTITEM_ARTIST },
                                  { "album",            LISTITEM_ALBUM },
                                  { "albumartist",      LISTITEM_ALBUM_ARTIST },
                                  { "year",             LISTITEM_YEAR },
                                  { "genre",            LISTITEM_GENRE },
                                  { "director",         LISTITEM_DIRECTOR },
                                  { "filename",         LISTITEM_FILENAME },
                                  { "filenameandpath",  LISTITEM_FILENAME_AND_PATH },
                                  { "fileextension",    LISTITEM_FILE_EXTENSION },
                                  { "date",             LISTITEM_DATE },
                                  { "size",             LISTITEM_SIZE },
                                  { "rating",           LISTITEM_RATING },
                                  { "ratingandvotes",   LISTITEM_RATING_AND_VOTES },
                                  { "programcount",     LISTITEM_PROGRAM_COUNT },
                                  { "duration",         LISTITEM_DURATION },
                                  { "isselected",       LISTITEM_ISSELECTED },
                                  { "isplaying",        LISTITEM_ISPLAYING },
                                  { "plot",             LISTITEM_PLOT },
                                  { "plotoutline",      LISTITEM_PLOT_OUTLINE },
                                  { "episode",          LISTITEM_EPISODE },
                                  { "season",           LISTITEM_SEASON },
                                  { "tvshowtitle",      LISTITEM_TVSHOW },
                                  { "premiered",        LISTITEM_PREMIERED },
                                  { "comment",          LISTITEM_COMMENT },
                                  { "path",             LISTITEM_PATH },
                                  { "foldername",       LISTITEM_FOLDERNAME },
                                  { "folderpath",       LISTITEM_FOLDERPATH },
                                  { "picturepath",      LISTITEM_PICTURE_PATH },
                                  { "pictureresolution",LISTITEM_PICTURE_RESOLUTION },
                                  { "picturedatetime",  LISTITEM_PICTURE_DATETIME },
                                  { "picturecomment",   LISTITEM_PICTURE_COMMENT },
                                  { "picturecaption",   LISTITEM_PICTURE_CAPTION },
                                  { "picturedesc",      LISTITEM_PICTURE_DESC },
                                  { "picturekeywords",  LISTITEM_PICTURE_KEYWORDS },
                                  { "picturecammake",   LISTITEM_PICTURE_CAM_MAKE },
                                  { "picturecammodel",  LISTITEM_PICTURE_CAM_MODEL },
                                  { "pictureaperture",  LISTITEM_PICTURE_APERTURE },
                                  { "picturefocallen",  LISTITEM_PICTURE_FOCAL_LEN },
                                  { "picturefocusdist", LISTITEM_PICTURE_FOCUS_DIST },
                                  { "pictureexpmode",   LISTITEM_PICTURE_EXP_MODE },
                                  { "pictureexptime",   LISTITEM_PICTURE_EXP_TIME },
                                  { "pictureiso",       LISTITEM_PICTURE_ISO },
                                  { "picturegpslat",    LISTITEM_PICTURE_GPS_LAT },
                                  { "picturegpslon",    LISTITEM_PICTURE_GPS_LON },
                                  { "picturegpsalt",    LISTITEM_PICTURE_GPS_ALT },
                                  { "studio",           LISTITEM_STUDIO },
                                  { "country",          LISTITEM_COUNTRY },
                                  { "mpaa",             LISTITEM_MPAA },
                                  { "cast",             LISTITEM_CAST },
                                  { "castandrole",      LISTITEM_CAST_AND_ROLE },
                                  { "writer",           LISTITEM_WRITER },
                                  { "tagline",          LISTITEM_TAGLINE },
                                  { "top250",           LISTITEM_TOP250 },
                                  { "trailer",          LISTITEM_TRAILER },
                                  { "starrating",       LISTITEM_STAR_RATING },
                                  { "sortletter",       LISTITEM_SORT_LETTER },
                                  { "videocodec",       LISTITEM_VIDEO_CODEC },
                                  { "videoresolution",  LISTITEM_VIDEO_RESOLUTION },
                                  { "videoaspect",      LISTITEM_VIDEO_ASPECT },
                                  { "audiocodec",       LISTITEM_AUDIO_CODEC },
                                  { "audiochannels",    LISTITEM_AUDIO_CHANNELS },
                                  { "audiolanguage",    LISTITEM_AUDIO_LANGUAGE },
                                  { "subtitlelanguage", LISTITEM_SUBTITLE_LANGUAGE },
                                  { "isresumable",      LISTITEM_IS_RESUMABLE},
                                  { "percentplayed",    LISTITEM_PERCENT_PLAYED},
                                  { "isfolder",         LISTITEM_IS_FOLDER },
                                  { "originaltitle",    LISTITEM_ORIGINALTITLE },
                                  { "lastplayed",       LISTITEM_LASTPLAYED },
                                  { "playcount",        LISTITEM_PLAYCOUNT },
                                  { "discnumber",       LISTITEM_DISC_NUMBER },
                                  { "starttime",        LISTITEM_STARTTIME },
                                  { "endtime",          LISTITEM_ENDTIME },
                                  { "startdate",        LISTITEM_STARTDATE },
                                  { "enddate",          LISTITEM_ENDDATE },
                                  { "nexttitle",        LISTITEM_NEXT_TITLE },
                                  { "nextgenre",        LISTITEM_NEXT_GENRE },
                                  { "nextplot",         LISTITEM_NEXT_PLOT },
                                  { "nextplotoutline",  LISTITEM_NEXT_PLOT_OUTLINE },
                                  { "nextstarttime",    LISTITEM_NEXT_STARTTIME },
                                  { "nextendtime",      LISTITEM_NEXT_ENDTIME },
                                  { "nextstartdate",    LISTITEM_NEXT_STARTDATE },
                                  { "nextenddate",      LISTITEM_NEXT_ENDDATE },
                                  { "channelname",      LISTITEM_CHANNEL_NAME },
                                  { "channelnumber",    LISTITEM_CHANNEL_NUMBER },
                                  { "channelgroup",     LISTITEM_CHANNEL_GROUP },
                                  { "hasepg",           LISTITEM_HAS_EPG },
                                  { "hastimer",         LISTITEM_HASTIMER },
                                  { "isrecording",      LISTITEM_ISRECORDING },
                                  { "isencrypted",      LISTITEM_ISENCRYPTED },
                                  { "progress",         LISTITEM_PROGRESS },
                                  { "dateadded",        LISTITEM_DATE_ADDED },
                                  { "dbtype",           LISTITEM_DBTYPE },
                                  { "dbid",             LISTITEM_DBID }};

const infomap visualisation[] =  {{ "locked",           VISUALISATION_LOCKED },
                                  { "preset",           VISUALISATION_PRESET },
                                  { "name",             VISUALISATION_NAME },
                                  { "enabled",          VISUALISATION_ENABLED }};

const infomap fanart_labels[] =  {{ "color1",           FANART_COLOR1 },
                                  { "color2",           FANART_COLOR2 },
                                  { "color3",           FANART_COLOR3 },
                                  { "image",            FANART_IMAGE }};

const infomap skin_labels[] =    {{ "currenttheme",     SKIN_THEME },
                                  { "currentcolourtheme",SKIN_COLOUR_THEME },
                                  {"hasvideooverlay",   SKIN_HAS_VIDEO_OVERLAY},
                                  {"hasmusicoverlay",   SKIN_HAS_MUSIC_OVERLAY}};

const infomap window_bools[] =   {{ "ismedia",          WINDOW_IS_MEDIA },
                                  { "isactive",         WINDOW_IS_ACTIVE },
                                  { "istopmost",        WINDOW_IS_TOPMOST },
                                  { "isvisible",        WINDOW_IS_VISIBLE },
                                  { "previous",         WINDOW_PREVIOUS },
                                  { "next",             WINDOW_NEXT }};

const infomap control_labels[] = {{ "hasfocus",         CONTROL_HAS_FOCUS },
                                  { "isvisible",        CONTROL_IS_VISIBLE },
                                  { "isenabled",        CONTROL_IS_ENABLED },
                                  { "getlabel",         CONTROL_GET_LABEL }};

const infomap playlist[] =       {{ "length",           PLAYLIST_LENGTH },
                                  { "position",         PLAYLIST_POSITION },
                                  { "random",           PLAYLIST_RANDOM },
                                  { "repeat",           PLAYLIST_REPEAT },
                                  { "israndom",         PLAYLIST_ISRANDOM },
                                  { "isrepeat",         PLAYLIST_ISREPEAT },
                                  { "isrepeatone",      PLAYLIST_ISREPEATONE }};

const infomap pvr[] =            {{ "isrecording",              PVR_IS_RECORDING },
                                  { "hastimer",                 PVR_HAS_TIMER },
                                  { "hasnonrecordingtimer",     PVR_HAS_NONRECORDING_TIMER },
                                  { "nowrecordingtitle",        PVR_NOW_RECORDING_TITLE },
                                  { "nowrecordingdatetime",     PVR_NOW_RECORDING_DATETIME },
                                  { "nowrecordingchannel",      PVR_NOW_RECORDING_CHANNEL },
                                  { "nowrecordingchannelicon",  PVR_NOW_RECORDING_CHAN_ICO },
                                  { "nextrecordingtitle",       PVR_NEXT_RECORDING_TITLE },
                                  { "nextrecordingdatetime",    PVR_NEXT_RECORDING_DATETIME },
                                  { "nextrecordingchannel",     PVR_NEXT_RECORDING_CHANNEL },
                                  { "nextrecordingchannelicon", PVR_NEXT_RECORDING_CHAN_ICO },
                                  { "backendname",              PVR_BACKEND_NAME },
                                  { "backendversion",           PVR_BACKEND_VERSION },
                                  { "backendhost",              PVR_BACKEND_HOST },
                                  { "backenddiskspace",         PVR_BACKEND_DISKSPACE },
                                  { "backendchannels",          PVR_BACKEND_CHANNELS },
                                  { "backendtimers",            PVR_BACKEND_TIMERS },
                                  { "backendrecordings",        PVR_BACKEND_RECORDINGS },
                                  { "backendnumber",            PVR_BACKEND_NUMBER },
                                  { "hasepg",                   PVR_HAS_EPG },
                                  { "hastxt",                   PVR_HAS_TXT },
                                  { "hasdirector",              PVR_HAS_DIRECTOR },
                                  { "totaldiscspace",           PVR_TOTAL_DISKSPACE },
                                  { "nexttimer",                PVR_NEXT_TIMER },
                                  { "isplayingtv",              PVR_IS_PLAYING_TV },
                                  { "isplayingradio",           PVR_IS_PLAYING_RADIO },
                                  { "isplayingrecording",       PVR_IS_PLAYING_RECORDING },
                                  { "duration",                 PVR_PLAYING_DURATION },
                                  { "time",                     PVR_PLAYING_TIME },
                                  { "progress",                 PVR_PLAYING_PROGRESS },
                                  { "actstreamclient",          PVR_ACTUAL_STREAM_CLIENT },
                                  { "actstreamdevice",          PVR_ACTUAL_STREAM_DEVICE },
                                  { "actstreamstatus",          PVR_ACTUAL_STREAM_STATUS },
                                  { "actstreamsignal",          PVR_ACTUAL_STREAM_SIG },
                                  { "actstreamsnr",             PVR_ACTUAL_STREAM_SNR },
                                  { "actstreamber",             PVR_ACTUAL_STREAM_BER },
                                  { "actstreamunc",             PVR_ACTUAL_STREAM_UNC },
                                  { "actstreamvideobitrate",    PVR_ACTUAL_STREAM_VIDEO_BR },
                                  { "actstreamaudiobitrate",    PVR_ACTUAL_STREAM_AUDIO_BR },
                                  { "actstreamdolbybitrate",    PVR_ACTUAL_STREAM_DOLBY_BR },
                                  { "actstreamprogrsignal",     PVR_ACTUAL_STREAM_SIG_PROGR },
                                  { "actstreamprogrsnr",        PVR_ACTUAL_STREAM_SNR_PROGR },
                                  { "actstreamisencrypted",     PVR_ACTUAL_STREAM_ENCRYPTED },
                                  { "actstreamencryptionname",  PVR_ACTUAL_STREAM_CRYPTION }};

const infomap slideshow[] =      {{ "ispaused",         SLIDESHOW_ISPAUSED },
                                  { "isactive",         SLIDESHOW_ISACTIVE },
                                  { "israndom",         SLIDESHOW_ISRANDOM }};

const int picture_slide_map[]  = {/* LISTITEM_PICTURE_RESOLUTION => */ SLIDE_RESOLUTION,
                                  /* LISTITEM_PICTURE_DATETIME   => */ SLIDE_EXIF_DATE_TIME,
                                  /* LISTITEM_PICTURE_COMMENT    => */ SLIDE_COMMENT,
                                  /* LISTITEM_PICTURE_CAPTION    => */ SLIDE_IPTC_CAPTION,
                                  /* LISTITEM_PICTURE_DESC       => */ SLIDE_EXIF_DESCRIPTION,
                                  /* LISTITEM_PICTURE_KEYWORDS   => */ SLIDE_IPTC_KEYWORDS,
                                  /* LISTITEM_PICTURE_CAM_MAKE   => */ SLIDE_EXIF_CAMERA_MAKE,
                                  /* LISTITEM_PICTURE_CAM_MODEL  => */ SLIDE_EXIF_CAMERA_MODEL,
                                  /* LISTITEM_PICTURE_APERTURE   => */ SLIDE_EXIF_APERTURE,
                                  /* LISTITEM_PICTURE_FOCAL_LEN  => */ SLIDE_EXIF_FOCAL_LENGTH,
                                  /* LISTITEM_PICTURE_FOCUS_DIST => */ SLIDE_EXIF_FOCUS_DIST,
                                  /* LISTITEM_PICTURE_EXP_MODE   => */ SLIDE_EXIF_EXPOSURE_MODE,
                                  /* LISTITEM_PICTURE_EXP_TIME   => */ SLIDE_EXIF_EXPOSURE_TIME,
                                  /* LISTITEM_PICTURE_ISO        => */ SLIDE_EXIF_ISO_EQUIV,
                                  /* LISTITEM_PICTURE_GPS_LAT    => */ SLIDE_EXIF_GPS_LATITUDE,
                                  /* LISTITEM_PICTURE_GPS_LON    => */ SLIDE_EXIF_GPS_LONGITUDE,
                                  /* LISTITEM_PICTURE_GPS_ALT    => */ SLIDE_EXIF_GPS_ALTITUDE };

CGUIInfoManager::Property::Property(const CStdString &property, const CStdString &parameters)
: name(property)
{
  CUtil::SplitParams(parameters, params);
}

const CStdString &CGUIInfoManager::Property::param(unsigned int n /* = 0 */) const
{
  if (n < params.size())
    return params[n];
  return StringUtils::EmptyString;
}

unsigned int CGUIInfoManager::Property::num_params() const
{
  return params.size();
}

void CGUIInfoManager::SplitInfoString(const CStdString &infoString, vector<Property> &info)
{
  // our string is of the form:
  // category[(params)][.info(params).info2(params)] ...
  // so we need to split on . while taking into account of () pairs
  unsigned int parentheses = 0;
  CStdString property;
  CStdString param;
  for (size_t i = 0; i < infoString.size(); ++i)
  {
    if (infoString[i] == '(')
    {
      if (!parentheses++)
        continue;
    }
    else if (infoString[i] == ')')
    {
      if (!parentheses)
        CLog::Log(LOGERROR, "unmatched parentheses in %s", infoString.c_str());
      else if (!--parentheses)
        continue;
    }
    else if (infoString[i] == '.' && !parentheses)
    {
      if (!property.IsEmpty()) // add our property and parameters
        info.push_back(Property(property.ToLower(), param));
      property.clear();
      param.clear();
      continue;
    }
    if (parentheses)
      param += infoString[i];
    else
      property += infoString[i];
  }
  if (parentheses)
    CLog::Log(LOGERROR, "unmatched parentheses in %s", infoString.c_str());
  if (!property.IsEmpty())
    info.push_back(Property(property.ToLower(), param));
}

/// \brief Translates a string as given by the skin into an int that we use for more
/// efficient retrieval of data.
int CGUIInfoManager::TranslateSingleString(const CStdString &strCondition)
{
  // trim whitespace, and convert to lowercase
  CStdString strTest = strCondition;
  strTest.TrimLeft(" \t\r\n");
  strTest.TrimRight(" \t\r\n");

  vector< Property> info;
  SplitInfoString(strTest, info);

  if (info.empty())
    return 0;

  const Property &cat = info[0];
  if (info.size() == 1)
  { // single category
    if (cat.name == "false" || cat.name == "no" || cat.name == "off")
      return SYSTEM_ALWAYS_FALSE;
    else if (cat.name == "true" || cat.name == "yes" || cat.name == "on")
      return SYSTEM_ALWAYS_TRUE;
    if (cat.name == "isempty" && cat.num_params() == 1)
      return AddMultiInfo(GUIInfo(STRING_IS_EMPTY, TranslateSingleString(cat.param())));
    else if (cat.name == "stringcompare" && cat.num_params() == 2)
    {
      int info = TranslateSingleString(cat.param(0));
      int info2 = TranslateSingleString(cat.param(1));
      if (info2 > 0)
        return AddMultiInfo(GUIInfo(STRING_COMPARE, info, -info2));
      // pipe our original string through the localize parsing then make it lowercase (picks up $LBRACKET etc.)
      CStdString label = CGUIInfoLabel::GetLabel(cat.param(1)).ToLower();
      int compareString = ConditionalStringParameter(label);
      return AddMultiInfo(GUIInfo(STRING_COMPARE, info, compareString));
    }
    else if (cat.name == "integergreaterthan" && cat.num_params() == 2)
    {
      int info = TranslateSingleString(cat.param(0));
      int compareInt = atoi(cat.param(1).c_str());
      return AddMultiInfo(GUIInfo(INTEGER_GREATER_THAN, info, compareInt));
    }
    else if (cat.name == "substring" && cat.num_params() >= 2)
    {
      int info = TranslateSingleString(cat.param(0));
      CStdString label = CGUIInfoLabel::GetLabel(cat.param(1)).ToLower();
      int compareString = ConditionalStringParameter(label);
      if (cat.num_params() > 2)
      {
        if (cat.param(2).CompareNoCase("left") == 0)
          return AddMultiInfo(GUIInfo(STRING_STR_LEFT, info, compareString));
        else if (cat.param(2).CompareNoCase("right") == 0)
          return AddMultiInfo(GUIInfo(STRING_STR_RIGHT, info, compareString));
      }
      return AddMultiInfo(GUIInfo(STRING_STR, info, compareString));
    }
  }
  else if (info.size() == 2)
  {
    const Property &prop = info[1];
    if (cat.name == "player")
    {
      for (size_t i = 0; i < sizeof(player_labels) / sizeof(infomap); i++)
      {
        if (prop.name == player_labels[i].str)
          return player_labels[i].val;
      }
      for (size_t i = 0; i < sizeof(player_times) / sizeof(infomap); i++)
      {
        if (prop.name == player_times[i].str)
          return AddMultiInfo(GUIInfo(player_times[i].val, TranslateTimeFormat(prop.param())));
      }
      if (prop.num_params() == 1)
      {
        for (size_t i = 0; i < sizeof(player_param) / sizeof(infomap); i++)
        {
          if (prop.name == player_param[i].str)
            return AddMultiInfo(GUIInfo(player_param[i].val, ConditionalStringParameter(prop.param())));
        }
      }
    }
    else if (cat.name == "weather")
    {
      for (size_t i = 0; i < sizeof(weather) / sizeof(infomap); i++)
      {
        if (prop.name == weather[i].str)
          return weather[i].val;
      }
    }
    else if (cat.name == "lcd")
    {
      for (size_t i = 0; i < sizeof(lcd_labels) / sizeof(infomap); i++)
      {
        if (prop.name == lcd_labels[i].str)
          return lcd_labels[i].val;
      }
    }
    else if (cat.name == "network")
    {
      for (size_t i = 0; i < sizeof(network_labels) / sizeof(infomap); i++)
      {
        if (prop.name == network_labels[i].str)
          return network_labels[i].val;
      }
    }
    else if (cat.name == "musicpartymode")
    {
      for (size_t i = 0; i < sizeof(musicpartymode) / sizeof(infomap); i++)
      {
        if (prop.name == musicpartymode[i].str)
          return musicpartymode[i].val;
      }
    }
    else if (cat.name == "audioscrobbler")
    {
      for (size_t i = 0; i < sizeof(audioscrobbler) / sizeof(infomap); i++)
      {
        if (prop.name == audioscrobbler[i].str)
          return audioscrobbler[i].val;
      }
    }
    else if (cat.name == "lastfm")
    {
      for (size_t i = 0; i < sizeof(lastfm) / sizeof(infomap); i++)
      {
        if (prop.name == lastfm[i].str)
          return lastfm[i].val;
      }
    }
    else if (cat.name == "system")
    {
      for (size_t i = 0; i < sizeof(system_labels) / sizeof(infomap); i++)
      {
        if (prop.name == system_labels[i].str)
          return system_labels[i].val;
      }
      if (prop.num_params() == 1)
      {
        const CStdString &param = prop.param();
        for (size_t i = 0; i < sizeof(system_param) / sizeof(infomap); i++)
        {
          if (prop.name == system_param[i].str)
            return AddMultiInfo(GUIInfo(system_param[i].val, ConditionalStringParameter(param)));
        }
        if (prop.name == "memory")
        {
          if (param == "free") return SYSTEM_FREE_MEMORY;
          else if (param == "free.percent") return SYSTEM_FREE_MEMORY_PERCENT;
          else if (param == "used") return SYSTEM_USED_MEMORY;
          else if (param == "used.percent") return SYSTEM_USED_MEMORY_PERCENT;
          else if (param == "total") return SYSTEM_TOTAL_MEMORY;
        }
        else if (prop.name == "addontitle")
        {
          int infoLabel = TranslateSingleString(param);
          if (infoLabel > 0)
            return AddMultiInfo(GUIInfo(SYSTEM_ADDON_TITLE, infoLabel, 0));
          CStdString label = CGUIInfoLabel::GetLabel(param).ToLower();
          return AddMultiInfo(GUIInfo(SYSTEM_ADDON_TITLE, ConditionalStringParameter(label), 1));
        }
        else if (prop.name == "addonicon")
        {
          int infoLabel = TranslateSingleString(param);
          if (infoLabel > 0)
            return AddMultiInfo(GUIInfo(SYSTEM_ADDON_ICON, infoLabel, 0));
          CStdString label = CGUIInfoLabel::GetLabel(param).ToLower();
          return AddMultiInfo(GUIInfo(SYSTEM_ADDON_ICON, ConditionalStringParameter(label), 1));
        }
        else if (prop.name == "idletime")
          return AddMultiInfo(GUIInfo(SYSTEM_IDLE_TIME, atoi(param.c_str())));
      }
      if (prop.name == "alarmlessorequal" && prop.num_params() == 2)
        return AddMultiInfo(GUIInfo(SYSTEM_ALARM_LESS_OR_EQUAL, ConditionalStringParameter(prop.param(0)), ConditionalStringParameter(prop.param(1))));
      else if (prop.name == "date")
      {
        if (prop.num_params() == 2)
          return AddMultiInfo(GUIInfo(SYSTEM_DATE, StringUtils::DateStringToYYYYMMDD(prop.param(0)) % 10000, StringUtils::DateStringToYYYYMMDD(prop.param(1)) % 10000));
        else if (prop.num_params() == 1)
        {
          int dateformat = StringUtils::DateStringToYYYYMMDD(prop.param(0));
          if (dateformat <= 0) // not concrete date
            return AddMultiInfo(GUIInfo(SYSTEM_DATE, ConditionalStringParameter(prop.param(0), true), -1));
          else
            return AddMultiInfo(GUIInfo(SYSTEM_DATE, dateformat % 10000));
        }
        return SYSTEM_DATE;
      }
      else if (prop.name == "time")
      {
        if (prop.num_params() == 0)
          return AddMultiInfo(GUIInfo(SYSTEM_TIME, TIME_FORMAT_GUESS));
        if (prop.num_params() == 1)
        {
          TIME_FORMAT timeFormat = TranslateTimeFormat(prop.param(0));
          if (timeFormat == TIME_FORMAT_GUESS)
            return AddMultiInfo(GUIInfo(SYSTEM_TIME, StringUtils::TimeStringToSeconds(prop.param(0))));
          return AddMultiInfo(GUIInfo(SYSTEM_TIME, timeFormat));
        }
        else
          return AddMultiInfo(GUIInfo(SYSTEM_TIME, StringUtils::TimeStringToSeconds(prop.param(0)), StringUtils::TimeStringToSeconds(prop.param(1))));
      }
    }
    else if (cat.name == "library")
    {
      if (prop.name == "isscanning") return LIBRARY_IS_SCANNING;
      else if (prop.name == "isscanningvideo") return LIBRARY_IS_SCANNING_VIDEO; // TODO: change to IsScanning(Video)
      else if (prop.name == "isscanningmusic") return LIBRARY_IS_SCANNING_MUSIC;
      else if (prop.name == "hascontent" && prop.num_params())
      {
        CStdString cat = prop.param(0); cat.ToLower();
        if (cat == "music") return LIBRARY_HAS_MUSIC;
        else if (cat == "video") return LIBRARY_HAS_VIDEO;
        else if (cat == "movies") return LIBRARY_HAS_MOVIES;
        else if (cat == "tvshows") return LIBRARY_HAS_TVSHOWS;
        else if (cat == "musicvideos") return LIBRARY_HAS_MUSICVIDEOS;
        else if (cat == "moviesets") return LIBRARY_HAS_MOVIE_SETS;
      }
    }
    else if (cat.name == "musicplayer")
    {
      for (size_t i = 0; i < sizeof(player_times) / sizeof(infomap); i++) // TODO: remove these, they're repeats
      {
        if (prop.name == player_times[i].str)
          return AddMultiInfo(GUIInfo(player_times[i].val, TranslateTimeFormat(prop.param())));
      }
      if (prop.name == "property")
        return AddListItemProp(prop.param(), MUSICPLAYER_PROPERTY_OFFSET);
      return TranslateMusicPlayerString(prop.name);
    }
    else if (cat.name == "videoplayer")
    {
      for (size_t i = 0; i < sizeof(player_times) / sizeof(infomap); i++) // TODO: remove these, they're repeats
      {
        if (prop.name == player_times[i].str)
          return AddMultiInfo(GUIInfo(player_times[i].val, TranslateTimeFormat(prop.param())));
      }
      if (prop.name == "content" && prop.num_params())
        return AddMultiInfo(GUIInfo(VIDEOPLAYER_CONTENT, ConditionalStringParameter(prop.param()), 0));
      for (size_t i = 0; i < sizeof(videoplayer) / sizeof(infomap); i++)
      {
        if (prop.name == videoplayer[i].str)
          return videoplayer[i].val;
      }
    }
    else if (cat.name == "slideshow")
    {
      for (size_t i = 0; i < sizeof(slideshow) / sizeof(infomap); i++)
      {
        if (prop.name == slideshow[i].str)
          return slideshow[i].val;
      }
      return CPictureInfoTag::TranslateString(prop.name);
    }
    else if (cat.name == "container")
    {
      for (size_t i = 0; i < sizeof(mediacontainer) / sizeof(infomap); i++) // these ones don't have or need an id
      {
        if (prop.name == mediacontainer[i].str)
          return mediacontainer[i].val;
      }
      int id = atoi(cat.param().c_str());
      for (size_t i = 0; i < sizeof(container_bools) / sizeof(infomap); i++) // these ones can have an id (but don't need to?)
      {
        if (prop.name == container_bools[i].str)
          return id ? AddMultiInfo(GUIInfo(container_bools[i].val, id)) : container_bools[i].val;
      }
      for (size_t i = 0; i < sizeof(container_ints) / sizeof(infomap); i++) // these ones can have an int param on the property
      {
        if (prop.name == container_ints[i].str)
          return AddMultiInfo(GUIInfo(container_ints[i].val, id, atoi(prop.param().c_str())));
      }
      for (size_t i = 0; i < sizeof(container_str) / sizeof(infomap); i++) // these ones have a string param on the property
      {
        if (prop.name == container_str[i].str)
          return AddMultiInfo(GUIInfo(container_str[i].val, id, ConditionalStringParameter(prop.param())));
      }
      if (prop.name == "sortdirection")
      {
        SortOrder order = SortOrderNone;
        if (prop.param().Equals("ascending"))
          order = SortOrderAscending;
        else if (prop.param().Equals("descending"))
          order = SortOrderDescending;
        return AddMultiInfo(GUIInfo(CONTAINER_SORT_DIRECTION, order));
      }
      else if (prop.name == "sort")
      {
        SORT_METHOD sort = SORT_METHOD_NONE;
        if (prop.param().Equals("songrating")) sort = SORT_METHOD_SONG_RATING;
        if (sort != SORT_METHOD_NONE)
          return AddMultiInfo(GUIInfo(CONTAINER_SORT_METHOD, sort));
      }
    }
    else if (cat.name == "listitem")
    {
      int offset = atoi(cat.param().c_str());
      int ret = TranslateListItem(prop);
      if (offset || ret == LISTITEM_ISSELECTED || ret == LISTITEM_ISPLAYING || ret == LISTITEM_IS_FOLDER)
        return AddMultiInfo(GUIInfo(ret, 0, offset, INFOFLAG_LISTITEM_WRAP));
      return ret;
    }
    else if (cat.name == "listitemposition")
    {
      int offset = atoi(cat.param().c_str());
      int ret = TranslateListItem(prop);
      if (offset || ret == LISTITEM_ISSELECTED || ret == LISTITEM_ISPLAYING || ret == LISTITEM_IS_FOLDER)
        return AddMultiInfo(GUIInfo(ret, 0, offset, INFOFLAG_LISTITEM_POSITION));
      return ret;
    }
    else if (cat.name == "listitemnowrap")
    {
      int offset = atoi(cat.param().c_str());
      int ret = TranslateListItem(prop);
      if (offset || ret == LISTITEM_ISSELECTED || ret == LISTITEM_ISPLAYING || ret == LISTITEM_IS_FOLDER)
        return AddMultiInfo(GUIInfo(ret, 0, offset));
      return ret;
    }
    else if (cat.name == "visualisation")
    {
      for (size_t i = 0; i < sizeof(visualisation) / sizeof(infomap); i++)
      {
        if (prop.name == visualisation[i].str)
          return visualisation[i].val;
      }
    }
    else if (cat.name == "fanart")
    {
      for (size_t i = 0; i < sizeof(fanart_labels) / sizeof(infomap); i++)
      {
        if (prop.name == fanart_labels[i].str)
          return fanart_labels[i].val;
      }
    }
    else if (cat.name == "skin")
    {
      for (size_t i = 0; i < sizeof(skin_labels) / sizeof(infomap); i++)
      {
        if (prop.name == skin_labels[i].str)
          return skin_labels[i].val;
      }
      if (prop.num_params())
      {
        if (prop.name == "string")
        {
          if (prop.num_params() == 2)
            return AddMultiInfo(GUIInfo(SKIN_STRING, g_settings.TranslateSkinString(prop.param(0)), ConditionalStringParameter(prop.param(1))));
          else
            return AddMultiInfo(GUIInfo(SKIN_STRING, g_settings.TranslateSkinString(prop.param(0))));
        }
        if (prop.name == "hassetting")
          return AddMultiInfo(GUIInfo(SKIN_BOOL, g_settings.TranslateSkinBool(prop.param(0))));
        else if (prop.name == "hastheme")
          return AddMultiInfo(GUIInfo(SKIN_HAS_THEME, ConditionalStringParameter(prop.param(0))));
      }
    }
    else if (cat.name == "window")
    {
      if (prop.name == "property" && prop.num_params() == 1)
      { // TODO: this doesn't support foo.xml
        int winID = cat.param().IsEmpty() ? 0 : CButtonTranslator::TranslateWindow(cat.param());
        if (winID != WINDOW_INVALID)
          return AddMultiInfo(GUIInfo(WINDOW_PROPERTY, winID, ConditionalStringParameter(prop.param())));
      }
      for (size_t i = 0; i < sizeof(window_bools) / sizeof(infomap); i++)
      {
        if (prop.name == window_bools[i].str)
        { // TODO: The parameter for these should really be on the first not the second property
          if (prop.param().Find("xml") >= 0)
            return AddMultiInfo(GUIInfo(window_bools[i].val, 0, ConditionalStringParameter(prop.param())));
          int winID = prop.param().IsEmpty() ? 0 : CButtonTranslator::TranslateWindow(prop.param());
          if (winID != WINDOW_INVALID)
            return AddMultiInfo(GUIInfo(window_bools[i].val, winID, 0));
          return 0;
        }
      }
    }
    else if (cat.name == "control")
    {
      for (size_t i = 0; i < sizeof(control_labels) / sizeof(infomap); i++)
      {
        if (prop.name == control_labels[i].str)
        { // TODO: The parameter for these should really be on the first not the second property
          int controlID = atoi(prop.param().c_str());
          if (controlID)
            return AddMultiInfo(GUIInfo(control_labels[i].val, controlID, 0));
          return 0;
        }
      }
    }
    else if (cat.name == "controlgroup" && prop.name == "hasfocus")
    {
      int groupID = atoi(cat.param().c_str());
      if (groupID)
        return AddMultiInfo(GUIInfo(CONTROL_GROUP_HAS_FOCUS, groupID, atoi(prop.param(0).c_str())));
    }
    else if (cat.name == "playlist")
    {
      for (size_t i = 0; i < sizeof(playlist) / sizeof(infomap); i++)
      {
        if (prop.name == playlist[i].str)
          return playlist[i].val;
      }
    }
    else if (cat.name == "pvr")
    {
      for (size_t i = 0; i < sizeof(pvr) / sizeof(infomap); i++)
      {
        if (prop.name == pvr[i].str)
          return pvr[i].val;
      }
    }
  }
  else if (info.size() == 3)
  {
    if (info[0].name == "system" && info[1].name == "platform")
    { // TODO: replace with a single system.platform
      CStdString platform = info[2].name;
      if (platform == "linux") return SYSTEM_PLATFORM_LINUX;
      else if (platform == "windows") return SYSTEM_PLATFORM_WINDOWS;
      else if (platform == "darwin")  return SYSTEM_PLATFORM_DARWIN;
      else if (platform == "osx")  return SYSTEM_PLATFORM_DARWIN_OSX;
      else if (platform == "ios")  return SYSTEM_PLATFORM_DARWIN_IOS;
      else if (platform == "atv2") return SYSTEM_PLATFORM_DARWIN_ATV2;
    }
    if (info[0].name == "musicplayer")
    { // TODO: these two don't allow duration(foo) and also don't allow more than this number of levels...
      if (info[1].name == "position")
      {
        int position = atoi(info[1].param().c_str());
        int value = TranslateMusicPlayerString(info[2].name); // musicplayer.position(foo).bar
        return AddMultiInfo(GUIInfo(value, 0, position));
      }
      else if (info[1].name == "offset")
      {
        int position = atoi(info[1].param().c_str());
        int value = TranslateMusicPlayerString(info[2].name); // musicplayer.offset(foo).bar
        return AddMultiInfo(GUIInfo(value, 1, position));
      }
    }
    else if (info[0].name == "container")
    {
      int id = atoi(info[0].param().c_str());
      int offset = atoi(info[1].param().c_str());
      if (info[1].name == "listitemnowrap")
        return AddMultiInfo(GUIInfo(TranslateListItem(info[2]), id, offset));
      else if (info[1].name == "listitemposition")
        return AddMultiInfo(GUIInfo(TranslateListItem(info[2]), id, offset, INFOFLAG_LISTITEM_POSITION));
      else if (info[1].name == "listitem")
        return AddMultiInfo(GUIInfo(TranslateListItem(info[2]), id, offset, INFOFLAG_LISTITEM_WRAP));
    }
  }

  return 0;
}

int CGUIInfoManager::TranslateListItem(const Property &info)
{
  for (size_t i = 0; i < sizeof(listitem_labels) / sizeof(infomap); i++) // these ones don't have or need an id
  {
    if (info.name == listitem_labels[i].str)
      return listitem_labels[i].val;
  }
  if (info.name == "property" && info.num_params() == 1)
    return AddListItemProp(info.param());
  return 0;
}

int CGUIInfoManager::TranslateMusicPlayerString(const CStdString &info) const
{
  for (size_t i = 0; i < sizeof(musicplayer) / sizeof(infomap); i++)
  {
    if (info == musicplayer[i].str)
      return musicplayer[i].val;
  }
  return 0;
}

TIME_FORMAT CGUIInfoManager::TranslateTimeFormat(const CStdString &format)
{
  if (format.IsEmpty()) return TIME_FORMAT_GUESS;
  else if (format.Equals("hh")) return TIME_FORMAT_HH;
  else if (format.Equals("mm")) return TIME_FORMAT_MM;
  else if (format.Equals("ss")) return TIME_FORMAT_SS;
  else if (format.Equals("hh:mm")) return TIME_FORMAT_HH_MM;
  else if (format.Equals("mm:ss")) return TIME_FORMAT_MM_SS;
  else if (format.Equals("hh:mm:ss")) return TIME_FORMAT_HH_MM_SS;
  else if (format.Equals("h")) return TIME_FORMAT_H;
  else if (format.Equals("h:mm:ss")) return TIME_FORMAT_H_MM_SS;
  else if (format.Equals("xx")) return TIME_FORMAT_XX;
  return TIME_FORMAT_GUESS;
}

CStdString CGUIInfoManager::GetLabel(int info, int contextWindow, CStdString *fallback)
{
  if (info >= CONDITIONAL_LABEL_START && info <= CONDITIONAL_LABEL_END)
    return GetSkinVariableString(info, false);

  CStdString strLabel;
  if (info >= MULTI_INFO_START && info <= MULTI_INFO_END)
    return GetMultiInfoLabel(m_multiInfo[info - MULTI_INFO_START], contextWindow);

  if (info >= SLIDE_INFO_START && info <= SLIDE_INFO_END)
    return GetPictureLabel(info);

  if (info >= LISTITEM_PROPERTY_START+MUSICPLAYER_PROPERTY_OFFSET &&
      info - (LISTITEM_PROPERTY_START+MUSICPLAYER_PROPERTY_OFFSET) < (int)m_listitemProperties.size())
  { // grab the property
    if (!m_currentFile)
      return "";

    CStdString property = m_listitemProperties[info - LISTITEM_PROPERTY_START-MUSICPLAYER_PROPERTY_OFFSET];
    return m_currentFile->GetProperty(property).asString();
  }

  if (info >= LISTITEM_START && info <= LISTITEM_END)
  {
    CGUIWindow *window = GetWindowWithCondition(contextWindow, WINDOW_CONDITION_HAS_LIST_ITEMS); // true for has list items
    if (window)
    {
      CFileItemPtr item = window->GetCurrentListItem();
      strLabel = GetItemLabel(item.get(), info, fallback);
    }

    return strLabel;
  }

  switch (info)
  {
  case PVR_NEXT_RECORDING_CHANNEL:
  case PVR_NEXT_RECORDING_CHAN_ICO:
  case PVR_NEXT_RECORDING_DATETIME:
  case PVR_NEXT_RECORDING_TITLE:
  case PVR_NOW_RECORDING_CHANNEL:
  case PVR_NOW_RECORDING_CHAN_ICO:
  case PVR_NOW_RECORDING_DATETIME:
  case PVR_NOW_RECORDING_TITLE:
  case PVR_BACKEND_NAME:
  case PVR_BACKEND_VERSION:
  case PVR_BACKEND_HOST:
  case PVR_BACKEND_DISKSPACE:
  case PVR_BACKEND_CHANNELS:
  case PVR_BACKEND_TIMERS:
  case PVR_BACKEND_RECORDINGS:
  case PVR_BACKEND_NUMBER:
  case PVR_TOTAL_DISKSPACE:
  case PVR_NEXT_TIMER:
  case PVR_PLAYING_DURATION:
  case PVR_PLAYING_TIME:
  case PVR_PLAYING_PROGRESS:
  case PVR_ACTUAL_STREAM_CLIENT:
  case PVR_ACTUAL_STREAM_DEVICE:
  case PVR_ACTUAL_STREAM_STATUS:
  case PVR_ACTUAL_STREAM_SIG:
  case PVR_ACTUAL_STREAM_SNR:
  case PVR_ACTUAL_STREAM_SIG_PROGR:
  case PVR_ACTUAL_STREAM_SNR_PROGR:
  case PVR_ACTUAL_STREAM_BER:
  case PVR_ACTUAL_STREAM_UNC:
  case PVR_ACTUAL_STREAM_VIDEO_BR:
  case PVR_ACTUAL_STREAM_AUDIO_BR:
  case PVR_ACTUAL_STREAM_DOLBY_BR:
  case PVR_ACTUAL_STREAM_CRYPTION:
    g_PVRManager.TranslateCharInfo(info, strLabel);
    break;
  case WEATHER_CONDITIONS:
    strLabel = g_weatherManager.GetInfo(WEATHER_LABEL_CURRENT_COND);
    strLabel = strLabel.Trim();
    break;
  case WEATHER_TEMPERATURE:
    strLabel.Format("%s%s", g_weatherManager.GetInfo(WEATHER_LABEL_CURRENT_TEMP), g_langInfo.GetTempUnitString().c_str());
    break;
  case WEATHER_LOCATION:
    strLabel = g_weatherManager.GetInfo(WEATHER_LABEL_LOCATION);
    break;
  case WEATHER_FANART_CODE:
    strLabel = URIUtils::GetFileName(g_weatherManager.GetInfo(WEATHER_IMAGE_CURRENT_ICON));
    URIUtils::RemoveExtension(strLabel);
    break;
  case WEATHER_PLUGIN:
    strLabel = g_guiSettings.GetString("weather.addon");
    break;
  case SYSTEM_DATE:
    strLabel = GetDate();
    break;
  case LCD_DATE:
    strLabel = GetDate(true);
    break;
  case SYSTEM_FPS:
    strLabel.Format("%02.2f", m_fps);
    break;
  case PLAYER_VOLUME:
    strLabel.Format("%2.1f dB", CAEUtil::PercentToGain(g_settings.m_fVolumeLevel));
    break;
  case PLAYER_SUBTITLE_DELAY:
    strLabel.Format("%2.3f s", g_settings.m_currentVideoSettings.m_SubtitleDelay);
    break;
  case PLAYER_AUDIO_DELAY:
    strLabel.Format("%2.3f s", g_settings.m_currentVideoSettings.m_AudioDelay);
    break;
  case PLAYER_CHAPTER:
    if(g_application.IsPlaying() && g_application.m_pPlayer)
      strLabel.Format("%02d", g_application.m_pPlayer->GetChapter());
    break;
  case PLAYER_CHAPTERCOUNT:
    if(g_application.IsPlaying() && g_application.m_pPlayer)
      strLabel.Format("%02d", g_application.m_pPlayer->GetChapterCount());
    break;
  case PLAYER_CHAPTERNAME:
    if(g_application.IsPlaying() && g_application.m_pPlayer)
      g_application.m_pPlayer->GetChapterName(strLabel);
    break;
  case PLAYER_CACHELEVEL:
    {
      int iLevel = 0;
      if(g_application.IsPlaying() && GetInt(iLevel, PLAYER_CACHELEVEL) && iLevel >= 0)
        strLabel.Format("%i", iLevel);
    }
    break;
  case PLAYER_TIME:
    if(g_application.IsPlaying() && g_application.m_pPlayer)
      strLabel = GetCurrentPlayTime(TIME_FORMAT_HH_MM);
    break;
  case PLAYER_DURATION:
    if(g_application.IsPlaying() && g_application.m_pPlayer)
      strLabel = GetDuration(TIME_FORMAT_HH_MM);
    break;
  case PLAYER_PATH:
  case PLAYER_FILEPATH:
    if (m_currentFile)
    {
      if (m_currentFile->HasMusicInfoTag())
        strLabel = m_currentFile->GetMusicInfoTag()->GetURL();
      else if (m_currentFile->HasVideoInfoTag())
        strLabel = m_currentFile->GetVideoInfoTag()->m_strFileNameAndPath;
      if (strLabel.IsEmpty())
        strLabel = m_currentFile->GetPath();
    }
    if (info == PLAYER_PATH)
    {
      // do this twice since we want the path outside the archive if this
      // is to be of use.
      if (URIUtils::IsInArchive(strLabel))
        strLabel = URIUtils::GetParentPath(strLabel);
      strLabel = URIUtils::GetParentPath(strLabel);
    }
    break;
  case MUSICPLAYER_TITLE:
  case MUSICPLAYER_ALBUM:
  case MUSICPLAYER_ARTIST:
  case MUSICPLAYER_ALBUM_ARTIST:
  case MUSICPLAYER_GENRE:
  case MUSICPLAYER_YEAR:
  case MUSICPLAYER_TRACK_NUMBER:
  case MUSICPLAYER_BITRATE:
  case MUSICPLAYER_PLAYLISTLEN:
  case MUSICPLAYER_PLAYLISTPOS:
  case MUSICPLAYER_CHANNELS:
  case MUSICPLAYER_BITSPERSAMPLE:
  case MUSICPLAYER_SAMPLERATE:
  case MUSICPLAYER_CODEC:
  case MUSICPLAYER_DISC_NUMBER:
  case MUSICPLAYER_RATING:
  case MUSICPLAYER_COMMENT:
  case MUSICPLAYER_LYRICS:
  case MUSICPLAYER_CHANNEL_NAME:
  case MUSICPLAYER_CHANNEL_NUMBER:
  case MUSICPLAYER_CHANNEL_GROUP:
  case MUSICPLAYER_PLAYCOUNT:
  case MUSICPLAYER_LASTPLAYED:
    strLabel = GetMusicLabel(info);
  break;
  case VIDEOPLAYER_TITLE:
  case VIDEOPLAYER_ORIGINALTITLE:
  case VIDEOPLAYER_GENRE:
  case VIDEOPLAYER_DIRECTOR:
  case VIDEOPLAYER_YEAR:
  case VIDEOPLAYER_PLAYLISTLEN:
  case VIDEOPLAYER_PLAYLISTPOS:
  case VIDEOPLAYER_PLOT:
  case VIDEOPLAYER_PLOT_OUTLINE:
  case VIDEOPLAYER_EPISODE:
  case VIDEOPLAYER_SEASON:
  case VIDEOPLAYER_RATING:
  case VIDEOPLAYER_RATING_AND_VOTES:
  case VIDEOPLAYER_TVSHOW:
  case VIDEOPLAYER_PREMIERED:
  case VIDEOPLAYER_STUDIO:
  case VIDEOPLAYER_COUNTRY:
  case VIDEOPLAYER_MPAA:
  case VIDEOPLAYER_TOP250:
  case VIDEOPLAYER_CAST:
  case VIDEOPLAYER_CAST_AND_ROLE:
  case VIDEOPLAYER_ARTIST:
  case VIDEOPLAYER_ALBUM:
  case VIDEOPLAYER_WRITER:
  case VIDEOPLAYER_TAGLINE:
  case VIDEOPLAYER_TRAILER:
  case VIDEOPLAYER_STARTTIME:
  case VIDEOPLAYER_ENDTIME:
  case VIDEOPLAYER_NEXT_TITLE:
  case VIDEOPLAYER_NEXT_GENRE:
  case VIDEOPLAYER_NEXT_PLOT:
  case VIDEOPLAYER_NEXT_PLOT_OUTLINE:
  case VIDEOPLAYER_NEXT_STARTTIME:
  case VIDEOPLAYER_NEXT_ENDTIME:
  case VIDEOPLAYER_NEXT_DURATION:
  case VIDEOPLAYER_CHANNEL_NAME:
  case VIDEOPLAYER_CHANNEL_NUMBER:
  case VIDEOPLAYER_CHANNEL_GROUP:
  case VIDEOPLAYER_PARENTAL_RATING:
  case VIDEOPLAYER_PLAYCOUNT:
  case VIDEOPLAYER_LASTPLAYED:
    strLabel = GetVideoLabel(info);
  break;
  case VIDEOPLAYER_VIDEO_CODEC:
    if(g_application.IsPlaying() && g_application.m_pPlayer)
      strLabel = g_application.m_pPlayer->GetVideoCodecName();
    break;
  case VIDEOPLAYER_VIDEO_RESOLUTION:
    if(g_application.IsPlaying() && g_application.m_pPlayer)
      return CStreamDetails::VideoDimsToResolutionDescription(g_application.m_pPlayer->GetPictureWidth(), g_application.m_pPlayer->GetPictureHeight());
    break;
  case VIDEOPLAYER_AUDIO_CODEC:
    if(g_application.IsPlaying() && g_application.m_pPlayer)
      strLabel = g_application.m_pPlayer->GetAudioCodecName();
    break;
  case VIDEOPLAYER_VIDEO_ASPECT:
    if (g_application.IsPlaying() && g_application.m_pPlayer)
    {
      float aspect;
      g_application.m_pPlayer->GetVideoAspectRatio(aspect);
      strLabel = CStreamDetails::VideoAspectToAspectDescription(aspect);
    }
    break;
  case VIDEOPLAYER_AUDIO_CHANNELS:
    if(g_application.IsPlaying() && g_application.m_pPlayer)
      strLabel.Format("%i", g_application.m_pPlayer->GetChannels());
    break;
  case PLAYLIST_LENGTH:
  case PLAYLIST_POSITION:
  case PLAYLIST_RANDOM:
  case PLAYLIST_REPEAT:
    strLabel = GetPlaylistLabel(info);
  break;
  case MUSICPM_SONGSPLAYED:
  case MUSICPM_MATCHINGSONGS:
  case MUSICPM_MATCHINGSONGSPICKED:
  case MUSICPM_MATCHINGSONGSLEFT:
  case MUSICPM_RELAXEDSONGSPICKED:
  case MUSICPM_RANDOMSONGSPICKED:
    strLabel = GetMusicPartyModeLabel(info);
  break;

  case SYSTEM_FREE_SPACE:
  case SYSTEM_USED_SPACE:
  case SYSTEM_TOTAL_SPACE:
  case SYSTEM_FREE_SPACE_PERCENT:
  case SYSTEM_USED_SPACE_PERCENT:
    return g_sysinfo.GetHddSpaceInfo(info);
  break;

  case SYSTEM_CPU_TEMPERATURE:
  case SYSTEM_GPU_TEMPERATURE:
  case SYSTEM_FAN_SPEED:
  case LCD_CPU_TEMPERATURE:
  case LCD_GPU_TEMPERATURE:
  case LCD_FAN_SPEED:
  case SYSTEM_CPU_USAGE:
    return GetSystemHeatInfo(info);
    break;

  case SYSTEM_VIDEO_ENCODER_INFO:
  case NETWORK_MAC_ADDRESS:
  case SYSTEM_KERNEL_VERSION:
  case SYSTEM_CPUFREQUENCY:
  case SYSTEM_INTERNET_STATE:
  case SYSTEM_UPTIME:
  case SYSTEM_TOTALUPTIME:
  case SYSTEM_BATTERY_LEVEL:
    return g_sysinfo.GetInfo(info);
    break;

  case SYSTEM_SCREEN_RESOLUTION:
    if(g_Windowing.IsFullScreen())
      strLabel.Format("%ix%i@%.2fHz - %s (%02.2f fps)",
        g_settings.m_ResInfo[g_guiSettings.m_LookAndFeelResolution].iWidth,
        g_settings.m_ResInfo[g_guiSettings.m_LookAndFeelResolution].iHeight,
        g_settings.m_ResInfo[g_guiSettings.m_LookAndFeelResolution].fRefreshRate,
        g_localizeStrings.Get(244), GetFPS());
    else
      strLabel.Format("%ix%i - %s (%02.2f fps)",
        g_settings.m_ResInfo[g_guiSettings.m_LookAndFeelResolution].iWidth,
        g_settings.m_ResInfo[g_guiSettings.m_LookAndFeelResolution].iHeight,
        g_localizeStrings.Get(242), GetFPS());
    return strLabel;
    break;

  case CONTAINER_FOLDERPATH:
  case CONTAINER_FOLDERNAME:
    {
      CGUIWindow *window = GetWindowWithCondition(contextWindow, WINDOW_CONDITION_IS_MEDIA_WINDOW);
      if (window)
      {
        if (info==CONTAINER_FOLDERNAME)
          strLabel = ((CGUIMediaWindow*)window)->CurrentDirectory().GetLabel();
        else
          strLabel = CURL(((CGUIMediaWindow*)window)->CurrentDirectory().GetPath()).GetWithoutUserDetails();
      }
      break;
    }
  case CONTAINER_PLUGINNAME:
    {
      CGUIWindow *window = GetWindowWithCondition(contextWindow, WINDOW_CONDITION_IS_MEDIA_WINDOW);
      if (window)
      {
        CURL url(((CGUIMediaWindow*)window)->CurrentDirectory().GetPath());
        if (url.GetProtocol().Equals("plugin"))
        {
          strLabel = url.GetFileName();
          URIUtils::RemoveSlashAtEnd(strLabel);
        }
      }
      break;
    }
  case CONTAINER_VIEWMODE:
    {
      CGUIWindow *window = GetWindowWithCondition(contextWindow, WINDOW_CONDITION_IS_MEDIA_WINDOW);
      if (window)
      {
        const CGUIControl *control = window->GetControl(window->GetViewContainerID());
        if (control && control->IsContainer())
          strLabel = ((CGUIBaseContainer *)control)->GetLabel();
      }
      break;
    }
  case CONTAINER_SORT_METHOD:
    {
      CGUIWindow *window = GetWindowWithCondition(contextWindow, WINDOW_CONDITION_IS_MEDIA_WINDOW);
      if (window)
      {
        const CGUIViewState *viewState = ((CGUIMediaWindow*)window)->GetViewState();
        if (viewState)
          strLabel = g_localizeStrings.Get(viewState->GetSortMethodLabel());
    }
    }
    break;
  case CONTAINER_NUM_PAGES:
  case CONTAINER_NUM_ITEMS:
  case CONTAINER_CURRENT_PAGE:
    return GetMultiInfoLabel(GUIInfo(info), contextWindow);
    break;
  case CONTAINER_SHOWPLOT:
    {
      CGUIWindow *window = GetWindowWithCondition(contextWindow, WINDOW_CONDITION_IS_MEDIA_WINDOW);
      if (window)
        return ((CGUIMediaWindow *)window)->CurrentDirectory().GetProperty("showplot").asString();
    }
    break;
  case CONTAINER_TOTALTIME:
    {
      CGUIWindow *window = GetWindowWithCondition(contextWindow, WINDOW_CONDITION_IS_MEDIA_WINDOW);
      if (window)
      {
        const CFileItemList& items=((CGUIMediaWindow *)window)->CurrentDirectory();
        int duration=0;
        for (int i=0;i<items.Size();++i)
        {
          CFileItemPtr item=items.Get(i);
          if (item->HasMusicInfoTag())
            duration += item->GetMusicInfoTag()->GetDuration();
          else if (item->HasVideoInfoTag())
            duration += item->GetVideoInfoTag()->m_streamDetails.GetVideoDuration();
        }
        if (duration > 0)
          return StringUtils::SecondsToTimeString(duration);
      }
    }
    break;
  case SYSTEM_BUILD_VERSION:
    strLabel = GetVersion();
    break;
  case SYSTEM_BUILD_DATE:
    strLabel = GetBuild();
    break;
  case SYSTEM_FREE_MEMORY:
  case SYSTEM_FREE_MEMORY_PERCENT:
  case SYSTEM_USED_MEMORY:
  case SYSTEM_USED_MEMORY_PERCENT:
  case SYSTEM_TOTAL_MEMORY:
    {
      MEMORYSTATUSEX stat;
      stat.dwLength = sizeof(MEMORYSTATUSEX);
      GlobalMemoryStatusEx(&stat);
      int iMemPercentFree = 100 - ((int)( 100.0f* (stat.ullTotalPhys - stat.ullAvailPhys)/stat.ullTotalPhys + 0.5f ));
      int iMemPercentUsed = 100 - iMemPercentFree;

      if (info == SYSTEM_FREE_MEMORY)
        strLabel.Format("%luMB", (ULONG)(stat.ullAvailPhys/MB));
      else if (info == SYSTEM_FREE_MEMORY_PERCENT)
        strLabel.Format("%i%%", iMemPercentFree);
      else if (info == SYSTEM_USED_MEMORY)
        strLabel.Format("%luMB", (ULONG)((stat.ullTotalPhys - stat.ullAvailPhys)/MB));
      else if (info == SYSTEM_USED_MEMORY_PERCENT)
        strLabel.Format("%i%%", iMemPercentUsed);
      else if (info == SYSTEM_TOTAL_MEMORY)
        strLabel.Format("%luMB", (ULONG)(stat.ullTotalPhys/MB));
    }
    break;
  case SYSTEM_SCREEN_MODE:
    strLabel = g_settings.m_ResInfo[g_graphicsContext.GetVideoResolution()].strMode;
    break;
  case SYSTEM_SCREEN_WIDTH:
    strLabel.Format("%i", g_settings.m_ResInfo[g_graphicsContext.GetVideoResolution()].iWidth);
    break;
  case SYSTEM_SCREEN_HEIGHT:
    strLabel.Format("%i", g_settings.m_ResInfo[g_graphicsContext.GetVideoResolution()].iHeight);
    break;
  case SYSTEM_CURRENT_WINDOW:
    return g_localizeStrings.Get(g_windowManager.GetFocusedWindow());
    break;
  case SYSTEM_CURRENT_CONTROL:
    {
      CGUIWindow *window = g_windowManager.GetWindow(g_windowManager.GetFocusedWindow());
      if (window)
      {
        CGUIControl *control = window->GetFocusedControl();
        if (control)
          strLabel = control->GetDescription();
      }
    }
    break;
#ifdef HAS_DVD_DRIVE
  case SYSTEM_DVD_LABEL:
    strLabel = g_mediaManager.GetDiskLabel();
    break;
#endif
  case SYSTEM_ALARM_POS:
    if (g_alarmClock.GetRemaining("shutdowntimer") == 0.f)
      strLabel = "";
    else
    {
      double fTime = g_alarmClock.GetRemaining("shutdowntimer");
      if (fTime > 60.f)
        strLabel.Format(g_localizeStrings.Get(13213).c_str(),g_alarmClock.GetRemaining("shutdowntimer")/60.f);
      else
        strLabel.Format(g_localizeStrings.Get(13214).c_str(),g_alarmClock.GetRemaining("shutdowntimer"));
    }
    break;
  case SYSTEM_PROFILENAME:
    strLabel = g_settings.GetCurrentProfile().getName();
    break;
  case SYSTEM_PROFILECOUNT:
    strLabel.Format("%i", g_settings.GetNumProfiles());
    break;
  case SYSTEM_LANGUAGE:
    strLabel = g_guiSettings.GetString("locale.language");
    break;
  case SYSTEM_TEMPERATURE_UNITS:
    strLabel = g_langInfo.GetTempUnitString();
    break;
  case SYSTEM_PROGRESS_BAR:
    {
      int percent;
      if (GetInt(percent, SYSTEM_PROGRESS_BAR) && percent > 0)
        strLabel.Format("%i", percent);
    }
    break;
  case SYSTEM_FRIENDLY_NAME:
    {
      CStdString friendlyName = g_guiSettings.GetString("services.devicename");
      if (friendlyName.Equals("XBMC"))
        strLabel.Format("%s (%s)", friendlyName.c_str(), g_application.getNetwork().GetHostName().c_str());
      else
        strLabel = friendlyName;
    }
    break;
  case LCD_PLAY_ICON:
    {
      int iPlaySpeed = g_application.GetPlaySpeed();
      if (g_application.IsPaused())
        strLabel.Format("\7");
      else if (iPlaySpeed < 1)
        strLabel.Format("\3:%ix", iPlaySpeed);
      else if (iPlaySpeed > 1)
        strLabel.Format("\4:%ix", iPlaySpeed);
      else
        strLabel.Format("\5");
    }
    break;

  case LCD_TIME_21:
  case LCD_TIME_22:
  case LCD_TIME_W21:
  case LCD_TIME_W22:
  case LCD_TIME_41:
  case LCD_TIME_42:
  case LCD_TIME_43:
  case LCD_TIME_44:
    //alternatively, set strLabel
    return GetLcdTime( info );
    break;

  case SKIN_THEME:
    strLabel = g_guiSettings.GetString("lookandfeel.skintheme");
    break;
  case SKIN_COLOUR_THEME:
    strLabel = g_guiSettings.GetString("lookandfeel.skincolors");
    break;
#ifdef HAS_LCD
  case LCD_PROGRESS_BAR:
    if (g_lcd && g_lcd->IsConnected()) strLabel = g_lcd->GetProgressBar(g_application.GetTime(), g_application.GetTotalTime());
    break;
#endif
  case NETWORK_IP_ADDRESS:
    {
      CNetworkInterface* iface = g_application.getNetwork().GetFirstConnectedInterface();
      if (iface)
        return iface->GetCurrentIPAddress();
    }
    break;
  case NETWORK_SUBNET_MASK:
    {
      CNetworkInterface* iface = g_application.getNetwork().GetFirstConnectedInterface();
      if (iface)
        return iface->GetCurrentNetmask();
    }
    break;
  case NETWORK_GATEWAY_ADDRESS:
    {
      CNetworkInterface* iface = g_application.getNetwork().GetFirstConnectedInterface();
      if (iface)
        return iface->GetCurrentDefaultGateway();
    }
    break;
  case NETWORK_DNS1_ADDRESS:
    {
      vector<CStdString> nss = g_application.getNetwork().GetNameServers();
      if (nss.size() >= 1)
        return nss[0];
    }
    break;
  case NETWORK_DNS2_ADDRESS:
    {
      vector<CStdString> nss = g_application.getNetwork().GetNameServers();
      if (nss.size() >= 2)
        return nss[1];
    }
    break;
  case NETWORK_DHCP_ADDRESS:
    {
      CStdString dhcpserver;
      return dhcpserver;
    }
    break;
  case NETWORK_LINK_STATE:
    {
      CStdString linkStatus = g_localizeStrings.Get(151);
      linkStatus += " ";
      CNetworkInterface* iface = g_application.getNetwork().GetFirstConnectedInterface();
      if (iface && iface->IsConnected())
        linkStatus += g_localizeStrings.Get(15207);
      else
        linkStatus += g_localizeStrings.Get(15208);
      return linkStatus;
    }
    break;

  case AUDIOSCROBBLER_CONN_STATE:
  case AUDIOSCROBBLER_SUBMIT_INT:
  case AUDIOSCROBBLER_FILES_CACHED:
  case AUDIOSCROBBLER_SUBMIT_STATE:
    strLabel=GetAudioScrobblerLabel(info);
    break;
  case VISUALISATION_PRESET:
    {
      CGUIMessage msg(GUI_MSG_GET_VISUALISATION, 0, 0);
      g_windowManager.SendMessage(msg);
      if (msg.GetPointer())
      {
        CVisualisation* viz = NULL;
        viz = (CVisualisation*)msg.GetPointer();
        if (viz)
        {
          strLabel = viz->GetPresetName();
          URIUtils::RemoveExtension(strLabel);
        }
      }
    }
    break;
  case VISUALISATION_NAME:
    {
      AddonPtr addon;
      strLabel = g_guiSettings.GetString("musicplayer.visualisation");
      if (CAddonMgr::Get().GetAddon(strLabel,addon) && addon)
        strLabel = addon->Name();
    }
    break;
  case FANART_COLOR1:
    {
      CGUIWindow *window = GetWindowWithCondition(contextWindow, WINDOW_CONDITION_IS_MEDIA_WINDOW);
      if (window)
        return ((CGUIMediaWindow *)window)->CurrentDirectory().GetProperty("fanart_color1").asString();
    }
    break;
  case FANART_COLOR2:
    {
      CGUIWindow *window = GetWindowWithCondition(contextWindow, WINDOW_CONDITION_IS_MEDIA_WINDOW);
      if (window)
        return ((CGUIMediaWindow *)window)->CurrentDirectory().GetProperty("fanart_color2").asString();
    }
    break;
  case FANART_COLOR3:
    {
      CGUIWindow *window = GetWindowWithCondition(contextWindow, WINDOW_CONDITION_IS_MEDIA_WINDOW);
      if (window)
        return ((CGUIMediaWindow *)window)->CurrentDirectory().GetProperty("fanart_color3").asString();
    }
    break;
  case FANART_IMAGE:
    {
      CGUIWindow *window = GetWindowWithCondition(contextWindow, WINDOW_CONDITION_IS_MEDIA_WINDOW);
      if (window)
        return ((CGUIMediaWindow *)window)->CurrentDirectory().GetProperty("fanart_image").asString();
    }
    break;
  case SYSTEM_RENDER_VENDOR:
    strLabel = g_Windowing.GetRenderVendor();
    break;
  case SYSTEM_RENDER_RENDERER:
    strLabel = g_Windowing.GetRenderRenderer();
    break;
  case SYSTEM_RENDER_VERSION:
    strLabel = g_Windowing.GetRenderVersionString();
    break;
  }

  return strLabel;
}

// tries to get a integer value for use in progressbars/sliders and such
bool CGUIInfoManager::GetInt(int &value, int info, int contextWindow, const CGUIListItem *item /* = NULL */) const
{
  if (info >= MULTI_INFO_START && info <= MULTI_INFO_END)
    return GetMultiInfoInt(value, m_multiInfo[info - MULTI_INFO_START], contextWindow);

  if (info >= LISTITEM_START && info <= LISTITEM_END)
    return GetItemInt(value, item, info);

  value = 0;
  switch( info )
  {
    case PLAYER_VOLUME:
      value = g_application.GetVolume();
      return true;
    case PLAYER_SUBTITLE_DELAY:
      value = g_application.GetSubtitleDelay();
      return true;
    case PLAYER_AUDIO_DELAY:
      value = g_application.GetAudioDelay();
      return true;
    case PLAYER_PROGRESS:
    case PLAYER_PROGRESS_CACHE:
    case PLAYER_SEEKBAR:
    case PLAYER_CACHELEVEL:
    case PLAYER_CHAPTER:
    case PLAYER_CHAPTERCOUNT:
      {
        if( g_application.IsPlaying() && g_application.m_pPlayer)
        {
          switch( info )
          {
          case PLAYER_PROGRESS:
            value = (int)(g_application.GetPercentage());
            break;
          case PLAYER_PROGRESS_CACHE:
            value = (int)(g_application.GetCachePercentage());
            break;
          case PLAYER_SEEKBAR:
            {
              CGUIDialogSeekBar *seekBar = (CGUIDialogSeekBar*)g_windowManager.GetWindow(WINDOW_DIALOG_SEEK_BAR);
              value = seekBar ? (int)seekBar->GetPercentage() : 0;
              break;
            }
          case PLAYER_CACHELEVEL:
            value = (int)(g_application.m_pPlayer->GetCacheLevel());
            break;
          case PLAYER_CHAPTER:
            value = g_application.m_pPlayer->GetChapter();
            break;
          case PLAYER_CHAPTERCOUNT:
            value = g_application.m_pPlayer->GetChapterCount();
            break;
          }
        }
      }
      return true;
    case SYSTEM_FREE_MEMORY:
    case SYSTEM_USED_MEMORY:
      {
        MEMORYSTATUSEX stat;
        stat.dwLength = sizeof(MEMORYSTATUSEX);
        GlobalMemoryStatusEx(&stat);
        int memPercentUsed = (int)( 100.0f* (stat.ullTotalPhys - stat.ullAvailPhys)/stat.ullTotalPhys + 0.5f );
        if (info == SYSTEM_FREE_MEMORY)
          value = 100 - memPercentUsed;
        else
          value = memPercentUsed;
        return true;
      }
    case SYSTEM_PROGRESS_BAR:
      {
        CGUIDialogProgress *bar = (CGUIDialogProgress *)g_windowManager.GetWindow(WINDOW_DIALOG_PROGRESS);
        if (bar && bar->IsDialogRunning())
          value = bar->GetPercentage();
        return true;
      }
    case SYSTEM_FREE_SPACE:
    case SYSTEM_USED_SPACE:
      {
        g_sysinfo.GetHddSpaceInfo(value, info, true);
        return true;
      }
    case SYSTEM_CPU_USAGE:
      value = g_cpuInfo.getUsedPercentage();
      return true;
    case PVR_PLAYING_PROGRESS:
    case PVR_ACTUAL_STREAM_SIG_PROGR:
    case PVR_ACTUAL_STREAM_SNR_PROGR:
      value = g_PVRManager.TranslateIntInfo(info);
      return true;
    case SYSTEM_BATTERY_LEVEL:
      value = g_powerManager.BatteryLevel();
      return true;
  }
  return false;
}

unsigned int CGUIInfoManager::Register(const CStdString &expression, int context)
{
  CStdString condition(CGUIInfoLabel::ReplaceLocalize(expression));
  condition.TrimLeft(" \t\r\n");
  condition.TrimRight(" \t\r\n");

  if (condition.IsEmpty())
    return 0;

  CSingleLock lock(m_critInfo);
  // do we have the boolean expression already registered?
  InfoBool test(condition, context);
  for (unsigned int i = 0; i < m_bools.size(); ++i)
  {
    if (*m_bools[i] == test)
      return i+1;
  }

  if (condition.find_first_of("|+[]!") != condition.npos)
    m_bools.push_back(new InfoExpression(condition, context));
  else
    m_bools.push_back(new InfoSingle(condition, context));

  return m_bools.size();
}

bool CGUIInfoManager::EvaluateBool(const CStdString &expression, int contextWindow)
{
  bool result = false;
  unsigned int info = Register(expression, contextWindow);
  if (info)
    result = GetBoolValue(info);
  return result;
}

/*
 TODO: what to do with item-based infobools...
 these crop up:
 1. if condition is between LISTITEM_START and LISTITEM_END
 2. if condition is STRING_IS_EMPTY, STRING_COMPARE, STRING_STR, INTEGER_GREATER_THAN and the
    corresponding label is between LISTITEM_START and LISTITEM_END

 In both cases they shouldn't be in our cache as they depend on items outside of our control atm.

 We only pass a listitem object in for controls inside a listitemlayout, so I think it's probably OK
 to not cache these, as they're "pushed" out anyway.

 The problem is how do we avoid these?  The only thing we have to go on is the expression here, so I
 guess what we have to do is call through via Update.  One thing we don't handle, however, is that the
 majority of conditions (even inside lists) don't depend on the listitem at all.

 Advantage is that we know this at creation time I think, so could perhaps signal it in IsDirty()?
 */
bool CGUIInfoManager::GetBoolValue(unsigned int expression, const CGUIListItem *item)
{
  if (expression && --expression < m_bools.size())
    return m_bools[expression]->Get(m_updateTime, item);
  return false;
}

// checks the condition and returns it as necessary.  Currently used
// for toggle button controls and visibility of images.
bool CGUIInfoManager::GetBool(int condition1, int contextWindow, const CGUIListItem *item)
{
  bool bReturn = false;
  int condition = abs(condition1);

  if (item && condition >= LISTITEM_START && condition < LISTITEM_END)
    bReturn = GetItemBool(item, condition);
  // Ethernet Link state checking
  // Will check if the Xbox has a Ethernet Link connection! [Cable in!]
  // This can used for the skinner to switch off Network or Inter required functions
  else if ( condition == SYSTEM_ALWAYS_TRUE)
    bReturn = true;
  else if (condition == SYSTEM_ALWAYS_FALSE)
    bReturn = false;
  else if (condition == SYSTEM_ETHERNET_LINK_ACTIVE)
    bReturn = true;
  else if (condition == WINDOW_IS_MEDIA)
  { // note: This doesn't return true for dialogs (content, favourites, login, videoinfo)
    CGUIWindow *pWindow = g_windowManager.GetWindow(g_windowManager.GetActiveWindow());
    bReturn = (pWindow && pWindow->IsMediaWindow());
  }
  else if (condition == PLAYER_MUTED)
    bReturn = g_settings.m_bMute;
  else if (condition >= LIBRARY_HAS_MUSIC && condition <= LIBRARY_HAS_MUSICVIDEOS)
    bReturn = GetLibraryBool(condition);
  else if (condition == LIBRARY_IS_SCANNING)
  {
    if (g_application.IsMusicScanning() || g_application.IsVideoScanning())
      bReturn = true;
    else
      bReturn = false;
  }
  else if (condition == LIBRARY_IS_SCANNING_VIDEO)
  {
    bReturn = g_application.IsVideoScanning();
  }
  else if (condition == LIBRARY_IS_SCANNING_MUSIC)
  {
    bReturn = g_application.IsMusicScanning();
  }
  else if (condition == SYSTEM_PLATFORM_LINUX)
#if defined(_LINUX) && !defined(TARGET_DARWIN)
    bReturn = true;
#else
    bReturn = false;
#endif
  else if (condition == SYSTEM_PLATFORM_WINDOWS)
#ifdef WIN32
    bReturn = true;
#else
    bReturn = false;
#endif
  else if (condition == SYSTEM_PLATFORM_DARWIN)
#ifdef TARGET_DARWIN
    bReturn = true;
#else
    bReturn = false;
#endif
  else if (condition == SYSTEM_PLATFORM_DARWIN_OSX)
#ifdef TARGET_DARWIN_OSX
    bReturn = true;
#else
    bReturn = false;
#endif
  else if (condition == SYSTEM_PLATFORM_DARWIN_IOS)
#ifdef TARGET_DARWIN_IOS
    bReturn = true;
#else
    bReturn = false;
#endif
  else if (condition == SYSTEM_PLATFORM_DARWIN_ATV2)
#ifdef TARGET_DARWIN_IOS_ATV2
    bReturn = true;
#else
    bReturn = false;
#endif
  else if (condition == SYSTEM_MEDIA_DVD)
    bReturn = g_mediaManager.IsDiscInDrive();
#ifdef HAS_DVD_DRIVE
  else if (condition == SYSTEM_DVDREADY)
    bReturn = g_mediaManager.GetDriveStatus() != DRIVE_NOT_READY;
  else if (condition == SYSTEM_TRAYOPEN)
    bReturn = g_mediaManager.GetDriveStatus() == DRIVE_OPEN;
#endif
  else if (condition == SYSTEM_CAN_POWERDOWN)
    bReturn = g_powerManager.CanPowerdown();
  else if (condition == SYSTEM_CAN_SUSPEND)
    bReturn = g_powerManager.CanSuspend();
  else if (condition == SYSTEM_CAN_HIBERNATE)
    bReturn = g_powerManager.CanHibernate();
  else if (condition == SYSTEM_CAN_REBOOT)
    bReturn = g_powerManager.CanReboot();
  else if (condition == SYSTEM_SCREENSAVER_ACTIVE)
    bReturn = g_application.IsInScreenSaver();

  else if (condition == PLAYER_SHOWINFO)
    bReturn = m_playerShowInfo;
  else if (condition == PLAYER_SHOWCODEC)
    bReturn = m_playerShowCodec;
  else if (condition >= MULTI_INFO_START && condition <= MULTI_INFO_END)
  {
    return GetMultiInfoBool(m_multiInfo[condition - MULTI_INFO_START], contextWindow, item);
  }
  else if (condition == SYSTEM_HASLOCKS)
    bReturn = g_settings.GetMasterProfile().getLockMode() != LOCK_MODE_EVERYONE;
  else if (condition == SYSTEM_HAS_PVR)
    bReturn = true;
  else if (condition == SYSTEM_ISMASTER)
    bReturn = g_settings.GetMasterProfile().getLockMode() != LOCK_MODE_EVERYONE && g_passwordManager.bMasterUser;
  else if (condition == SYSTEM_ISFULLSCREEN)
    bReturn = g_Windowing.IsFullScreen();
  else if (condition == SYSTEM_ISSTANDALONE)
    bReturn = g_application.IsStandAlone();
  else if (condition == SYSTEM_ISINHIBIT)
    bReturn = g_application.IsIdleShutdownInhibited();
  else if (condition == SYSTEM_HAS_SHUTDOWN)
    bReturn = (g_guiSettings.GetInt("powermanagement.shutdowntime") > 0);
  else if (condition == SYSTEM_LOGGEDON)
    bReturn = !(g_windowManager.GetActiveWindow() == WINDOW_LOGIN_SCREEN);
  else if (condition == SYSTEM_SHOW_EXIT_BUTTON)
    bReturn = g_advancedSettings.m_showExitButton;
  else if (condition == SYSTEM_HAS_LOGINSCREEN)
    bReturn = g_settings.UsingLoginScreen();
  else if (condition == WEATHER_IS_FETCHED)
    bReturn = g_weatherManager.IsFetched();
  else if (condition >= PVR_CONDITIONS_START && condition <= PVR_CONDITIONS_END)
    bReturn = g_PVRManager.TranslateBoolInfo(condition);

  else if (condition == SYSTEM_INTERNET_STATE)
  {
    g_sysinfo.GetInfo(condition);
    bReturn = g_sysinfo.HasInternet();
  }
  else if (condition == SKIN_HAS_VIDEO_OVERLAY)
  {
    bReturn = g_windowManager.IsOverlayAllowed() && g_application.IsPlayingVideo();
  }
  else if (condition == SKIN_HAS_MUSIC_OVERLAY)
  {
    bReturn = g_windowManager.IsOverlayAllowed() && g_application.IsPlayingAudio();
  }
  else if (condition == CONTAINER_HASFILES || condition == CONTAINER_HASFOLDERS)
  {
    CGUIWindow *pWindow = GetWindowWithCondition(contextWindow, WINDOW_CONDITION_IS_MEDIA_WINDOW);
    if (pWindow)
    {
      const CFileItemList& items=((CGUIMediaWindow*)pWindow)->CurrentDirectory();
      for (int i=0;i<items.Size();++i)
      {
        CFileItemPtr item=items.Get(i);
        if (!item->m_bIsFolder && condition == CONTAINER_HASFILES)
        {
          bReturn=true;
          break;
        }
        else if (item->m_bIsFolder && !item->IsParentFolder() && condition == CONTAINER_HASFOLDERS)
        {
          bReturn=true;
          break;
        }
      }
    }
  }
  else if (condition == CONTAINER_STACKED)
  {
    CGUIWindow *pWindow = GetWindowWithCondition(contextWindow, WINDOW_CONDITION_IS_MEDIA_WINDOW);
    if (pWindow)
      bReturn = ((CGUIMediaWindow*)pWindow)->CurrentDirectory().GetProperty("isstacked").asBoolean();
  }
  else if (condition == CONTAINER_HAS_THUMB)
  {
    CGUIWindow *pWindow = GetWindowWithCondition(contextWindow, WINDOW_CONDITION_IS_MEDIA_WINDOW);
    if (pWindow)
      bReturn = ((CGUIMediaWindow*)pWindow)->CurrentDirectory().HasThumbnail();
  }
  else if (condition == CONTAINER_HAS_NEXT || condition == CONTAINER_HAS_PREVIOUS || condition == CONTAINER_SCROLLING)
  {
    CGUIWindow *window = GetWindowWithCondition(contextWindow, WINDOW_CONDITION_IS_MEDIA_WINDOW);
    if (window)
    {
      const CGUIControl* control = window->GetControl(window->GetViewContainerID());
      if (control)
        bReturn = control->GetCondition(condition, 0);
    }
  }
  else if (condition == VIDEOPLAYER_HAS_INFO)
    bReturn = ((m_currentFile->HasVideoInfoTag() && !m_currentFile->GetVideoInfoTag()->IsEmpty()) ||
               (m_currentFile->HasPVRChannelInfoTag()  && !m_currentFile->GetPVRChannelInfoTag()->IsEmpty()));
  else if (condition >= CONTAINER_SCROLL_PREVIOUS && condition <= CONTAINER_SCROLL_NEXT)
  {
    // no parameters, so we assume it's just requested for a media window.  It therefore
    // can only happen if the list has focus.
    CGUIWindow *pWindow = GetWindowWithCondition(contextWindow, WINDOW_CONDITION_IS_MEDIA_WINDOW);
    if (pWindow)
    {
      map<int,int>::const_iterator it = m_containerMoves.find(pWindow->GetViewContainerID());
      if (it != m_containerMoves.end())
      {
        if (condition > CONTAINER_STATIC) // moving up
          bReturn = it->second >= std::max(condition - CONTAINER_STATIC, 1);
        else
          bReturn = it->second <= std::min(condition - CONTAINER_STATIC, -1);
      }
    }
  }
  else if (condition == SLIDESHOW_ISPAUSED)
  {
    CGUIWindowSlideShow *slideShow = (CGUIWindowSlideShow *)g_windowManager.GetWindow(WINDOW_SLIDESHOW);
    bReturn = (slideShow && slideShow->IsPaused());
  }
  else if (condition == SLIDESHOW_ISRANDOM)
  {
    CGUIWindowSlideShow *slideShow = (CGUIWindowSlideShow *)g_windowManager.GetWindow(WINDOW_SLIDESHOW);
    bReturn = (slideShow && slideShow->IsShuffled());
  }
  else if (condition == SLIDESHOW_ISACTIVE)
  {
    CGUIWindowSlideShow *slideShow = (CGUIWindowSlideShow *)g_windowManager.GetWindow(WINDOW_SLIDESHOW);
    bReturn = (slideShow && slideShow->InSlideShow());
  }
  else if (g_application.IsPlaying())
  {
    switch (condition)
    {
    case PLAYER_HAS_MEDIA:
      bReturn = true;
      break;
    case PLAYER_HAS_AUDIO:
      bReturn = g_application.IsPlayingAudio();
      break;
    case PLAYER_HAS_VIDEO:
      bReturn = g_application.IsPlayingVideo();
      break;
    case PLAYER_PLAYING:
      bReturn = !g_application.IsPaused() && (g_application.GetPlaySpeed() == 1);
      break;
    case PLAYER_PAUSED:
      bReturn = g_application.IsPaused();
      break;
    case PLAYER_REWINDING:
      bReturn = !g_application.IsPaused() && g_application.GetPlaySpeed() < 1;
      break;
    case PLAYER_FORWARDING:
      bReturn = !g_application.IsPaused() && g_application.GetPlaySpeed() > 1;
      break;
    case PLAYER_REWINDING_2x:
      bReturn = !g_application.IsPaused() && g_application.GetPlaySpeed() == -2;
      break;
    case PLAYER_REWINDING_4x:
      bReturn = !g_application.IsPaused() && g_application.GetPlaySpeed() == -4;
      break;
    case PLAYER_REWINDING_8x:
      bReturn = !g_application.IsPaused() && g_application.GetPlaySpeed() == -8;
      break;
    case PLAYER_REWINDING_16x:
      bReturn = !g_application.IsPaused() && g_application.GetPlaySpeed() == -16;
      break;
    case PLAYER_REWINDING_32x:
      bReturn = !g_application.IsPaused() && g_application.GetPlaySpeed() == -32;
      break;
    case PLAYER_FORWARDING_2x:
      bReturn = !g_application.IsPaused() && g_application.GetPlaySpeed() == 2;
      break;
    case PLAYER_FORWARDING_4x:
      bReturn = !g_application.IsPaused() && g_application.GetPlaySpeed() == 4;
      break;
    case PLAYER_FORWARDING_8x:
      bReturn = !g_application.IsPaused() && g_application.GetPlaySpeed() == 8;
      break;
    case PLAYER_FORWARDING_16x:
      bReturn = !g_application.IsPaused() && g_application.GetPlaySpeed() == 16;
      break;
    case PLAYER_FORWARDING_32x:
      bReturn = !g_application.IsPaused() && g_application.GetPlaySpeed() == 32;
      break;
    case PLAYER_CAN_RECORD:
      bReturn = g_application.m_pPlayer->CanRecord();
      break;
    case PLAYER_RECORDING:
      bReturn = g_application.m_pPlayer->IsRecording();
    break;
    case PLAYER_DISPLAY_AFTER_SEEK:
      bReturn = GetDisplayAfterSeek();
    break;
    case PLAYER_CACHING:
      bReturn = g_application.m_pPlayer->IsCaching();
    break;
    case PLAYER_SEEKBAR:
      {
        CGUIDialogSeekBar *seekBar = (CGUIDialogSeekBar*)g_windowManager.GetWindow(WINDOW_DIALOG_SEEK_BAR);
        bReturn = seekBar ? seekBar->IsDialogRunning() : false;
      }
    break;
    case PLAYER_SEEKING:
      bReturn = m_playerSeeking;
    break;
    case PLAYER_SHOWTIME:
      bReturn = m_playerShowTime;
    break;
    case PLAYER_PASSTHROUGH:
      bReturn = g_application.m_pPlayer && g_application.m_pPlayer->IsPassthrough();
      break;
    case MUSICPM_ENABLED:
      bReturn = g_partyModeManager.IsEnabled();
    break;
    case AUDIOSCROBBLER_ENABLED:
      bReturn = CLastFmManager::GetInstance()->IsLastFmEnabled();
    break;
    case LASTFM_RADIOPLAYING:
      bReturn = CLastFmManager::GetInstance()->IsRadioEnabled();
      break;
    case LASTFM_CANLOVE:
      bReturn = CLastFmManager::GetInstance()->CanLove();
      break;
    case LASTFM_CANBAN:
      bReturn = CLastFmManager::GetInstance()->CanBan();
      break;
    case MUSICPLAYER_HASPREVIOUS:
      {
        // requires current playlist be PLAYLIST_MUSIC
        bReturn = false;
        if (g_playlistPlayer.GetCurrentPlaylist() == PLAYLIST_MUSIC)
          bReturn = (g_playlistPlayer.GetCurrentSong() > 0); // not first song
      }
      break;
    case MUSICPLAYER_HASNEXT:
      {
        // requires current playlist be PLAYLIST_MUSIC
        bReturn = false;
        if (g_playlistPlayer.GetCurrentPlaylist() == PLAYLIST_MUSIC)
          bReturn = (g_playlistPlayer.GetCurrentSong() < (g_playlistPlayer.GetPlaylist(PLAYLIST_MUSIC).size() - 1)); // not last song
      }
      break;
    case MUSICPLAYER_PLAYLISTPLAYING:
      {
        bReturn = false;
        if (g_application.IsPlayingAudio() && g_playlistPlayer.GetCurrentPlaylist() == PLAYLIST_MUSIC)
          bReturn = true;
      }
      break;
    case VIDEOPLAYER_USING_OVERLAYS:
      bReturn = (g_guiSettings.GetInt("videoplayer.rendermethod") == RENDER_OVERLAYS);
    break;
    case VIDEOPLAYER_ISFULLSCREEN:
      bReturn = g_windowManager.GetActiveWindow() == WINDOW_FULLSCREEN_VIDEO;
    break;
    case VIDEOPLAYER_HASMENU:
      bReturn = g_application.m_pPlayer->HasMenu();
    break;
    case PLAYLIST_ISRANDOM:
      bReturn = g_playlistPlayer.IsShuffled(g_playlistPlayer.GetCurrentPlaylist());
    break;
    case PLAYLIST_ISREPEAT:
      bReturn = g_playlistPlayer.GetRepeat(g_playlistPlayer.GetCurrentPlaylist()) == PLAYLIST::REPEAT_ALL;
    break;
    case PLAYLIST_ISREPEATONE:
      bReturn = g_playlistPlayer.GetRepeat(g_playlistPlayer.GetCurrentPlaylist()) == PLAYLIST::REPEAT_ONE;
    break;
    case PLAYER_HASDURATION:
      bReturn = g_application.GetTotalTime() > 0;
      break;
    case VIDEOPLAYER_HASTELETEXT:
      if (g_application.m_pPlayer->GetTeletextCache())
        bReturn = true;
      break;
    case VIDEOPLAYER_HASSUBTITLES:
      bReturn = g_application.m_pPlayer->GetSubtitleCount() > 0;
      break;
    case VIDEOPLAYER_SUBTITLESENABLED:
      bReturn = g_application.m_pPlayer->GetSubtitleVisible();
      break;
    case VISUALISATION_LOCKED:
      {
        CGUIMessage msg(GUI_MSG_GET_VISUALISATION, 0, 0);
        g_windowManager.SendMessage(msg);
        if (msg.GetPointer())
        {
          CVisualisation *pVis = (CVisualisation *)msg.GetPointer();
          bReturn = pVis->IsLocked();
        }
      }
    break;
    case VISUALISATION_ENABLED:
      bReturn = !g_guiSettings.GetString("musicplayer.visualisation").IsEmpty();
    break;
    case VIDEOPLAYER_HAS_EPG:
      if (m_currentFile->HasPVRChannelInfoTag())
      {
        CEpgInfoTag epgTag;
        bReturn = m_currentFile->GetPVRChannelInfoTag()->GetEPGNow(epgTag);
      }
    break;
    default: // default, use integer value different from 0 as true
      {
        int val;
        bReturn = GetInt(val, condition) && val != 0;
      }
    }
  }
  if (condition1 < 0)
    bReturn = !bReturn;
  return bReturn;
}

/// \brief Examines the multi information sent and returns true or false accordingly.
bool CGUIInfoManager::GetMultiInfoBool(const GUIInfo &info, int contextWindow, const CGUIListItem *item)
{
  bool bReturn = false;
  int condition = abs(info.m_info);

  if (condition >= LISTITEM_START && condition <= LISTITEM_END)
  {
    if (!item)
    {
      CGUIWindow *window = NULL;
      int data1 = info.GetData1();
      if (!data1) // No container specified, so we lookup the current view container
      {
        window = GetWindowWithCondition(contextWindow, WINDOW_CONDITION_HAS_LIST_ITEMS);
        if (window && window->IsMediaWindow())
          data1 = ((CGUIMediaWindow*)(window))->GetViewContainerID();
      }

      if (!window) // If we don't have a window already (from lookup above), get one
        window = GetWindowWithCondition(contextWindow, 0);

      if (window)
      {
        const CGUIControl *control = window->GetControl(data1);
        if (control && control->IsContainer())
          item = ((CGUIBaseContainer *)control)->GetListItem(info.GetData2(), info.GetInfoFlag()).get();
      }
    }
    if (item) // If we got a valid item, do the lookup
      bReturn = GetItemBool(item, condition); // Image prioritizes images over labels (in the case of music item ratings for instance)
  }
  else
  {
    switch (condition)
    {
      case SKIN_BOOL:
        {
          bReturn = g_settings.GetSkinBool(info.GetData1());
        }
        break;
      case SKIN_STRING:
        {
          if (info.GetData2())
            bReturn = g_settings.GetSkinString(info.GetData1()).Equals(m_stringParameters[info.GetData2()]);
          else
            bReturn = !g_settings.GetSkinString(info.GetData1()).IsEmpty();
        }
        break;
      case SKIN_HAS_THEME:
        {
          CStdString theme = g_guiSettings.GetString("lookandfeel.skintheme");
          theme.ToLower();
          URIUtils::RemoveExtension(theme);
          bReturn = theme.Equals(m_stringParameters[info.GetData1()]);
        }
        break;
      case STRING_IS_EMPTY:
        // note: Get*Image() falls back to Get*Label(), so this should cover all of them
        if (item && item->IsFileItem() && info.GetData1() >= LISTITEM_START && info.GetData1() < LISTITEM_END)
          bReturn = GetItemImage((const CFileItem *)item, info.GetData1()).IsEmpty();
        else
          bReturn = GetImage(info.GetData1(), contextWindow).IsEmpty();
        break;
      case STRING_COMPARE:
        {
          CStdString compare;
          if (info.GetData2() < 0) // info labels are stored with negative numbers
          {
            int info2 = -info.GetData2();
            if (item && item->IsFileItem() && info2 >= LISTITEM_START && info2 < LISTITEM_END)
              compare = GetItemImage((const CFileItem *)item, info2);
            else
              compare = GetImage(info2, contextWindow);
          }
          else if (info.GetData2() < (int)m_stringParameters.size())
          { // conditional string
            compare = m_stringParameters[info.GetData2()];
          }
          if (item && item->IsFileItem() && info.GetData1() >= LISTITEM_START && info.GetData1() < LISTITEM_END)
            bReturn = GetItemImage((const CFileItem *)item, info.GetData1()).Equals(compare);
          else
            bReturn = GetImage(info.GetData1(), contextWindow).Equals(compare);
        }
        break;
      case INTEGER_GREATER_THAN:
        {
          int integer;
          if (GetInt(integer, info.GetData1(), contextWindow, item))
            bReturn = integer > info.GetData2();
          else
          {
            CStdString value;

            if (item && item->IsFileItem() && info.GetData1() >= LISTITEM_START && info.GetData1() < LISTITEM_END)
              value = GetItemImage((const CFileItem *)item, info.GetData1());
            else
              value = GetImage(info.GetData1(), contextWindow);

            // Handle the case when a value contains time separator (:). This makes IntegerGreaterThan
            // useful for Player.Time* members without adding a separate set of members returning time in seconds
            if ( value.find_first_of( ':' ) != value.npos )
              bReturn = StringUtils::TimeStringToSeconds( value ) > info.GetData2();
            else
              bReturn = atoi( value.c_str() ) > info.GetData2();
          }
        }
        break;
      case STRING_STR:
      case STRING_STR_LEFT:
      case STRING_STR_RIGHT:
        {
          CStdString compare = m_stringParameters[info.GetData2()];
          // our compare string is already in lowercase, so lower case our label as well
          // as CStdString::Find() is case sensitive
          CStdString label;
          if (item && item->IsFileItem() && info.GetData1() >= LISTITEM_START && info.GetData1() < LISTITEM_END)
            label = GetItemImage((const CFileItem *)item, info.GetData1()).ToLower();
          else
            label = GetImage(info.GetData1(), contextWindow).ToLower();
          if (condition == STRING_STR_LEFT)
            bReturn = label.Find(compare) == 0;
          else if (condition == STRING_STR_RIGHT)
            bReturn = label.Find(compare) == (int)(label.size()-compare.size());
          else
            bReturn = label.Find(compare) > -1;
        }
        break;
      case SYSTEM_ALARM_LESS_OR_EQUAL:
        {
          int time = lrint(g_alarmClock.GetRemaining(m_stringParameters[info.GetData1()]));
          int timeCompare = atoi(m_stringParameters[info.GetData2()]);
          if (time > 0)
            bReturn = timeCompare >= time;
          else
            bReturn = false;
        }
        break;
      case SYSTEM_IDLE_TIME:
        bReturn = g_application.GlobalIdleTime() >= (int)info.GetData1();
        break;
      case CONTROL_GROUP_HAS_FOCUS:
        {
          CGUIWindow *window = GetWindowWithCondition(contextWindow, 0);
          if (window)
            bReturn = window->ControlGroupHasFocus(info.GetData1(), info.GetData2());
        }
        break;
      case CONTROL_IS_VISIBLE:
        {
          CGUIWindow *window = GetWindowWithCondition(contextWindow, 0);
          if (window)
          {
            // Note: This'll only work for unique id's
            const CGUIControl *control = window->GetControl(info.GetData1());
            if (control)
              bReturn = control->IsVisible();
          }
        }
        break;
      case CONTROL_IS_ENABLED:
        {
          CGUIWindow *window = GetWindowWithCondition(contextWindow, 0);
          if (window)
          {
            // Note: This'll only work for unique id's
            const CGUIControl *control = window->GetControl(info.GetData1());
            if (control)
              bReturn = !control->IsDisabled();
          }
        }
        break;
      case CONTROL_HAS_FOCUS:
        {
          CGUIWindow *window = GetWindowWithCondition(contextWindow, 0);
          if (window)
            bReturn = (window->GetFocusedControlID() == (int)info.GetData1());
        }
        break;
      case WINDOW_NEXT:
        if (info.GetData1())
          bReturn = ((int)info.GetData1() == m_nextWindowID);
        else
        {
          CGUIWindow *window = g_windowManager.GetWindow(m_nextWindowID);
          if (window && URIUtils::GetFileName(window->GetProperty("xmlfile").asString()).Equals(m_stringParameters[info.GetData2()]))
            bReturn = true;
        }
        break;
      case WINDOW_PREVIOUS:
        if (info.GetData1())
          bReturn = ((int)info.GetData1() == m_prevWindowID);
        else
        {
          CGUIWindow *window = g_windowManager.GetWindow(m_prevWindowID);
          if (window && URIUtils::GetFileName(window->GetProperty("xmlfile").asString()).Equals(m_stringParameters[info.GetData2()]))
            bReturn = true;
        }
        break;
      case WINDOW_IS_VISIBLE:
        if (info.GetData1())
          bReturn = g_windowManager.IsWindowVisible(info.GetData1());
        else
          bReturn = g_windowManager.IsWindowVisible(m_stringParameters[info.GetData2()]);
        break;
      case WINDOW_IS_TOPMOST:
        if (info.GetData1())
          bReturn = g_windowManager.IsWindowTopMost(info.GetData1());
        else
          bReturn = g_windowManager.IsWindowTopMost(m_stringParameters[info.GetData2()]);
        break;
      case WINDOW_IS_ACTIVE:
        if (info.GetData1())
          bReturn = g_windowManager.IsWindowActive(info.GetData1());
        else
          bReturn = g_windowManager.IsWindowActive(m_stringParameters[info.GetData2()]);
        break;
      case SYSTEM_HAS_ALARM:
        bReturn = g_alarmClock.HasAlarm(m_stringParameters[info.GetData1()]);
        break;
      case SYSTEM_GET_BOOL:
        bReturn = g_guiSettings.GetBool(m_stringParameters[info.GetData1()]);
        break;
      case SYSTEM_HAS_CORE_ID:
        bReturn = g_cpuInfo.HasCoreId(info.GetData1());
        break;
      case SYSTEM_SETTING:
        {
          if ( m_stringParameters[info.GetData1()].Equals("hidewatched") )
          {
            CGUIWindow *window = GetWindowWithCondition(contextWindow, WINDOW_CONDITION_IS_MEDIA_WINDOW);
            if (window)
              bReturn = g_settings.GetWatchMode(((CGUIMediaWindow *)window)->CurrentDirectory().GetContent()) == VIDEO_SHOW_UNWATCHED;
          }
        }
        break;
      case SYSTEM_HAS_ADDON:
      {
        AddonPtr addon;
        bReturn = CAddonMgr::Get().GetAddon(m_stringParameters[info.GetData1()],addon) && addon;
        break;
      }
      case CONTAINER_SCROLL_PREVIOUS:
      case CONTAINER_MOVE_PREVIOUS:
      case CONTAINER_MOVE_NEXT:
      case CONTAINER_SCROLL_NEXT:
        {
          map<int,int>::const_iterator it = m_containerMoves.find(info.GetData1());
          if (it != m_containerMoves.end())
          {
            if (condition > CONTAINER_STATIC) // moving up
              bReturn = it->second >= std::max(condition - CONTAINER_STATIC, 1);
            else
              bReturn = it->second <= std::min(condition - CONTAINER_STATIC, -1);
          }
        }
        break;
      case CONTAINER_CONTENT:
        {
          CStdString content;
          CGUIWindow *window = GetWindowWithCondition(contextWindow, 0);
          if (window)
          {
            if (window->GetID() == WINDOW_DIALOG_MUSIC_INFO)
              content = ((CGUIDialogMusicInfo *)window)->CurrentDirectory().GetContent();
            else if (window->GetID() == WINDOW_DIALOG_VIDEO_INFO)
              content = ((CGUIDialogVideoInfo *)window)->CurrentDirectory().GetContent();
          }
          if (content.IsEmpty())
          {
            window = GetWindowWithCondition(contextWindow, WINDOW_CONDITION_IS_MEDIA_WINDOW);
            if (window)
              content = ((CGUIMediaWindow *)window)->CurrentDirectory().GetContent();
          }
          bReturn = m_stringParameters[info.GetData2()].Equals(content);
        }
        break;
      case CONTAINER_ROW:
      case CONTAINER_COLUMN:
      case CONTAINER_POSITION:
      case CONTAINER_HAS_NEXT:
      case CONTAINER_HAS_PREVIOUS:
      case CONTAINER_SCROLLING:
      case CONTAINER_SUBITEM:
        {
          const CGUIControl *control = NULL;
          if (info.GetData1())
          { // container specified
            CGUIWindow *window = GetWindowWithCondition(contextWindow, 0);
            if (window)
              control = window->GetControl(info.GetData1());
          }
          else
          { // no container specified - assume a mediawindow
            CGUIWindow *window = GetWindowWithCondition(contextWindow, WINDOW_CONDITION_IS_MEDIA_WINDOW);
            if (window)
              control = window->GetControl(window->GetViewContainerID());
          }
          if (control)
            bReturn = control->GetCondition(condition, info.GetData2());
        }
        break;
      case CONTAINER_HAS_FOCUS:
        { // grab our container
          CGUIWindow *window = GetWindowWithCondition(contextWindow, 0);
          if (window)
          {
            const CGUIControl *control = window->GetControl(info.GetData1());
            if (control && control->IsContainer())
            {
              CFileItemPtr item = boost::static_pointer_cast<CFileItem>(((CGUIBaseContainer *)control)->GetListItem(0));
              if (item && item->m_iprogramCount == info.GetData2())  // programcount used to store item id
                bReturn = true;
            }
          }
          break;
        }
      case VIDEOPLAYER_CONTENT:
        {
          CStdString strContent="movies";
          if (!m_currentFile->HasVideoInfoTag() || m_currentFile->GetVideoInfoTag()->IsEmpty())
            strContent = "files";
          if (m_currentFile->HasVideoInfoTag() && m_currentFile->GetVideoInfoTag()->m_iSeason > -1) // episode
            strContent = "episodes";
          if (m_currentFile->HasVideoInfoTag() && !m_currentFile->GetVideoInfoTag()->m_artist.empty())
            strContent = "musicvideos";
          if (m_currentFile->HasVideoInfoTag() && m_currentFile->GetVideoInfoTag()->m_strStatus == "livetv")
            strContent = "livetv";
          if (m_currentFile->HasPVRChannelInfoTag())
            strContent = "livetv";
          bReturn = m_stringParameters[info.GetData1()].Equals(strContent);
        }
        break;
      case CONTAINER_SORT_METHOD:
      {
        CGUIWindow *window = GetWindowWithCondition(contextWindow, WINDOW_CONDITION_IS_MEDIA_WINDOW);
        if (window)
        {
          const CGUIViewState *viewState = ((CGUIMediaWindow*)window)->GetViewState();
          if (viewState)
            bReturn = ((unsigned int)viewState->GetSortMethod() == info.GetData1());
        }
        break;
      }
      case CONTAINER_SORT_DIRECTION:
      {
        CGUIWindow *window = GetWindowWithCondition(contextWindow, WINDOW_CONDITION_IS_MEDIA_WINDOW);
        if (window)
        {
          const CGUIViewState *viewState = ((CGUIMediaWindow*)window)->GetViewState();
          if (viewState)
            bReturn = ((unsigned int)viewState->GetDisplaySortOrder() == info.GetData1());
        }
        break;
      }
      case SYSTEM_DATE:
        {
          if (info.GetData2() == -1) // info doesn't contain valid startDate
            return false;
          CDateTime date = CDateTime::GetCurrentDateTime();
          int currentDate = date.GetMonth()*100+date.GetDay();
          int startDate = info.GetData1();
          int stopDate = info.GetData2();

          if (stopDate < startDate)
            bReturn = currentDate >= startDate || currentDate < stopDate;
          else
            bReturn = currentDate >= startDate && currentDate < stopDate;
        }
        break;
      case SYSTEM_TIME:
        {
          CDateTime time=CDateTime::GetCurrentDateTime();
          int currentTime = time.GetMinuteOfDay();
          int startTime = info.GetData1();
          int stopTime = info.GetData2();

          if (stopTime < startTime)
            bReturn = currentTime >= startTime || currentTime < stopTime;
          else
            bReturn = currentTime >= startTime && currentTime < stopTime;
        }
        break;
      case MUSICPLAYER_EXISTS:
        {
          int index = info.GetData2();
          if (info.GetData1() == 1)
          { // relative index
            if (g_playlistPlayer.GetCurrentPlaylist() != PLAYLIST_MUSIC)
              return false;
            index += g_playlistPlayer.GetCurrentSong();
          }
          if (index >= 0 && index < g_playlistPlayer.GetPlaylist(PLAYLIST_MUSIC).size())
            return true;
          return false;
        }
        break;
    }
  }
  return (info.m_info < 0) ? !bReturn : bReturn;
}

bool CGUIInfoManager::GetMultiInfoInt(int &value, const GUIInfo &info, int contextWindow) const
{
  if (info.m_info >= LISTITEM_START && info.m_info <= LISTITEM_END)
  {
    CFileItemPtr item;
    CGUIWindow *window = NULL;

    int data1 = info.GetData1();
    if (!data1) // No container specified, so we lookup the current view container
    {
      window = GetWindowWithCondition(contextWindow, WINDOW_CONDITION_HAS_LIST_ITEMS);
      if (window && window->IsMediaWindow())
        data1 = ((CGUIMediaWindow*)(window))->GetViewContainerID();
    }

    if (!window) // If we don't have a window already (from lookup above), get one
      window = GetWindowWithCondition(contextWindow, 0);

    if (window)
    {
      const CGUIControl *control = window->GetControl(data1);
      if (control && control->IsContainer())
        item = boost::static_pointer_cast<CFileItem>(((CGUIBaseContainer *)control)->GetListItem(info.GetData2(), info.GetInfoFlag()));
    }

    if (item) // If we got a valid item, do the lookup
      return GetItemInt(value, item.get(), info.m_info);
  }

  return 0;
}

/// \brief Examines the multi information sent and returns the string as appropriate
CStdString CGUIInfoManager::GetMultiInfoLabel(const GUIInfo &info, int contextWindow, CStdString *fallback)
{
  if (info.m_info == SKIN_STRING)
  {
    return g_settings.GetSkinString(info.GetData1());
  }
  else if (info.m_info == SKIN_BOOL)
  {
    bool bInfo = g_settings.GetSkinBool(info.GetData1());
    if (bInfo)
      return g_localizeStrings.Get(20122);
  }
  if (info.m_info >= LISTITEM_START && info.m_info <= LISTITEM_END)
  {
    CFileItemPtr item;
    CGUIWindow *window = NULL;

    int data1 = info.GetData1();
    if (!data1) // No container specified, so we lookup the current view container
    {
      window = GetWindowWithCondition(contextWindow, WINDOW_CONDITION_HAS_LIST_ITEMS);
      if (window && window->IsMediaWindow())
        data1 = ((CGUIMediaWindow*)(window))->GetViewContainerID();
    }

    if (!window) // If we don't have a window already (from lookup above), get one
      window = GetWindowWithCondition(contextWindow, 0);

    if (window)
    {
      const CGUIControl *control = window->GetControl(data1);
      if (control && control->IsContainer())
        item = boost::static_pointer_cast<CFileItem>(((CGUIBaseContainer *)control)->GetListItem(info.GetData2(), info.GetInfoFlag()));
    }

    if (item) // If we got a valid item, do the lookup
      return GetItemImage(item.get(), info.m_info, fallback); // Image prioritizes images over labels (in the case of music item ratings for instance)
  }
  else if (info.m_info == PLAYER_TIME)
  {
    return GetCurrentPlayTime((TIME_FORMAT)info.GetData1());
  }
  else if (info.m_info == PLAYER_TIME_REMAINING)
  {
    return GetCurrentPlayTimeRemaining((TIME_FORMAT)info.GetData1());
  }
  else if (info.m_info == PLAYER_FINISH_TIME)
  {
    CDateTime time = CDateTime::GetCurrentDateTime();
    time += CDateTimeSpan(0, 0, 0, GetPlayTimeRemaining());
    return LocalizeTime(time, (TIME_FORMAT)info.GetData1());
  }
  else if (info.m_info == PLAYER_TIME_SPEED)
  {
    CStdString strTime;
    if (g_application.GetPlaySpeed() != 1)
      strTime.Format("%s (%ix)", GetCurrentPlayTime((TIME_FORMAT)info.GetData1()).c_str(), g_application.GetPlaySpeed());
    else
      strTime = GetCurrentPlayTime();
    return strTime;
  }
  else if (info.m_info == PLAYER_DURATION)
  {
    return GetDuration((TIME_FORMAT)info.GetData1());
  }
  else if (info.m_info == PLAYER_SEEKTIME)
  {
    TIME_FORMAT format = (TIME_FORMAT)info.GetData1();
    if (format == TIME_FORMAT_GUESS && GetTotalPlayTime() >= 3600)
      format = TIME_FORMAT_HH_MM_SS;
    CGUIDialogSeekBar *seekBar = (CGUIDialogSeekBar*)g_windowManager.GetWindow(WINDOW_DIALOG_SEEK_BAR);
    if (seekBar)
      return seekBar->GetSeekTimeLabel(format);
  }
  else if (info.m_info == PLAYER_SEEKOFFSET)
  {
    CStdString seekOffset = StringUtils::SecondsToTimeString(abs(m_seekOffset), (TIME_FORMAT)info.GetData1());
    if (m_seekOffset < 0)
      return "-" + seekOffset;
    if (m_seekOffset > 0)
      return "+" + seekOffset;
  }
  else if (info.m_info == PLAYER_ITEM_PROPERTY)
  {
    return m_currentFile->GetProperty(m_stringParameters[info.GetData1()]).asString();
  }
  else if (info.m_info == SYSTEM_TIME)
  {
    return GetTime((TIME_FORMAT)info.GetData1());
  }
  else if (info.m_info == SYSTEM_DATE)
  {
    CDateTime time=CDateTime::GetCurrentDateTime();
    return time.GetAsLocalizedDate(m_stringParameters[info.GetData1()],false);
  }
  else if (info.m_info == CONTAINER_NUM_PAGES || info.m_info == CONTAINER_CURRENT_PAGE ||
           info.m_info == CONTAINER_NUM_ITEMS || info.m_info == CONTAINER_POSITION)
  {
    const CGUIControl *control = NULL;
    if (info.GetData1())
    { // container specified
      CGUIWindow *window = GetWindowWithCondition(contextWindow, 0);
      if (window)
        control = window->GetControl(info.GetData1());
    }
    else
    { // no container specified - assume a mediawindow
      CGUIWindow *window = GetWindowWithCondition(contextWindow, WINDOW_CONDITION_IS_MEDIA_WINDOW);
      if (window)
        control = window->GetControl(window->GetViewContainerID());
    }
    if (control)
    {
      if (control->IsContainer())
        return ((CGUIBaseContainer *)control)->GetLabel(info.m_info);
      else if (control->GetControlType() == CGUIControl::GUICONTROL_TEXTBOX)
        return ((CGUITextBox *)control)->GetLabel(info.m_info);
    }
  }
  else if (info.m_info == SYSTEM_GET_CORE_USAGE)
  {
    CStdString strCpu;
    strCpu.Format("%4.2f", g_cpuInfo.GetCoreInfo(atoi(m_stringParameters[info.GetData1()].c_str())).m_fPct);
    return strCpu;
  }
  else if (info.m_info >= MUSICPLAYER_TITLE && info.m_info <= MUSICPLAYER_ALBUM_ARTIST)
    return GetMusicPlaylistInfo(info);
  else if (info.m_info == CONTAINER_PROPERTY)
  {
    CGUIWindow *window = NULL;
    if (info.GetData1())
    { // container specified
      window = GetWindowWithCondition(contextWindow, 0);
    }
    else
    { // no container specified - assume a mediawindow
      window = GetWindowWithCondition(contextWindow, WINDOW_CONDITION_IS_MEDIA_WINDOW);
    }
    if (window)
      return ((CGUIMediaWindow *)window)->CurrentDirectory().GetProperty(m_stringParameters[info.GetData2()]).asString();
  }
  else if (info.m_info == CONTROL_GET_LABEL)
  {
    CGUIWindow *window = GetWindowWithCondition(contextWindow, 0);
    if (window)
    {
      const CGUIControl *control = window->GetControl(info.GetData1());
      if (control)
        return control->GetDescription();
    }
  }
  else if (info.m_info == WINDOW_PROPERTY)
  {
    CGUIWindow *window = NULL;
    if (info.GetData1())
    { // window specified
      window = g_windowManager.GetWindow(info.GetData1());//GetWindowWithCondition(contextWindow, 0);
    }
    else
    { // no window specified - assume active
      window = GetWindowWithCondition(contextWindow, 0);
    }

    if (window)
      return window->GetProperty(m_stringParameters[info.GetData2()]).asString();
  }
  else if (info.m_info == SYSTEM_ADDON_TITLE ||
           info.m_info == SYSTEM_ADDON_ICON)
  {
    // This logic does not check/care whether an addon has been disabled/marked as broken,
    // it simply retrieves it's name or icon that means if an addon is placed on the home screen it
    // will stay there even if it's disabled/marked as broken. This might need to be changed/fixed
    // in the future.
    AddonPtr addon;
    if (info.GetData2() == 0)
      CAddonMgr::Get().GetAddon(const_cast<CGUIInfoManager*>(this)->GetLabel(info.GetData1(), contextWindow),addon,ADDON_UNKNOWN,false);
    else
      CAddonMgr::Get().GetAddon(m_stringParameters[info.GetData1()],addon,ADDON_UNKNOWN,false);
    if (addon && info.m_info == SYSTEM_ADDON_TITLE)
      return addon->Name();
    if (addon && info.m_info == SYSTEM_ADDON_ICON)
      return addon->Icon();
  }

  return StringUtils::EmptyString;
}

/// \brief Obtains the filename of the image to show from whichever subsystem is needed
CStdString CGUIInfoManager::GetImage(int info, int contextWindow, CStdString *fallback)
{
  if (info >= CONDITIONAL_LABEL_START && info <= CONDITIONAL_LABEL_END)
    return GetSkinVariableString(info, true);

  if (info >= MULTI_INFO_START && info <= MULTI_INFO_END)
  {
    return GetMultiInfoLabel(m_multiInfo[info - MULTI_INFO_START], contextWindow, fallback);
  }
  else if (info == WEATHER_CONDITIONS)
    return g_weatherManager.GetInfo(WEATHER_IMAGE_CURRENT_ICON);
  else if (info == SYSTEM_PROFILETHUMB)
  {
    CStdString thumb = g_settings.GetCurrentProfile().getThumb();
    if (thumb.IsEmpty())
      thumb = "unknown-user.png";
    return thumb;
  }
  else if (info == MUSICPLAYER_COVER)
  {
    if (!g_application.IsPlayingAudio()) return "";
    if (fallback)
      *fallback = "DefaultAlbumCover.png";
    return m_currentFile->HasThumbnail() ? m_currentFile->GetThumbnailImage() : "DefaultAlbumCover.png";
  }
  else if (info == MUSICPLAYER_RATING)
  {
    if (!g_application.IsPlayingAudio()) return "";
    return GetItemImage(m_currentFile, LISTITEM_RATING);
  }
  else if (info == PLAYER_STAR_RATING)
  {
    if (!g_application.IsPlaying()) return "";
    return GetItemImage(m_currentFile, LISTITEM_STAR_RATING);
  }
  else if (info == VIDEOPLAYER_COVER)
  {
    if (!g_application.IsPlayingVideo()) return "";
    if (fallback)
      *fallback = "DefaultVideoCover.png";
    if(m_currentMovieThumb.IsEmpty())
      return m_currentFile->HasThumbnail() ? m_currentFile->GetThumbnailImage() : "DefaultVideoCover.png";
    else return m_currentMovieThumb;
  }
  else if (info == CONTAINER_FOLDERTHUMB)
  {
    CGUIWindow *window = GetWindowWithCondition(contextWindow, WINDOW_CONDITION_IS_MEDIA_WINDOW);
    if (window)
      return GetItemImage(&const_cast<CFileItemList&>(((CGUIMediaWindow*)window)->CurrentDirectory()), LISTITEM_THUMB, fallback);
  }
  else if (info == CONTAINER_TVSHOWTHUMB)
  {
    CGUIWindow *window = GetWindowWithCondition(contextWindow, WINDOW_CONDITION_IS_MEDIA_WINDOW);
    if (window)
      return ((CGUIMediaWindow *)window)->CurrentDirectory().GetProperty("tvshowthumb").asString();
  }
  else if (info == CONTAINER_SEASONTHUMB)
  {
    CGUIWindow *window = GetWindowWithCondition(contextWindow, WINDOW_CONDITION_IS_MEDIA_WINDOW);
    if (window)
      return ((CGUIMediaWindow *)window)->CurrentDirectory().GetProperty("seasonthumb").asString();
  }
  else if (info == LISTITEM_THUMB || info == LISTITEM_ICON || info == LISTITEM_ACTUAL_ICON ||
          info == LISTITEM_OVERLAY || info == LISTITEM_RATING || info == LISTITEM_STAR_RATING)
  {
    CGUIWindow *window = GetWindowWithCondition(contextWindow, WINDOW_CONDITION_HAS_LIST_ITEMS);
    if (window)
    {
      CFileItemPtr item = window->GetCurrentListItem();
      if (item)
        return GetItemImage(item.get(), info, fallback);
    }
  }
  return GetLabel(info, contextWindow, fallback);
}

CStdString CGUIInfoManager::GetDate(bool bNumbersOnly)
{
  CDateTime time=CDateTime::GetCurrentDateTime();
  return time.GetAsLocalizedDate(!bNumbersOnly);
}

CStdString CGUIInfoManager::GetTime(TIME_FORMAT format) const
{
  CDateTime time=CDateTime::GetCurrentDateTime();
  return LocalizeTime(time, format);
}

CStdString CGUIInfoManager::GetLcdTime( int _eInfo ) const
{
  CDateTime time=CDateTime::GetCurrentDateTime();
  CStdString strLcdTime;

#ifdef HAS_LCD

  UINT       nCharset;
  UINT       nLine;
  CStdString strTimeMarker;

  nCharset = 0;
  nLine = 0;

  switch ( _eInfo )
  {
    case LCD_TIME_21:
      nCharset = 1; // CUSTOM_CHARSET_SMALLCHAR;
      nLine = 0;
      strTimeMarker = ".";
    break;
    case LCD_TIME_22:
      nCharset = 1; // CUSTOM_CHARSET_SMALLCHAR;
      nLine = 1;
      strTimeMarker = ".";
    break;

    case LCD_TIME_W21:
      nCharset = 2; // CUSTOM_CHARSET_MEDIUMCHAR;
      nLine = 0;
      strTimeMarker = ".";
    break;
    case LCD_TIME_W22:
      nCharset = 2; // CUSTOM_CHARSET_MEDIUMCHAR;
      nLine = 1;
      strTimeMarker = ".";
    break;

    case LCD_TIME_41:
      nCharset = 3; // CUSTOM_CHARSET_BIGCHAR;
      nLine = 0;
      strTimeMarker = " ";
    break;
    case LCD_TIME_42:
      nCharset = 3; // CUSTOM_CHARSET_BIGCHAR;
      nLine = 1;
      strTimeMarker = "o";
    break;
    case LCD_TIME_43:
      nCharset = 3; // CUSTOM_CHARSET_BIGCHAR;
      nLine = 2;
      strTimeMarker = "o";
    break;
    case LCD_TIME_44:
      nCharset = 3; // CUSTOM_CHARSET_BIGCHAR;
      nLine = 3;
      strTimeMarker = " ";
    break;
  }

  strLcdTime += g_lcd->GetBigDigit( nCharset, time.GetHour()  , nLine, 2, 2, true );
  strLcdTime += strTimeMarker;
  strLcdTime += g_lcd->GetBigDigit( nCharset, time.GetMinute(), nLine, 2, 2, false );
  strLcdTime += strTimeMarker;
  strLcdTime += g_lcd->GetBigDigit( nCharset, time.GetSecond(), nLine, 2, 2, false );

#endif

  return strLcdTime;
}

CStdString CGUIInfoManager::LocalizeTime(const CDateTime &time, TIME_FORMAT format) const
{
  const CStdString timeFormat = g_langInfo.GetTimeFormat();
  bool use12hourclock = timeFormat.Find('h') != -1;
  switch (format)
  {
  case TIME_FORMAT_GUESS:
    return time.GetAsLocalizedTime("", false);
  case TIME_FORMAT_SS:
    return time.GetAsLocalizedTime("ss", true);
  case TIME_FORMAT_MM:
    return time.GetAsLocalizedTime("mm", true);
  case TIME_FORMAT_MM_SS:
    return time.GetAsLocalizedTime("mm:ss", true);
  case TIME_FORMAT_HH:  // this forces it to a 12 hour clock
    return time.GetAsLocalizedTime(use12hourclock ? "h" : "HH", false);
  case TIME_FORMAT_HH_MM:
    return time.GetAsLocalizedTime(use12hourclock ? "h:mm" : "HH:mm", false);
  case TIME_FORMAT_HH_MM_XX:
      return time.GetAsLocalizedTime(use12hourclock ? "h:mm xx" : "HH:mm", false);
  case TIME_FORMAT_HH_MM_SS:
    return time.GetAsLocalizedTime("", true);
  case TIME_FORMAT_H:
    return time.GetAsLocalizedTime("h", false);
  case TIME_FORMAT_H_MM_SS:
    return time.GetAsLocalizedTime("h:mm:ss", true);
  case TIME_FORMAT_XX:
    return use12hourclock ? time.GetAsLocalizedTime("xx", false) : "";
  default:
    break;
  }
  return time.GetAsLocalizedTime("", false);
}

CStdString CGUIInfoManager::GetDuration(TIME_FORMAT format) const
{
  if (g_application.IsPlayingAudio() && m_currentFile->HasMusicInfoTag())
  {
    const CMusicInfoTag& tag = *m_currentFile->GetMusicInfoTag();
    if (tag.GetDuration() > 0)
      return StringUtils::SecondsToTimeString(tag.GetDuration(), format);
  }
  if (g_application.IsPlayingVideo() && !m_currentMovieDuration.IsEmpty())
    return m_currentMovieDuration;  // for tuxbox
  unsigned int iTotal = (unsigned int)g_application.GetTotalTime();
  if (iTotal > 0)
    return StringUtils::SecondsToTimeString(iTotal, format);
  return "";
}

CStdString CGUIInfoManager::GetMusicPartyModeLabel(int item)
{
  // get song counts
  if (item >= MUSICPM_SONGSPLAYED && item <= MUSICPM_RANDOMSONGSPICKED)
  {
    int iSongs = -1;
    switch (item)
    {
    case MUSICPM_SONGSPLAYED:
      {
        iSongs = g_partyModeManager.GetSongsPlayed();
        break;
      }
    case MUSICPM_MATCHINGSONGS:
      {
        iSongs = g_partyModeManager.GetMatchingSongs();
        break;
      }
    case MUSICPM_MATCHINGSONGSPICKED:
      {
        iSongs = g_partyModeManager.GetMatchingSongsPicked();
        break;
      }
    case MUSICPM_MATCHINGSONGSLEFT:
      {
        iSongs = g_partyModeManager.GetMatchingSongsLeft();
        break;
      }
    case MUSICPM_RELAXEDSONGSPICKED:
      {
        iSongs = g_partyModeManager.GetRelaxedSongs();
        break;
      }
    case MUSICPM_RANDOMSONGSPICKED:
      {
        iSongs = g_partyModeManager.GetRandomSongs();
        break;
      }
    }
    if (iSongs < 0)
      return "";
    CStdString strLabel;
    strLabel.Format("%i", iSongs);
    return strLabel;
  }
  return "";
}

const CStdString CGUIInfoManager::GetMusicPlaylistInfo(const GUIInfo& info)
{
  PLAYLIST::CPlayList& playlist = g_playlistPlayer.GetPlaylist(PLAYLIST_MUSIC);
  if (playlist.size() < 1)
    return "";
  int index = info.GetData2();
  if (info.GetData1() == 1)
  { // relative index (requires current playlist is PLAYLIST_MUSIC)
    if (g_playlistPlayer.GetCurrentPlaylist() != PLAYLIST_MUSIC)
      return "";
    index = g_playlistPlayer.GetNextSong(index);
  }
  if (index < 0 || index >= playlist.size())
    return "";
  CFileItemPtr playlistItem = playlist[index];
  if (!playlistItem->GetMusicInfoTag()->Loaded())
  {
    playlistItem->LoadMusicTag();
    playlistItem->GetMusicInfoTag()->SetLoaded();
  }
  // try to set a thumbnail
  if (!playlistItem->HasThumbnail())
  {
    CMusicThumbLoader::FillThumb(*playlistItem);
    // still no thumb? then just the set the default cover TODO: remove me?
    if (!playlistItem->HasThumbnail())
      playlistItem->SetThumbnailImage("DefaultAlbumCover.png");
  }
  if (info.m_info == MUSICPLAYER_PLAYLISTPOS)
  {
    CStdString strPosition = "";
    strPosition.Format("%i", index + 1);
    return strPosition;
  }
  else if (info.m_info == MUSICPLAYER_COVER)
    return playlistItem->GetThumbnailImage();
  return GetMusicTagLabel(info.m_info, playlistItem.get());
}

CStdString CGUIInfoManager::GetPlaylistLabel(int item) const
{
  if (!g_application.IsPlaying()) return "";
  int iPlaylist = g_playlistPlayer.GetCurrentPlaylist();
  switch (item)
  {
  case PLAYLIST_LENGTH:
    {
      CStdString strLength = "";
      strLength.Format("%i", g_playlistPlayer.GetPlaylist(iPlaylist).size());
      return strLength;
    }
  case PLAYLIST_POSITION:
    {
      CStdString strPosition = "";
      strPosition.Format("%i", g_playlistPlayer.GetCurrentSong() + 1);
      return strPosition;
    }
  case PLAYLIST_RANDOM:
    {
      if (g_playlistPlayer.IsShuffled(iPlaylist))
        return g_localizeStrings.Get(590); // 590: Random
      else
        return g_localizeStrings.Get(591); // 591: Off
    }
  case PLAYLIST_REPEAT:
    {
      PLAYLIST::REPEAT_STATE state = g_playlistPlayer.GetRepeat(iPlaylist);
      if (state == PLAYLIST::REPEAT_ONE)
        return g_localizeStrings.Get(592); // 592: One
      else if (state == PLAYLIST::REPEAT_ALL)
        return g_localizeStrings.Get(593); // 593: All
      else
        return g_localizeStrings.Get(594); // 594: Off
    }
  }
  return "";
}

CStdString CGUIInfoManager::GetMusicLabel(int item)
{
  if (!g_application.IsPlayingAudio() || !m_currentFile->HasMusicInfoTag()) return "";
  switch (item)
  {
  case MUSICPLAYER_PLAYLISTLEN:
    {
      if (g_playlistPlayer.GetCurrentPlaylist() == PLAYLIST_MUSIC)
        return GetPlaylistLabel(PLAYLIST_LENGTH);
    }
    break;
  case MUSICPLAYER_PLAYLISTPOS:
    {
      if (g_playlistPlayer.GetCurrentPlaylist() == PLAYLIST_MUSIC)
        return GetPlaylistLabel(PLAYLIST_POSITION);
    }
    break;
  case MUSICPLAYER_BITRATE:
    {
      float fTimeSpan = (float)(CTimeUtils::GetFrameTime() - m_lastMusicBitrateTime);
      if (fTimeSpan >= 500.0f)
      {
        m_MusicBitrate = g_application.m_pPlayer->GetAudioBitrate();
        m_lastMusicBitrateTime = CTimeUtils::GetFrameTime();
      }
      CStdString strBitrate = "";
      if (m_MusicBitrate > 0)
        strBitrate.Format("%i", MathUtils::round_int((double)m_MusicBitrate / 1000.0));
      return strBitrate;
    }
    break;
  case MUSICPLAYER_CHANNELS:
    {
      CStdString strChannels = "";
      if (g_application.m_pPlayer->GetChannels() > 0)
      {
        strChannels.Format("%i", g_application.m_pPlayer->GetChannels());
      }
      return strChannels;
    }
    break;
  case MUSICPLAYER_BITSPERSAMPLE:
    {
      CStdString strBitsPerSample = "";
      if (g_application.m_pPlayer->GetBitsPerSample() > 0)
      {
        strBitsPerSample.Format("%i", g_application.m_pPlayer->GetBitsPerSample());
      }
      return strBitsPerSample;
    }
    break;
  case MUSICPLAYER_SAMPLERATE:
    {
      CStdString strSampleRate = "";
      if (g_application.m_pPlayer->GetSampleRate() > 0)
      {
        strSampleRate.Format("%i",g_application.m_pPlayer->GetSampleRate());
      }
      return strSampleRate;
    }
    break;
  case MUSICPLAYER_CODEC:
    {
      CStdString strCodec;
      strCodec.Format("%s", g_application.m_pPlayer->GetAudioCodecName().c_str());
      return strCodec;
    }
    break;
  case MUSICPLAYER_LYRICS:
    return GetItemLabel(m_currentFile, AddListItemProp("lyrics"));
  }
  return GetMusicTagLabel(item, m_currentFile);
}

CStdString CGUIInfoManager::GetMusicTagLabel(int info, const CFileItem *item)
{
  if (!item->HasMusicInfoTag()) return "";
  const CMusicInfoTag &tag = *item->GetMusicInfoTag();
  switch (info)
  {
  case MUSICPLAYER_TITLE:
    if (tag.GetTitle().size()) { return tag.GetTitle(); }
    break;
  case MUSICPLAYER_ALBUM:
    if (tag.GetAlbum().size()) { return tag.GetAlbum(); }
    break;
  case MUSICPLAYER_ARTIST:
    if (tag.GetArtist().size()) { return StringUtils::Join(tag.GetArtist(), g_advancedSettings.m_musicItemSeparator); }
    break;
  case MUSICPLAYER_ALBUM_ARTIST:
    if (tag.GetAlbumArtist().size()) { return StringUtils::Join(tag.GetAlbumArtist(), g_advancedSettings.m_musicItemSeparator); }
    break;
  case MUSICPLAYER_YEAR:
    if (tag.GetYear()) { return tag.GetYearString(); }
    break;
  case MUSICPLAYER_GENRE:
    if (tag.GetGenre().size()) { return StringUtils::Join(tag.GetGenre(), g_advancedSettings.m_musicItemSeparator); }
    break;
  case MUSICPLAYER_LYRICS:
    if (tag.GetLyrics().size()) { return tag.GetLyrics(); }
  break;
  case MUSICPLAYER_TRACK_NUMBER:
    {
      CStdString strTrack;
      if (tag.Loaded() && tag.GetTrackNumber() > 0)
      {
        strTrack.Format("%02i", tag.GetTrackNumber());
        return strTrack;
      }
    }
    break;
  case MUSICPLAYER_DISC_NUMBER:
    return GetItemLabel(item, LISTITEM_DISC_NUMBER);
  case MUSICPLAYER_RATING:
    return GetItemLabel(item, LISTITEM_RATING);
  case MUSICPLAYER_COMMENT:
    return GetItemLabel(item, LISTITEM_COMMENT);
  case MUSICPLAYER_DURATION:
    return GetItemLabel(item, LISTITEM_DURATION);
  case MUSICPLAYER_CHANNEL_NAME:
    {
      CPVRChannel* channeltag = m_currentFile->GetPVRChannelInfoTag();
      if (channeltag)
        return channeltag->ChannelName();
    }
    break;
  case MUSICPLAYER_CHANNEL_NUMBER:
    {
      CPVRChannel* channeltag = m_currentFile->GetPVRChannelInfoTag();
      if (channeltag)
      {
        CStdString strNumber;
        strNumber.Format("%i", channeltag->ChannelNumber());
        return strNumber;
      }
    }
    break;
  case MUSICPLAYER_CHANNEL_GROUP:
    {
      CPVRChannel* channeltag = m_currentFile->GetPVRChannelInfoTag();
      if (channeltag && channeltag->IsRadio())
        return g_PVRManager.GetPlayingGroup(true)->GroupName();
    }
    break;
  case MUSICPLAYER_PLAYCOUNT:
    return GetItemLabel(item, LISTITEM_PLAYCOUNT);
  case MUSICPLAYER_LASTPLAYED:
    return GetItemLabel(item, LISTITEM_LASTPLAYED);
  }
  return "";
}

CStdString CGUIInfoManager::GetVideoLabel(int item)
{
  if (!g_application.IsPlayingVideo())
    return "";

  if (item == VIDEOPLAYER_TITLE)
  {
    if (m_currentFile->HasPVRChannelInfoTag())
    {
      CEpgInfoTag tag;
      return m_currentFile->GetPVRChannelInfoTag()->GetEPGNow(tag) ? tag.Title() : g_localizeStrings.Get(19055);
    }
    if (m_currentFile->HasVideoInfoTag() && !m_currentFile->GetVideoInfoTag()->m_strTitle.IsEmpty())
      return m_currentFile->GetVideoInfoTag()->m_strTitle;
    // don't have the title, so use dvdplayer, label, or drop down to title from path
    if (!g_application.m_pPlayer->GetPlayingTitle().IsEmpty())
      return g_application.m_pPlayer->GetPlayingTitle();
    if (!m_currentFile->GetLabel().IsEmpty())
      return m_currentFile->GetLabel();
    return CUtil::GetTitleFromPath(m_currentFile->GetPath());
  }
  else if (item == VIDEOPLAYER_PLAYLISTLEN)
  {
    if (g_playlistPlayer.GetCurrentPlaylist() == PLAYLIST_VIDEO)
      return GetPlaylistLabel(PLAYLIST_LENGTH);
  }
  else if (item == VIDEOPLAYER_PLAYLISTPOS)
  {
    if (g_playlistPlayer.GetCurrentPlaylist() == PLAYLIST_VIDEO)
      return GetPlaylistLabel(PLAYLIST_POSITION);
  }
  else if (m_currentFile->HasPVRChannelInfoTag())
  {
    CPVRChannel* tag = m_currentFile->GetPVRChannelInfoTag();
    CEpgInfoTag epgTag;

    switch (item)
    {
    /* Now playing infos */
    case VIDEOPLAYER_ORIGINALTITLE:
      return tag->GetEPGNow(epgTag) ? epgTag.Title() : g_localizeStrings.Get(19055);
    case VIDEOPLAYER_GENRE:
      return tag->GetEPGNow(epgTag) ? StringUtils::Join(epgTag.Genre(), g_advancedSettings.m_videoItemSeparator) : StringUtils::EmptyString;
    case VIDEOPLAYER_PLOT:
      return tag->GetEPGNow(epgTag) ? epgTag.Plot() : StringUtils::EmptyString;
    case VIDEOPLAYER_PLOT_OUTLINE:
      return tag->GetEPGNow(epgTag) ? epgTag.PlotOutline() : StringUtils::EmptyString;
    case VIDEOPLAYER_STARTTIME:
      return tag->GetEPGNow(epgTag) ? epgTag.StartAsLocalTime().GetAsLocalizedTime("", false) : CDateTime::GetCurrentDateTime().GetAsLocalizedTime("", false);
    case VIDEOPLAYER_ENDTIME:
      return tag->GetEPGNow(epgTag) ? epgTag.EndAsLocalTime().GetAsLocalizedTime("", false) : CDateTime::GetCurrentDateTime().GetAsLocalizedTime("", false);

    /* Next playing infos */
    case VIDEOPLAYER_NEXT_TITLE:
      return tag->GetEPGNext(epgTag) ? epgTag.Title() : g_localizeStrings.Get(19055);
    case VIDEOPLAYER_NEXT_GENRE:
      return tag->GetEPGNext(epgTag) ? StringUtils::Join(epgTag.Genre(), g_advancedSettings.m_videoItemSeparator) : StringUtils::EmptyString;
    case VIDEOPLAYER_NEXT_PLOT:
      return tag->GetEPGNext(epgTag) ? epgTag.Plot() : StringUtils::EmptyString;
    case VIDEOPLAYER_NEXT_PLOT_OUTLINE:
      return tag->GetEPGNext(epgTag) ? epgTag.PlotOutline() : StringUtils::EmptyString;
    case VIDEOPLAYER_NEXT_STARTTIME:
      return tag->GetEPGNext(epgTag) ? epgTag.StartAsLocalTime().GetAsLocalizedTime("", false) : CDateTime::GetCurrentDateTime().GetAsLocalizedTime("", false);
    case VIDEOPLAYER_NEXT_ENDTIME:
      return tag->GetEPGNext(epgTag) ? epgTag.EndAsLocalTime().GetAsLocalizedTime("", false) : CDateTime::GetCurrentDateTime().GetAsLocalizedTime("", false);
    case VIDEOPLAYER_NEXT_DURATION:
      {
        CStdString duration;
        if (tag->GetEPGNext(epgTag) && epgTag.GetDuration() > 0)
          duration = StringUtils::SecondsToTimeString(epgTag.GetDuration());
        return duration;
      }

    case VIDEOPLAYER_PARENTAL_RATING:
      {
        CStdString rating;
        if (tag->GetEPGNow(epgTag) && epgTag.ParentalRating() > 0)
          rating.Format("%i", epgTag.ParentalRating());
        return rating;
      }
      break;

    /* General channel infos */
    case VIDEOPLAYER_CHANNEL_NAME:
      return tag->ChannelName();
    case VIDEOPLAYER_CHANNEL_NUMBER:
      {
        CStdString strNumber;
        strNumber.Format("%i", tag->ChannelNumber());
        return strNumber;
      }
    case VIDEOPLAYER_CHANNEL_GROUP:
      {
        if (tag && !tag->IsRadio())
          return g_PVRManager.GetPlayingGroup(false)->GroupName();
      }
    }
  }
  else if (m_currentFile->HasVideoInfoTag())
  {
    switch (item)
    {
    case VIDEOPLAYER_ORIGINALTITLE:
      return m_currentFile->GetVideoInfoTag()->m_strOriginalTitle;
      break;
    case VIDEOPLAYER_GENRE:
      return StringUtils::Join(m_currentFile->GetVideoInfoTag()->m_genre, g_advancedSettings.m_videoItemSeparator);
      break;
    case VIDEOPLAYER_DIRECTOR:
      return StringUtils::Join(m_currentFile->GetVideoInfoTag()->m_director, g_advancedSettings.m_videoItemSeparator);
      break;
    case VIDEOPLAYER_RATING:
      {
        CStdString strRating;
        if (m_currentFile->GetVideoInfoTag()->m_fRating > 0.f)
          strRating.Format("%.1f", m_currentFile->GetVideoInfoTag()->m_fRating);
        return strRating;
      }
      break;
    case VIDEOPLAYER_RATING_AND_VOTES:
      {
        CStdString strRatingAndVotes;
        if (m_currentFile->GetVideoInfoTag()->m_fRating > 0.f)
        {
          if (m_currentFile->GetVideoInfoTag()->m_strVotes.IsEmpty())
            strRatingAndVotes.Format("%.1f", m_currentFile->GetVideoInfoTag()->m_fRating);
          else
            strRatingAndVotes.Format("%.1f (%s %s)", m_currentFile->GetVideoInfoTag()->m_fRating, m_currentFile->GetVideoInfoTag()->m_strVotes, g_localizeStrings.Get(20350));
        }
        return strRatingAndVotes;
      }
      break;
    case VIDEOPLAYER_YEAR:
      {
        CStdString strYear;
        if (m_currentFile->GetVideoInfoTag()->m_iYear > 0)
          strYear.Format("%i", m_currentFile->GetVideoInfoTag()->m_iYear);
        return strYear;
      }
      break;
    case VIDEOPLAYER_PREMIERED:
      {
        CDateTime dateTime;
        if (m_currentFile->GetVideoInfoTag()->m_firstAired.IsValid())
          dateTime = m_currentFile->GetVideoInfoTag()->m_firstAired;
        else if (m_currentFile->GetVideoInfoTag()->m_premiered.IsValid())
          dateTime = m_currentFile->GetVideoInfoTag()->m_premiered;

        if (dateTime.IsValid())
          return dateTime.GetAsLocalizedDate();
        break;
      }
      break;
    case VIDEOPLAYER_PLOT:
      return m_currentFile->GetVideoInfoTag()->m_strPlot;
    case VIDEOPLAYER_TRAILER:
      return m_currentFile->GetVideoInfoTag()->m_strTrailer;
    case VIDEOPLAYER_PLOT_OUTLINE:
      return m_currentFile->GetVideoInfoTag()->m_strPlotOutline;
    case VIDEOPLAYER_EPISODE:
      {
        CStdString strEpisode;
        if (m_currentFile->GetVideoInfoTag()->m_iSpecialSortEpisode > 0)
          strEpisode.Format("S%i", m_currentFile->GetVideoInfoTag()->m_iSpecialSortEpisode);
        else if(m_currentFile->GetVideoInfoTag()->m_iEpisode > 0)
          strEpisode.Format("%i", m_currentFile->GetVideoInfoTag()->m_iEpisode);
        return strEpisode;
      }
      break;
    case VIDEOPLAYER_SEASON:
      {
        CStdString strSeason;
        if (m_currentFile->GetVideoInfoTag()->m_iSpecialSortSeason > 0)
          strSeason.Format("%i", m_currentFile->GetVideoInfoTag()->m_iSpecialSortSeason);
        else if(m_currentFile->GetVideoInfoTag()->m_iSeason > 0)
          strSeason.Format("%i", m_currentFile->GetVideoInfoTag()->m_iSeason);
        return strSeason;
      }
      break;
    case VIDEOPLAYER_TVSHOW:
      return m_currentFile->GetVideoInfoTag()->m_strShowTitle;

    case VIDEOPLAYER_STUDIO:
      return StringUtils::Join(m_currentFile->GetVideoInfoTag()->m_studio, g_advancedSettings.m_videoItemSeparator);
    case VIDEOPLAYER_COUNTRY:
      return StringUtils::Join(m_currentFile->GetVideoInfoTag()->m_country, g_advancedSettings.m_videoItemSeparator);
    case VIDEOPLAYER_MPAA:
      return m_currentFile->GetVideoInfoTag()->m_strMPAARating;
    case VIDEOPLAYER_TOP250:
      {
        CStdString strTop250;
        if (m_currentFile->GetVideoInfoTag()->m_iTop250 > 0)
          strTop250.Format("%i", m_currentFile->GetVideoInfoTag()->m_iTop250);
        return strTop250;
      }
      break;
    case VIDEOPLAYER_CAST:
      return m_currentFile->GetVideoInfoTag()->GetCast();
    case VIDEOPLAYER_CAST_AND_ROLE:
      return m_currentFile->GetVideoInfoTag()->GetCast(true);
    case VIDEOPLAYER_ARTIST:
      return StringUtils::Join(m_currentFile->GetVideoInfoTag()->m_artist, g_advancedSettings.m_videoItemSeparator);
    case VIDEOPLAYER_ALBUM:
      return m_currentFile->GetVideoInfoTag()->m_strAlbum;
    case VIDEOPLAYER_WRITER:
      return StringUtils::Join(m_currentFile->GetVideoInfoTag()->m_writingCredits, g_advancedSettings.m_videoItemSeparator);
    case VIDEOPLAYER_TAGLINE:
      return m_currentFile->GetVideoInfoTag()->m_strTagLine;
    case VIDEOPLAYER_LASTPLAYED:
      {
        if (m_currentFile->GetVideoInfoTag()->m_lastPlayed.IsValid())
          return m_currentFile->GetVideoInfoTag()->m_lastPlayed.GetAsLocalizedDateTime();
        break;
      }
    case VIDEOPLAYER_PLAYCOUNT:
      {
        CStdString strPlayCount;
        if (m_currentFile->GetVideoInfoTag()->m_playCount > 0)
          strPlayCount.Format("%i", m_currentFile->GetVideoInfoTag()->m_playCount);
        return strPlayCount;
      }
    }
  }
  return "";
}

int64_t CGUIInfoManager::GetPlayTime() const
{
  if (g_application.IsPlaying())
  {
    int64_t lPTS = (int64_t)(g_application.GetTime() * 1000);
    if (lPTS < 0) lPTS = 0;
    return lPTS;
  }
  return 0;
}

CStdString CGUIInfoManager::GetCurrentPlayTime(TIME_FORMAT format) const
{
  if (format == TIME_FORMAT_GUESS && GetTotalPlayTime() >= 3600)
    format = TIME_FORMAT_HH_MM_SS;
  if (g_application.IsPlayingAudio() || g_application.IsPlayingVideo())
    return StringUtils::SecondsToTimeString((int)(GetPlayTime()/1000), format);
  return "";
}

int CGUIInfoManager::GetTotalPlayTime() const
{
  int iTotalTime = (int)g_application.GetTotalTime();
  return iTotalTime > 0 ? iTotalTime : 0;
}

int CGUIInfoManager::GetPlayTimeRemaining() const
{
  int iReverse = GetTotalPlayTime() - (int)g_application.GetTime();
  return iReverse > 0 ? iReverse : 0;
}

CStdString CGUIInfoManager::GetCurrentPlayTimeRemaining(TIME_FORMAT format) const
{
  if (format == TIME_FORMAT_GUESS && GetTotalPlayTime() >= 3600)
    format = TIME_FORMAT_HH_MM_SS;
  int timeRemaining = GetPlayTimeRemaining();
  if (timeRemaining && (g_application.IsPlayingAudio() || g_application.IsPlayingVideo()))
    return StringUtils::SecondsToTimeString(timeRemaining, format);
  return "";
}

void CGUIInfoManager::ResetCurrentItem()
{
  m_currentFile->Reset();
  m_currentMovieThumb = "";
  m_currentMovieDuration = "";
}

void CGUIInfoManager::SetCurrentItem(CFileItem &item)
{
  ResetCurrentItem();

  if (item.IsAudio())
    SetCurrentSong(item);
  else
    SetCurrentMovie(item);

  SetChanged();
  NotifyObservers("current-item", true);
}

void CGUIInfoManager::SetCurrentAlbumThumb(const CStdString thumbFileName)
{
  if (CFile::Exists(thumbFileName))
    m_currentFile->SetThumbnailImage(thumbFileName);
  else
  {
    m_currentFile->SetThumbnailImage("");
    m_currentFile->FillInDefaultIcon();
  }
}

void CGUIInfoManager::SetCurrentSong(CFileItem &item)
{
  CLog::Log(LOGDEBUG,"CGUIInfoManager::SetCurrentSong(%s)",item.GetPath().c_str());
  *m_currentFile = item;

  m_currentFile->LoadMusicTag();
  if (m_currentFile->GetMusicInfoTag()->GetTitle().IsEmpty())
  {
    // No title in tag, show filename only
    m_currentFile->GetMusicInfoTag()->SetTitle(CUtil::GetTitleFromPath(m_currentFile->GetPath()));
  }
  m_currentFile->GetMusicInfoTag()->SetLoaded(true);

  // find a thumb for this file.
  if (m_currentFile->IsInternetStream())
  {
    if (!g_application.m_strPlayListFile.IsEmpty())
    {
      CLog::Log(LOGDEBUG,"Streaming media detected... using %s to find a thumb", g_application.m_strPlayListFile.c_str());
      CFileItem streamingItem(g_application.m_strPlayListFile,false);
      CMusicThumbLoader::FillThumb(streamingItem);
      if (streamingItem.HasThumbnail())
        m_currentFile->SetThumbnailImage(streamingItem.GetThumbnailImage());
    }
  }
  else
  {
    CMusicThumbLoader loader;
    loader.LoadItem(m_currentFile);
  }
  m_currentFile->FillInDefaultIcon();

  CMusicInfoLoader::LoadAdditionalTagInfo(m_currentFile);
}

void CGUIInfoManager::SetCurrentMovie(CFileItem &item)
{
  CLog::Log(LOGDEBUG,"CGUIInfoManager::SetCurrentMovie(%s)",item.GetPath().c_str());
  *m_currentFile = item;

  /* also call GetMovieInfo() when a VideoInfoTag is already present or additional info won't be present in the tag */
  if (!m_currentFile->HasPVRChannelInfoTag())
  {
    CVideoDatabase dbs;
    if (dbs.Open())
    {
      dbs.LoadVideoInfo(item.GetPath(), *m_currentFile->GetVideoInfoTag());
      dbs.Close();
    }
  }

  // Find a thumb for this file.
  if (!item.HasThumbnail())
  {
    CVideoThumbLoader loader;
    loader.LoadItem(m_currentFile);
  }

  // find a thumb for this stream
  if (item.IsInternetStream())
  {
    // case where .strm is used to start an audio stream
    if (g_application.IsPlayingAudio())
    {
      SetCurrentSong(item);
      return;
    }

    // else its a video
    if (!g_application.m_strPlayListFile.IsEmpty())
    {
      CLog::Log(LOGDEBUG,"Streaming media detected... using %s to find a thumb", g_application.m_strPlayListFile.c_str());
      CFileItem thumbItem(g_application.m_strPlayListFile,false);
      if (CVideoThumbLoader::FillThumb(thumbItem))
        item.SetThumbnailImage(thumbItem.GetThumbnailImage());
    }
  }

  item.FillInDefaultIcon();
  m_currentMovieThumb = item.GetThumbnailImage();
}

string CGUIInfoManager::GetSystemHeatInfo(int info)
{
  if (CTimeUtils::GetFrameTime() - m_lastSysHeatInfoTime >= SYSHEATUPDATEINTERVAL)
  { // update our variables
    m_lastSysHeatInfoTime = CTimeUtils::GetFrameTime();
#if defined(_LINUX)
    m_cpuTemp = g_cpuInfo.getTemperature();
    m_gpuTemp = GetGPUTemperature();
#endif
  }

  CStdString text;
  switch(info)
  {
    case LCD_CPU_TEMPERATURE:
    case SYSTEM_CPU_TEMPERATURE:
      return m_cpuTemp.IsValid() ? m_cpuTemp.ToString() : "?";
      break;
    case LCD_GPU_TEMPERATURE:
    case SYSTEM_GPU_TEMPERATURE:
      return m_gpuTemp.IsValid() ? m_gpuTemp.ToString() : "?";
      break;
    case LCD_FAN_SPEED:
    case SYSTEM_FAN_SPEED:
      text.Format("%i%%", m_fanSpeed * 2);
      break;
    case SYSTEM_CPU_USAGE:
#if defined(TARGET_DARWIN) || defined(_WIN32)
      text.Format("%d%%", g_cpuInfo.getUsedPercentage());
#else
      text.Format("%s", g_cpuInfo.GetCoresUsageString());
#endif
      break;
  }
  return text;
}

CTemperature CGUIInfoManager::GetGPUTemperature()
{
  CStdString  cmd   = g_advancedSettings.m_gpuTempCmd;
  int         value = 0,
              ret   = 0;
  char        scale = 0;
  FILE        *p    = NULL;

  if (cmd.IsEmpty() || !(p = popen(cmd.c_str(), "r")))
    return CTemperature();

  ret = fscanf(p, "%d %c", &value, &scale);
  pclose(p);

  if (ret != 2)
    return CTemperature();

  if (scale == 'C' || scale == 'c')
    return CTemperature::CreateFromCelsius(value);
  if (scale == 'F' || scale == 'f')
    return CTemperature::CreateFromFahrenheit(value);
  return CTemperature();
}

// Version string MUST NOT contain spaces.  It is used
// in the HTTP request user agent.
CStdString CGUIInfoManager::GetVersion()
{
  CStdString tmp;
#ifdef GIT_REV
  tmp.Format("%d.%d%s Git:%s", VERSION_MAJOR, VERSION_MINOR, VERSION_TAG, GIT_REV);
#else
  tmp.Format("%d.%d%s", VERSION_MAJOR, VERSION_MINOR, VERSION_TAG);
#endif
  return tmp;
}

CStdString CGUIInfoManager::GetBuild()
{
  CStdString tmp;
  tmp.Format("%s", __DATE__);
  return tmp;
}

void CGUIInfoManager::SetDisplayAfterSeek(unsigned int timeOut, int seekOffset)
{
  if (timeOut>0)
  {
    m_AfterSeekTimeout = CTimeUtils::GetFrameTime() +  timeOut;
    if (seekOffset)
      m_seekOffset = seekOffset;
  }
  else
    m_AfterSeekTimeout = 0;
}

bool CGUIInfoManager::GetDisplayAfterSeek()
{
  if (CTimeUtils::GetFrameTime() < m_AfterSeekTimeout)
    return true;
  m_seekOffset = 0;
  return false;
}

CStdString CGUIInfoManager::GetAudioScrobblerLabel(int item)
{
  switch (item)
  {
  case AUDIOSCROBBLER_CONN_STATE:
    return CLastfmScrobbler::GetInstance()->GetConnectionState();
    break;
  case AUDIOSCROBBLER_SUBMIT_INT:
    return CLastfmScrobbler::GetInstance()->GetSubmitInterval();
    break;
  case AUDIOSCROBBLER_FILES_CACHED:
    return CLastfmScrobbler::GetInstance()->GetFilesCached();
    break;
  case AUDIOSCROBBLER_SUBMIT_STATE:
    return CLastfmScrobbler::GetInstance()->GetSubmitState();
    break;
  }

  return "";
}

void CGUIInfoManager::Clear()
{
  CSingleLock lock(m_critInfo);
  for (unsigned int i = 0; i < m_bools.size(); ++i)
    delete m_bools[i];
  m_bools.clear();

  m_skinVariableStrings.clear();
}

void CGUIInfoManager::UpdateFPS()
{
  m_frameCounter++;
  unsigned int curTime = CTimeUtils::GetFrameTime();

  float fTimeSpan = (float)(curTime - m_lastFPSTime);
  if (fTimeSpan >= 1000.0f)
  {
    fTimeSpan /= 1000.0f;
    m_fps = m_frameCounter / fTimeSpan;
    m_lastFPSTime = curTime;
    m_frameCounter = 0;
  }
}

int CGUIInfoManager::AddListItemProp(const CStdString &str, int offset)
{
  for (int i=0; i < (int)m_listitemProperties.size(); i++)
    if (m_listitemProperties[i] == str)
      return (LISTITEM_PROPERTY_START+offset + i);

  if (m_listitemProperties.size() < LISTITEM_PROPERTY_END - LISTITEM_PROPERTY_START)
  {
    m_listitemProperties.push_back(str);
    return LISTITEM_PROPERTY_START + offset + m_listitemProperties.size() - 1;
  }

  CLog::Log(LOGERROR,"%s - not enough listitem property space!", __FUNCTION__);
  return 0;
}

int CGUIInfoManager::AddMultiInfo(const GUIInfo &info)
{
  // check to see if we have this info already
  for (unsigned int i = 0; i < m_multiInfo.size(); i++)
    if (m_multiInfo[i] == info)
      return (int)i + MULTI_INFO_START;
  // return the new offset
  m_multiInfo.push_back(info);
  int id = (int)m_multiInfo.size() + MULTI_INFO_START - 1;
  if (id > MULTI_INFO_END)
    CLog::Log(LOGERROR, "%s - too many multiinfo bool/labels in this skin", __FUNCTION__);
  return id;
}

int CGUIInfoManager::ConditionalStringParameter(const CStdString &parameter, bool caseSensitive /*= false*/)
{
  // check to see if we have this parameter already
  for (unsigned int i = 0; i < m_stringParameters.size(); i++)
    if (parameter.Equals(m_stringParameters[i], caseSensitive))
      return (int)i;
  // return the new offset
  m_stringParameters.push_back(parameter);
  return (int)m_stringParameters.size() - 1;
}

bool CGUIInfoManager::GetItemInt(int &value, const CGUIListItem *item, int info) const
{
  if (!item)
  {
    value = 0;
    return false;
  }

  if (info >= LISTITEM_PROPERTY_START && info - LISTITEM_PROPERTY_START < (int)m_listitemProperties.size())
  { // grab the property
    CStdString property = m_listitemProperties[info - LISTITEM_PROPERTY_START];
    CStdString val = item->GetProperty(property).asString();
    value = atoi(val);
    return true;
  }

  switch (info)
  {
    case LISTITEM_PROGRESS:
    {
      value = 0;
      if (item->IsFileItem())
      {
        const CFileItem *pItem = (const CFileItem *)item;
        if (pItem && pItem->HasPVRChannelInfoTag())
        {
          CEpgInfoTag epgNow;
          if (pItem->GetPVRChannelInfoTag()->GetEPGNow(epgNow))
            value = (int) epgNow.ProgressPercentage();
        }
        else if (pItem && pItem->HasEPGInfoTag())
        {
          value = (int) pItem->GetEPGInfoTag()->ProgressPercentage();
        }
      }

      return true;
    }
    break;
  case LISTITEM_PERCENT_PLAYED:
    if (item->IsFileItem() && ((const CFileItem *)item)->HasVideoInfoTag() && ((const CFileItem *)item)->GetVideoInfoTag()->m_resumePoint.totalTimeInSeconds > 0 && ((const CFileItem *)item)->GetVideoInfoTag()->m_resumePoint.timeInSeconds > 0)
      value = (int)(100 * ((const CFileItem *)item)->GetVideoInfoTag()->m_resumePoint.timeInSeconds / ((const CFileItem *)item)->GetVideoInfoTag()->m_resumePoint.totalTimeInSeconds);
    else
      value = 0;
    return true;
  }

  value = 0;
  return false;
}

CStdString CGUIInfoManager::GetItemLabel(const CFileItem *item, int info, CStdString *fallback)
{
  if (!item) return "";

  if (info >= CONDITIONAL_LABEL_START && info <= CONDITIONAL_LABEL_END)
    return GetSkinVariableString(info, false, item);

  if (info >= LISTITEM_PROPERTY_START && info - LISTITEM_PROPERTY_START < (int)m_listitemProperties.size())
  { // grab the property
    CStdString property = m_listitemProperties[info - LISTITEM_PROPERTY_START];
    return item->GetProperty(property).asString();
  }

  if (info >= LISTITEM_PICTURE_START && info <= LISTITEM_PICTURE_END && item->HasPictureInfoTag())
    return item->GetPictureInfoTag()->GetInfo(picture_slide_map[info - LISTITEM_PICTURE_START]);

  switch (info)
  {
  case LISTITEM_LABEL:
    return item->GetLabel();
  case LISTITEM_LABEL2:
    return item->GetLabel2();
  case LISTITEM_TITLE:
    if (item->HasPVRChannelInfoTag())
    {
      CEpgInfoTag epgTag;
      return item->GetPVRChannelInfoTag()->GetEPGNow(epgTag) ? epgTag.Title() : g_localizeStrings.Get(19055);
    }
    if (item->HasPVRRecordingInfoTag())
      return item->GetPVRRecordingInfoTag()->m_strTitle;
    if (item->HasEPGInfoTag())
      return item->GetEPGInfoTag()->Title();
    if (item->HasPVRTimerInfoTag())
      return item->GetPVRTimerInfoTag()->m_strTitle;
    if (item->HasVideoInfoTag())
      return item->GetVideoInfoTag()->m_strTitle;
    if (item->HasMusicInfoTag())
      return item->GetMusicInfoTag()->GetTitle();
    break;
  case LISTITEM_ORIGINALTITLE:
    if (item->HasVideoInfoTag())
      return item->GetVideoInfoTag()->m_strOriginalTitle;
    break;
  case LISTITEM_PLAYCOUNT:
    {
      CStdString strPlayCount;
      if (item->HasVideoInfoTag() && item->GetVideoInfoTag()->m_playCount > 0)
        strPlayCount.Format("%i", item->GetVideoInfoTag()->m_playCount);
      if (item->HasMusicInfoTag() && item->GetMusicInfoTag()->GetPlayCount() > 0)
        strPlayCount.Format("%i", item->GetMusicInfoTag()->GetPlayCount());
      return strPlayCount;
    }
  case LISTITEM_LASTPLAYED:
    {
      CDateTime dateTime;
      if (item->HasVideoInfoTag())
        dateTime = item->GetVideoInfoTag()->m_lastPlayed;
      else if (item->HasMusicInfoTag())
        dateTime = item->GetMusicInfoTag()->GetLastPlayed();

      if (dateTime.IsValid())
        return dateTime.GetAsLocalizedDate();
      break;
    }
  case LISTITEM_TRACKNUMBER:
    {
      CStdString track;
      if (item->HasMusicInfoTag())
        track.Format("%i", item->GetMusicInfoTag()->GetTrackNumber());

      return track;
    }
  case LISTITEM_DISC_NUMBER:
    {
      CStdString disc;
      if (item->HasMusicInfoTag() && item->GetMusicInfoTag()->GetDiscNumber() > 0)
        disc.Format("%i", item->GetMusicInfoTag()->GetDiscNumber());
      return disc;
    }
  case LISTITEM_ARTIST:
    if (item->HasVideoInfoTag())
      return StringUtils::Join(item->GetVideoInfoTag()->m_artist, g_advancedSettings.m_videoItemSeparator);
    if (item->HasMusicInfoTag())
      return StringUtils::Join(item->GetMusicInfoTag()->GetArtist(), g_advancedSettings.m_musicItemSeparator);
    break;
  case LISTITEM_ALBUM_ARTIST:
    if (item->HasMusicInfoTag())
      return StringUtils::Join(item->GetMusicInfoTag()->GetAlbumArtist(), g_advancedSettings.m_musicItemSeparator);
    break;
  case LISTITEM_DIRECTOR:
    if (item->HasVideoInfoTag())
      return StringUtils::Join(item->GetVideoInfoTag()->m_director, g_advancedSettings.m_videoItemSeparator);
  case LISTITEM_ALBUM:
    if (item->HasVideoInfoTag())
      return item->GetVideoInfoTag()->m_strAlbum;
    if (item->HasMusicInfoTag())
      return item->GetMusicInfoTag()->GetAlbum();
    break;
  case LISTITEM_YEAR:
    if (item->HasVideoInfoTag())
    {
      CStdString strResult;
      if (item->GetVideoInfoTag()->m_iYear > 0)
        strResult.Format("%i",item->GetVideoInfoTag()->m_iYear);
      return strResult;
    }
    if (item->HasMusicInfoTag())
      return item->GetMusicInfoTag()->GetYearString();
    break;
  case LISTITEM_PREMIERED:
    if (item->HasVideoInfoTag())
    {
      CDateTime dateTime;
      if (item->GetVideoInfoTag()->m_firstAired.IsValid())
        dateTime = item->GetVideoInfoTag()->m_firstAired;
      else if (item->GetVideoInfoTag()->m_premiered.IsValid())
        dateTime = item->GetVideoInfoTag()->m_premiered;

      if (dateTime.IsValid())
        return dateTime.GetAsLocalizedDate();
      break;
    }
    break;
  case LISTITEM_GENRE:
    if (item->HasVideoInfoTag())
      return StringUtils::Join(item->GetVideoInfoTag()->m_genre, g_advancedSettings.m_videoItemSeparator);
    if (item->HasMusicInfoTag())
      return StringUtils::Join(item->GetMusicInfoTag()->GetGenre(), g_advancedSettings.m_musicItemSeparator);
    if (item->HasPVRChannelInfoTag())
    {
      CEpgInfoTag epgTag;
      return item->GetPVRChannelInfoTag()->GetEPGNow(epgTag) ? StringUtils::Join(epgTag.Genre(), g_advancedSettings.m_videoItemSeparator) : StringUtils::EmptyString;
    }
    if (item->HasPVRRecordingInfoTag())
      return StringUtils::Join(item->GetPVRRecordingInfoTag()->m_genre, g_advancedSettings.m_videoItemSeparator);
    if (item->HasEPGInfoTag())
      return StringUtils::Join(item->GetEPGInfoTag()->Genre(), g_advancedSettings.m_videoItemSeparator);
    break;
  case LISTITEM_FILENAME:
  case LISTITEM_FILE_EXTENSION:
    {
      CStdString strFile;
      if (item->IsMusicDb() && item->HasMusicInfoTag())
        strFile = URIUtils::GetFileName(item->GetMusicInfoTag()->GetURL());
      else if (item->IsVideoDb() && item->HasVideoInfoTag())
        strFile = URIUtils::GetFileName(item->GetVideoInfoTag()->m_strFileNameAndPath);
      else
        strFile = URIUtils::GetFileName(item->GetPath());

      if (info==LISTITEM_FILE_EXTENSION)
      {
        CStdString strExtension = URIUtils::GetExtension(strFile);
        return strExtension.TrimLeft(".");
      }
      return strFile;
    }
    break;
  case LISTITEM_DATE:
    if (item->HasEPGInfoTag())
      return item->GetEPGInfoTag()->StartAsLocalTime().GetAsLocalizedDateTime(false, false);
    if (item->HasPVRChannelInfoTag())
    {
      CEpgInfoTag epgTag;
      return item->GetPVRChannelInfoTag()->GetEPGNow(epgTag) ? epgTag.StartAsLocalTime().GetAsLocalizedDateTime(false, false) : CDateTime::GetCurrentDateTime().GetAsLocalizedDateTime(false, false);
    }
    if (item->HasPVRRecordingInfoTag())
      return item->GetPVRRecordingInfoTag()->RecordingTimeAsLocalTime().GetAsLocalizedDateTime(false, false);
    if (item->HasPVRTimerInfoTag())
      return item->GetPVRTimerInfoTag()->m_strSummary;
    if (item->m_dateTime.IsValid())
      return item->m_dateTime.GetAsLocalizedDate();
    break;
  case LISTITEM_SIZE:
    if (!item->m_bIsFolder || item->m_dwSize)
      return StringUtils::SizeToString(item->m_dwSize);
    break;
  case LISTITEM_RATING:
    {
      CStdString rating;
      if (item->HasVideoInfoTag() && item->GetVideoInfoTag()->m_fRating > 0.f) // movie rating
        rating.Format("%.1f", item->GetVideoInfoTag()->m_fRating);
      else if (item->HasMusicInfoTag() && item->GetMusicInfoTag()->GetRating() > '0')
      { // song rating.  Images will probably be better than numbers for this in the long run
        rating = item->GetMusicInfoTag()->GetRating();
      }
      return rating;
    }
  case LISTITEM_RATING_AND_VOTES:
    {
      if (item->HasVideoInfoTag() && item->GetVideoInfoTag()->m_fRating > 0.f) // movie rating
      {
        CStdString strRatingAndVotes;
        if (item->GetVideoInfoTag()->m_strVotes.IsEmpty())
          strRatingAndVotes.Format("%.1f", item->GetVideoInfoTag()->m_fRating);
        else
          strRatingAndVotes.Format("%.1f (%s %s)", item->GetVideoInfoTag()->m_fRating, item->GetVideoInfoTag()->m_strVotes, g_localizeStrings.Get(20350));
        return strRatingAndVotes;
      }
    }
    break;
  case LISTITEM_PROGRAM_COUNT:
    {
      CStdString count;
      count.Format("%i", item->m_iprogramCount);
      return count;
    }
  case LISTITEM_DURATION:
    {
      CStdString duration;
      if (item->HasPVRChannelInfoTag())
      {
        const CPVRChannel *channel = item->HasPVRChannelInfoTag() ? item->GetPVRChannelInfoTag() : NULL;
        CEpgInfoTag tag;
        if (channel && channel->GetEPGNow(tag))
          return StringUtils::SecondsToTimeString(tag.GetDuration());
        return StringUtils::EmptyString;
      }
      else if (item->HasPVRRecordingInfoTag())
      {
        if (item->GetPVRRecordingInfoTag()->GetDuration() > 0)
          duration = StringUtils::SecondsToTimeString(item->GetPVRRecordingInfoTag()->GetDuration());
      }
      else if (item->HasEPGInfoTag())
      {
        if (item->GetEPGInfoTag()->GetDuration() > 0)
          duration = StringUtils::SecondsToTimeString(item->GetEPGInfoTag()->GetDuration());
      }
      else if (item->HasVideoInfoTag())
      {
        if (!item->GetVideoInfoTag()->m_strRuntime.IsEmpty())
          duration = item->GetVideoInfoTag()->m_strRuntime;
      }
      else if (item->HasMusicInfoTag())
      {
        if (item->GetMusicInfoTag()->GetDuration() > 0)
          duration = StringUtils::SecondsToTimeString(item->GetMusicInfoTag()->GetDuration());
      }
      return duration;
    }
  case LISTITEM_PLOT:
    if (item->HasPVRChannelInfoTag())
    {
      const CPVRChannel *channel = item->HasPVRChannelInfoTag() ? item->GetPVRChannelInfoTag() : NULL;
      CEpgInfoTag tag;
      if (channel && channel->GetEPGNow(tag))
        return tag.Plot();
      return StringUtils::EmptyString;
    }
    if (item->HasEPGInfoTag())
      return item->GetEPGInfoTag()->Plot();
    if (item->HasPVRRecordingInfoTag())
      return item->GetPVRRecordingInfoTag()->m_strPlot;
    if (item->HasVideoInfoTag())
    {
      if (!(!item->GetVideoInfoTag()->m_strShowTitle.IsEmpty() && item->GetVideoInfoTag()->m_iSeason == -1)) // dont apply to tvshows
        if (item->GetVideoInfoTag()->m_playCount == 0 && !g_guiSettings.GetBool("videolibrary.showunwatchedplots"))
          return g_localizeStrings.Get(20370);

      return item->GetVideoInfoTag()->m_strPlot;
    }
    break;
  case LISTITEM_PLOT_OUTLINE:
    if (item->HasPVRChannelInfoTag())
    {
      const CPVRChannel *channel = item->HasPVRChannelInfoTag() ? item->GetPVRChannelInfoTag() : NULL;
      CEpgInfoTag tag;
      if (channel && channel->GetEPGNow(tag))
        return tag.PlotOutline();
      return StringUtils::EmptyString;
    }
    if (item->HasEPGInfoTag())
      return item->GetEPGInfoTag()->PlotOutline();
    if (item->HasPVRRecordingInfoTag())
      return item->GetPVRRecordingInfoTag()->m_strPlotOutline;
    if (item->HasVideoInfoTag())
      return item->GetVideoInfoTag()->m_strPlotOutline;
    break;
  case LISTITEM_EPISODE:
    if (item->HasVideoInfoTag())
    {
      CStdString strResult;
      if (item->GetVideoInfoTag()->m_iSpecialSortEpisode > 0)
        strResult.Format("S%d",item->GetVideoInfoTag()->m_iEpisode);
      else if (item->GetVideoInfoTag()->m_iEpisode > 0) // if m_iEpisode = -1 there's no episode detail
        strResult.Format("%d",item->GetVideoInfoTag()->m_iEpisode);
      return strResult;
    }
    break;
  case LISTITEM_SEASON:
    if (item->HasVideoInfoTag())
    {
      CStdString strResult;
      if (item->GetVideoInfoTag()->m_iSpecialSortSeason > 0)
        strResult.Format("%d",item->GetVideoInfoTag()->m_iSpecialSortSeason);
      else if (item->GetVideoInfoTag()->m_iSeason > 0) // if m_iSeason = -1 there's no season detail
        strResult.Format("%d",item->GetVideoInfoTag()->m_iSeason);
      return strResult;
    }
    break;
  case LISTITEM_TVSHOW:
    if (item->HasVideoInfoTag())
      return item->GetVideoInfoTag()->m_strShowTitle;
    break;
  case LISTITEM_COMMENT:
    if (item->HasPVRTimerInfoTag())
      return item->GetPVRTimerInfoTag()->GetStatus();
    if (item->HasMusicInfoTag())
      return item->GetMusicInfoTag()->GetComment();
    break;
  case LISTITEM_ACTUAL_ICON:
    return item->GetIconImage();
  case LISTITEM_ICON:
    {
      CStdString strThumb = item->GetThumbnailImage();
      if (strThumb.IsEmpty())
        strThumb = item->GetIconImage();
      if (fallback)
        *fallback = item->GetIconImage();
      return strThumb;
    }
  case LISTITEM_OVERLAY:
    return item->GetOverlayImage();
  case LISTITEM_THUMB:
    return item->GetThumbnailImage();
  case LISTITEM_FOLDERPATH:
    return CURL(item->GetPath()).GetWithoutUserDetails();
  case LISTITEM_FOLDERNAME:
  case LISTITEM_PATH:
    {
      CStdString path;
      if (item->IsMusicDb() && item->HasMusicInfoTag())
        URIUtils::GetDirectory(item->GetMusicInfoTag()->GetURL(), path);
      else if (item->IsVideoDb() && item->HasVideoInfoTag())
      {
        if( item->m_bIsFolder )
          path = item->GetVideoInfoTag()->m_strPath;
        else
          URIUtils::GetParentPath(item->GetVideoInfoTag()->m_strFileNameAndPath, path);
      }
      else
        URIUtils::GetParentPath(item->GetPath(), path);
      path = CURL(path).GetWithoutUserDetails();
      if (info==LISTITEM_FOLDERNAME)
      {
        URIUtils::RemoveSlashAtEnd(path);
        path=URIUtils::GetFileName(path);
      }
      CURL::Decode(path);
      return path;
    }
  case LISTITEM_FILENAME_AND_PATH:
    {
      CStdString path;
      if (item->IsMusicDb() && item->HasMusicInfoTag())
        path = item->GetMusicInfoTag()->GetURL();
      else if (item->IsVideoDb() && item->HasVideoInfoTag())
        path = item->GetVideoInfoTag()->m_strFileNameAndPath;
      else
        path = item->GetPath();
      path = CURL(path).GetWithoutUserDetails();
      CURL::Decode(path);
      return path;
    }
  case LISTITEM_PICTURE_PATH:
    if (item->IsPicture() && (!item->IsZIP() || item->IsRAR() || item->IsCBZ() || item->IsCBR()))
      return item->GetPath();
    break;
  case LISTITEM_STUDIO:
    if (item->HasVideoInfoTag())
      return StringUtils::Join(item->GetVideoInfoTag()->m_studio, g_advancedSettings.m_videoItemSeparator);
    break;
  case LISTITEM_COUNTRY:
    if (item->HasVideoInfoTag())
      return StringUtils::Join(item->GetVideoInfoTag()->m_country, g_advancedSettings.m_videoItemSeparator);
    break;
  case LISTITEM_MPAA:
    if (item->HasVideoInfoTag())
      return item->GetVideoInfoTag()->m_strMPAARating;
    break;
  case LISTITEM_CAST:
    if (item->HasVideoInfoTag())
      return item->GetVideoInfoTag()->GetCast();
    break;
  case LISTITEM_CAST_AND_ROLE:
    if (item->HasVideoInfoTag())
      return item->GetVideoInfoTag()->GetCast(true);
    break;
  case LISTITEM_WRITER:
    if (item->HasVideoInfoTag())
      return StringUtils::Join(item->GetVideoInfoTag()->m_writingCredits, g_advancedSettings.m_videoItemSeparator);
    break;
  case LISTITEM_TAGLINE:
    if (item->HasVideoInfoTag())
      return item->GetVideoInfoTag()->m_strTagLine;
    break;
  case LISTITEM_TRAILER:
    if (item->HasVideoInfoTag())
      return item->GetVideoInfoTag()->m_strTrailer;
    break;
  case LISTITEM_TOP250:
    if (item->HasVideoInfoTag())
    {
      CStdString strResult;
      if (item->GetVideoInfoTag()->m_iTop250 > 0)
        strResult.Format("%i",item->GetVideoInfoTag()->m_iTop250);
      return strResult;
    }
    break;
  case LISTITEM_SORT_LETTER:
    {
      CStdString letter;
      g_charsetConverter.wToUTF8(item->GetSortLabel().Left(1).ToUpper(), letter);
      return letter;
    }
    break;
  case LISTITEM_VIDEO_CODEC:
    if (item->HasVideoInfoTag())
      return item->GetVideoInfoTag()->m_streamDetails.GetVideoCodec();
    break;
  case LISTITEM_VIDEO_RESOLUTION:
    if (item->HasVideoInfoTag())
      return CStreamDetails::VideoDimsToResolutionDescription(item->GetVideoInfoTag()->m_streamDetails.GetVideoWidth(), item->GetVideoInfoTag()->m_streamDetails.GetVideoHeight());
    break;
  case LISTITEM_VIDEO_ASPECT:
    if (item->HasVideoInfoTag())
      return CStreamDetails::VideoAspectToAspectDescription(item->GetVideoInfoTag()->m_streamDetails.GetVideoAspect());
    break;
  case LISTITEM_AUDIO_CODEC:
    if (item->HasVideoInfoTag())
    {
      return item->GetVideoInfoTag()->m_streamDetails.GetAudioCodec();
    }
    break;
  case LISTITEM_AUDIO_CHANNELS:
    if (item->HasVideoInfoTag())
    {
      CStdString strResult;
      int iChannels = item->GetVideoInfoTag()->m_streamDetails.GetAudioChannels();
      if (iChannels > -1)
        strResult.Format("%i", iChannels);
      return strResult;
    }
    break;
  case LISTITEM_AUDIO_LANGUAGE:
    if (item->HasVideoInfoTag())
      return item->GetVideoInfoTag()->m_streamDetails.GetAudioLanguage();
    break;
  case LISTITEM_SUBTITLE_LANGUAGE:
    if (item->HasVideoInfoTag())
      return item->GetVideoInfoTag()->m_streamDetails.GetSubtitleLanguage();
    break;
  case LISTITEM_STARTTIME:
    if (item->HasPVRChannelInfoTag())
    {
      const CPVRChannel *channel = item->HasPVRChannelInfoTag() ? item->GetPVRChannelInfoTag() : NULL;
      CEpgInfoTag tag;
      if (channel && channel->GetEPGNow(tag))
        return tag.StartAsLocalTime().GetAsLocalizedTime("", false);
      return CDateTime::GetCurrentDateTime().GetAsLocalizedTime("", false);
    }
    if (item->HasEPGInfoTag())
      return item->GetEPGInfoTag()->StartAsLocalTime().GetAsLocalizedTime("", false);
    if (item->HasPVRTimerInfoTag())
      return item->GetPVRTimerInfoTag()->StartAsLocalTime().GetAsLocalizedTime("", false);
    if (item->HasPVRRecordingInfoTag())
      return item->GetPVRRecordingInfoTag()->RecordingTimeAsLocalTime().GetAsLocalizedTime("", false);
    if (item->m_dateTime.IsValid())
      return item->m_dateTime.GetAsLocalizedTime("", false);
    break;
  case LISTITEM_ENDTIME:
    if (item->HasPVRChannelInfoTag())
    {
      const CPVRChannel *channel = item->HasPVRChannelInfoTag() ? item->GetPVRChannelInfoTag() : NULL;
      CEpgInfoTag tag;
      if (channel && channel->GetEPGNow(tag))
        return tag.EndAsLocalTime().GetAsLocalizedTime("", false);
      return CDateTime::GetCurrentDateTime().GetAsLocalizedTime("", false);
    }
    if (item->HasEPGInfoTag())
      return item->GetEPGInfoTag()->EndAsLocalTime().GetAsLocalizedTime("", false);
    if (item->HasPVRTimerInfoTag())
      return item->GetPVRTimerInfoTag()->EndAsLocalTime().GetAsLocalizedTime("", false);
    break;
  case LISTITEM_STARTDATE:
    if (item->HasPVRChannelInfoTag())
    {
      const CPVRChannel *channel = item->HasPVRChannelInfoTag() ? item->GetPVRChannelInfoTag() : NULL;
      CEpgInfoTag tag;
      if (channel && channel->GetEPGNow(tag))
        return tag.StartAsLocalTime().GetAsLocalizedDate(true);
      return CDateTime::GetCurrentDateTime().GetAsLocalizedDate(true);
    }
    if (item->HasEPGInfoTag())
      return item->GetEPGInfoTag()->StartAsLocalTime().GetAsLocalizedDate(true);
    if (item->HasPVRTimerInfoTag())
      return item->GetPVRTimerInfoTag()->StartAsLocalTime().GetAsLocalizedDate(true);
    if (item->HasPVRRecordingInfoTag())
      return item->GetPVRRecordingInfoTag()->RecordingTimeAsLocalTime().GetAsLocalizedDate(true);
    if (item->m_dateTime.IsValid())
      return item->m_dateTime.GetAsLocalizedDate(true);
    break;
  case LISTITEM_ENDDATE:
    if (item->HasPVRChannelInfoTag())
    {
      const CPVRChannel *channel = item->HasPVRChannelInfoTag() ? item->GetPVRChannelInfoTag() : NULL;
      CEpgInfoTag tag;
      if (channel && channel->GetEPGNow(tag))
        return tag.EndAsLocalTime().GetAsLocalizedDate(true);
      return CDateTime::GetCurrentDateTime().GetAsLocalizedDate(true);
    }
    if (item->HasEPGInfoTag())
      return item->GetEPGInfoTag()->EndAsLocalTime().GetAsLocalizedDate(true);
    if (item->HasPVRTimerInfoTag())
      return item->GetPVRTimerInfoTag()->EndAsLocalTime().GetAsLocalizedDate(true);
    break;
  case LISTITEM_CHANNEL_NUMBER:
    {
      CStdString number;
      if (item->HasPVRChannelInfoTag())
        number.Format("%i", item->GetPVRChannelInfoTag()->ChannelNumber());
      if (item->HasEPGInfoTag() && item->GetEPGInfoTag()->HasPVRChannel())
        number.Format("%i", item->GetEPGInfoTag()->PVRChannelNumber());
      if (item->HasPVRTimerInfoTag())
        number.Format("%i", item->GetPVRTimerInfoTag()->ChannelNumber());

      return number;
    }
    break;
  case LISTITEM_CHANNEL_NAME:
    if (item->HasPVRChannelInfoTag())
      return item->GetPVRChannelInfoTag()->ChannelName();
    if (item->HasEPGInfoTag() && item->GetEPGInfoTag()->HasPVRChannel())
      return item->GetEPGInfoTag()->PVRChannelName();
    if (item->HasPVRRecordingInfoTag())
      return item->GetPVRRecordingInfoTag()->m_strChannelName;
    if (item->HasPVRTimerInfoTag())
      return item->GetPVRTimerInfoTag()->ChannelName();
    break;
  case LISTITEM_NEXT_STARTTIME:
    {
      const CPVRChannel *channel = item->HasPVRChannelInfoTag() ? item->GetPVRChannelInfoTag() : NULL;
      CEpgInfoTag tag;
      if (channel && channel->GetEPGNext(tag))
        return tag.StartAsLocalTime().GetAsLocalizedTime("", false);
    }
    return CDateTime::GetCurrentDateTime().GetAsLocalizedTime("", false);
  case LISTITEM_NEXT_ENDTIME:
    {
      const CPVRChannel *channel = item->HasPVRChannelInfoTag() ? item->GetPVRChannelInfoTag() : NULL;
      CEpgInfoTag tag;
      if (channel && channel->GetEPGNext(tag))
        return tag.EndAsLocalTime().GetAsLocalizedTime("", false);
    }
    return CDateTime::GetCurrentDateTime().GetAsLocalizedTime("", false);
  case LISTITEM_NEXT_STARTDATE:
    {
      const CPVRChannel *channel = item->HasPVRChannelInfoTag() ? item->GetPVRChannelInfoTag() : NULL;
      CEpgInfoTag tag;
      if (channel && channel->GetEPGNext(tag))
        return tag.StartAsLocalTime().GetAsLocalizedDate(true);
    }
    return CDateTime::GetCurrentDateTime().GetAsLocalizedDate(true);
  case LISTITEM_NEXT_ENDDATE:
    {
      const CPVRChannel *channel = item->HasPVRChannelInfoTag() ? item->GetPVRChannelInfoTag() : NULL;
      CEpgInfoTag tag;
      if (channel && channel->GetEPGNext(tag))
        return tag.EndAsLocalTime().GetAsLocalizedDate(true);
    }
    return CDateTime::GetCurrentDateTime().GetAsLocalizedDate(true);
  case LISTITEM_NEXT_PLOT:
    {
      const CPVRChannel *channel = item->HasPVRChannelInfoTag() ? item->GetPVRChannelInfoTag() : NULL;
      CEpgInfoTag tag;
      if (channel && channel->GetEPGNext(tag))
        return tag.Plot();
    }
    return StringUtils::EmptyString;
  case LISTITEM_NEXT_PLOT_OUTLINE:
    {
      const CPVRChannel *channel = item->HasPVRChannelInfoTag() ? item->GetPVRChannelInfoTag() : NULL;
      CEpgInfoTag tag;
      if (channel && channel->GetEPGNext(tag))
        return tag.PlotOutline();
    }
    return StringUtils::EmptyString;
  case LISTITEM_NEXT_DURATION:
    {
      const CPVRChannel *channel = item->HasPVRChannelInfoTag() ? item->GetPVRChannelInfoTag() : NULL;
      CEpgInfoTag tag;
      if (channel && channel->GetEPGNext(tag))
        return StringUtils::SecondsToTimeString(tag.GetDuration());
    }
    return StringUtils::EmptyString;
  case LISTITEM_NEXT_GENRE:
    {
      const CPVRChannel *channel = item->HasPVRChannelInfoTag() ? item->GetPVRChannelInfoTag() : NULL;
      CEpgInfoTag tag;
      if (channel && channel->GetEPGNext(tag))
        return StringUtils::Join(tag.Genre(), g_advancedSettings.m_videoItemSeparator);
    }
    return StringUtils::EmptyString;
  case LISTITEM_NEXT_TITLE:
    {
      const CPVRChannel *channel = item->HasPVRChannelInfoTag() ? item->GetPVRChannelInfoTag() : NULL;
      CEpgInfoTag tag;
      if (channel && channel->GetEPGNext(tag))
        return tag.Title();
    }
    return StringUtils::EmptyString;
  case LISTITEM_PARENTALRATING:
    {
      CStdString rating;
      if (item->HasEPGInfoTag() && item->GetEPGInfoTag()->ParentalRating() > 0)
        rating.Format("%i", item->GetEPGInfoTag()->ParentalRating());
      return rating;
    }
    break;
  case LISTITEM_PERCENT_PLAYED:
    {
      int val;
      if (GetItemInt(val, item, info))
      {
        CStdString str;
        str.Format("%d", val);
        return str;
      }
      break;
    }
  case LISTITEM_DATE_ADDED:
    if (item->HasVideoInfoTag() && item->GetVideoInfoTag()->m_dateAdded.IsValid())
      return item->GetVideoInfoTag()->m_dateAdded.GetAsLocalizedDate();
    break;
  case LISTITEM_DBTYPE:
    if (item->HasVideoInfoTag())
      return item->GetVideoInfoTag()->m_type;
    break;
  case LISTITEM_DBID:
    if (item->HasVideoInfoTag())
      {
        CStdString dbid;
        dbid.Format("%i", item->GetVideoInfoTag()->m_iDbId);
        return dbid;
      }
    if (item->HasMusicInfoTag())
      {
        CStdString dbid;
        dbid.Format("%i", item->GetMusicInfoTag()->GetDatabaseId());
        return dbid;
      }
    break;
  }
  return "";
}

CStdString CGUIInfoManager::GetItemImage(const CFileItem *item, int info, CStdString *fallback)
{
  if (info >= CONDITIONAL_LABEL_START && info <= CONDITIONAL_LABEL_END)
    return GetSkinVariableString(info, true, item);

  switch (info)
  {
  case LISTITEM_RATING:  // old song rating format
    {
      CStdString rating;
      if (item->HasMusicInfoTag())
      {
        rating.Format("songrating%c.png", item->GetMusicInfoTag()->GetRating());
        return rating;
      }
    }
    break;
  case LISTITEM_STAR_RATING:
    {
      CStdString rating;
      if (item->HasVideoInfoTag())
      { // rating for videos is assumed 0..10, so convert to 0..5
        rating.Format("rating%d.png", (long)((item->GetVideoInfoTag()->m_fRating * 0.5f) + 0.5f));
      }
      else if (item->HasMusicInfoTag())
      { // song rating.
        rating.Format("rating%c.png", item->GetMusicInfoTag()->GetRating());
      }
      return rating;
    }
    break;
  }  /* switch (info) */

  return GetItemLabel(item, info, fallback);
}

bool CGUIInfoManager::GetItemBool(const CGUIListItem *item, int condition) const
{
  if (!item) return false;
  if (condition >= LISTITEM_PROPERTY_START && condition - LISTITEM_PROPERTY_START < (int)m_listitemProperties.size())
  { // grab the property
    CStdString property = m_listitemProperties[condition - LISTITEM_PROPERTY_START];
    return item->GetProperty(property).asBoolean();
  }
  else if (condition == LISTITEM_ISPLAYING)
  {
    if (item->HasProperty("playlistposition"))
      return (int)item->GetProperty("playlisttype").asInteger() == g_playlistPlayer.GetCurrentPlaylist() && (int)item->GetProperty("playlistposition").asInteger() == g_playlistPlayer.GetCurrentSong();
    else if (item->IsFileItem() && !m_currentFile->GetPath().IsEmpty())
    {
      if (!g_application.m_strPlayListFile.IsEmpty())
      {
        //playlist file that is currently playing or the playlistitem that is currently playing.
        return g_application.m_strPlayListFile.Equals(((const CFileItem *)item)->GetPath()) || m_currentFile->IsSamePath((const CFileItem *)item);
      }
      return m_currentFile->IsSamePath((const CFileItem *)item);
    }
  }
  else if (condition == LISTITEM_ISSELECTED)
    return item->IsSelected();
  else if (condition == LISTITEM_IS_FOLDER)
    return item->m_bIsFolder;
<<<<<<< HEAD

  if (item->IsFileItem())
  {
    const CFileItem *pItem = (const CFileItem *)item;
    if (condition == LISTITEM_IS_RESUMABLE)
      return (pItem->HasVideoInfoTag() && pItem->GetVideoInfoTag()->m_resumePoint.totalTimeInSeconds > 0);
    else if (condition == LISTITEM_ISRECORDING)
    {
      if (!g_PVRManager.IsStarted())
        return false;

      if (pItem->HasPVRChannelInfoTag())
      {
        return pItem->GetPVRChannelInfoTag()->IsRecording();
      }
      else if (pItem->HasEPGInfoTag())
      {
        CPVRTimerInfoTag *timer = g_PVRTimers->GetMatch(pItem);
        if (timer)
          return timer->IsRecording();
      }
      else if (pItem->HasPVRTimerInfoTag())
      {
        const CPVRTimerInfoTag *timer = pItem->GetPVRTimerInfoTag();
        if (timer)
          return timer->IsRecording();
      }
    }
    else if (condition == LISTITEM_HASTIMER)
    {
      if (pItem->HasEPGInfoTag())
      {
        CPVRTimerInfoTag *timer = g_PVRTimers->GetMatch(pItem);
        if (timer)
          return timer->IsActive();
      }
    }
    else if (condition == LISTITEM_HAS_EPG)
    {
      if (pItem->HasPVRChannelInfoTag())
      {
        CEpgInfoTag epgTag;
        return pItem->GetPVRChannelInfoTag()->GetEPGNow(epgTag);
      }
      else
      {
        return pItem->HasEPGInfoTag();
      }
    }
    else if (condition == LISTITEM_ISENCRYPTED)
    {
      if (pItem->HasPVRChannelInfoTag())
      {
        return pItem->GetPVRChannelInfoTag()->IsEncrypted();
      }
      else if (pItem->HasEPGInfoTag() && pItem->GetEPGInfoTag()->HasPVRChannel())
      {
        return pItem->GetEPGInfoTag()->ChannelTag()->IsEncrypted();
      }
    }
  }

=======
  else if (condition == LISTITEM_IS_RESUMABLE)
    return (item->IsFileItem() && ((const CFileItem *)item)->HasVideoInfoTag() && ((const CFileItem *)item)->GetVideoInfoTag()->m_resumePoint.timeInSeconds > 0);
>>>>>>> 7408e47a
  return false;
}

void CGUIInfoManager::ResetCache()
{
  // reset any animation triggers as well
  m_containerMoves.clear();
  m_updateTime++;
}

// Called from tuxbox service thread to update current status
void CGUIInfoManager::UpdateFromTuxBox()
{
  if(g_tuxbox.vVideoSubChannel.mode)
    m_currentFile->GetVideoInfoTag()->m_strTitle = g_tuxbox.vVideoSubChannel.current_name;

  // Set m_currentMovieDuration
  if(!g_tuxbox.sCurSrvData.current_event_duration.IsEmpty() &&
    !g_tuxbox.sCurSrvData.next_event_description.IsEmpty() &&
    !g_tuxbox.sCurSrvData.current_event_duration.Equals("-") &&
    !g_tuxbox.sCurSrvData.next_event_description.Equals("-"))
  {
    g_tuxbox.sCurSrvData.current_event_duration.Replace("(","");
    g_tuxbox.sCurSrvData.current_event_duration.Replace(")","");

    m_currentMovieDuration.Format("%s: %s %s (%s - %s)",
      g_localizeStrings.Get(180),
      g_tuxbox.sCurSrvData.current_event_duration,
      g_localizeStrings.Get(12391),
      g_tuxbox.sCurSrvData.current_event_time,
      g_tuxbox.sCurSrvData.next_event_time);
  }

  //Set strVideoGenre
  if (!g_tuxbox.sCurSrvData.current_event_description.IsEmpty() &&
    !g_tuxbox.sCurSrvData.next_event_description.IsEmpty() &&
    !g_tuxbox.sCurSrvData.current_event_description.Equals("-") &&
    !g_tuxbox.sCurSrvData.next_event_description.Equals("-"))
  {
    CStdString genre;
    genre.Format("%s %s  -  (%s: %s)",
      g_localizeStrings.Get(143),
      g_tuxbox.sCurSrvData.current_event_description,
      g_localizeStrings.Get(209),
      g_tuxbox.sCurSrvData.next_event_description);
    m_currentFile->GetVideoInfoTag()->m_genre = StringUtils::Split(genre, g_advancedSettings.m_videoItemSeparator);
  }

  //Set m_currentMovie.m_director
  if (!g_tuxbox.sCurSrvData.current_event_details.Equals("-") &&
    !g_tuxbox.sCurSrvData.current_event_details.IsEmpty())
  {
    m_currentFile->GetVideoInfoTag()->m_director = StringUtils::Split(g_tuxbox.sCurSrvData.current_event_details, g_advancedSettings.m_videoItemSeparator);
  }
}

CStdString CGUIInfoManager::GetPictureLabel(int info)
{
  if (info == SLIDE_FILE_NAME)
    return GetItemLabel(m_currentSlide, LISTITEM_FILENAME);
  else if (info == SLIDE_FILE_PATH)
  {
    CStdString path;
    URIUtils::GetDirectory(m_currentSlide->GetPath(), path);
    return CURL(path).GetWithoutUserDetails();
  }
  else if (info == SLIDE_FILE_SIZE)
    return GetItemLabel(m_currentSlide, LISTITEM_SIZE);
  else if (info == SLIDE_FILE_DATE)
    return GetItemLabel(m_currentSlide, LISTITEM_DATE);
  else if (info == SLIDE_INDEX)
  {
    CGUIWindowSlideShow *slideshow = (CGUIWindowSlideShow *)g_windowManager.GetWindow(WINDOW_SLIDESHOW);
    if (slideshow && slideshow->NumSlides())
    {
      CStdString index;
      index.Format("%d/%d", slideshow->CurrentSlide(), slideshow->NumSlides());
      return index;
    }
  }
  if (m_currentSlide->HasPictureInfoTag())
    return m_currentSlide->GetPictureInfoTag()->GetInfo(info);
  return "";
}

void CGUIInfoManager::SetCurrentSlide(CFileItem &item)
{
  if (m_currentSlide->GetPath() != item.GetPath())
  {
    if (!item.HasPictureInfoTag() && !item.GetPictureInfoTag()->Loaded())
      item.GetPictureInfoTag()->Load(item.GetPath());
    *m_currentSlide = item;
  }
}

void CGUIInfoManager::ResetCurrentSlide()
{
  m_currentSlide->Reset();
}

bool CGUIInfoManager::CheckWindowCondition(CGUIWindow *window, int condition) const
{
  // check if it satisfies our condition
  if (!window) return false;
  if ((condition & WINDOW_CONDITION_HAS_LIST_ITEMS) && !window->HasListItems())
    return false;
  if ((condition & WINDOW_CONDITION_IS_MEDIA_WINDOW) && !window->IsMediaWindow())
    return false;
  return true;
}

CGUIWindow *CGUIInfoManager::GetWindowWithCondition(int contextWindow, int condition) const
{
  CGUIWindow *window = g_windowManager.GetWindow(contextWindow);
  if (CheckWindowCondition(window, condition))
    return window;

  // try topmost dialog
  window = g_windowManager.GetWindow(g_windowManager.GetTopMostModalDialogID());
  if (CheckWindowCondition(window, condition))
    return window;

  // try active window
  window = g_windowManager.GetWindow(g_windowManager.GetActiveWindow());
  if (CheckWindowCondition(window, condition))
    return window;

  return NULL;
}

void CGUIInfoManager::SetCurrentVideoTag(const CVideoInfoTag &tag)
{
  *m_currentFile->GetVideoInfoTag() = tag;
  m_currentFile->m_lStartOffset = 0;
}

void CGUIInfoManager::SetCurrentSongTag(const MUSIC_INFO::CMusicInfoTag &tag)
{
  //CLog::Log(LOGDEBUG, "Asked to SetCurrentTag");
  *m_currentFile->GetMusicInfoTag() = tag;
  m_currentFile->m_lStartOffset = 0;
}

const CFileItem& CGUIInfoManager::GetCurrentSlide() const
{
  return *m_currentSlide;
}

const MUSIC_INFO::CMusicInfoTag* CGUIInfoManager::GetCurrentSongTag() const
{
  if (m_currentFile->HasMusicInfoTag())
    return m_currentFile->GetMusicInfoTag();

  return NULL;
}

const CVideoInfoTag* CGUIInfoManager::GetCurrentMovieTag() const
{
  if (m_currentFile->HasVideoInfoTag())
    return m_currentFile->GetVideoInfoTag();

  return NULL;
}

void GUIInfo::SetInfoFlag(uint32_t flag)
{
  assert(flag >= (1 << 24));
  m_data1 |= flag;
}

uint32_t GUIInfo::GetInfoFlag() const
{
  // we strip out the bottom 24 bits, where we keep data
  // and return the flag only
  return m_data1 & 0xff000000;
}

uint32_t GUIInfo::GetData1() const
{
  // we strip out the top 8 bits, where we keep flags
  // and return the unflagged data
  return m_data1 & ((1 << 24) -1);
}

int GUIInfo::GetData2() const
{
  return m_data2;
}

void CGUIInfoManager::SetLibraryBool(int condition, bool value)
{
  switch (condition)
  {
    case LIBRARY_HAS_MUSIC:
      m_libraryHasMusic = value ? 1 : 0;
      break;
    case LIBRARY_HAS_MOVIES:
      m_libraryHasMovies = value ? 1 : 0;
      break;
    case LIBRARY_HAS_MOVIE_SETS:
      m_libraryHasMovieSets = value ? 1 : 0;
      break;
    case LIBRARY_HAS_TVSHOWS:
      m_libraryHasTVShows = value ? 1 : 0;
      break;
    case LIBRARY_HAS_MUSICVIDEOS:
      m_libraryHasMusicVideos = value ? 1 : 0;
      break;
    default:
      break;
  }
}

void CGUIInfoManager::ResetLibraryBools()
{
  m_libraryHasMusic = -1;
  m_libraryHasMovies = -1;
  m_libraryHasTVShows = -1;
  m_libraryHasMusicVideos = -1;
  m_libraryHasMovieSets = -1;
}

bool CGUIInfoManager::GetLibraryBool(int condition)
{
  if (condition == LIBRARY_HAS_MUSIC)
  {
    if (m_libraryHasMusic < 0)
    { // query
      CMusicDatabase db;
      if (db.Open())
      {
        m_libraryHasMusic = (db.GetSongsCount() > 0) ? 1 : 0;
        db.Close();
      }
    }
    return m_libraryHasMusic > 0;
  }
  else if (condition == LIBRARY_HAS_MOVIES)
  {
    if (m_libraryHasMovies < 0)
    {
      CVideoDatabase db;
      if (db.Open())
      {
        m_libraryHasMovies = db.HasContent(VIDEODB_CONTENT_MOVIES) ? 1 : 0;
        db.Close();
      }
    }
    return m_libraryHasMovies > 0;
  }
  else if (condition == LIBRARY_HAS_MOVIE_SETS)
  {
    if (m_libraryHasMovieSets < 0)
    {
      CVideoDatabase db;
      if (db.Open())
      {
        m_libraryHasMovieSets = db.HasSets() ? 1 : 0;
        db.Close();
      }
    }
    return m_libraryHasMovieSets > 0;
  }
  else if (condition == LIBRARY_HAS_TVSHOWS)
  {
    if (m_libraryHasTVShows < 0)
    {
      CVideoDatabase db;
      if (db.Open())
      {
        m_libraryHasTVShows = db.HasContent(VIDEODB_CONTENT_TVSHOWS) ? 1 : 0;
        db.Close();
      }
    }
    return m_libraryHasTVShows > 0;
  }
  else if (condition == LIBRARY_HAS_MUSICVIDEOS)
  {
    if (m_libraryHasMusicVideos < 0)
    {
      CVideoDatabase db;
      if (db.Open())
      {
        m_libraryHasMusicVideos = db.HasContent(VIDEODB_CONTENT_MUSICVIDEOS) ? 1 : 0;
        db.Close();
      }
    }
    return m_libraryHasMusicVideos > 0;
  }
  else if (condition == LIBRARY_HAS_VIDEO)
  {
    return (GetLibraryBool(LIBRARY_HAS_MOVIES) ||
            GetLibraryBool(LIBRARY_HAS_TVSHOWS) ||
            GetLibraryBool(LIBRARY_HAS_MUSICVIDEOS));
  }
  return false;
}

int CGUIInfoManager::RegisterSkinVariableString(const CSkinVariableString* info)
{
  if (!info)
    return 0;

  CSingleLock lock(m_critInfo);
  m_skinVariableStrings.push_back(*info);
  delete info;
  return CONDITIONAL_LABEL_START + m_skinVariableStrings.size() - 1;
}

int CGUIInfoManager::TranslateSkinVariableString(const CStdString& name, int context)
{
  for (vector<CSkinVariableString>::const_iterator it = m_skinVariableStrings.begin();
       it != m_skinVariableStrings.end(); ++it)
  {
    if (it->GetName().Equals(name) && it->GetContext() == context)
      return it - m_skinVariableStrings.begin() + CONDITIONAL_LABEL_START;
  }
  return 0;
}

CStdString CGUIInfoManager::GetSkinVariableString(int info,
                                                  bool preferImage /*= false*/,
                                                  const CGUIListItem *item /*= NULL*/)
{
  info -= CONDITIONAL_LABEL_START;
  if (info >= 0 && info < (int)m_skinVariableStrings.size())
    return m_skinVariableStrings[info].GetValue(preferImage, item);

  return "";
}<|MERGE_RESOLUTION|>--- conflicted
+++ resolved
@@ -4856,14 +4856,12 @@
     return item->IsSelected();
   else if (condition == LISTITEM_IS_FOLDER)
     return item->m_bIsFolder;
-<<<<<<< HEAD
-
-  if (item->IsFileItem())
+  else if (condition == LISTITEM_IS_RESUMABLE)
+    return (item->IsFileItem() && ((const CFileItem *)item)->HasVideoInfoTag() && ((const CFileItem *)item)->GetVideoInfoTag()->m_resumePoint.timeInSeconds > 0);
+  else if (item->IsFileItem())
   {
     const CFileItem *pItem = (const CFileItem *)item;
-    if (condition == LISTITEM_IS_RESUMABLE)
-      return (pItem->HasVideoInfoTag() && pItem->GetVideoInfoTag()->m_resumePoint.totalTimeInSeconds > 0);
-    else if (condition == LISTITEM_ISRECORDING)
+    if (condition == LISTITEM_ISRECORDING)
     {
       if (!g_PVRManager.IsStarted())
         return false;
@@ -4919,10 +4917,6 @@
     }
   }
 
-=======
-  else if (condition == LISTITEM_IS_RESUMABLE)
-    return (item->IsFileItem() && ((const CFileItem *)item)->HasVideoInfoTag() && ((const CFileItem *)item)->GetVideoInfoTag()->m_resumePoint.timeInSeconds > 0);
->>>>>>> 7408e47a
   return false;
 }
 
