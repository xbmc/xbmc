--- conflicted
+++ resolved
@@ -805,11 +805,7 @@
         else if (prop.name == "idletime")
           return AddMultiInfo(GUIInfo(SYSTEM_IDLE_TIME, atoi(param.c_str())));
       }
-<<<<<<< HEAD
-      else if (prop.name == "alarmlessorequal" && prop.num_params() == 2)
-=======
       if (prop.name == "alarmlessorequal" && prop.num_params() == 2)
->>>>>>> 49a66623
         return AddMultiInfo(GUIInfo(SYSTEM_ALARM_LESS_OR_EQUAL, ConditionalStringParameter(prop.param(0)), ConditionalStringParameter(prop.param(1))));
       else if (prop.name == "date")
       {
