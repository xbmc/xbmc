--- conflicted
+++ resolved
@@ -1863,16 +1863,12 @@
         return true;
       }
     case SYSTEM_CPU_USAGE:
-<<<<<<< HEAD
-      return g_cpuInfo.getUsedPercentage();
+      value = g_cpuInfo.getUsedPercentage();
+      return true;
     case PVR_PLAYING_PROGRESS:
     case PVR_ACTUAL_STREAM_SIG_PROGR:
     case PVR_ACTUAL_STREAM_SNR_PROGR:
       return g_PVRManager.TranslateIntInfo(info);
-=======
-      value = g_cpuInfo.getUsedPercentage();
-      return true;
->>>>>>> 01c62781
     case SYSTEM_BATTERY_LEVEL:
       value = g_powerManager.BatteryLevel();
       return true;
@@ -4001,36 +3997,32 @@
 
   switch (info)
   {
-<<<<<<< HEAD
-    case LISTITEM_PROGRESS:
-    {
-      int iProgress(0);
-      if (item->IsFileItem())
-      {
-        const CFileItem *pItem = (const CFileItem *)item;
-        if (pItem && pItem->HasPVRChannelInfoTag())
-        {
-          const CEpgInfoTag *epgNow = pItem->GetPVRChannelInfoTag()->GetEPGNow();
-          if (epgNow)
-            iProgress = (int) epgNow->ProgressPercentage();
-        }
-        else if (pItem && pItem->HasEPGInfoTag())
-        {
-          iProgress = (int) pItem->GetEPGInfoTag()->ProgressPercentage();
-        }
-      }
-
-      return iProgress;
-    }
-    break;
-=======
   case LISTITEM_PERCENT_PLAYED:
     if (item->IsFileItem() && ((const CFileItem *)item)->HasVideoInfoTag() && ((const CFileItem *)item)->GetVideoInfoTag()->m_resumePoint.totalTimeInSeconds > 0)
       value = (int)(100 * ((const CFileItem *)item)->GetVideoInfoTag()->m_resumePoint.timeInSeconds / ((const CFileItem *)item)->GetVideoInfoTag()->m_resumePoint.totalTimeInSeconds);
     else
       value = 0;
     return true;
->>>>>>> 01c62781
+    case LISTITEM_PROGRESS:
+    {
+      if (item->IsFileItem())
+      {
+        const CFileItem *pItem = (const CFileItem *)item;
+        if (pItem && pItem->HasPVRChannelInfoTag())
+        {
+          const CEpgInfoTag *epgNow = pItem->GetPVRChannelInfoTag()->GetEPGNow();
+          if (epgNow)
+            value = (int) epgNow->ProgressPercentage();
+        }
+        else if (pItem && pItem->HasEPGInfoTag())
+        {
+          value = (int) pItem->GetEPGInfoTag()->ProgressPercentage();
+        }
+      }
+
+      return true;
+    }
+    break;
   }
 
   value = 0;
@@ -4459,7 +4451,16 @@
     if (item->HasVideoInfoTag())
       return item->GetVideoInfoTag()->m_streamDetails.GetSubtitleLanguage();
     break;
-<<<<<<< HEAD
+  case LISTITEM_PERCENT_PLAYED:
+    {
+      int val;
+      if (GetItemInt(val, item, info))
+      {
+        CStdString str;
+        str.Format("%d", val);
+        return str;
+      }
+    }
   case LISTITEM_STARTTIME:
     if (item->HasPVRChannelInfoTag())
       return item->GetPVRChannelInfoTag()->GetEPGNow() ? item->GetPVRChannelInfoTag()->GetEPGNow()->StartAsLocalTime().GetAsLocalizedTime("", false) : CDateTime::GetCurrentDateTime().GetAsLocalizedTime("", false);
@@ -4574,18 +4575,6 @@
       return rating;
     }
     break;
-=======
-  case LISTITEM_PERCENT_PLAYED:
-    {
-      int val;
-      if (GetItemInt(val, item, info))
-      {
-        CStdString str;
-        str.Format("%d", val);
-        return str;
-      }
-    }
->>>>>>> 01c62781
   }
   return "";
 }
@@ -4650,12 +4639,13 @@
     return item->IsSelected();
   else if (condition == LISTITEM_IS_FOLDER)
     return item->m_bIsFolder;
-<<<<<<< HEAD
 
   if (item->IsFileItem())
   {
     const CFileItem *pItem = (const CFileItem *)item;
-    if (condition == LISTITEM_ISRECORDING)
+    if (condition == LISTITEM_IS_RESUMABLE)
+      return (pItem->HasVideoInfoTag() && pItem->GetVideoInfoTag()->m_resumePoint.totalTimeInSeconds > 0);
+    else if (condition == LISTITEM_ISRECORDING)
     {
       if (pItem->HasPVRChannelInfoTag())
       {
@@ -4696,10 +4686,6 @@
     }
   }
 
-=======
-  else if (condition == LISTITEM_IS_RESUMABLE)
-    return (item->IsFileItem() && ((const CFileItem *)item)->HasVideoInfoTag() && ((const CFileItem *)item)->GetVideoInfoTag()->m_resumePoint.totalTimeInSeconds > 0);
->>>>>>> 01c62781
   return false;
 }
 
