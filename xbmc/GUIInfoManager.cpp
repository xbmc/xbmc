--- conflicted
+++ resolved
@@ -550,7 +550,6 @@
                                   { "isrepeat",         PLAYLIST_ISREPEAT },
                                   { "isrepeatone",      PLAYLIST_ISREPEATONE }};
 
-<<<<<<< HEAD
 const infomap pvr[] =            {{ "isrecording",              PVR_IS_RECORDING },
                                   { "hastimer",                 PVR_HAS_TIMER },
                                   { "hasnonrecordingtimer",     PVR_HAS_NONRECORDING_TIMER },
@@ -595,10 +594,9 @@
                                   { "actstreamprogrsnr",        PVR_ACTUAL_STREAM_SNR_PROGR },
                                   { "actstreamisencrypted",     PVR_ACTUAL_STREAM_ENCRYPTED },
                                   { "actstreamencryptionname",  PVR_ACTUAL_STREAM_CRYPTION }};
-=======
+
 const infomap slideshow[] =      {{ "ispaused",         SLIDESHOW_ISPAUSED },
                                   { "israndom",         SLIDESHOW_ISRANDOM }};
->>>>>>> bfbb8cdc
 
 CGUIInfoManager::Property::Property(const CStdString &property, const CStdString &parameters)
 : name(property)
