/*
 *      Copyright (C) 2005-2015 Team XBMC
 *      http://kodi.tv
 *
 *  This Program is free software; you can redistribute it and/or modify
 *  it under the terms of the GNU General Public License as published by
 *  the Free Software Foundation; either version 2, or (at your option)
 *  any later version.
 *
 *  This Program is distributed in the hope that it will be useful,
 *  but WITHOUT ANY WARRANTY; without even the implied warranty of
 *  MERCHANTABILITY or FITNESS FOR A PARTICULAR PURPOSE. See the
 *  GNU General Public License for more details.
 *
 *  You should have received a copy of the GNU General Public License
 *  along with Kodi; see the file COPYING.  If not, see
 *  <http://www.gnu.org/licenses/>.
 *
 */

#include "network/Network.h"
#include "threads/SystemClock.h"
#include "system.h"
#include "Application.h"
#include "events/EventLog.h"
#include "events/NotificationEvent.h"
#include "interfaces/Builtins.h"
#include "utils/Variant.h"
#include "utils/Splash.h"
#include "LangInfo.h"
#include "utils/Screenshot.h"
#include "Util.h"
#include "URL.h"
#include "guilib/TextureManager.h"
#include "cores/IPlayer.h"
#include "cores/dvdplayer/DVDFileInfo.h"
#include "cores/AudioEngine/AEFactory.h"
#include "cores/AudioEngine/DSPAddons/ActiveAEDSP.h"
#include "cores/AudioEngine/Utils/AEUtil.h"
#include "PlayListPlayer.h"
#include "Autorun.h"
#include "video/Bookmark.h"
#include "video/VideoLibraryQueue.h"
#include "guilib/GUIControlProfiler.h"
#include "utils/LangCodeExpander.h"
#include "GUIInfoManager.h"
#include "playlists/PlayListFactory.h"
#include "guilib/GUIFontManager.h"
#include "guilib/GUIColorManager.h"
#include "guilib/StereoscopicsManager.h"
#include "addons/LanguageResource.h"
#include "addons/Skin.h"
#include "interfaces/generic/ScriptInvocationManager.h"
#ifdef HAS_PYTHON
#include "interfaces/python/XBPython.h"
#endif
#include "input/ButtonTranslator.h"
#include "guilib/GUIAudioManager.h"
#include "GUIPassword.h"
#include "input/InertialScrollingHandler.h"
#include "messaging/ThreadMessage.h"
#include "messaging/ApplicationMessenger.h"
#include "SectionLoader.h"
#include "cores/DllLoader/DllLoaderContainer.h"
#include "GUIUserMessages.h"
#include "filesystem/Directory.h"
#include "filesystem/DirectoryCache.h"
#include "filesystem/StackDirectory.h"
#include "filesystem/SpecialProtocol.h"
#include "filesystem/DllLibCurl.h"
#include "filesystem/PluginDirectory.h"
#ifdef HAS_FILESYSTEM_SAP
#include "filesystem/SAPDirectory.h"
#endif
#include "utils/SystemInfo.h"
#include "utils/TimeUtils.h"
#include "GUILargeTextureManager.h"
#include "TextureCache.h"
#include "playlists/SmartPlayList.h"
#ifdef HAS_FILESYSTEM_RAR
#include "filesystem/RarManager.h"
#endif
#include "playlists/PlayList.h"
#include "profiles/ProfilesManager.h"
#include "windowing/WindowingFactory.h"
#include "powermanagement/PowerManager.h"
#include "powermanagement/DPMSSupport.h"
#include "settings/Settings.h"
#include "settings/AdvancedSettings.h"
#include "settings/DisplaySettings.h"
#include "settings/MediaSettings.h"
#include "settings/SkinSettings.h"
#include "guilib/LocalizeStrings.h"
#include "utils/CPUInfo.h"
#include "utils/SeekHandler.h"

#include "input/KeyboardLayoutManager.h"

#if SDL_VERSION == 1
#include <SDL/SDL.h>
#elif SDL_VERSION == 2
#include <SDL2/SDL.h>
#endif

#ifdef HAS_UPNP
#include "network/upnp/UPnP.h"
#include "filesystem/UPnPDirectory.h"
#endif
#if defined(TARGET_POSIX) && defined(HAS_FILESYSTEM_SMB)
#include "filesystem/SMBDirectory.h"
#endif
#ifdef HAS_FILESYSTEM_NFS
#include "filesystem/NFSFile.h"
#endif
#ifdef HAS_FILESYSTEM_SFTP
#include "filesystem/SFTPFile.h"
#endif
#include "PartyModeManager.h"
#ifdef HAS_VIDEO_PLAYBACK
#include "cores/VideoRenderers/RenderManager.h"
#endif
#ifdef HAS_KARAOKE
#include "music/karaoke/karaokelyricsmanager.h"
#endif
#include "network/ZeroconfBrowser.h"
#ifndef TARGET_POSIX
#include "threads/platform/win/Win32Exception.h"
#endif
#ifdef HAS_EVENT_SERVER
#include "network/EventServer.h"
#endif
#ifdef HAS_DBUS
#include <dbus/dbus.h>
#endif
#ifdef HAS_JSONRPC
#include "interfaces/json-rpc/JSONRPC.h"
#endif
#include "interfaces/AnnouncementManager.h"
#include "peripherals/Peripherals.h"
#include "peripherals/dialogs/GUIDialogPeripheralManager.h"
#include "peripherals/devices/PeripheralImon.h"
#include "music/infoscanner/MusicInfoScanner.h"

// Windows includes
#include "guilib/GUIWindowManager.h"
#include "video/dialogs/GUIDialogVideoInfo.h"
#include "windows/GUIWindowScreensaver.h"
#include "video/VideoInfoScanner.h"
#include "video/PlayerController.h"

// Dialog includes
#include "video/dialogs/GUIDialogVideoBookmarks.h"
#include "dialogs/GUIDialogYesNo.h"
#include "dialogs/GUIDialogOK.h"
#include "dialogs/GUIDialogKaiToast.h"
#include "dialogs/GUIDialogSubMenu.h"
#include "dialogs/GUIDialogButtonMenu.h"
#include "dialogs/GUIDialogSimpleMenu.h"
#include "addons/GUIDialogAddonSettings.h"
#ifdef HAS_DS_PLAYER
#include "MadvrCallback.h"
#include "DSPlayerDatabase.h"
#endif

// PVR related include Files
#include "pvr/PVRManager.h"

#include "epg/EpgContainer.h"

#include "video/dialogs/GUIDialogFullScreenInfo.h"
#include "guilib/GUIControlFactory.h"
#include "dialogs/GUIDialogCache.h"
#include "dialogs/GUIDialogPlayEject.h"
#include "utils/URIUtils.h"
#include "utils/XMLUtils.h"
#include "addons/AddonInstaller.h"
#include "addons/AddonManager.h"
#include "music/tags/MusicInfoTag.h"
#include "music/tags/MusicInfoTagLoaderFactory.h"
#include "CompileInfo.h"

#ifdef HAS_PERFORMANCE_SAMPLE
#include "utils/PerformanceSample.h"
#else
#define MEASURE_FUNCTION
#endif

#ifdef TARGET_WINDOWS
#include "win32util.h"
#ifdef HAS_DS_PLAYER
#include "cores/DSPlayer/Filters/RendererSettings.h"
#endif
#endif

#ifdef TARGET_DARWIN_OSX
#include "osx/CocoaInterface.h"
#include "osx/XBMCHelper.h"
#endif
#ifdef TARGET_DARWIN
#include "osx/DarwinUtils.h"
#endif

#ifdef HAS_DVD_DRIVE
#include <cdio/logging.h>
#endif

#include "storage/MediaManager.h"
#include "utils/JobManager.h"
#include "utils/SaveFileStateJob.h"
#include "utils/AlarmClock.h"
#include "utils/StringUtils.h"
#include "DatabaseManager.h"
#include "input/InputManager.h"

#ifdef TARGET_POSIX
#include "XHandle.h"
#endif

#if defined(TARGET_ANDROID)
#include "android/activity/XBMCApp.h"
#include "android/activity/AndroidFeatures.h"
#include "android/jni/Build.h"
#endif

#ifdef TARGET_WINDOWS
#include "utils/Environment.h"
#endif

#if defined(HAS_LIBAMCODEC)
#include "utils/AMLUtils.h"
#endif

#include "cores/FFmpeg.h"
#include "utils/CharsetConverter.h"
#include "pictures/GUIWindowSlideShow.h"
#include "windows/GUIWindowLoginScreen.h"

using namespace ADDON;
using namespace XFILE;
#ifdef HAS_DVD_DRIVE
using namespace MEDIA_DETECT;
#endif
using namespace PLAYLIST;
using namespace VIDEO;
using namespace MUSIC_INFO;
#ifdef HAS_EVENT_SERVER
using namespace EVENTSERVER;
#endif
#ifdef HAS_JSONRPC
using namespace JSONRPC;
#endif
using namespace ANNOUNCEMENT;
using namespace PVR;
using namespace EPG;
using namespace PERIPHERALS;
using namespace KODI::MESSAGING;
using namespace ActiveAE;

using namespace XbmcThreads;

// uncomment this if you want to use release libs in the debug build.
// Atm this saves you 7 mb of memory
#define USE_RELEASE_LIBS

#define MAX_FFWD_SPEED 5

//extern IDirectSoundRenderer* m_pAudioDecoder;
CApplication::CApplication(void)
  : m_pPlayer(new CApplicationPlayer)
  , m_itemCurrentFile(new CFileItem)
  , m_stackFileItemToUpdate(new CFileItem)
  , m_progressTrackingVideoResumeBookmark(*new CBookmark)
  , m_progressTrackingItem(new CFileItem)
  , m_musicInfoScanner(new CMusicInfoScanner)
  , m_fallbackLanguageLoaded(false)
{
  m_network = NULL;
  TiXmlBase::SetCondenseWhiteSpace(false);
  m_bInhibitIdleShutdown = false;
  m_bScreenSave = false;
  m_dpms = NULL;
  m_dpmsIsActive = false;
  m_dpmsIsManual = false;
  m_iScreenSaveLock = 0;
  m_bInitializing = true;
  m_eForcedNextPlayer = EPC_NONE;
  m_strPlayListFile = "";
  m_nextPlaylistItem = -1;
  m_bPlaybackStarting = false;
  m_ePlayState = PLAY_STATE_NONE;
  m_skinReverting = false;
  m_loggingIn = false;

#ifdef HAS_GLX
  XInitThreads();
#endif


  /* for now always keep this around */
#ifdef HAS_KARAOKE
  m_pKaraokeMgr = new CKaraokeLyricsManager();
#endif
  m_currentStack = new CFileItemList;

  m_bPresentFrame = false;
  m_bPlatformDirectories = true;

  m_bStandalone = false;
  m_bEnableLegacyRes = false;
  m_bSystemScreenSaverEnable = false;
  m_pInertialScrollingHandler = new CInertialScrollingHandler();
#ifdef HAS_DVD_DRIVE
  m_Autorun = new CAutorun();
#endif

  m_threadID = 0;
  m_progressTrackingPlayCountUpdate = false;
  m_currentStackPosition = 0;
  m_lastFrameTime = 0;
  m_lastRenderTime = 0;
  m_skipGuiRender = false;
  m_bTestMode = false;

  m_muted = false;
  m_volumeLevel = VOLUME_MAXIMUM;
}

CApplication::~CApplication(void)
{
  delete m_musicInfoScanner;
  delete &m_progressTrackingVideoResumeBookmark;
#ifdef HAS_DVD_DRIVE
  delete m_Autorun;
#endif
  delete m_currentStack;

#ifdef HAS_KARAOKE
  delete m_pKaraokeMgr;
#endif

  delete m_dpms;
  delete m_pInertialScrollingHandler;
  delete m_pPlayer;

  m_actionListeners.clear();
}

bool CApplication::OnEvent(XBMC_Event& newEvent)
{
  switch(newEvent.type)
  {
    case XBMC_QUIT:
      if (!g_application.m_bStop)
        CApplicationMessenger::GetInstance().PostMsg(TMSG_QUIT);
      break;
    case XBMC_VIDEORESIZE:
      if (g_windowManager.Initialized() &&
          !g_advancedSettings.m_fullScreen)
      {
        g_Windowing.SetWindowResolution(newEvent.resize.w, newEvent.resize.h);
        g_graphicsContext.SetVideoResolution(RES_WINDOW, true);
        CSettings::GetInstance().SetInt(CSettings::SETTING_WINDOW_WIDTH, newEvent.resize.w);
        CSettings::GetInstance().SetInt(CSettings::SETTING_WINDOW_HEIGHT, newEvent.resize.h);
        CSettings::GetInstance().Save();
      }
      break;
    case XBMC_VIDEOMOVE:
#ifdef TARGET_WINDOWS
      if (g_advancedSettings.m_fullScreen)
      {
        // when fullscreen, remain fullscreen and resize to the dimensions of the new screen
        RESOLUTION newRes = (RESOLUTION) g_Windowing.DesktopResolution(g_Windowing.GetCurrentScreen());
        if (newRes != g_graphicsContext.GetVideoResolution())
          CDisplaySettings::GetInstance().SetCurrentResolution(newRes, true);
      }
      else
#endif
      {
        g_Windowing.OnMove(newEvent.move.x, newEvent.move.y);
      }
      break;
    case XBMC_USEREVENT:
      CApplicationMessenger::GetInstance().PostMsg(static_cast<uint32_t>(newEvent.user.code));
      break;
    case XBMC_APPCOMMAND:
      return g_application.OnAppCommand(newEvent.appcommand.action);
    case XBMC_SETFOCUS:
      // Reset the screensaver
      g_application.ResetScreenSaver();
      g_application.WakeUpScreenSaverAndDPMS();
      // Send a mouse motion event with no dx,dy for getting the current guiitem selected
      g_application.OnAction(CAction(ACTION_MOUSE_MOVE, 0, static_cast<float>(newEvent.focus.x), static_cast<float>(newEvent.focus.y), 0, 0));
      break;
    default:
      return CInputManager::GetInstance().OnEvent(newEvent);
  }
  return true;
}

extern "C" void __stdcall init_emu_environ();
extern "C" void __stdcall update_emu_environ();
extern "C" void __stdcall cleanup_emu_environ();

//
// Utility function used to copy files from the application bundle
// over to the user data directory in Application Support/Kodi.
//
static void CopyUserDataIfNeeded(const std::string &strPath, const std::string &file)
{
  std::string destPath = URIUtils::AddFileToFolder(strPath, file);
  if (!CFile::Exists(destPath))
  {
    // need to copy it across
    std::string srcPath = URIUtils::AddFileToFolder("special://xbmc/userdata/", file);
    CFile::Copy(srcPath, destPath);
  }
}

void CApplication::Preflight()
{
#ifdef HAS_DBUS
  // call 'dbus_threads_init_default' before any other dbus calls in order to
  // avoid race conditions with other threads using dbus connections
  dbus_threads_init_default();
#endif

  // run any platform preflight scripts.
#if defined(TARGET_DARWIN_OSX)
  std::string install_path;

  CUtil::GetHomePath(install_path);
  setenv("KODI_HOME", install_path.c_str(), 0);
  install_path += "/tools/darwin/runtime/preflight";
  system(install_path.c_str());
#endif
}

bool CApplication::SetupNetwork()
{
#if defined(HAS_LINUX_NETWORK)
  m_network = new CNetworkLinux();
#elif defined(HAS_WIN32_NETWORK)
  m_network = new CNetworkWin32();
#else
  m_network = new CNetwork();
#endif

  return m_network != NULL;
}

bool CApplication::Create()
{
  SetupNetwork();
  Preflight();

  // here we register all global classes for the CApplicationMessenger, 
  // after that we can send messages to the corresponding modules
  CApplicationMessenger::GetInstance().RegisterReceiver(this);
  CApplicationMessenger::GetInstance().RegisterReceiver(&g_playlistPlayer);
  CApplicationMessenger::GetInstance().RegisterReceiver(&g_infoManager);
  CApplicationMessenger::GetInstance().RegisterReceiver(&g_AEDSPManager);

  for (int i = RES_HDTV_1080i; i <= RES_PAL60_16x9; i++)
  {
    g_graphicsContext.ResetScreenParameters((RESOLUTION)i);
    g_graphicsContext.ResetOverscan((RESOLUTION)i, CDisplaySettings::GetInstance().GetResolutionInfo(i).Overscan);
  }

#ifdef TARGET_POSIX
  tzset();   // Initialize timezone information variables
#endif

  // Grab a handle to our thread to be used later in identifying the render thread.
  m_threadID = CThread::GetCurrentThreadId();

#ifndef TARGET_POSIX
  //floating point precision to 24 bits (faster performance)
  _controlfp(_PC_24, _MCW_PC);

  /* install win32 exception translator, win32 exceptions
   * can now be caught using c++ try catch */
  win32_exception::install_handler();

#endif

  // only the InitDirectories* for the current platform should return true
  // putting this before the first log entries saves another ifdef for g_advancedSettings.m_logFolder
  bool inited = InitDirectoriesLinux();
  if (!inited)
    inited = InitDirectoriesOSX();
  if (!inited)
    inited = InitDirectoriesWin32();

  // copy required files
  CopyUserDataIfNeeded("special://masterprofile/", "RssFeeds.xml");
  CopyUserDataIfNeeded("special://masterprofile/", "favourites.xml");
  CopyUserDataIfNeeded("special://masterprofile/", "Lircmap.xml");

  if (!CLog::Init(CSpecialProtocol::TranslatePath(g_advancedSettings.m_logFolder).c_str()))
  {
    std::string lcAppName = CCompileInfo::GetAppName();
    StringUtils::ToLower(lcAppName);
    fprintf(stderr,"Could not init logging classes. Permission errors on ~/.%s (%s)\n", lcAppName.c_str(),
      CSpecialProtocol::TranslatePath(g_advancedSettings.m_logFolder).c_str());
    return false;
  }

  // Init our DllLoaders emu env
  init_emu_environ();

  CProfilesManager::GetInstance().Load();

  CLog::Log(LOGNOTICE, "-----------------------------------------------------------------------");
  CLog::Log(LOGNOTICE, "Starting %s (%s). Platform: %s %s %d-bit", CSysInfo::GetAppName().c_str(), CSysInfo::GetVersion().c_str(),
            g_sysinfo.GetBuildTargetPlatformName().c_str(), g_sysinfo.GetBuildTargetCpuFamily().c_str(), g_sysinfo.GetXbmcBitness());

  std::string buildType;
#if defined(_DEBUG)
  buildType = "Debug";
#elif defined(NDEBUG)
  buildType = "Release";
#else
  buildType = "Unknown";
#endif
  std::string specialVersion;
#if defined(TARGET_DARWIN_IOS_ATV2)
  specialVersion = " (version for AppleTV2)";
#elif defined(TARGET_RASPBERRY_PI)
  specialVersion = " (version for Raspberry Pi)";
//#elif defined(some_ID) // uncomment for special version/fork
//  specialVersion = " (version for XXXX)";
#endif
  CLog::Log(LOGNOTICE, "Using %s %s x%d build%s", buildType.c_str(), CSysInfo::GetAppName().c_str(), g_sysinfo.GetXbmcBitness(), specialVersion.c_str());
  CLog::Log(LOGNOTICE, "%s compiled " __DATE__ " by %s for %s %s %d-bit %s (%s)", CSysInfo::GetAppName().c_str(), g_sysinfo.GetUsedCompilerNameAndVer().c_str(), g_sysinfo.GetBuildTargetPlatformName().c_str(),
            g_sysinfo.GetBuildTargetCpuFamily().c_str(), g_sysinfo.GetXbmcBitness(), g_sysinfo.GetBuildTargetPlatformVersionDecoded().c_str(),
            g_sysinfo.GetBuildTargetPlatformVersion().c_str());

  std::string deviceModel(g_sysinfo.GetModelName());
  if (!g_sysinfo.GetManufacturerName().empty())
    deviceModel = g_sysinfo.GetManufacturerName() + " " + (deviceModel.empty() ? std::string("device") : deviceModel);
  if (!deviceModel.empty())
    CLog::Log(LOGNOTICE, "Running on %s with %s, kernel: %s %s %d-bit version %s", deviceModel.c_str(), g_sysinfo.GetOsPrettyNameWithVersion().c_str(),
              g_sysinfo.GetKernelName().c_str(), g_sysinfo.GetKernelCpuFamily().c_str(), g_sysinfo.GetKernelBitness(), g_sysinfo.GetKernelVersionFull().c_str());
  else
    CLog::Log(LOGNOTICE, "Running on %s, kernel: %s %s %d-bit version %s", g_sysinfo.GetOsPrettyNameWithVersion().c_str(),
              g_sysinfo.GetKernelName().c_str(), g_sysinfo.GetKernelCpuFamily().c_str(), g_sysinfo.GetKernelBitness(), g_sysinfo.GetKernelVersionFull().c_str());

#if defined(TARGET_LINUX)
#if USE_STATIC_FFMPEG
  CLog::Log(LOGNOTICE, "FFmpeg statically linked, version: %s", FFMPEG_VERSION);
#else  // !USE_STATIC_FFMPEG
  CLog::Log(LOGNOTICE, "FFmpeg version: %s", FFMPEG_VERSION);
#endif // !USE_STATIC_FFMPEG
  if (!strstr(FFMPEG_VERSION, FFMPEG_VER_SHA))
  {
    if (strstr(FFMPEG_VERSION, "kodi"))
      CLog::Log(LOGNOTICE, "WARNING: unknown ffmpeg-kodi version detected");
    else
      CLog::Log(LOGNOTICE, "WARNING: unsupported ffmpeg version detected");
  }
#endif
  
  std::string cpuModel(g_cpuInfo.getCPUModel());
  if (!cpuModel.empty())
    CLog::Log(LOGNOTICE, "Host CPU: %s, %d core%s available", cpuModel.c_str(), g_cpuInfo.getCPUCount(), (g_cpuInfo.getCPUCount() == 1) ? "" : "s");
  else
    CLog::Log(LOGNOTICE, "%d CPU core%s available", g_cpuInfo.getCPUCount(), (g_cpuInfo.getCPUCount() == 1) ? "" : "s");
#if defined(TARGET_WINDOWS)
  CLog::Log(LOGNOTICE, "%s", CWIN32Util::GetResInfoString().c_str());
  CLog::Log(LOGNOTICE, "Running with %s rights", (CWIN32Util::IsCurrentUserLocalAdministrator() == TRUE) ? "administrator" : "restricted");
  CLog::Log(LOGNOTICE, "Aero is %s", (g_sysinfo.IsAeroDisabled() == true) ? "disabled" : "enabled");
#endif
#if defined(TARGET_ANDROID)
  CLog::Log(LOGNOTICE,
        "Product: %s, Device: %s, Board: %s - Manufacturer: %s, Brand: %s, Model: %s, Hardware: %s",
        CJNIBuild::PRODUCT.c_str(), CJNIBuild::DEVICE.c_str(), CJNIBuild::BOARD.c_str(),
        CJNIBuild::MANUFACTURER.c_str(), CJNIBuild::BRAND.c_str(), CJNIBuild::MODEL.c_str(), CJNIBuild::HARDWARE.c_str());
  std::string extstorage;
  bool extready = CXBMCApp::GetExternalStorage(extstorage);
  CLog::Log(LOGNOTICE, "External storage path = %s; status = %s", extstorage.c_str(), extready ? "ok" : "nok");
#endif

#if defined(__arm__)
  if (g_cpuInfo.GetCPUFeatures() & CPU_FEATURE_NEON)
    CLog::Log(LOGNOTICE, "ARM Features: Neon enabled");
  else
    CLog::Log(LOGNOTICE, "ARM Features: Neon disabled");
#endif
  CSpecialProtocol::LogPaths();

  std::string executable = CUtil::ResolveExecutablePath();
  CLog::Log(LOGNOTICE, "The executable running is: %s", executable.c_str());
  std::string hostname("[unknown]");
  m_network->GetHostName(hostname);
  CLog::Log(LOGNOTICE, "Local hostname: %s", hostname.c_str());
  std::string lowerAppName = CCompileInfo::GetAppName();
  StringUtils::ToLower(lowerAppName);
  CLog::Log(LOGNOTICE, "Log File is located: %s%s.log", g_advancedSettings.m_logFolder.c_str(), lowerAppName.c_str());
  CRegExp::LogCheckUtf8Support();
  CLog::Log(LOGNOTICE, "-----------------------------------------------------------------------");

  std::string strExecutablePath;
  CUtil::GetHomePath(strExecutablePath);

  // for python scripts that check the OS
#if defined(TARGET_DARWIN)
  setenv("OS","OS X",true);
#elif defined(TARGET_POSIX)
  setenv("OS","Linux",true);
#elif defined(TARGET_WINDOWS)
  CEnvironment::setenv("OS", "win32");
#endif

  // register ffmpeg lockmanager callback
  av_lockmgr_register(&ffmpeg_lockmgr_cb);
  // register avcodec
  avcodec_register_all();
  // register avformat
  av_register_all();
  // register avfilter
  avfilter_register_all();
  // set avutil callback
  av_log_set_callback(ff_avutil_log);

  g_powerManager.Initialize();

  // Load the AudioEngine before settings as they need to query the engine
  if (!CAEFactory::LoadEngine())
  {
    CLog::Log(LOGFATAL, "CApplication::Create: Failed to load an AudioEngine");
    return false;
  }

  // Initialize default Settings - don't move
  CLog::Log(LOGNOTICE, "load settings...");
  if (!CSettings::GetInstance().Initialize())
    return false;

  g_powerManager.SetDefaults();

  // load the actual values
  if (!CSettings::GetInstance().Load())
  {
    CLog::Log(LOGFATAL, "unable to load settings");
    return false;
  }
  CSettings::GetInstance().SetLoaded();

  CLog::Log(LOGINFO, "creating subdirectories");
  CLog::Log(LOGINFO, "userdata folder: %s", CProfilesManager::GetInstance().GetProfileUserDataFolder().c_str());
  CLog::Log(LOGINFO, "recording folder: %s", CSettings::GetInstance().GetString(CSettings::SETTING_AUDIOCDS_RECORDINGPATH).c_str());
  CLog::Log(LOGINFO, "screenshots folder: %s", CSettings::GetInstance().GetString(CSettings::SETTING_DEBUG_SCREENSHOTPATH).c_str());
  CDirectory::Create(CProfilesManager::GetInstance().GetUserDataFolder());
  CDirectory::Create(CProfilesManager::GetInstance().GetProfileUserDataFolder());
  CProfilesManager::GetInstance().CreateProfileFolders();

  update_emu_environ();//apply the GUI settings

#ifdef HAS_DS_PLAYER // DSPlayer
  g_dsSettings.Initialize();
  g_dsSettings.LoadConfig();
#endif
#ifdef TARGET_WINDOWS
  CWIN32Util::SetThreadLocalLocale(true); // enable independent locale for each thread, see https://connect.microsoft.com/VisualStudio/feedback/details/794122
#endif // TARGET_WINDOWS

  // start the AudioEngine
  if (!CAEFactory::StartEngine())
  {
    CLog::Log(LOGFATAL, "CApplication::Create: Failed to start the AudioEngine");
    return false;
  }

  // start AudioDSP engine with a blocking message
  CApplicationMessenger::GetInstance().SendMsg(TMSG_SETAUDIODSPSTATE, ACTIVE_AE_DSP_STATE_ON);

  // restore AE's previous volume state
  SetHardwareVolume(m_volumeLevel);
  CAEFactory::SetMute     (m_muted);
  CAEFactory::SetSoundMode(CSettings::GetInstance().GetInt(CSettings::SETTING_AUDIOOUTPUT_GUISOUNDMODE));

  // initialize m_replayGainSettings
  m_replayGainSettings.iType = CSettings::GetInstance().GetInt(CSettings::SETTING_MUSICPLAYER_REPLAYGAINTYPE);
  m_replayGainSettings.iPreAmp = CSettings::GetInstance().GetInt(CSettings::SETTING_MUSICPLAYER_REPLAYGAINPREAMP);
  m_replayGainSettings.iNoGainPreAmp = CSettings::GetInstance().GetInt(CSettings::SETTING_MUSICPLAYER_REPLAYGAINNOGAINPREAMP);
  m_replayGainSettings.bAvoidClipping = CSettings::GetInstance().GetBool(CSettings::SETTING_MUSICPLAYER_REPLAYGAINAVOIDCLIPPING);

  // initialize the addon database (must be before the addon manager is init'd)
  CDatabaseManager::GetInstance().Initialize(true);

#ifdef HAS_PYTHON
  CScriptInvocationManager::GetInstance().RegisterLanguageInvocationHandler(&g_pythonParser, ".py");
#endif // HAS_PYTHON

  // start-up Addons Framework
  // currently bails out if either cpluff Dll is unavailable or system dir can not be scanned
  if (!CAddonMgr::GetInstance().Init())
  {
    CLog::Log(LOGFATAL, "CApplication::Create: Unable to start CAddonMgr");
    return false;
  }

  g_peripherals.Initialise();

  // Create the Mouse, Keyboard, Remote, and Joystick devices
  // Initialize after loading settings to get joystick deadzone setting
  CInputManager::GetInstance().InitializeInputs();

  // load the keyboard layouts
  if (!CKeyboardLayoutManager::GetInstance().Load())
  {
    CLog::Log(LOGFATAL, "CApplication::Create: Unable to load keyboard layouts");
    return false;
  }

#if defined(TARGET_DARWIN_OSX)
  // Configure and possible manually start the helper.
  XBMCHelper::GetInstance().Configure();
#endif

  CUtil::InitRandomSeed();

  g_mediaManager.Initialize();

  m_lastFrameTime = XbmcThreads::SystemClockMillis();
  m_lastRenderTime = m_lastFrameTime;
  return true;
}

bool CApplication::CreateGUI()
{
  m_renderGUI = true;
#ifdef HAS_SDL
  CLog::Log(LOGNOTICE, "Setup SDL");

  /* Clean up on exit, exit on window close and interrupt */
  atexit(SDL_Quit);

  uint32_t sdlFlags = 0;

#if defined(TARGET_DARWIN_OSX)
  sdlFlags |= SDL_INIT_VIDEO;
#endif

#if defined(HAS_SDL_JOYSTICK) && !defined(TARGET_WINDOWS)
  sdlFlags |= SDL_INIT_JOYSTICK;
#endif

  //depending on how it's compiled, SDL periodically calls XResetScreenSaver when it's fullscreen
  //this might bring the monitor out of standby, so we have to disable it explicitly
  //by passing 0 for overwrite to setsenv, the user can still override this by setting the environment variable
#if defined(TARGET_POSIX) && !defined(TARGET_DARWIN)
  setenv("SDL_VIDEO_ALLOW_SCREENSAVER", "1", 0);
#endif

#endif // HAS_SDL

#ifdef TARGET_POSIX
  // for nvidia cards - vsync currently ALWAYS enabled.
  // the reason is that after screen has been setup changing this env var will make no difference.
  setenv("__GL_SYNC_TO_VBLANK", "1", 0);
  setenv("__GL_YIELD", "USLEEP", 0);
#endif

  m_bSystemScreenSaverEnable = g_Windowing.IsSystemScreenSaverEnabled();
  g_Windowing.EnableSystemScreenSaver(false);

#ifdef HAS_SDL
  if (SDL_Init(sdlFlags) != 0)
  {
    CLog::Log(LOGFATAL, "XBAppEx: Unable to initialize SDL: %s", SDL_GetError());
    return false;
  }
  #if defined(TARGET_DARWIN)
  // SDL_Init will install a handler for segfaults, restore the default handler.
  signal(SIGSEGV, SIG_DFL);
  #endif
#endif

  // Initialize core peripheral port support. Note: If these parameters
  // are 0 and NULL, respectively, then the default number and types of
  // controllers will be initialized.
  if (!g_Windowing.InitWindowSystem())
  {
    CLog::Log(LOGFATAL, "CApplication::Create: Unable to init windowing system");
    return false;
  }

  // Retrieve the matching resolution based on GUI settings
  bool sav_res = false;
  CDisplaySettings::GetInstance().SetCurrentResolution(CDisplaySettings::GetInstance().GetDisplayResolution());
  CLog::Log(LOGNOTICE, "Checking resolution %i", CDisplaySettings::GetInstance().GetCurrentResolution());
  if (!g_graphicsContext.IsValidResolution(CDisplaySettings::GetInstance().GetCurrentResolution()))
  {
    CLog::Log(LOGNOTICE, "Setting safe mode %i", RES_DESKTOP);
    // defer saving resolution after window was created
    CDisplaySettings::GetInstance().SetCurrentResolution(RES_DESKTOP);
    sav_res = true;
  }

  // update the window resolution
  g_Windowing.SetWindowResolution(CSettings::GetInstance().GetInt(CSettings::SETTING_WINDOW_WIDTH), CSettings::GetInstance().GetInt(CSettings::SETTING_WINDOW_HEIGHT));

  if (g_advancedSettings.m_startFullScreen && CDisplaySettings::GetInstance().GetCurrentResolution() == RES_WINDOW)
  {
    // defer saving resolution after window was created
    CDisplaySettings::GetInstance().SetCurrentResolution(RES_DESKTOP);
    sav_res = true;
  }

  if (!g_graphicsContext.IsValidResolution(CDisplaySettings::GetInstance().GetCurrentResolution()))
  {
    // Oh uh - doesn't look good for starting in their wanted screenmode
    CLog::Log(LOGERROR, "The screen resolution requested is not valid, resetting to a valid mode");
    CDisplaySettings::GetInstance().SetCurrentResolution(RES_DESKTOP);
    sav_res = true;
  }
  if (!InitWindow())
  {
    return false;
  }

  if (sav_res)
    CDisplaySettings::GetInstance().SetCurrentResolution(RES_DESKTOP, true);

  if (g_advancedSettings.m_splashImage)
    CSplash::GetInstance().Show();

  // The key mappings may already have been loaded by a peripheral
  CLog::Log(LOGINFO, "load keymapping");
  if (!CButtonTranslator::GetInstance().Load())
    return false;

  RESOLUTION_INFO info = g_graphicsContext.GetResInfo();
  CLog::Log(LOGINFO, "GUI format %ix%i, Display %s",
            info.iWidth,
            info.iHeight,
            info.strMode.c_str());

  g_windowManager.Initialize();

  return true;
}

bool CApplication::InitWindow()
{
#ifdef TARGET_DARWIN_OSX
  // force initial window creation to be windowed, if fullscreen, it will switch to it below
  // fixes the white screen of death if starting fullscreen and switching to windowed.
  bool bFullScreen = false;
  if (!g_Windowing.CreateNewWindow(CSysInfo::GetAppName(), bFullScreen, CDisplaySettings::GetInstance().GetResolutionInfo(RES_WINDOW), OnEvent))
  {
    CLog::Log(LOGFATAL, "CApplication::Create: Unable to create window");
    return false;
  }
#else
  bool bFullScreen = CDisplaySettings::GetInstance().GetCurrentResolution() != RES_WINDOW;
  if (!g_Windowing.CreateNewWindow(CSysInfo::GetAppName(), bFullScreen, CDisplaySettings::GetInstance().GetCurrentResolutionInfo(), OnEvent))
  {
    CLog::Log(LOGFATAL, "CApplication::Create: Unable to create window");
    return false;
  }
#endif

  if (!g_Windowing.InitRenderSystem())
  {
    CLog::Log(LOGFATAL, "CApplication::Create: Unable to init rendering system");
    return false;
  }
  // set GUI res and force the clear of the screen
  g_graphicsContext.SetVideoResolution(CDisplaySettings::GetInstance().GetCurrentResolution());
  return true;
}

bool CApplication::DestroyWindow()
{
  return g_Windowing.DestroyWindow();
}

bool CApplication::InitDirectoriesLinux()
{
/*
   The following is the directory mapping for Platform Specific Mode:

   special://xbmc/          => [read-only] system directory (/usr/share/kodi)
   special://home/          => [read-write] user's directory that will override special://kodi/ system-wide
                               installations like skins, screensavers, etc.
                               ($HOME/.kodi)
                               NOTE: XBMC will look in both special://xbmc/addons and special://home/addons for addons.
   special://masterprofile/ => [read-write] userdata of master profile. It will by default be
                               mapped to special://home/userdata ($HOME/.kodi/userdata)
   special://profile/       => [read-write] current profile's userdata directory.
                               Generally special://masterprofile for the master profile or
                               special://masterprofile/profiles/<profile_name> for other profiles.

   NOTE: All these root directories are lowercase. Some of the sub-directories
         might be mixed case.
*/

#if defined(TARGET_POSIX) && !defined(TARGET_DARWIN)
  std::string userName;
  if (getenv("USER"))
    userName = getenv("USER");
  else
    userName = "root";

  std::string userHome;
  if (getenv("HOME"))
    userHome = getenv("HOME");
  else
    userHome = "/root";

  std::string appBinPath, appPath;
  std::string appName = CCompileInfo::GetAppName();
  std::string dotLowerAppName = "." + appName;
  StringUtils::ToLower(dotLowerAppName);
  const char* envAppHome = "KODI_HOME";
  const char* envAppBinHome = "KODI_BIN_HOME";
  const char* envAppTemp = "KODI_TEMP";

  CUtil::GetHomePath(appBinPath, envAppBinHome);
  if (getenv(envAppHome))
    appPath = getenv(envAppHome);
  else
  {
    appPath = appBinPath;
    /* Check if binaries and arch independent data files are being kept in
     * separate locations. */
    if (!CDirectory::Exists(URIUtils::AddFileToFolder(appPath, "userdata")))
    {
      /* Attempt to locate arch independent data files. */
      CUtil::GetHomePath(appPath);
      if (!CDirectory::Exists(URIUtils::AddFileToFolder(appPath, "userdata")))
      {
        fprintf(stderr, "Unable to find path to %s data files!\n", appName.c_str());
        exit(1);
      }
    }
  }

  /* Set some environment variables */
  setenv(envAppBinHome, appBinPath.c_str(), 0);
  setenv(envAppHome, appPath.c_str(), 0);

  if (m_bPlatformDirectories)
  {
    // map our special drives
    CSpecialProtocol::SetXBMCBinPath(appBinPath);
    CSpecialProtocol::SetXBMCPath(appPath);
    CSpecialProtocol::SetHomePath(userHome + "/" + dotLowerAppName);
    CSpecialProtocol::SetMasterProfilePath(userHome + "/" + dotLowerAppName + "/userdata");

    std::string strTempPath = userHome;
    strTempPath = URIUtils::AddFileToFolder(strTempPath, dotLowerAppName + "/temp");
    if (getenv(envAppTemp))
      strTempPath = getenv(envAppTemp);
    CSpecialProtocol::SetTempPath(strTempPath);

    URIUtils::AddSlashAtEnd(strTempPath);
    g_advancedSettings.m_logFolder = strTempPath;

    CreateUserDirs();

  }
  else
  {
    URIUtils::AddSlashAtEnd(appPath);
    g_advancedSettings.m_logFolder = appPath;

    CSpecialProtocol::SetXBMCBinPath(appBinPath);
    CSpecialProtocol::SetXBMCPath(appPath);
    CSpecialProtocol::SetHomePath(URIUtils::AddFileToFolder(appPath, "portable_data"));
    CSpecialProtocol::SetMasterProfilePath(URIUtils::AddFileToFolder(appPath, "portable_data/userdata"));

    std::string strTempPath = appPath;
    strTempPath = URIUtils::AddFileToFolder(strTempPath, "portable_data/temp");
    if (getenv(envAppTemp))
      strTempPath = getenv(envAppTemp);
    CSpecialProtocol::SetTempPath(strTempPath);
    CreateUserDirs();

    URIUtils::AddSlashAtEnd(strTempPath);
    g_advancedSettings.m_logFolder = strTempPath;
  }

  return true;
#else
  return false;
#endif
}

bool CApplication::InitDirectoriesOSX()
{
#if defined(TARGET_DARWIN)
  std::string userName;
  if (getenv("USER"))
    userName = getenv("USER");
  else
    userName = "root";

  std::string userHome;
  if (getenv("HOME"))
    userHome = getenv("HOME");
  else
    userHome = "/root";

  std::string appPath;
  CUtil::GetHomePath(appPath);
  setenv("KODI_HOME", appPath.c_str(), 0);

#if defined(TARGET_DARWIN_IOS)
  std::string fontconfigPath;
  fontconfigPath = appPath + "/system/players/dvdplayer/etc/fonts/fonts.conf";
  setenv("FONTCONFIG_FILE", fontconfigPath.c_str(), 0);
#endif

  // setup path to our internal dylibs so loader can find them
  std::string frameworksPath = CUtil::GetFrameworksPath();
  CSpecialProtocol::SetXBMCFrameworksPath(frameworksPath);

  // OSX always runs with m_bPlatformDirectories == true
  if (m_bPlatformDirectories)
  {
    // map our special drives
    CSpecialProtocol::SetXBMCBinPath(appPath);
    CSpecialProtocol::SetXBMCPath(appPath);
    #if defined(TARGET_DARWIN_IOS)
      std::string appName = CCompileInfo::GetAppName();
      CSpecialProtocol::SetHomePath(userHome + "/" + CDarwinUtils::GetAppRootFolder() + "/" + appName);
      CSpecialProtocol::SetMasterProfilePath(userHome + "/" + CDarwinUtils::GetAppRootFolder() + "/" + appName + "/userdata");
    #else
      std::string appName = CCompileInfo::GetAppName();
      CSpecialProtocol::SetHomePath(userHome + "/Library/Application Support/" + appName);
      CSpecialProtocol::SetMasterProfilePath(userHome + "/Library/Application Support/" + appName + "/userdata");
    #endif

    std::string dotLowerAppName = "." + appName;
    StringUtils::ToLower(dotLowerAppName);
    // location for temp files
    #if defined(TARGET_DARWIN_IOS)
      std::string strTempPath = URIUtils::AddFileToFolder(userHome,  std::string(CDarwinUtils::GetAppRootFolder()) + "/" + appName + "/temp");
    #else
      std::string strTempPath = URIUtils::AddFileToFolder(userHome, dotLowerAppName + "/");
      CDirectory::Create(strTempPath);
      strTempPath = URIUtils::AddFileToFolder(userHome, dotLowerAppName + "/temp");
    #endif
    CSpecialProtocol::SetTempPath(strTempPath);

    // xbmc.log file location
    #if defined(TARGET_DARWIN_IOS)
      strTempPath = userHome + "/" + std::string(CDarwinUtils::GetAppRootFolder());
    #else
      strTempPath = userHome + "/Library/Logs";
    #endif
    URIUtils::AddSlashAtEnd(strTempPath);
    g_advancedSettings.m_logFolder = strTempPath;

    CreateUserDirs();
  }
  else
  {
    URIUtils::AddSlashAtEnd(appPath);
    g_advancedSettings.m_logFolder = appPath;

    CSpecialProtocol::SetXBMCBinPath(appPath);
    CSpecialProtocol::SetXBMCPath(appPath);
    CSpecialProtocol::SetHomePath(URIUtils::AddFileToFolder(appPath, "portable_data"));
    CSpecialProtocol::SetMasterProfilePath(URIUtils::AddFileToFolder(appPath, "portable_data/userdata"));

    std::string strTempPath = URIUtils::AddFileToFolder(appPath, "portable_data/temp");
    CSpecialProtocol::SetTempPath(strTempPath);

    URIUtils::AddSlashAtEnd(strTempPath);
    g_advancedSettings.m_logFolder = strTempPath;
  }

  return true;
#else
  return false;
#endif
}

bool CApplication::InitDirectoriesWin32()
{
#ifdef TARGET_WINDOWS
  std::string xbmcPath;

  CUtil::GetHomePath(xbmcPath);
  CEnvironment::setenv("KODI_HOME", xbmcPath);
  CSpecialProtocol::SetXBMCBinPath(xbmcPath);
  CSpecialProtocol::SetXBMCPath(xbmcPath);

  std::string strWin32UserFolder = CWIN32Util::GetProfilePath();

  g_advancedSettings.m_logFolder = strWin32UserFolder;
  CSpecialProtocol::SetHomePath(strWin32UserFolder);
  CSpecialProtocol::SetMasterProfilePath(URIUtils::AddFileToFolder(strWin32UserFolder, "userdata"));
  CSpecialProtocol::SetTempPath(URIUtils::AddFileToFolder(strWin32UserFolder,"cache"));

  CEnvironment::setenv("KODI_PROFILE_USERDATA", CSpecialProtocol::TranslatePath("special://masterprofile/"));

  CreateUserDirs();

  // Expand the DLL search path with our directories
  CWIN32Util::ExtendDllPath();

  return true;
#else
  return false;
#endif
}

void CApplication::CreateUserDirs()
{
  CDirectory::Create("special://home/");
  CDirectory::Create("special://home/addons");
  CDirectory::Create("special://home/addons/packages");
  CDirectory::Create("special://home/media");
  CDirectory::Create("special://home/system");
  CDirectory::Create("special://masterprofile/");
  CDirectory::Create("special://temp/");
  CDirectory::Create("special://temp/temp"); // temp directory for python and dllGetTempPathA
}

bool CApplication::Initialize()
{
#if defined(HAS_DVD_DRIVE) && !defined(TARGET_WINDOWS) // somehow this throws an "unresolved external symbol" on win32
  // turn off cdio logging
  cdio_loglevel_default = CDIO_LOG_ERROR;
#endif

#ifdef TARGET_POSIX // TODO: Win32 has no special://home/ mapping by default, so we
              //       must create these here. Ideally this should be using special://home/ and
              //       be platform agnostic (i.e. unify the InitDirectories*() functions)
  if (!m_bPlatformDirectories)
#endif
  {
    CDirectory::Create("special://xbmc/addons");
  }

  // load the language and its translated strings
  if (!LoadLanguage(false))
    return false;

  CEventLog::GetInstance().Add(EventPtr(new CNotificationEvent(
    StringUtils::Format(g_localizeStrings.Get(177).c_str(), g_sysinfo.GetAppName().c_str()),
    StringUtils::Format(g_localizeStrings.Get(178).c_str(), g_sysinfo.GetAppName().c_str()),
    "special://xbmc/media/icon256x256.png", EventLevelBasic)));

  // Load curl so curl_global_init gets called before any service threads
  // are started. Unloading will have no effect as curl is never fully unloaded.
  // To quote man curl_global_init:
  //  "This function is not thread safe. You must not call it when any other
  //  thread in the program (i.e. a thread sharing the same memory) is running.
  //  This doesn't just mean no other thread that is using libcurl. Because
  //  curl_global_init() calls functions of other libraries that are similarly
  //  thread unsafe, it could conflict with any other thread that
  //  uses these other libraries."
  g_curlInterface.Load();
  g_curlInterface.Unload();

  // initialize (and update as needed) our databases
  CDatabaseManager::GetInstance().Initialize();

  StartServices();

  // Init DPMS, before creating the corresponding setting control.
  m_dpms = new DPMSSupport();
  bool uiInitializationFinished = true;
  if (g_windowManager.Initialized())
  {
    CSettings::GetInstance().GetSetting(CSettings::SETTING_POWERMANAGEMENT_DISPLAYSOFF)->SetRequirementsMet(m_dpms->IsSupported());

    g_windowManager.CreateWindows();
    /* window id's 3000 - 3100 are reserved for python */

    // initialize splash window after splash screen disappears
    // because we need a real window in the background which gets
    // rendered while we load the main window or enter the master lock key
    if (g_advancedSettings.m_splashImage)
      g_windowManager.ActivateWindow(WINDOW_SPLASH);

    // Make sure we have at least the default skin
    std::string defaultSkin = ((const CSettingString*)CSettings::GetInstance().GetSetting(CSettings::SETTING_LOOKANDFEEL_SKIN))->GetDefault();
    if (!LoadSkin(CSettings::GetInstance().GetString(CSettings::SETTING_LOOKANDFEEL_SKIN)) && !LoadSkin(defaultSkin))
    {
      CLog::Log(LOGERROR, "Default skin '%s' not found! Terminating..", defaultSkin.c_str());
      return false;
    }

    if (CSettings::GetInstance().GetBool(CSettings::SETTING_MASTERLOCK_STARTUPLOCK) &&
        CProfilesManager::GetInstance().GetMasterProfile().getLockMode() != LOCK_MODE_EVERYONE &&
       !CProfilesManager::GetInstance().GetMasterProfile().getLockCode().empty())
    {
       g_passwordManager.CheckStartUpLock();
    }

    // check if we should use the login screen
    if (CProfilesManager::GetInstance().UsingLoginScreen())
    {
      // the login screen still needs to perform additional initialization
      uiInitializationFinished = false;

      g_windowManager.ActivateWindow(WINDOW_LOGIN_SCREEN);
    }
    else
    {
#ifdef HAS_JSONRPC
      CJSONRPC::Initialize();
#endif
      ADDON::CAddonMgr::GetInstance().StartServices(false);

      // start the PVR manager
      StartPVRManager();

      // activate the configured start window
      int firstWindow = g_SkinInfo->GetFirstWindow();
      g_windowManager.ActivateWindow(firstWindow);

      // the startup window is considered part of the initialization as it most likely switches to the final window
      uiInitializationFinished = firstWindow != WINDOW_STARTUP_ANIM;

      CStereoscopicsManager::GetInstance().Initialize();
      CApplicationMessenger::GetInstance().SendMsg(TMSG_SETAUDIODSPSTATE, ACTIVE_AE_DSP_STATE_ON); // send a blocking message to active AudioDSP engine
    }

  }
  else //No GUI Created
  {
#ifdef HAS_JSONRPC
    CJSONRPC::Initialize();
#endif
    ADDON::CAddonMgr::GetInstance().StartServices(false);
  }

  g_sysinfo.Refresh();

  CLog::Log(LOGINFO, "removing tempfiles");
  CUtil::RemoveTempFiles();

  if (!CProfilesManager::GetInstance().UsingLoginScreen())
  {
    UpdateLibraries();
    SetLoggingIn(true);
  }

  m_slowTimer.StartZero();

  CAddonMgr::GetInstance().StartServices(true);

  // configure seek handler
  CSeekHandler::GetInstance().Configure();

  // register action listeners
  RegisterActionListener(&CSeekHandler::GetInstance());
  RegisterActionListener(&CPlayerController::GetInstance());

  CLog::Log(LOGNOTICE, "initialize done");

  m_bInitializing = false;

  // reset our screensaver (starts timers etc.)
  ResetScreenSaver();

#ifdef HAS_SDL_JOYSTICK
  CInputManager::GetInstance().SetEnabledJoystick(CSettings::GetInstance().GetBool(CSettings::SETTING_INPUT_ENABLEJOYSTICK) &&
                    CPeripheralImon::GetCountOfImonsConflictWithDInput() == 0 );
#endif

  // if the user interfaces has been fully initialized let everyone know
  if (uiInitializationFinished)
  {
    CGUIMessage msg(GUI_MSG_NOTIFY_ALL, 0, 0, GUI_MSG_UI_READY);
    g_windowManager.SendThreadMessage(msg);
  }

  return true;
}

bool CApplication::StartServer(enum ESERVERS eServer, bool bStart, bool bWait/* = false*/)
{
  bool ret = false;
  switch(eServer)
  {
    case ES_WEBSERVER:
      // the callback will take care of starting/stopping webserver
      ret = CSettings::GetInstance().SetBool(CSettings::SETTING_SERVICES_WEBSERVER, bStart);
      break;

    case ES_AIRPLAYSERVER:
      // the callback will take care of starting/stopping airplay
      ret = CSettings::GetInstance().SetBool(CSettings::SETTING_SERVICES_AIRPLAY, bStart);
      break;

    case ES_JSONRPCSERVER:
      // the callback will take care of starting/stopping jsonrpc server
      ret = CSettings::GetInstance().SetBool(CSettings::SETTING_SERVICES_ESENABLED, bStart);
      break;

    case ES_UPNPSERVER:
      // the callback will take care of starting/stopping upnp server
      ret = CSettings::GetInstance().SetBool(CSettings::SETTING_SERVICES_UPNPSERVER, bStart);
      break;

    case ES_UPNPRENDERER:
      // the callback will take care of starting/stopping upnp renderer
      ret = CSettings::GetInstance().SetBool(CSettings::SETTING_SERVICES_UPNPRENDERER, bStart);
      break;

    case ES_EVENTSERVER:
      // the callback will take care of starting/stopping event server
      ret = CSettings::GetInstance().SetBool(CSettings::SETTING_SERVICES_ESENABLED, bStart);
      break;

    case ES_ZEROCONF:
      // the callback will take care of starting/stopping zeroconf
      ret = CSettings::GetInstance().SetBool(CSettings::SETTING_SERVICES_ZEROCONF, bStart);
      break;

    default:
      ret = false;
      break;
  }
  CSettings::GetInstance().Save();

  return ret;
}

void CApplication::StartPVRManager()
{
  if (!CSettings::GetInstance().GetBool(CSettings::SETTING_PVRMANAGER_ENABLED))
    return;

  g_PVRManager.Start(true);
}

void CApplication::StopPVRManager()
{
  CLog::Log(LOGINFO, "stopping PVRManager");
  if (g_PVRManager.IsPlaying())
    StopPlaying();
  g_PVRManager.Stop();
  g_EpgContainer.Stop();
}

void CApplication::StartServices()
{
#if !defined(TARGET_WINDOWS) && defined(HAS_DVD_DRIVE)
  // Start Thread for DVD Mediatype detection
  CLog::Log(LOGNOTICE, "start dvd mediatype detection");
  m_DetectDVDType.Create(false, THREAD_MINSTACKSIZE);
#endif
}

void CApplication::StopServices()
{
  m_network->NetworkMessage(CNetwork::SERVICES_DOWN, 0);

#if !defined(TARGET_WINDOWS) && defined(HAS_DVD_DRIVE)
  CLog::Log(LOGNOTICE, "stop dvd detect media");
  m_DetectDVDType.StopThread();
#endif

  g_peripherals.Clear();
}

void CApplication::OnSettingChanged(const CSetting *setting)
{
  if (setting == NULL)
    return;

  const std::string &settingId = setting->GetId();
  if (settingId == CSettings::SETTING_LOOKANDFEEL_SKIN ||
      settingId == CSettings::SETTING_LOOKANDFEEL_FONT ||
      settingId == CSettings::SETTING_LOOKANDFEEL_SKINCOLORS)
  {
    // if the skin changes and the current theme is not the default one, reset
    // the theme to the default value (which will also change lookandfeel.skincolors
    // which in turn will reload the skin.  Similarly, if the current skin font is not
    // the default, reset it as well.
    if (settingId == CSettings::SETTING_LOOKANDFEEL_SKIN && CSettings::GetInstance().GetString(CSettings::SETTING_LOOKANDFEEL_SKINTHEME) != "SKINDEFAULT")
    {
      CSettings::GetInstance().SetString(CSettings::SETTING_LOOKANDFEEL_SKINTHEME, "SKINDEFAULT");
      return;
    }
    if (settingId == CSettings::SETTING_LOOKANDFEEL_SKIN && CSettings::GetInstance().GetString(CSettings::SETTING_LOOKANDFEEL_FONT) != "Default")
    {
      CSettings::GetInstance().SetString(CSettings::SETTING_LOOKANDFEEL_FONT, "Default");
      return;
    }

    std::string builtin("ReloadSkin");
    if (settingId == CSettings::SETTING_LOOKANDFEEL_SKIN && !m_skinReverting)
      builtin += "(confirm)";
    CApplicationMessenger::GetInstance().PostMsg(TMSG_EXECUTE_BUILT_IN, -1, -1, nullptr, builtin);
  }
  else if (settingId == CSettings::SETTING_LOOKANDFEEL_SKINTHEME)
  {
    // also set the default color theme
    std::string colorTheme = ((CSettingString*)setting)->GetValue();
    URIUtils::RemoveExtension(colorTheme);
    if (StringUtils::EqualsNoCase(colorTheme, "Textures"))
      colorTheme = "defaults";

    // check if we have to change the skin color
    // if yes, it will trigger a call to ReloadSkin() in
    // it's OnSettingChanged() callback
    // if no we have to call ReloadSkin() ourselves
    if (!StringUtils::EqualsNoCase(colorTheme, CSettings::GetInstance().GetString(CSettings::SETTING_LOOKANDFEEL_SKINCOLORS)))
      CSettings::GetInstance().SetString(CSettings::SETTING_LOOKANDFEEL_SKINCOLORS, colorTheme);
    else
      CApplicationMessenger::GetInstance().PostMsg(TMSG_EXECUTE_BUILT_IN, -1, -1, nullptr, "ReloadSkin");
  }
  else if (settingId == CSettings::SETTING_LOOKANDFEEL_SKINZOOM)
  {
    CGUIMessage msg(GUI_MSG_NOTIFY_ALL, 0, 0, GUI_MSG_WINDOW_RESIZE);
    g_windowManager.SendThreadMessage(msg);
  }
  else if (StringUtils::StartsWithNoCase(settingId, "audiooutput."))
  {
    if (settingId == CSettings::SETTING_AUDIOOUTPUT_DSPADDONSENABLED)
    {
      if (((CSettingBool *) setting)->GetValue())
      {
        CApplicationMessenger::GetInstance().PostMsg(TMSG_SETAUDIODSPSTATE, ACTIVE_AE_DSP_STATE_ON);
        CApplicationMessenger::GetInstance().PostMsg(TMSG_MEDIA_RESTART); // send non blocking media restart message
      }
      else
      {
        CAEFactory::OnSettingsChange(settingId);
        CApplicationMessenger::GetInstance().PostMsg(TMSG_MEDIA_RESTART); // send non blocking media restart message
        CApplicationMessenger::GetInstance().PostMsg(TMSG_SETAUDIODSPSTATE, ACTIVE_AE_DSP_STATE_OFF);
      }
      return;
    }

    // AE is master of audio settings and needs to be informed first
    CAEFactory::OnSettingsChange(settingId);

    if (settingId == CSettings::SETTING_AUDIOOUTPUT_GUISOUNDMODE)
    {
      CAEFactory::SetSoundMode(((CSettingInt*)setting)->GetValue());
    }
    // this tells player whether to open an audio stream passthrough or PCM
    // if this is changed, audio stream has to be reopened
    else if (settingId == CSettings::SETTING_AUDIOOUTPUT_PASSTHROUGH)
    {
      CApplicationMessenger::GetInstance().PostMsg(TMSG_MEDIA_RESTART);
    }
  }
  else if (StringUtils::EqualsNoCase(settingId, CSettings::SETTING_MUSICPLAYER_REPLAYGAINTYPE))
    m_replayGainSettings.iType = ((CSettingInt*)setting)->GetValue();
  else if (StringUtils::EqualsNoCase(settingId, CSettings::SETTING_MUSICPLAYER_REPLAYGAINPREAMP))
    m_replayGainSettings.iPreAmp = ((CSettingInt*)setting)->GetValue();
  else if (StringUtils::EqualsNoCase(settingId, CSettings::SETTING_MUSICPLAYER_REPLAYGAINNOGAINPREAMP))
    m_replayGainSettings.iNoGainPreAmp = ((CSettingInt*)setting)->GetValue();
  else if (StringUtils::EqualsNoCase(settingId, CSettings::SETTING_MUSICPLAYER_REPLAYGAINAVOIDCLIPPING))
    m_replayGainSettings.bAvoidClipping = ((CSettingBool*)setting)->GetValue();
}

void CApplication::OnSettingAction(const CSetting *setting)
{
  if (setting == NULL)
    return;

  const std::string &settingId = setting->GetId();
  if (settingId == CSettings::SETTING_LOOKANDFEEL_SKINSETTINGS)
    g_windowManager.ActivateWindow(WINDOW_SKIN_SETTINGS);
  else if (settingId == CSettings::SETTING_SCREENSAVER_PREVIEW)
    ActivateScreenSaver(true);
  else if (settingId == CSettings::SETTING_SCREENSAVER_SETTINGS)
  {
    AddonPtr addon;
    if (CAddonMgr::GetInstance().GetAddon(CSettings::GetInstance().GetString(CSettings::SETTING_SCREENSAVER_MODE), addon, ADDON_SCREENSAVER))
      CGUIDialogAddonSettings::ShowAndGetInput(addon);
  }
  else if (settingId == CSettings::SETTING_AUDIOCDS_SETTINGS)
  {
    AddonPtr addon;
    if (CAddonMgr::GetInstance().GetAddon(CSettings::GetInstance().GetString(CSettings::SETTING_AUDIOCDS_ENCODER), addon, ADDON_AUDIOENCODER))
      CGUIDialogAddonSettings::ShowAndGetInput(addon);
  }
  else if (settingId == CSettings::SETTING_VIDEOSCREEN_GUICALIBRATION)
    g_windowManager.ActivateWindow(WINDOW_SCREEN_CALIBRATION);
  else if (settingId == CSettings::SETTING_VIDEOSCREEN_TESTPATTERN)
    g_windowManager.ActivateWindow(WINDOW_TEST_PATTERN);
}

bool CApplication::OnSettingUpdate(CSetting* &setting, const char *oldSettingId, const TiXmlNode *oldSettingNode)
{
  if (setting == NULL)
    return false;

  const std::string &settingId = setting->GetId();
#if defined(HAS_LIBAMCODEC)
  if (settingId == CSettings::SETTING_VIDEOPLAYER_USEAMCODEC)
  {
    // Do not permit amcodec to be used on non-aml platforms.
    // The setting will be hidden but the default value is true,
    // so change it to false.
    if (!aml_present())
    {
      CSettingBool *useamcodec = (CSettingBool*)setting;
      return useamcodec->SetValue(false);
    }
  }
#endif
#if defined(TARGET_ANDROID)
  if (settingId == CSettings::SETTING_VIDEOPLAYER_USESTAGEFRIGHT)
  {
    CSettingBool *usestagefright = (CSettingBool*)setting;
    return usestagefright->SetValue(false);
  }
#endif
#if defined(TARGET_DARWIN_OSX)
  if (settingId == CSettings::SETTING_AUDIOOUTPUT_AUDIODEVICE)
  {
    CSettingString *audioDevice = (CSettingString*)setting;
    // Gotham and older didn't enumerate audio devices per stream on osx
    // add stream0 per default which should be ok for all old settings.
    if (!StringUtils::EqualsNoCase(audioDevice->GetValue(), "DARWINOSX:default") && 
        StringUtils::FindWords(audioDevice->GetValue().c_str(), ":stream") == std::string::npos)
    {
      std::string newSetting = audioDevice->GetValue();
      newSetting += ":stream0";
      return audioDevice->SetValue(newSetting);
    }
  }
#endif

  return false;
}

bool CApplication::OnSettingsSaving() const
{
  // don't save settings when we're busy stopping the application
  // a lot of screens try to save settings on deinit and deinit is
  // called for every screen when the application is stopping
  if (m_bStop)
    return false;

  return true;
}

void CApplication::ReloadSkin(bool confirm/*=false*/)
{
  std::string oldSkin = g_SkinInfo ? g_SkinInfo->ID() : "";

  CGUIMessage msg(GUI_MSG_LOAD_SKIN, -1, g_windowManager.GetActiveWindow());
  g_windowManager.SendMessage(msg);

  std::string newSkin = CSettings::GetInstance().GetString(CSettings::SETTING_LOOKANDFEEL_SKIN);
  if (LoadSkin(newSkin))
  {
    /* The Reset() or SetString() below will cause recursion, so the m_skinReverting boolean is set so as to not prompt the
       user as to whether they want to keep the current skin. */
    if (confirm && !m_skinReverting)
    {
      bool cancelled;
      if (!CGUIDialogYesNo::ShowAndGetInput(CVariant{13123}, CVariant{13111}, cancelled, CVariant{""}, CVariant{""}, 10000))
      {
        m_skinReverting = true;
        if (oldSkin.empty())
          CSettings::GetInstance().GetSetting(CSettings::SETTING_LOOKANDFEEL_SKIN)->Reset();
        else
          CSettings::GetInstance().SetString(CSettings::SETTING_LOOKANDFEEL_SKIN, oldSkin);
      }
    }
  }
  else
  {
    // skin failed to load - we revert to the default only if we didn't fail loading the default
    std::string defaultSkin = ((CSettingString*)CSettings::GetInstance().GetSetting(CSettings::SETTING_LOOKANDFEEL_SKIN))->GetDefault();
    if (newSkin != defaultSkin)
    {
      m_skinReverting = true;
      CSettings::GetInstance().GetSetting(CSettings::SETTING_LOOKANDFEEL_SKIN)->Reset();
      CGUIDialogKaiToast::QueueNotification(CGUIDialogKaiToast::Error, g_localizeStrings.Get(24102), g_localizeStrings.Get(24103));
    }
  }
  m_skinReverting = false;
}

bool CApplication::Load(const TiXmlNode *settings)
{
  if (settings == NULL)
    return false;

  const TiXmlElement *audioElement = settings->FirstChildElement("audio");
  if (audioElement != NULL)
  {
#ifndef TARGET_ANDROID
    XMLUtils::GetBoolean(audioElement, "mute", m_muted);
    if (!XMLUtils::GetFloat(audioElement, "fvolumelevel", m_volumeLevel, VOLUME_MINIMUM, VOLUME_MAXIMUM))
      m_volumeLevel = VOLUME_MAXIMUM;
#else
    // Use system volume settings
    m_volumeLevel = CXBMCApp::GetSystemVolume();
    m_muted = (m_volumeLevel == 0);
#endif
  }

  return true;
}

bool CApplication::Save(TiXmlNode *settings) const
{
  if (settings == NULL)
    return false;

  TiXmlElement volumeNode("audio");
  TiXmlNode *audioNode = settings->InsertEndChild(volumeNode);
  if (audioNode == NULL)
    return false;

  XMLUtils::SetBoolean(audioNode, "mute", m_muted);
  XMLUtils::SetFloat(audioNode, "fvolumelevel", m_volumeLevel);

  return true;
}

bool CApplication::LoadSkin(const std::string& skinID)
{
  AddonPtr addon;
  if (CAddonMgr::GetInstance().GetAddon(skinID, addon, ADDON_SKIN))
  {
    if (LoadSkin(std::dynamic_pointer_cast<ADDON::CSkinInfo>(addon)))
      return true;
  }
  CLog::Log(LOGERROR, "failed to load requested skin '%s'", skinID.c_str());
  return false;
}

bool CApplication::LoadSkin(const SkinPtr& skin)
{
  if (!skin)
    return false;

  // start/prepare the skin
  skin->Start();

  // migrate any skin-specific settings that are still stored in guisettings.xml
  CSkinSettings::GetInstance().MigrateSettings(skin);

  // check if the skin has been properly loaded and if it has a Home.xml
  if (!skin->HasSkinFile("Home.xml"))
    return false;

  bool bPreviousPlayingState=false;
  bool bPreviousRenderingState=false;
  if (g_application.m_pPlayer->IsPlayingVideo())
  {
    bPreviousPlayingState = !g_application.m_pPlayer->IsPausedPlayback();
    if (bPreviousPlayingState)
      g_application.m_pPlayer->Pause();
#ifdef HAS_VIDEO_PLAYBACK
    if (g_windowManager.GetActiveWindow() == WINDOW_FULLSCREEN_VIDEO)
    {
      g_windowManager.ActivateWindow(WINDOW_HOME);
      bPreviousRenderingState = true;
    }
#endif
  }
  // close the music and video overlays (they're re-opened automatically later)
  CSingleLock lock(g_graphicsContext);

  // save the current window details and focused control
  int currentWindow = g_windowManager.GetActiveWindow();
  int iCtrlID = -1;
  CGUIWindow* pWindow = g_windowManager.GetWindow(currentWindow);
  if (pWindow)
    iCtrlID = pWindow->GetFocusedControlID();
  std::vector<int> currentModelessWindows;
  g_windowManager.GetActiveModelessWindows(currentModelessWindows);

  UnloadSkin();

  CLog::Log(LOGINFO, "  load skin from: %s (version: %s)", skin->Path().c_str(), skin->Version().asString().c_str());
  g_SkinInfo = skin;
  g_SkinInfo->Start();

  CLog::Log(LOGINFO, "  load fonts for skin...");
  g_graphicsContext.SetMediaDir(skin->Path());
  g_directoryCache.ClearSubPaths(skin->Path());

  g_colorManager.Load(CSettings::GetInstance().GetString(CSettings::SETTING_LOOKANDFEEL_SKINCOLORS));

  g_fontManager.LoadFonts(CSettings::GetInstance().GetString(CSettings::SETTING_LOOKANDFEEL_FONT));

  // load in the skin strings
  std::string langPath = URIUtils::AddFileToFolder(skin->Path(), "language");
  URIUtils::AddSlashAtEnd(langPath);

  g_localizeStrings.LoadSkinStrings(langPath, CSettings::GetInstance().GetString(CSettings::SETTING_LOCALE_LANGUAGE));

  g_SkinInfo->LoadIncludes();

  int64_t start;
  start = CurrentHostCounter();

  CLog::Log(LOGINFO, "  load new skin...");

  // Load the user windows
  LoadUserWindows();

  int64_t end, freq;
  end = CurrentHostCounter();
  freq = CurrentHostFrequency();
  CLog::Log(LOGDEBUG,"Load Skin XML: %.2fms", 1000.f * (end - start) / freq);

  CLog::Log(LOGINFO, "  initialize new skin...");
  g_windowManager.AddMsgTarget(this);
  g_windowManager.AddMsgTarget(&g_playlistPlayer);
  g_windowManager.AddMsgTarget(&g_infoManager);
  g_windowManager.AddMsgTarget(&g_fontManager);
  g_windowManager.AddMsgTarget(&CStereoscopicsManager::GetInstance());
  g_windowManager.SetCallback(*this);
  g_windowManager.Initialize();
  CTextureCache::GetInstance().Initialize();
  g_audioManager.Enable(true);
  g_audioManager.Load();

  if (g_SkinInfo->HasSkinFile("DialogFullScreenInfo.xml"))
    g_windowManager.Add(new CGUIDialogFullScreenInfo);

  CLog::Log(LOGINFO, "  skin loaded...");

  // leave the graphics lock
  lock.Leave();

  // restore windows
  if (currentWindow != WINDOW_INVALID)
  {
    g_windowManager.ActivateWindow(currentWindow);
    for (unsigned int i = 0; i < currentModelessWindows.size(); i++)
    {
      CGUIDialog *dialog = (CGUIDialog *)g_windowManager.GetWindow(currentModelessWindows[i]);
      if (dialog)
        dialog->Open();
    }
    if (iCtrlID != -1)
    {
      pWindow = g_windowManager.GetWindow(currentWindow);
      if (pWindow && pWindow->HasSaveLastControl())
      {
        CGUIMessage msg(GUI_MSG_SETFOCUS, currentWindow, iCtrlID, 0);
        pWindow->OnMessage(msg);
      }
    }
  }

  if (g_application.m_pPlayer->IsPlayingVideo())
  {
    if (bPreviousPlayingState)
      g_application.m_pPlayer->Pause();
    if (bPreviousRenderingState)
      g_windowManager.ActivateWindow(WINDOW_FULLSCREEN_VIDEO);
  }
  return true;
}

void CApplication::UnloadSkin(bool forReload /* = false */)
{
  CLog::Log(LOGINFO, "Unloading old skin %s...", forReload ? "for reload " : "");

  if (g_SkinInfo != nullptr)
    g_SkinInfo->SaveSettings();

  g_audioManager.Enable(false);

  g_windowManager.DeInitialize();
  CTextureCache::GetInstance().Deinitialize();

  // remove the skin-dependent window
  g_windowManager.Delete(WINDOW_DIALOG_FULLSCREEN_INFO);

  g_TextureManager.Cleanup();
  g_largeTextureManager.CleanupUnusedImages(true);

  g_fontManager.Clear();

  g_colorManager.Clear();

  g_infoManager.Clear();

//  The g_SkinInfo shared_ptr ought to be reset here
// but there are too many places it's used without checking for NULL
// and as a result a race condition on exit can cause a crash.
}

bool CApplication::LoadUserWindows()
{
  // Start from wherever home.xml is
  std::vector<std::string> vecSkinPath;
  g_SkinInfo->GetSkinPaths(vecSkinPath);
  for (unsigned int i = 0;i < vecSkinPath.size();++i)
  {
    CLog::Log(LOGINFO, "Loading user windows, path %s", vecSkinPath[i].c_str());
    CFileItemList items;
    if (CDirectory::GetDirectory(vecSkinPath[i], items, ".xml", DIR_FLAG_NO_FILE_DIRS))
    {
      for (int i = 0; i < items.Size(); ++i)
      {
        if (items[i]->m_bIsFolder)
          continue;
        std::string skinFile = URIUtils::GetFileName(items[i]->GetPath());
        if (StringUtils::StartsWithNoCase(skinFile, "custom"))
        {
          CXBMCTinyXML xmlDoc;
          if (!xmlDoc.LoadFile(items[i]->GetPath()))
          {
            CLog::Log(LOGERROR, "unable to load: %s, Line %d\n%s", items[i]->GetPath().c_str(), xmlDoc.ErrorRow(), xmlDoc.ErrorDesc());
            continue;
          }

          // Root element should be <window>
          TiXmlElement* pRootElement = xmlDoc.RootElement();
          std::string strValue = pRootElement->Value();
          if (!StringUtils::EqualsNoCase(strValue, "window"))
          {
            CLog::Log(LOGERROR, "file: %s doesnt contain <window>", skinFile.c_str());
            continue;
          }

          // Read the <type> element to get the window type to create
          // If no type is specified, create a CGUIWindow as default
          CGUIWindow* pWindow = NULL;
          std::string strType;
          if (pRootElement->Attribute("type"))
            strType = pRootElement->Attribute("type");
          else
          {
            const TiXmlNode *pType = pRootElement->FirstChild("type");
            if (pType && pType->FirstChild())
              strType = pType->FirstChild()->Value();
          }
          int id = WINDOW_INVALID;
          if (!pRootElement->Attribute("id", &id))
          {
            const TiXmlNode *pType = pRootElement->FirstChild("id");
            if (pType && pType->FirstChild())
              id = atol(pType->FirstChild()->Value());
          }
          std::string visibleCondition;
          CGUIControlFactory::GetConditionalVisibility(pRootElement, visibleCondition);

          if (StringUtils::EqualsNoCase(strType, "dialog"))
            pWindow = new CGUIDialog(id + WINDOW_HOME, skinFile, visibleCondition.empty() ? DialogModalityType::MODAL : DialogModalityType::MODELESS);
          else if (StringUtils::EqualsNoCase(strType, "submenu"))
            pWindow = new CGUIDialogSubMenu(id + WINDOW_HOME, skinFile);
          else if (StringUtils::EqualsNoCase(strType, "buttonmenu"))
            pWindow = new CGUIDialogButtonMenu(id + WINDOW_HOME, skinFile);
          else
            pWindow = new CGUIWindow(id + WINDOW_HOME, skinFile);

          // Check to make sure the pointer isn't still null
          if (pWindow == NULL)
          {
            CLog::Log(LOGERROR, "Out of memory / Failed to create new object in LoadUserWindows");
            return false;
          }
          if (id == WINDOW_INVALID || g_windowManager.GetWindow(WINDOW_HOME + id))
          {
            delete pWindow;
            continue;
          }
          pWindow->SetVisibleCondition(visibleCondition);
          pWindow->SetLoadType(CGUIWindow::KEEP_IN_MEMORY);
          g_windowManager.AddCustomWindow(pWindow);
        }
      }
    }
  }
  return true;
}

bool CApplication::RenderNoPresent()
{
  MEASURE_FUNCTION;

// DXMERGE: This may have been important?
//  g_graphicsContext.AcquireCurrentContext();

  g_graphicsContext.Lock();
<<<<<<< HEAD

  // dont show GUI when playing full screen video
  if (g_graphicsContext.IsFullScreenVideo())
  {
    g_graphicsContext.SetRenderingResolution(g_graphicsContext.GetVideoResolution(), false);
    g_renderManager.Render(true, 0, 255);

    // close window overlays
    CGUIDialog *overlay = (CGUIDialog *)g_windowManager.GetWindow(WINDOW_DIALOG_VIDEO_OVERLAY);
    if (overlay) overlay->Close(true);
    overlay = (CGUIDialog *)g_windowManager.GetWindow(WINDOW_DIALOG_MUSIC_OVERLAY);
    if (overlay) overlay->Close(true);

  }

=======
  
>>>>>>> 605bd969
  bool hasRendered = g_windowManager.Render();

  g_graphicsContext.Unlock();

  return hasRendered;
}

float CApplication::GetDimScreenSaverLevel() const
{
  if (!m_bScreenSave || !m_screenSaver ||
      (m_screenSaver->ID() != "screensaver.xbmc.builtin.dim" &&
       m_screenSaver->ID() != "screensaver.xbmc.builtin.black" &&
       !m_screenSaver->ID().empty()))
    return 0;

  if (!m_screenSaver->GetSetting("level").empty())
    return 100.0f - (float)atof(m_screenSaver->GetSetting("level").c_str());
  return 100.0f;
}

void CApplication::Render()
{
  // do not render if we are stopped or in background
  if (m_bStop)
    return;

  MEASURE_FUNCTION;

  int vsync_mode = CSettings::GetInstance().GetInt(CSettings::SETTING_VIDEOSCREEN_VSYNC);

  bool hasRendered = false;
  bool limitFrames = false;
  unsigned int singleFrameTime = 10; // default limit 100 fps
  bool vsync = true;

  // Whether externalplayer is playing and we're unfocused
  bool extPlayerActive = m_pPlayer->GetCurrentPlayer() == EPC_EXTPLAYER && m_pPlayer->IsPlaying() && !m_AppFocused;

  {
    // Less fps in DPMS
    bool lowfps = g_Windowing.EnableFrameLimiter();

    m_bPresentFrame = false;
    if (!extPlayerActive && g_graphicsContext.IsFullScreenVideo() && !m_pPlayer->IsPausedPlayback())
    {
      m_bPresentFrame = g_renderManager.HasFrame();
      if (vsync_mode == VSYNC_DISABLED)
        vsync = false;
    }
    else
    {
      // engage the frame limiter as needed
      limitFrames = lowfps || extPlayerActive;
      // DXMERGE - we checked for g_videoConfig.GetVSyncMode() before this
      //           perhaps allowing it to be set differently than the UI option??
      if (vsync_mode == VSYNC_DISABLED || vsync_mode == VSYNC_VIDEO)
      {
        limitFrames = true; // not using vsync.
        vsync = false;
      }
      else if ((g_infoManager.GetFPS() > g_graphicsContext.GetFPS() + 10) && g_infoManager.GetFPS() > 1000.0f / singleFrameTime)
      {
        limitFrames = true; // using vsync, but it isn't working.
        vsync = false;
      }

      if (limitFrames)
      {
        if (extPlayerActive)
        {
          ResetScreenSaver();  // Prevent screensaver dimming the screen
          singleFrameTime = 1000;  // 1 fps, high wakeup latency but v.low CPU usage
        }
        else if (lowfps)
          singleFrameTime = 200;  // 5 fps, <=200 ms latency to wake up
      }

    }
  }

  CSingleLock lock(g_graphicsContext);

  if (g_graphicsContext.IsFullScreenVideo() && m_pPlayer->IsPlaying() && vsync_mode == VSYNC_VIDEO
#ifdef HAS_DS_PLAYER
    && !g_dsSettings.pRendererSettings->vSync
#endif
)
    g_Windowing.SetVSync(true);
  else if (vsync_mode == VSYNC_ALWAYS)
#ifdef HAS_DS_PLAYER
  {
    if (m_pPlayer->IsPlaying() && g_dsSettings.pRendererSettings->vSync)
      g_Windowing.SetVSync(false); // Disable XBMC vsync and use DSplayer one
    else
      g_Windowing.SetVSync(true);
  }
#else
    g_Windowing.SetVSync(true);
#endif
  else if (vsync_mode != VSYNC_DRIVER)
    g_Windowing.SetVSync(false);

  if (m_bPresentFrame && m_pPlayer->IsPlaying() && !m_pPlayer->IsPaused())
    ResetScreenSaver();

  if(!g_Windowing.BeginRender())
    return;

#ifdef HAS_DS_PLAYER
  if (CMadvrCallback::Get()->ReadyMadvr())
    CMadvrCallback::Get()->GetCallback()->RenderToTexture(RENDER_LAYER_UNDER);
#endif
  CDirtyRegionList dirtyRegions;

  // render gui layer
  if (!m_skipGuiRender)
  {
    dirtyRegions = g_windowManager.GetDirty();
    if (g_graphicsContext.GetStereoMode())
    {
      g_graphicsContext.SetStereoView(RENDER_STEREO_VIEW_LEFT);
      if (RenderNoPresent())
        hasRendered = true;

      if (g_graphicsContext.GetStereoMode() != RENDER_STEREO_MODE_MONO)
      {
        g_graphicsContext.SetStereoView(RENDER_STEREO_VIEW_RIGHT);
        if (RenderNoPresent())
          hasRendered = true;
      }
      g_graphicsContext.SetStereoView(RENDER_STEREO_VIEW_OFF);
    }
    else
    {
      if (RenderNoPresent())
        hasRendered = true;
    }
    // execute post rendering actions (finalize window closing)
    g_windowManager.AfterRender();
  }

  // render video layer
  g_windowManager.RenderEx();

  g_Windowing.EndRender();

  // reset our info cache - we do this at the end of Render so that it is
  // fresh for the next process(), or after a windowclose animation (where process()
  // isn't called)
  g_infoManager.ResetCache();


  unsigned int now = XbmcThreads::SystemClockMillis();
  if (hasRendered)
  {
    g_infoManager.UpdateFPS();
    m_lastRenderTime = now;
  }

  lock.Leave();

  //when nothing has been rendered for m_guiDirtyRegionNoFlipTimeout milliseconds,
  //we don't call g_graphicsContext.Flip() anymore, this saves gpu and cpu usage
  bool flip;
  if (g_advancedSettings.m_guiDirtyRegionNoFlipTimeout >= 0)
    flip = hasRendered || (now - m_lastRenderTime) < (unsigned int)g_advancedSettings.m_guiDirtyRegionNoFlipTimeout;
  else
    flip = true;

  //fps limiter, make sure each frame lasts at least singleFrameTime milliseconds
  if (limitFrames || !(flip || m_bPresentFrame))
  {
    if (!limitFrames)
      singleFrameTime = 40; //if not flipping, loop at 25 fps

    unsigned int frameTime = now - m_lastFrameTime;
    if (frameTime < singleFrameTime)
      Sleep(singleFrameTime - frameTime);
  }
    if (flip)
      g_graphicsContext.Flip(dirtyRegions);

#ifdef HAS_DS_PLAYER    
    if (CMadvrCallback::Get()->ReadyMadvr())
        CMadvrCallback::Get()->GetCallback()->Flush();
    else
#endif
  if (!extPlayerActive && g_graphicsContext.IsFullScreenVideo() && !m_pPlayer->IsPausedPlayback())
  {
      g_renderManager.FrameWait(100);
  }

  m_lastFrameTime = XbmcThreads::SystemClockMillis();
  CTimeUtils::UpdateFrameTime(flip, vsync);

  g_renderManager.UpdateResolution();
  g_renderManager.ManageCaptures();
}

void CApplication::SetStandAlone(bool value)
{
  g_advancedSettings.m_handleMounting = m_bStandalone = value;
}


// OnAppCommand is called in response to a XBMC_APPCOMMAND event.
// This needs to return true if it processed the appcommand or false if it didn't
bool CApplication::OnAppCommand(const CAction &action)
{
  // Reset the screen saver
  ResetScreenSaver();

  // If we were currently in the screen saver wake up and don't process the appcommand
  if (WakeUpScreenSaverAndDPMS())
    return true;

  // The action ID is the APPCOMMAND code. We need to retrieve the action
  // associated with this appcommand from the mapping table.
  uint32_t appcmd = action.GetID();
  CKey key(appcmd | KEY_APPCOMMAND, (unsigned int) 0);
  int iWin = g_windowManager.GetActiveWindow() & WINDOW_ID_MASK;
  CAction appcmdaction = CButtonTranslator::GetInstance().GetAction(iWin, key);

  // If we couldn't find an action return false to indicate we have not
  // handled this appcommand
  if (!appcmdaction.GetID())
  {
    CLog::LogF(LOGDEBUG, "unknown appcommand %d", appcmd);
    return false;
  }

  // Process the appcommand
  CLog::LogF(LOGDEBUG, "appcommand %d, trying action %s", appcmd, appcmdaction.GetName().c_str());
  OnAction(appcmdaction);

  // Always return true regardless of whether the action succeeded or not.
  // This stops Windows handling the appcommand itself.
  return true;
}

bool CApplication::OnAction(const CAction &action)
{
  // special case for switching between GUI & fullscreen mode.
  if (action.GetID() == ACTION_SHOW_GUI)
  { // Switch to fullscreen mode if we can
    if (SwitchToFullScreen())
    {
      m_navigationTimer.StartZero();
      return true;
    }
  }

  if (action.GetID() == ACTION_TOGGLE_FULLSCREEN)
  {
    g_graphicsContext.ToggleFullScreenRoot();
    return true;
  }

  if (action.IsMouse())
    CInputManager::GetInstance().SetMouseActive(true);

  
  if (action.GetID() == ACTION_CREATE_EPISODE_BOOKMARK)   
  {
    CGUIDialogVideoBookmarks::OnAddEpisodeBookmark();
  }
  if (action.GetID() == ACTION_CREATE_BOOKMARK)
  {
    CGUIDialogVideoBookmarks::OnAddBookmark();
  }
  
  // The action PLAYPAUSE behaves as ACTION_PAUSE if we are currently
  // playing or ACTION_PLAYER_PLAY if we are seeking (FF/RW) or not playing.
  if (action.GetID() == ACTION_PLAYER_PLAYPAUSE)
  {
    if (m_pPlayer->IsPlaying() && m_pPlayer->GetPlaySpeed() == 1)
      return OnAction(CAction(ACTION_PAUSE));
    else
      return OnAction(CAction(ACTION_PLAYER_PLAY));
  }

  //if the action would start or stop inertial scrolling
  //by gesture - bypass the normal OnAction handler of current window
  if( !m_pInertialScrollingHandler->CheckForInertialScrolling(&action) )
  {
    // in normal case
    // just pass the action to the current window and let it handle it
    if (g_windowManager.OnAction(action))
    {
      m_navigationTimer.StartZero();
      return true;
    }
  }

  // handle extra global presses

  // notify action listeners
  if (NotifyActionListeners(action))
    return true;
  
  // screenshot : take a screenshot :)
  if (action.GetID() == ACTION_TAKE_SCREENSHOT)
  {
    CScreenShot::TakeScreenshot();
    return true;
  }
  // built in functions : execute the built-in
  if (action.GetID() == ACTION_BUILT_IN_FUNCTION)
  {
    if (!CBuiltins::IsSystemPowerdownCommand(action.GetName()) ||
        g_PVRManager.CanSystemPowerdown())
    {
      CBuiltins::Execute(action.GetName());
      m_navigationTimer.StartZero();
    }
    return true;
  }

  // reload keymaps
  if (action.GetID() == ACTION_RELOAD_KEYMAPS)
  {
    CButtonTranslator::GetInstance().Clear();
    CButtonTranslator::GetInstance().Load();
  }

  // show info : Shows the current video or song information
  if (action.GetID() == ACTION_SHOW_INFO)
  {
    g_infoManager.ToggleShowInfo();
    return true;
  }

  // codec info : Shows the current song, video or picture codec information
  if (action.GetID() == ACTION_SHOW_CODEC)
  {
    g_infoManager.ToggleShowCodec();
    return true;
  }

  if ((action.GetID() == ACTION_INCREASE_RATING || action.GetID() == ACTION_DECREASE_RATING) && m_pPlayer->IsPlayingAudio())
  {
    const CMusicInfoTag *tag = g_infoManager.GetCurrentSongTag();
    if (tag)
    {
      *m_itemCurrentFile->GetMusicInfoTag() = *tag;
      char rating = tag->GetRating();
      bool needsUpdate(false);
      if (rating > '0' && action.GetID() == ACTION_DECREASE_RATING)
      {
        m_itemCurrentFile->GetMusicInfoTag()->SetRating(rating - 1);
        needsUpdate = true;
      }
      else if (rating < '5' && action.GetID() == ACTION_INCREASE_RATING)
      {
        m_itemCurrentFile->GetMusicInfoTag()->SetRating(rating + 1);
        needsUpdate = true;
      }
      if (needsUpdate)
      {
        CMusicDatabase db;
        if (db.Open())      // OpenForWrite() ?
        {
          db.SetSongRating(m_itemCurrentFile->GetPath(), m_itemCurrentFile->GetMusicInfoTag()->GetRating());
          db.Close();
        }
        // send a message to all windows to tell them to update the fileitem (eg playlistplayer, media windows)
        CGUIMessage msg(GUI_MSG_NOTIFY_ALL, 0, 0, GUI_MSG_UPDATE_ITEM, 0, m_itemCurrentFile);
        g_windowManager.SendMessage(msg);
      }
    }
    return true;
  }

  // Now check with the playlist player if action can be handled.
  // In case of the action PREV_ITEM, we only allow the playlist player to take it if we're less than 3 seconds into playback.
  if (!(action.GetID() == ACTION_PREV_ITEM && m_pPlayer->CanSeek() && GetTime() > 3) )
  {
    if (g_playlistPlayer.OnAction(action))
      return true;
  }

  // Now check with the player if action can be handled.
  bool bIsPlayingPVRChannel = (g_PVRManager.IsStarted() && g_application.CurrentFileItem().IsPVRChannel());
  if (g_windowManager.GetActiveWindow() == WINDOW_FULLSCREEN_VIDEO ||
      (g_windowManager.GetActiveWindow() == WINDOW_VISUALISATION && bIsPlayingPVRChannel) ||
      ((g_windowManager.GetActiveWindow() == WINDOW_DIALOG_VIDEO_OSD || (g_windowManager.GetActiveWindow() == WINDOW_DIALOG_MUSIC_OSD && bIsPlayingPVRChannel)) &&
        (action.GetID() == ACTION_NEXT_ITEM || action.GetID() == ACTION_PREV_ITEM || action.GetID() == ACTION_CHANNEL_UP || action.GetID() == ACTION_CHANNEL_DOWN)) ||
      action.GetID() == ACTION_STOP)
  {
    if (m_pPlayer->OnAction(action))
      return true;
    // Player ignored action; popup the OSD
    if ((action.GetID() == ACTION_MOUSE_MOVE && (action.GetAmount(2) || action.GetAmount(3)))  // filter "false" mouse move from touch
        || action.GetID() == ACTION_MOUSE_LEFT_CLICK)
    {
      CApplicationMessenger::GetInstance().PostMsg(TMSG_GUI_ACTION, WINDOW_INVALID, -1, static_cast<void*>(new CAction(ACTION_TRIGGER_OSD)));
    }
  }

  // stop : stops playing current audio song
  if (action.GetID() == ACTION_STOP)
  {
    StopPlaying();
    return true;
  }

  // In case the playlist player nor the player didn't handle PREV_ITEM, because we are past the 3 secs limit.
  // If so, we just jump to the start of the track.
  if (action.GetID() == ACTION_PREV_ITEM && m_pPlayer->CanSeek())
  {
    SeekTime(0);
    m_pPlayer->SetPlaySpeed(1, g_application.m_muted);
    return true;
  }

  // forward action to graphic context and see if it can handle it
  if (CStereoscopicsManager::GetInstance().OnAction(action))
    return true;

  if (m_pPlayer->IsPlaying())
  {
    // forward channel switches to the player - he knows what to do
    if (action.GetID() == ACTION_CHANNEL_UP || action.GetID() == ACTION_CHANNEL_DOWN)
    {
      m_pPlayer->OnAction(action);
      return true;
    }

    // pause : toggle pause action
    if (action.GetID() == ACTION_PAUSE)
    {
      m_pPlayer->Pause();
      // go back to normal play speed on unpause
      if (!m_pPlayer->IsPaused() && m_pPlayer->GetPlaySpeed() != 1)
        m_pPlayer->SetPlaySpeed(1, g_application.m_muted);

      #ifdef HAS_KARAOKE
      m_pKaraokeMgr->SetPaused( m_pPlayer->IsPaused() );
#endif
      g_audioManager.Enable(m_pPlayer->IsPaused());
      return true;
    }
    // play: unpause or set playspeed back to normal
    if (action.GetID() == ACTION_PLAYER_PLAY)
    {
      // if currently paused - unpause
      if (m_pPlayer->IsPaused())
        return OnAction(CAction(ACTION_PAUSE));
      // if we do a FF/RW then go back to normal speed
      if (m_pPlayer->GetPlaySpeed() != 1)
        m_pPlayer->SetPlaySpeed(1, g_application.m_muted);
      return true;
    }
    if (!m_pPlayer->IsPaused())
    {
      if (action.GetID() == ACTION_PLAYER_FORWARD || action.GetID() == ACTION_PLAYER_REWIND)
      {
        int iPlaySpeed = m_pPlayer->GetPlaySpeed();
        if (action.GetID() == ACTION_PLAYER_REWIND && iPlaySpeed == 1) // Enables Rewinding
          iPlaySpeed *= -2;
        else if (action.GetID() == ACTION_PLAYER_REWIND && iPlaySpeed > 1) //goes down a notch if you're FFing
          iPlaySpeed /= 2;
        else if (action.GetID() == ACTION_PLAYER_FORWARD && iPlaySpeed < 1) //goes up a notch if you're RWing
          iPlaySpeed /= 2;
        else
          iPlaySpeed *= 2;

        if (action.GetID() == ACTION_PLAYER_FORWARD && iPlaySpeed == -1) //sets iSpeed back to 1 if -1 (didn't plan for a -1)
          iPlaySpeed = 1;
        if (iPlaySpeed > 32 || iPlaySpeed < -32)
          iPlaySpeed = 1;

        m_pPlayer->SetPlaySpeed(iPlaySpeed, g_application.m_muted);
        return true;
      }
      else if ((action.GetAmount() || m_pPlayer->GetPlaySpeed() != 1) && (action.GetID() == ACTION_ANALOG_REWIND || action.GetID() == ACTION_ANALOG_FORWARD))
      {
        // calculate the speed based on the amount the button is held down
        int iPower = (int)(action.GetAmount() * MAX_FFWD_SPEED + 0.5f);
        // returns 0 -> MAX_FFWD_SPEED
        int iSpeed = 1 << iPower;
        if (iSpeed != 1 && action.GetID() == ACTION_ANALOG_REWIND)
          iSpeed = -iSpeed;
        g_application.m_pPlayer->SetPlaySpeed(iSpeed, g_application.m_muted);
        if (iSpeed == 1)
          CLog::Log(LOGDEBUG,"Resetting playspeed");
        return true;
      }
    }
    // allow play to unpause
    else
    {
      if (action.GetID() == ACTION_PLAYER_PLAY)
      {
        // unpause, and set the playspeed back to normal
        m_pPlayer->Pause();
        g_audioManager.Enable(m_pPlayer->IsPaused());

        g_application.m_pPlayer->SetPlaySpeed(1, g_application.m_muted);
        return true;
      }
    }

    // record current file
    if (action.GetID() == ACTION_RECORD)
    {
      if (m_pPlayer->CanRecord())
        m_pPlayer->Record(!m_pPlayer->IsRecording());
    }
  }


  if (action.GetID() == ACTION_SWITCH_PLAYER)
  {
    if(m_pPlayer->IsPlaying())
    {
      VECPLAYERCORES cores;
      CFileItem item(*m_itemCurrentFile.get());
      CPlayerCoreFactory::GetInstance().GetPlayers(item, cores);
      PLAYERCOREID core = CPlayerCoreFactory::GetInstance().SelectPlayerDialog(cores);
      if(core != EPC_NONE)
      {
        g_application.m_eForcedNextPlayer = core;
        item.m_lStartOffset = (int)(GetTime() * 75);
        PlayFile(item, true);
      }
    }
    else
    {
      VECPLAYERCORES cores;
      CPlayerCoreFactory::GetInstance().GetRemotePlayers(cores);
      PLAYERCOREID core = CPlayerCoreFactory::GetInstance().SelectPlayerDialog(cores);
      if(core != EPC_NONE)
      {
        CFileItem item;
        g_application.m_eForcedNextPlayer = core;
        PlayFile(item, false);
      }
    }
  }

  if (g_peripherals.OnAction(action))
    return true;

  if (action.GetID() == ACTION_MUTE)
  {
    ToggleMute();
    return true;
  }

  if (action.GetID() == ACTION_TOGGLE_DIGITAL_ANALOG)
  {
    bool passthrough = CSettings::GetInstance().GetBool(CSettings::SETTING_AUDIOOUTPUT_PASSTHROUGH);
    CSettings::GetInstance().SetBool(CSettings::SETTING_AUDIOOUTPUT_PASSTHROUGH, !passthrough);

    if (g_windowManager.GetActiveWindow() == WINDOW_SETTINGS_SYSTEM)
    {
      CGUIMessage msg(GUI_MSG_WINDOW_INIT, 0,0,WINDOW_INVALID,g_windowManager.GetActiveWindow());
      g_windowManager.SendMessage(msg);
    }
    return true;
  }

  // Check for global volume control
  if ((action.GetAmount() && (action.GetID() == ACTION_VOLUME_UP || action.GetID() == ACTION_VOLUME_DOWN)) || action.GetID() == ACTION_VOLUME_SET)
  {
    if (!m_pPlayer->IsPassthrough())
    {
      if (m_muted)
        UnMute();
      float volume = m_volumeLevel;
// Android has steps based on the max available volume level
#if defined(TARGET_ANDROID)
      float step = (VOLUME_MAXIMUM - VOLUME_MINIMUM) / CXBMCApp::GetMaxSystemVolume();
#else
      float step   = (VOLUME_MAXIMUM - VOLUME_MINIMUM) / VOLUME_CONTROL_STEPS;

      if (action.GetRepeat())
        step *= action.GetRepeat() * 50; // 50 fps
#endif
      if (action.GetID() == ACTION_VOLUME_UP)
        volume += (float)(action.GetAmount() * action.GetAmount() * step);
      else if (action.GetID() == ACTION_VOLUME_DOWN)
        volume -= (float)(action.GetAmount() * action.GetAmount() * step);
      else
        volume = action.GetAmount() * step;
      if (volume != m_volumeLevel)
        SetVolume(volume, false);
    }
    // show visual feedback of volume or passthrough indicator
    ShowVolumeBar(&action);
    return true;
  }
  if (action.GetID() == ACTION_GUIPROFILE_BEGIN)
  {
    CGUIControlProfiler::Instance().SetOutputFile(CSpecialProtocol::TranslatePath("special://home/guiprofiler.xml"));
    CGUIControlProfiler::Instance().Start();
    return true;
  }
  if (action.GetID() == ACTION_SHOW_PLAYLIST)
  {
    int iPlaylist = g_playlistPlayer.GetCurrentPlaylist();
    if (iPlaylist == PLAYLIST_VIDEO && g_windowManager.GetActiveWindow() != WINDOW_VIDEO_PLAYLIST)
      g_windowManager.ActivateWindow(WINDOW_VIDEO_PLAYLIST);
    else if (iPlaylist == PLAYLIST_MUSIC && g_windowManager.GetActiveWindow() != WINDOW_MUSIC_PLAYLIST)
      g_windowManager.ActivateWindow(WINDOW_MUSIC_PLAYLIST);
    return true;
  }
  return false;
}

int CApplication::GetMessageMask()
{
  return TMSG_MASK_APPLICATION;
}

void CApplication::OnApplicationMessage(ThreadMessage* pMsg)
{
  switch (pMsg->dwMessage)
  {
  case TMSG_POWERDOWN:
    Stop(EXITCODE_POWERDOWN);
    g_powerManager.Powerdown();
    break;

  case TMSG_QUIT:
    Stop(EXITCODE_QUIT);
    break;
  
  case TMSG_SHUTDOWN:
  {
    switch (CSettings::GetInstance().GetInt(CSettings::SETTING_POWERMANAGEMENT_SHUTDOWNSTATE))
    {
    case POWERSTATE_SHUTDOWN:
      CApplicationMessenger::GetInstance().PostMsg(TMSG_POWERDOWN);
      break;

    case POWERSTATE_SUSPEND:
      CApplicationMessenger::GetInstance().PostMsg(TMSG_SUSPEND);
      break;

    case POWERSTATE_HIBERNATE:
      CApplicationMessenger::GetInstance().PostMsg(TMSG_HIBERNATE);
      break;

    case POWERSTATE_QUIT:
      CApplicationMessenger::GetInstance().PostMsg(TMSG_QUIT);
      break;

    case POWERSTATE_MINIMIZE:
      CApplicationMessenger::GetInstance().PostMsg(TMSG_MINIMIZE);
      break;

    case TMSG_RENDERER_FLUSH:
      g_renderManager.Flush();
      break;
    }
  }
  break;

  case TMSG_HIBERNATE:
    g_powerManager.Hibernate();
    break;

  case TMSG_SUSPEND:
    g_powerManager.Suspend();
    break;

  case TMSG_RESTART:
  case TMSG_RESET:
    Stop(EXITCODE_REBOOT);
    g_powerManager.Reboot();
    break;

  case TMSG_RESTARTAPP:
#if defined(TARGET_WINDOWS) || defined(TARGET_LINUX)
    Stop(EXITCODE_RESTARTAPP);
#endif
    break;

  case TMSG_INHIBITIDLESHUTDOWN:
    InhibitIdleShutdown(pMsg->param1 != 0);
    break;
  
  case TMSG_ACTIVATESCREENSAVER:
    ActivateScreenSaver();
    break;

  case TMSG_VOLUME_SHOW:
  {
    CAction action(pMsg->param1);
    ShowVolumeBar(&action);
  }
  break;

  case TMSG_DISPLAY_SETUP:
    *static_cast<bool*>(pMsg->lpVoid) = InitWindow();
    SetRenderGUI(true);
    break;

  case TMSG_DISPLAY_DESTROY:
    *static_cast<bool*>(pMsg->lpVoid) = DestroyWindow();
    SetRenderGUI(false);
    break;

  case TMSG_SETPVRMANAGERSTATE:
    if (pMsg->param1 != 0)
      StartPVRManager();
    else
      StopPVRManager();
    break;

  case TMSG_START_ANDROID_ACTIVITY:
  {
#if defined(TARGET_ANDROID)
    if (pMsg->params.size())
    {
      CXBMCApp::StartActivity(pMsg->params[0],
        pMsg->params.size() > 1 ? pMsg->params[1] : "",
        pMsg->params.size() > 2 ? pMsg->params[2] : "",
        pMsg->params.size() > 3 ? pMsg->params[3] : "");
    }
#endif
  }
  break;

  case TMSG_NETWORKMESSAGE:
    getNetwork().NetworkMessage((CNetwork::EMESSAGE)pMsg->param1, pMsg->param2);
    break;

  case TMSG_SETLANGUAGE:
    SetLanguage(pMsg->strParam);
    break;


  case TMSG_SWITCHTOFULLSCREEN:
    if (g_windowManager.GetActiveWindow() != WINDOW_FULLSCREEN_VIDEO)
      SwitchToFullScreen(true);
    break;

  case TMSG_VIDEORESIZE:
  {
    XBMC_Event newEvent;
    memset(&newEvent, 0, sizeof(newEvent));
    newEvent.type = XBMC_VIDEORESIZE;
    newEvent.resize.w = pMsg->param1;
    newEvent.resize.h = pMsg->param2;
    OnEvent(newEvent);
    g_windowManager.MarkDirty();
  }
    break;

  case TMSG_SETVIDEORESOLUTION:
    g_graphicsContext.SetVideoResolution(static_cast<RESOLUTION>(pMsg->param1), pMsg->param2 == 1);
    break;

  case TMSG_TOGGLEFULLSCREEN:
    g_graphicsContext.Lock();
    g_graphicsContext.ToggleFullScreenRoot();
    g_graphicsContext.Unlock();
    break;

  case TMSG_MINIMIZE:
    Minimize();
    break;

  case TMSG_EXECUTE_OS:
    /* Suspend AE temporarily so exclusive or hog-mode sinks */
    /* don't block external player's access to audio device  */
    if (!CAEFactory::Suspend())
    {
      CLog::Log(LOGNOTICE, "%s: Failed to suspend AudioEngine before launching external program", __FUNCTION__);
    }
#if defined( TARGET_POSIX) && !defined(TARGET_DARWIN)
    CUtil::RunCommandLine(pMsg->strParam.c_str(), (pMsg->param1 == 1));
#elif defined(TARGET_WINDOWS)
    CWIN32Util::XBMCShellExecute(pMsg->strParam.c_str(), (pMsg->param1 == 1));
#endif
    /* Resume AE processing of XBMC native audio */
    if (!CAEFactory::Resume())
    {
      CLog::Log(LOGFATAL, "%s: Failed to restart AudioEngine after return from external player", __FUNCTION__);
    }
    break;

  case TMSG_EXECUTE_SCRIPT:
    CScriptInvocationManager::GetInstance().ExecuteAsync(pMsg->strParam);
    break;

  case TMSG_EXECUTE_BUILT_IN:
    CBuiltins::Execute(pMsg->strParam.c_str());
    break;

  case TMSG_PICTURE_SHOW:
  {
    CGUIWindowSlideShow *pSlideShow = static_cast<CGUIWindowSlideShow *>(g_windowManager.GetWindow(WINDOW_SLIDESHOW));
    if (!pSlideShow) return;

    // stop playing file
    if (g_application.m_pPlayer->IsPlayingVideo()) g_application.StopPlaying();

    if (g_windowManager.GetActiveWindow() == WINDOW_FULLSCREEN_VIDEO)
      g_windowManager.PreviousWindow();

    g_application.ResetScreenSaver();
    g_application.WakeUpScreenSaverAndDPMS();

    g_graphicsContext.Lock();

    if (g_windowManager.GetActiveWindow() != WINDOW_SLIDESHOW)
      g_windowManager.ActivateWindow(WINDOW_SLIDESHOW);
    if (URIUtils::IsZIP(pMsg->strParam) || URIUtils::IsRAR(pMsg->strParam)) // actually a cbz/cbr
    {
      CFileItemList items;
      CURL pathToUrl;
      if (URIUtils::IsZIP(pMsg->strParam))
        pathToUrl = URIUtils::CreateArchivePath("zip", CURL(pMsg->strParam), "");
      else
        pathToUrl = URIUtils::CreateArchivePath("rar", CURL(pMsg->strParam), "");

      CUtil::GetRecursiveListing(pathToUrl.Get(), items, g_advancedSettings.m_pictureExtensions, XFILE::DIR_FLAG_NO_FILE_DIRS);
      if (items.Size() > 0)
      {
        pSlideShow->Reset();
        for (int i = 0; i<items.Size(); ++i)
        {
          pSlideShow->Add(items[i].get());
        }
        pSlideShow->Select(items[0]->GetPath());
      }
    }
    else
    {
      CFileItem item(pMsg->strParam, false);
      pSlideShow->Reset();
      pSlideShow->Add(&item);
      pSlideShow->Select(pMsg->strParam);
    }
    g_graphicsContext.Unlock();
  }
  break;

  case TMSG_PICTURE_SLIDESHOW:
  {
    CGUIWindowSlideShow *pSlideShow = static_cast<CGUIWindowSlideShow *>(g_windowManager.GetWindow(WINDOW_SLIDESHOW));
    if (!pSlideShow) return;

    if (g_application.m_pPlayer->IsPlayingVideo())
      g_application.StopPlaying();

    g_graphicsContext.Lock();
    pSlideShow->Reset();

    CFileItemList items;
    std::string strPath = pMsg->strParam;
    std::string extensions = g_advancedSettings.m_pictureExtensions;
    if (pMsg->param1)
      extensions += "|.tbn";
    CUtil::GetRecursiveListing(strPath, items, extensions);

    if (items.Size() > 0)
    {
      for (int i = 0; i<items.Size(); ++i)
        pSlideShow->Add(items[i].get());
      pSlideShow->StartSlideShow(); //Start the slideshow!
    }

    if (g_windowManager.GetActiveWindow() != WINDOW_SLIDESHOW)
    {
      if (items.Size() == 0)
      {
        CSettings::GetInstance().SetString(CSettings::SETTING_SCREENSAVER_MODE, "screensaver.xbmc.builtin.dim");
        g_application.ActivateScreenSaver();
      }
      else
        g_windowManager.ActivateWindow(WINDOW_SLIDESHOW);
    }

    g_graphicsContext.Unlock();
  }
  break;

  case TMSG_LOADPROFILE:
  {
    CGUIWindowLoginScreen::LoadProfile(pMsg->param1);
    break;
  }

  }
}

void CApplication::FrameMove(bool processEvents, bool processGUI)
{
  MEASURE_FUNCTION;

  if (processEvents)
  {
    // currently we calculate the repeat time (ie time from last similar keypress) just global as fps
    float frameTime = m_frameTime.GetElapsedSeconds();
    m_frameTime.StartZero();
    // never set a frametime less than 2 fps to avoid problems when debuggin and on breaks
    if( frameTime > 0.5 ) frameTime = 0.5;

    if (processGUI && m_renderGUI)
    {
      g_graphicsContext.Lock();
      // check if there are notifications to display
      CGUIDialogKaiToast *toast = (CGUIDialogKaiToast *)g_windowManager.GetWindow(WINDOW_DIALOG_KAI_TOAST);
      if (toast && toast->DoWork())
      {
        if (!toast->IsDialogRunning())
        {
          toast->Open();
        }
      }
      g_graphicsContext.Unlock();
    }
    CWinEvents::MessagePump();

    CInputManager::GetInstance().Process(g_windowManager.GetActiveWindowID(), frameTime);

    if (processGUI && m_renderGUI)
    {
      m_pInertialScrollingHandler->ProcessInertialScroll(frameTime);
      CSeekHandler::GetInstance().Process();
    }
  }

  if (processGUI && m_renderGUI)
  {
    m_skipGuiRender = false;
    int fps = 0;

#if defined(TARGET_RASPBERRY_PI) || defined(HAS_IMXVPU)
    // This code reduces rendering fps of the GUI layer when playing videos in fullscreen mode
    // it makes only sense on architectures with multiple layers
    if (g_graphicsContext.IsFullScreenVideo() && !m_pPlayer->IsPausedPlayback() && g_renderManager.IsVideoLayer())
      fps = CSettings::GetInstance().GetInt(CSettings::SETTING_VIDEOPLAYER_LIMITGUIUPDATE);
#endif

    unsigned int now = XbmcThreads::SystemClockMillis();
    unsigned int frameTime = now - m_lastRenderTime;
    if (fps > 0 && frameTime * fps < 1000)
      m_skipGuiRender = true;

    if (!m_bStop)
    {
      if (!m_skipGuiRender)
        g_windowManager.Process(CTimeUtils::GetFrameTime());
    }
    g_windowManager.FrameMove();
  }
}



bool CApplication::Cleanup()
{
  try
  {
    g_windowManager.DestroyWindows();

    CAddonMgr::GetInstance().DeInit();

    CLog::Log(LOGNOTICE, "closing down remote control service");
    CInputManager::GetInstance().DisableRemoteControl();

    CLog::Log(LOGNOTICE, "unload sections");

#ifdef HAS_PERFORMANCE_SAMPLE
    CLog::Log(LOGNOTICE, "performance statistics");
    m_perfStats.DumpStats();
#endif

    //  Shutdown as much as possible of the
    //  application, to reduce the leaks dumped
    //  to the vc output window before calling
    //  _CrtDumpMemoryLeaks(). Most of the leaks
    //  shown are no real leaks, as parts of the app
    //  are still allocated.

    g_localizeStrings.Clear();
    g_LangCodeExpander.Clear();
    g_charsetConverter.clear();
    g_directoryCache.Clear();
    CButtonTranslator::GetInstance().Clear();
#ifdef HAS_EVENT_SERVER
    CEventServer::RemoveInstance();
#endif
    DllLoaderContainer::Clear();
    g_playlistPlayer.Clear();
    CSettings::GetInstance().Uninitialize();
    g_advancedSettings.Clear();

#ifdef TARGET_POSIX
    CXHandle::DumpObjectTracker();

#ifdef HAS_DVD_DRIVE
    CLibcdio::ReleaseInstance();
#endif
#endif 
#if defined(TARGET_ANDROID)
    // enable for all platforms once it's safe
    g_sectionLoader.UnloadAll();
#endif
#ifdef _CRTDBG_MAP_ALLOC
    _CrtDumpMemoryLeaks();
    while(1); // execution ends
#endif

    delete m_network;
    m_network = NULL;

    return true;
  }
  catch (...)
  {
    CLog::Log(LOGERROR, "Exception in CApplication::Cleanup()");
    return false;
  }
}

void CApplication::Stop(int exitCode)
{
  try
  {
    CVariant vExitCode(CVariant::VariantTypeObject);
    vExitCode["exitcode"] = exitCode;
    CAnnouncementManager::GetInstance().Announce(System, "xbmc", "OnQuit", vExitCode);

    // Abort any active screensaver
    WakeUpScreenSaverAndDPMS();

    SaveFileState(true);

    g_alarmClock.StopThread();

    if( m_bSystemScreenSaverEnable )
      g_Windowing.EnableSystemScreenSaver(true);

    CLog::Log(LOGNOTICE, "Storing total System Uptime");
    g_sysinfo.SetTotalUptime(g_sysinfo.GetTotalUptime() + (int)(CTimeUtils::GetFrameTime() / 60000));

    // Update the settings information (volume, uptime etc. need saving)
    if (CFile::Exists(CProfilesManager::GetInstance().GetSettingsFile()))
    {
      CLog::Log(LOGNOTICE, "Saving settings");
      CSettings::GetInstance().Save();
    }
    else
      CLog::Log(LOGNOTICE, "Not saving settings (settings.xml is not present)");

    m_bStop = true;
    m_AppFocused = false;
    m_ExitCode = exitCode;
    CLog::Log(LOGNOTICE, "stop all");

    // cancel any jobs from the jobmanager
    CJobManager::GetInstance().CancelJobs();

    // stop scanning before we kill the network and so on
    if (m_musicInfoScanner->IsScanning())
      m_musicInfoScanner->Stop();

    if (CVideoLibraryQueue::GetInstance().IsRunning())
      CVideoLibraryQueue::GetInstance().CancelAllJobs();

    CApplicationMessenger::GetInstance().SendMsg(TMSG_SETAUDIODSPSTATE, ACTIVE_AE_DSP_STATE_OFF); // send a blocking message to deactivate AudioDSP engine
    CApplicationMessenger::GetInstance().Cleanup();

    CLog::Log(LOGNOTICE, "stop player");
    m_pPlayer->ClosePlayer();

    CAnnouncementManager::GetInstance().Deinitialize();

    StopPVRManager();
    StopServices();
    //Sleep(5000);

#ifdef HAS_FILESYSTEM_SAP
    CLog::Log(LOGNOTICE, "stop sap announcement listener");
    g_sapsessions.StopThread();
#endif
#ifdef HAS_ZEROCONF
    if(CZeroconfBrowser::IsInstantiated())
    {
      CLog::Log(LOGNOTICE, "stop zeroconf browser");
      CZeroconfBrowser::GetInstance()->Stop();
      CZeroconfBrowser::ReleaseInstance();
    }
#endif

    CLog::Log(LOGNOTICE, "clean cached files!");
#ifdef HAS_FILESYSTEM_RAR
    g_RarManager.ClearCache(true);
#endif

#ifdef HAS_FILESYSTEM_SFTP
    CSFTPSessionManager::DisconnectAllSessions();
#endif

#if defined(TARGET_POSIX) && defined(HAS_FILESYSTEM_SMB)
    smb.Deinit();
#endif

    CLog::Log(LOGNOTICE, "unload skin");
    UnloadSkin();

#if defined(TARGET_DARWIN_OSX)
    if (XBMCHelper::GetInstance().IsAlwaysOn() == false)
      XBMCHelper::GetInstance().Stop();
#endif

    g_mediaManager.Stop();

    // Stop services before unloading Python
    CAddonMgr::GetInstance().StopServices(false);

    // unregister action listeners
    UnregisterActionListener(&CSeekHandler::GetInstance());
    UnregisterActionListener(&CPlayerController::GetInstance());

    // stop all remaining scripts; must be done after skin has been unloaded,
    // not before some windows still need it when deinitializing during skin
    // unloading
    CScriptInvocationManager::GetInstance().Uninitialize();

    g_Windowing.DestroyRenderSystem();
    g_Windowing.DestroyWindow();
    g_Windowing.DestroyWindowSystem();

    g_audioManager.DeInitialize();
    // shutdown the AudioEngine
    CAEFactory::Shutdown();
    CAEFactory::UnLoadEngine();

    // unregister ffmpeg lock manager call back
    av_lockmgr_register(NULL);

    CLog::Log(LOGNOTICE, "stopped");
  }
  catch (...)
  {
    CLog::Log(LOGERROR, "Exception in CApplication::Stop()");
  }

  // we may not get to finish the run cycle but exit immediately after a call to g_application.Stop()
  // so we may never get to Destroy() in CXBApplicationEx::Run(), we call it here.
  Destroy();
  cleanup_emu_environ();

  Sleep(200);
}

bool CApplication::PlayMedia(const CFileItem& item, int iPlaylist)
{
  //If item is a plugin, expand out now and run ourselves again
  if (item.IsPlugin())
  {
    CFileItem item_new(item);
    if (XFILE::CPluginDirectory::GetPluginResult(item.GetPath(), item_new))
      return PlayMedia(item_new, iPlaylist);
    return false;
  }
  if (item.IsSmartPlayList())
  {
    CFileItemList items;
    CUtil::GetRecursiveListing(item.GetPath(), items, "", DIR_FLAG_NO_FILE_DIRS);
    if (items.Size())
    {
      CSmartPlaylist smartpl;
      //get name and type of smartplaylist, this will always succeed as GetDirectory also did this.
      smartpl.OpenAndReadName(item.GetURL());
      CPlayList playlist;
      playlist.Add(items);
      return ProcessAndStartPlaylist(smartpl.GetName(), playlist, (smartpl.GetType() == "songs" || smartpl.GetType() == "albums") ? PLAYLIST_MUSIC:PLAYLIST_VIDEO);
    }
  }
  else if (item.IsPlayList() || item.IsInternetStream())
  {
    CGUIDialogCache* dlgCache = new CGUIDialogCache(5000, g_localizeStrings.Get(10214), item.GetLabel());

    //is or could be a playlist
    std::unique_ptr<CPlayList> pPlayList (CPlayListFactory::Create(item));
    bool gotPlayList = (pPlayList.get() && pPlayList->Load(item.GetPath()));

    if (dlgCache)
    {
       dlgCache->Close();
       if (dlgCache->IsCanceled())
          return true;
    }

    if (gotPlayList)
    {

      if (iPlaylist != PLAYLIST_NONE)
      {
        int track=0;
        if (item.HasProperty("playlist_starting_track"))
          track = (int)item.GetProperty("playlist_starting_track").asInteger();
        return ProcessAndStartPlaylist(item.GetPath(), *pPlayList, iPlaylist, track);
      }
      else
      {
        CLog::Log(LOGWARNING, "CApplication::PlayMedia called to play a playlist %s but no idea which playlist to use, playing first item", item.GetPath().c_str());
        if(pPlayList->size())
          return PlayFile(*(*pPlayList)[0], false) == PLAYBACK_OK;
      }
    }
  }
  else if (item.IsPVR())
  {
    return g_PVRManager.PlayMedia(item);
  }

  //nothing special just play
  return PlayFile(item, false) == PLAYBACK_OK;
}

// PlayStack()
// For playing a multi-file video.  Particularly inefficient
// on startup, as we are required to calculate the length
// of each video, so we open + close each one in turn.
// A faster calculation of video time would improve this
// substantially.
// return value: same with PlayFile()
PlayBackRet CApplication::PlayStack(const CFileItem& item, bool bRestart)
{
  if (!item.IsStack())
    return PLAYBACK_FAIL;

  CVideoDatabase dbs;

  // case 1: stacked ISOs
  if (CFileItem(CStackDirectory::GetFirstStackedFile(item.GetPath()),false).IsDiscImage())
  {
    CStackDirectory dir;
    CFileItemList movieList;
    if (!dir.GetDirectory(item.GetURL(), movieList) || movieList.IsEmpty())
      return PLAYBACK_FAIL;

    // first assume values passed to the stack
    int selectedFile = item.m_lStartPartNumber;
    int startoffset = item.m_lStartOffset;

    // check if we instructed the stack to resume from default
    if (startoffset == STARTOFFSET_RESUME) // selected file is not specified, pick the 'last' resume point
    {
      if (dbs.Open())
      {
        CBookmark bookmark;
        std::string path = item.GetPath();
        if (item.HasProperty("original_listitem_url") && URIUtils::IsPlugin(item.GetProperty("original_listitem_url").asString()))
          path = item.GetProperty("original_listitem_url").asString();
        if( dbs.GetResumeBookMark(path, bookmark) )
        {
          startoffset = (int)(bookmark.timeInSeconds*75);
          selectedFile = bookmark.partNumber;
        }
        dbs.Close();
      }
      else
        CLog::LogF(LOGERROR, "Cannot open VideoDatabase");
    }

    // make sure that the selected part is within the boundaries
    if (selectedFile <= 0)
    {
      CLog::LogF(LOGWARNING, "Selected part %d out of range, playing part 1", selectedFile);
      selectedFile = 1;
    }
    else if (selectedFile > movieList.Size())
    {
      CLog::LogF(LOGWARNING, "Selected part %d out of range, playing part %d", selectedFile, movieList.Size());
      selectedFile = movieList.Size();
    }

    // set startoffset in movieitem, track stack item for updating purposes, and finally play disc part
    movieList[selectedFile - 1]->m_lStartOffset = startoffset > 0 ? STARTOFFSET_RESUME : 0;
    movieList[selectedFile - 1]->SetProperty("stackFileItemToUpdate", true);
    *m_stackFileItemToUpdate = item;
    return PlayFile(*(movieList[selectedFile - 1]));
  }
  // case 2: all other stacks
  else
  {
    LoadVideoSettings(item);
    
    // see if we have the info in the database
    // TODO: If user changes the time speed (FPS via framerate conversion stuff)
    //       then these times will be wrong.
    //       Also, this is really just a hack for the slow load up times we have
    //       A much better solution is a fast reader of FPS and fileLength
    //       that we can use on a file to get it's time.
    std::vector<int> times;
    bool haveTimes(false);
    CVideoDatabase dbs;
    if (dbs.Open())
    {
      haveTimes = dbs.GetStackTimes(item.GetPath(), times);
      dbs.Close();
    }


    // calculate the total time of the stack
    CStackDirectory dir;
    if (!dir.GetDirectory(item.GetURL(), *m_currentStack) || m_currentStack->IsEmpty())
      return PLAYBACK_FAIL;
    long totalTime = 0;
    for (int i = 0; i < m_currentStack->Size(); i++)
    {
      if (haveTimes)
        (*m_currentStack)[i]->m_lEndOffset = times[i];
      else
      {
        int duration;
        if (!CDVDFileInfo::GetFileDuration((*m_currentStack)[i]->GetPath(), duration))
        {
          m_currentStack->Clear();
          return PLAYBACK_FAIL;
        }
        totalTime += duration / 1000;
        (*m_currentStack)[i]->m_lEndOffset = totalTime;
        times.push_back(totalTime);
      }
    }

    double seconds = item.m_lStartOffset / 75.0;

    if (!haveTimes || item.m_lStartOffset == STARTOFFSET_RESUME )
    {  // have our times now, so update the dB
      if (dbs.Open())
      {
        if (!haveTimes && !times.empty())
          dbs.SetStackTimes(item.GetPath(), times);

        if (item.m_lStartOffset == STARTOFFSET_RESUME)
        {
          // can only resume seek here, not dvdstate
          CBookmark bookmark;
          std::string path = item.GetPath();
          if (item.HasProperty("original_listitem_url") && URIUtils::IsPlugin(item.GetProperty("original_listitem_url").asString()))
            path = item.GetProperty("original_listitem_url").asString();
          if (dbs.GetResumeBookMark(path, bookmark))
            seconds = bookmark.timeInSeconds;
          else
            seconds = 0.0f;
        }
        dbs.Close();
      }
    }

    *m_itemCurrentFile = item;
    m_currentStackPosition = 0;
    m_pPlayer->ResetPlayer(); // must be reset on initial play otherwise last player will be used

    if (seconds > 0)
    {
      // work out where to seek to
      for (int i = 0; i < m_currentStack->Size(); i++)
      {
        if (seconds < (*m_currentStack)[i]->m_lEndOffset)
        {
          CFileItem item(*(*m_currentStack)[i]);
          long start = (i > 0) ? (*m_currentStack)[i-1]->m_lEndOffset : 0;
          item.m_lStartOffset = (long)(seconds - start) * 75;
          m_currentStackPosition = i;
          return PlayFile(item, true);
        }
      }
    }

    return PlayFile(*(*m_currentStack)[0], true);
  }
  return PLAYBACK_FAIL;
}

PlayBackRet CApplication::PlayFile(const CFileItem& item, bool bRestart)
{
  // Ensure the MIME type has been retrieved for http:// and shout:// streams
  if (item.GetMimeType().empty())
    const_cast<CFileItem&>(item).FillInMimeType();

  if (!bRestart)
  {
    SaveFileState(true);

    // Switch to default options
<<<<<<< HEAD
    CMediaSettings::Get().GetCurrentVideoSettings() = CMediaSettings::Get().GetDefaultVideoSettings();
    CMediaSettings::Get().GetCurrentAudioSettings() = CMediaSettings::Get().GetDefaultAudioSettings();
#ifdef HAS_DS_PLAYER
    CMediaSettings::Get().GetAtStartVideoSettings() = CMediaSettings::Get().GetCurrentVideoSettings();

    CMediaSettings::Get().GetCurrentMadvrSettings() = CMediaSettings::Get().GetDefaultMadvrSettings();
    CMediaSettings::Get().GetAtStartMadvrSettings() = CMediaSettings::Get().GetCurrentMadvrSettings();
#endif
=======
    CMediaSettings::GetInstance().GetCurrentVideoSettings() = CMediaSettings::GetInstance().GetDefaultVideoSettings();
    CMediaSettings::GetInstance().GetCurrentAudioSettings() = CMediaSettings::GetInstance().GetDefaultAudioSettings();
>>>>>>> 605bd969
    // see if we have saved options in the database

    m_pPlayer->SetPlaySpeed(1, g_application.m_muted);
    m_pPlayer->m_iPlaySpeed = 1;     // Reset both CApp's & Player's speed else we'll get confused

    *m_itemCurrentFile = item;
    m_nextPlaylistItem = -1;
    m_currentStackPosition = 0;
    m_currentStack->Clear();
#ifdef HAS_DS_PLAYER
    m_progressTrackingVideoResumeBookmark.edition.editionNumber = 0;
    m_progressTrackingVideoResumeBookmark.edition.editionName = "";
#endif
    if (item.IsVideo())
      CUtil::ClearSubtitles();
  }

  if (item.IsDiscStub())
  {
#ifdef HAS_DVD_DRIVE
    // Display the Play Eject dialog if there is any optical disc drive
    if (g_mediaManager.HasOpticalDrive())
    {
      if (CGUIDialogPlayEject::ShowAndGetInput(item))
        // PlayDiscAskResume takes path to disc. No parameter means default DVD drive.
        // Can't do better as CGUIDialogPlayEject calls CMediaManager::IsDiscInDrive, which assumes default DVD drive anyway
        return MEDIA_DETECT::CAutorun::PlayDiscAskResume() ? PLAYBACK_OK : PLAYBACK_FAIL;
    }
    else
#endif
      CGUIDialogOK::ShowAndGetInput(CVariant{435}, CVariant{436});

    return PLAYBACK_OK;
  }

  if (item.IsPlayList())
    return PLAYBACK_FAIL;

  if (item.IsPlugin())
  { // we modify the item so that it becomes a real URL
    CFileItem item_new(item);
    if (XFILE::CPluginDirectory::GetPluginResult(item.GetPath(), item_new))
      return PlayFile(item_new, false);
    return PLAYBACK_FAIL;
  }

  // a disc image might be Blu-Ray disc
  if (item.IsBDFile() || item.IsDiscImage())
  {
    //check if we must show the simplified bd menu
    if (!CGUIDialogSimpleMenu::ShowPlaySelection(const_cast<CFileItem&>(item)))
      return PLAYBACK_CANCELED;
  }

#ifdef HAS_UPNP
  if (URIUtils::IsUPnP(item.GetPath()))
  {
    CFileItem item_new(item);
    if (XFILE::CUPnPDirectory::GetResource(item.GetURL(), item_new))
      return PlayFile(item_new, false);
    return PLAYBACK_FAIL;
  }
#endif

  // if we have a stacked set of files, we need to setup our stack routines for
  // "seamless" seeking and total time of the movie etc.
  // will recall with restart set to true
  if (item.IsStack())
    return PlayStack(item, bRestart);

  CPlayerOptions options;

  if( item.HasProperty("StartPercent") )
  {
    double fallback = 0.0f;
    if(item.GetProperty("StartPercent").isString())
      fallback = (double)atof(item.GetProperty("StartPercent").asString().c_str());
    options.startpercent = item.GetProperty("StartPercent").asDouble(fallback);
  }

  PLAYERCOREID eNewCore = EPC_NONE;
  if( bRestart )
  {
    // have to be set here due to playstack using this for starting the file
    options.starttime = item.m_lStartOffset / 75.0;
    if (m_itemCurrentFile->IsStack() && m_currentStack->Size() > 0 && m_itemCurrentFile->m_lStartOffset != 0)
      m_itemCurrentFile->m_lStartOffset = STARTOFFSET_RESUME; // to force fullscreen switching

    if( m_eForcedNextPlayer != EPC_NONE )
      eNewCore = m_eForcedNextPlayer;
    else if( m_pPlayer->GetCurrentPlayer() == EPC_NONE )
      eNewCore = CPlayerCoreFactory::GetInstance().GetDefaultPlayer(item);
    else
      eNewCore = m_pPlayer->GetCurrentPlayer();
  }
  else
  {
    options.starttime = item.m_lStartOffset / 75.0;
    LoadVideoSettings(item);

    if (item.IsVideo())
    {
      // open the d/b and retrieve the bookmarks for the current movie
      CVideoDatabase dbs;
      dbs.Open();

      if( item.m_lStartOffset == STARTOFFSET_RESUME )
      {
        options.starttime = 0.0f;
        CBookmark bookmark;
        std::string path = item.GetPath();
        if (item.HasVideoInfoTag() && StringUtils::StartsWith(item.GetVideoInfoTag()->m_strFileNameAndPath, "removable://"))
          path = item.GetVideoInfoTag()->m_strFileNameAndPath;
        else if (item.HasProperty("original_listitem_url") && URIUtils::IsPlugin(item.GetProperty("original_listitem_url").asString()))
          path = item.GetProperty("original_listitem_url").asString();
        if(dbs.GetResumeBookMark(path, bookmark))
        {
          options.starttime = bookmark.timeInSeconds;
          options.state = bookmark.playerState;
        }
        /*
         override with information from the actual item if available.  We do this as the VFS (eg plugins)
         may set the resume point to override whatever XBMC has stored, yet we ignore it until now so that,
         should the playerState be required, it is fetched from the database.
         See the note in CGUIWindowVideoBase::ShowResumeMenu.
         */
        if (item.IsResumePointSet())
          options.starttime = item.GetCurrentResumeTime();
        else if (item.HasVideoInfoTag())
        {
          // No resume point is set, but check if this item is part of a multi-episode file
          const CVideoInfoTag *tag = item.GetVideoInfoTag();

          if (tag->m_iBookmarkId > 0)
          {
            CBookmark bookmark;
            dbs.GetBookMarkForEpisode(*tag, bookmark);
            options.starttime = bookmark.timeInSeconds;
            options.state = bookmark.playerState;
          }
        }
      }
      else if (item.HasVideoInfoTag())
      {
        const CVideoInfoTag *tag = item.GetVideoInfoTag();

        if (tag->m_iBookmarkId > 0)
        {
          CBookmark bookmark;
          dbs.GetBookMarkForEpisode(*tag, bookmark);
          options.starttime = bookmark.timeInSeconds;
          options.state = bookmark.playerState;
        }
      }

      dbs.Close();
    }

    if (m_eForcedNextPlayer != EPC_NONE)
      eNewCore = m_eForcedNextPlayer;
    else
      eNewCore = CPlayerCoreFactory::GetInstance().GetDefaultPlayer(item);
  }

  // this really aught to be inside !bRestart, but since PlayStack
  // uses that to init playback, we have to keep it outside
  int playlist = g_playlistPlayer.GetCurrentPlaylist();
  if (item.IsVideo() && playlist == PLAYLIST_VIDEO && g_playlistPlayer.GetPlaylist(playlist).size() > 1)
  { // playing from a playlist by the looks
    // don't switch to fullscreen if we are not playing the first item...
    options.fullscreen = !g_playlistPlayer.HasPlayedFirstFile() && g_advancedSettings.m_fullScreenOnMovieStart && !CMediaSettings::GetInstance().DoesVideoStartWindowed();
  }
  else if(m_itemCurrentFile->IsStack() && m_currentStack->Size() > 0)
  {
    // TODO - this will fail if user seeks back to first file in stack
    if(m_currentStackPosition == 0 || m_itemCurrentFile->m_lStartOffset == STARTOFFSET_RESUME)
      options.fullscreen = g_advancedSettings.m_fullScreenOnMovieStart && !CMediaSettings::GetInstance().DoesVideoStartWindowed();
    else
      options.fullscreen = false;
    // reset this so we don't think we are resuming on seek
    m_itemCurrentFile->m_lStartOffset = 0;
  }
  else
    options.fullscreen = g_advancedSettings.m_fullScreenOnMovieStart && !CMediaSettings::GetInstance().DoesVideoStartWindowed();

  // reset VideoStartWindowed as it's a temp setting
  CMediaSettings::GetInstance().SetVideoStartWindowed(false);

#ifdef HAS_KARAOKE
  //We have to stop parsing a cdg before mplayer is deallocated
  // WHY do we have to do this????
  if (m_pKaraokeMgr)
    m_pKaraokeMgr->Stop();
#endif


  {
    CSingleLock lock(m_playStateMutex);
    // tell system we are starting a file
    m_bPlaybackStarting = true;
    
    // for playing a new item, previous playing item's callback may already
    // pushed some delay message into the threadmessage list, they are not
    // expected be processed after or during the new item playback starting.
    // so we clean up previous playing item's playback callback delay messages here.
    int previousMsgsIgnoredByNewPlaying[] = {
      GUI_MSG_PLAYBACK_STARTED,
      GUI_MSG_PLAYBACK_ENDED,
      GUI_MSG_PLAYBACK_STOPPED,
      GUI_MSG_PLAYLIST_CHANGED,
      GUI_MSG_PLAYLISTPLAYER_STOPPED,
      GUI_MSG_PLAYLISTPLAYER_STARTED,
      GUI_MSG_PLAYLISTPLAYER_CHANGED,
      GUI_MSG_QUEUE_NEXT_ITEM,
      0
    };
    int dMsgCount = g_windowManager.RemoveThreadMessageByMessageIds(&previousMsgsIgnoredByNewPlaying[0]);
    if (dMsgCount > 0)
      CLog::LogF(LOGDEBUG,"Ignored %d playback thread messages", dMsgCount);
  }

  // We should restart the player, unless the previous and next tracks are using
  // one of the players that allows gapless playback (paplayer, dvdplayer)
  m_pPlayer->ClosePlayerGapless(eNewCore);

  // now reset play state to starting, since we already stopped the previous playing item if there is.
  // and from now there should be no playback callback from previous playing item be called.
  m_ePlayState = PLAY_STATE_STARTING;

  m_pPlayer->CreatePlayer(eNewCore, *this);

  PlayBackRet iResult;
  if (m_pPlayer->HasPlayer())
  {
    /* When playing video pause any low priority jobs, they will be unpaused  when playback stops.
     * This should speed up player startup for files on internet filesystems (eg. webdav) and
     * increase performance on low powered systems (Atom/ARM).
     */
    if (item.IsVideo())
    {
      CJobManager::GetInstance().PauseJobs();
    }

    // don't hold graphicscontext here since player
    // may wait on another thread, that requires gfx
    CSingleExit ex(g_graphicsContext);

    iResult = m_pPlayer->OpenFile(item, options);
  }
  else
  {
    CLog::Log(LOGERROR, "Error creating player for item %s (File doesn't exist?)", item.GetPath().c_str());
    iResult = PLAYBACK_FAIL;
  }

  if(iResult == PLAYBACK_OK)
  {
    if (m_pPlayer->GetPlaySpeed() != 1)
    {
      int iSpeed = m_pPlayer->GetPlaySpeed();
      m_pPlayer->m_iPlaySpeed = 1;
      m_pPlayer->SetPlaySpeed(iSpeed, g_application.m_muted);
    }

    // if player has volume control, set it.
    if (m_pPlayer->ControlsVolume())
    {
      m_pPlayer->SetVolume(m_volumeLevel);
      m_pPlayer->SetMute(m_muted);
    }

    if(m_pPlayer->IsPlayingAudio())
    {
      if (g_windowManager.GetActiveWindow() == WINDOW_FULLSCREEN_VIDEO)
        g_windowManager.ActivateWindow(WINDOW_VISUALISATION);
    }

#ifdef HAS_VIDEO_PLAYBACK
    else if(m_pPlayer->IsPlayingVideo())
    {
      // if player didn't manange to switch to fullscreen by itself do it here
      if (options.fullscreen && g_renderManager.IsStarted() &&
          g_windowManager.GetActiveWindow() != WINDOW_FULLSCREEN_VIDEO )
       SwitchToFullScreen(true);
    }
#endif
    else
    {
      if (g_windowManager.GetActiveWindow() == WINDOW_VISUALISATION ||
          g_windowManager.GetActiveWindow() == WINDOW_FULLSCREEN_VIDEO)
        g_windowManager.PreviousWindow();
    }

#if !defined(TARGET_POSIX)
    g_audioManager.Enable(false);
#endif

    if (item.HasPVRChannelInfoTag())
      g_playlistPlayer.SetCurrentPlaylist(PLAYLIST_NONE);
  }

  CSingleLock lock(m_playStateMutex);
  m_bPlaybackStarting = false;

  if (iResult == PLAYBACK_OK)
  {
    // play state: none, starting; playing; stopped; ended.
    // last 3 states are set by playback callback, they are all ignored during starting,
    // but we recorded the state, here we can make up the callback for the state.
    CLog::LogF(LOGDEBUG,"OpenFile succeed, play state %d", m_ePlayState);
    switch (m_ePlayState)
    {
      case PLAY_STATE_PLAYING:
        OnPlayBackStarted();
        break;
      // FIXME: it seems no meaning to callback started here if there was an started callback
      //        before this stopped/ended callback we recorded. if we callback started here
      //        first, it will delay send OnPlay announce, but then we callback stopped/ended
      //        which will send OnStop announce at once, so currently, just call stopped/ended.
      case PLAY_STATE_ENDED:
        OnPlayBackEnded();
        break;
      case PLAY_STATE_STOPPED:
        OnPlayBackStopped();
        break;
      case PLAY_STATE_STARTING:
        // neither started nor stopped/ended callback be called, that means the item still
        // not started, we need not make up any callback, just leave this and
        // let the player callback do its work.
        break;
      default:
        break;
    }
  }
  else if (iResult == PLAYBACK_FAIL)
  {
    // we send this if it isn't playlistplayer that is doing this
    int next = g_playlistPlayer.GetNextSong();
    int size = g_playlistPlayer.GetPlaylist(g_playlistPlayer.GetCurrentPlaylist()).size();
    if(next < 0
    || next >= size)
      OnPlayBackStopped();
    m_ePlayState = PLAY_STATE_NONE;
  }

  return iResult;
}

void CApplication::OnPlayBackEnded()
{
  CSingleLock lock(m_playStateMutex);
  CLog::LogF(LOGDEBUG,"play state was %d, starting %d", m_ePlayState, m_bPlaybackStarting);
  m_ePlayState = PLAY_STATE_ENDED;
  if(m_bPlaybackStarting)
    return;

  // informs python script currently running playback has ended
  // (does nothing if python is not loaded)
#ifdef HAS_PYTHON
  g_pythonParser.OnPlayBackEnded();
#endif
#ifdef TARGET_ANDROID
  CXBMCApp::OnPlayBackEnded();
#endif

  CVariant data(CVariant::VariantTypeObject);
  data["end"] = true;
  CAnnouncementManager::GetInstance().Announce(Player, "xbmc", "OnStop", m_itemCurrentFile, data);

  CGUIMessage msg(GUI_MSG_PLAYBACK_ENDED, 0, 0);
  g_windowManager.SendThreadMessage(msg);
}

void CApplication::OnPlayBackStarted()
{
  CSingleLock lock(m_playStateMutex);
  CLog::LogF(LOGDEBUG,"play state was %d, starting %d", m_ePlayState, m_bPlaybackStarting);
  m_ePlayState = PLAY_STATE_PLAYING;
  if(m_bPlaybackStarting)
    return;

#ifdef HAS_PYTHON
  // informs python script currently running playback has started
  // (does nothing if python is not loaded)
  g_pythonParser.OnPlayBackStarted();
#endif
#ifdef TARGET_ANDROID
  CXBMCApp::OnPlayBackStarted();
#endif

  CGUIMessage msg(GUI_MSG_PLAYBACK_STARTED, 0, 0);
  g_windowManager.SendThreadMessage(msg);
}

void CApplication::OnQueueNextItem()
{
  CSingleLock lock(m_playStateMutex);
  CLog::LogF(LOGDEBUG,"play state was %d, starting %d", m_ePlayState, m_bPlaybackStarting);
  if(m_bPlaybackStarting)
    return;
  // informs python script currently running that we are requesting the next track
  // (does nothing if python is not loaded)
#ifdef HAS_PYTHON
  g_pythonParser.OnQueueNextItem(); // currently unimplemented
#endif

  CGUIMessage msg(GUI_MSG_QUEUE_NEXT_ITEM, 0, 0);
  g_windowManager.SendThreadMessage(msg);
}

void CApplication::OnPlayBackStopped()
{
  CSingleLock lock(m_playStateMutex);
  CLog::LogF(LOGDEBUG, "play state was %d, starting %d", m_ePlayState, m_bPlaybackStarting);
  m_ePlayState = PLAY_STATE_STOPPED;
  if(m_bPlaybackStarting)
    return;

  // informs python script currently running playback has ended
  // (does nothing if python is not loaded)
#ifdef HAS_PYTHON
  g_pythonParser.OnPlayBackStopped();
#endif
#ifdef TARGET_ANDROID
  CXBMCApp::OnPlayBackStopped();
#endif

  CVariant data(CVariant::VariantTypeObject);
  data["end"] = false;
  CAnnouncementManager::GetInstance().Announce(Player, "xbmc", "OnStop", m_itemCurrentFile, data);

  CGUIMessage msg( GUI_MSG_PLAYBACK_STOPPED, 0, 0 );
  g_windowManager.SendThreadMessage(msg);
}

void CApplication::OnPlayBackPaused()
{
#ifdef HAS_PYTHON
  g_pythonParser.OnPlayBackPaused();
#endif
#ifdef TARGET_ANDROID
  CXBMCApp::OnPlayBackPaused();
#endif

  CVariant param;
  param["player"]["speed"] = 0;
  param["player"]["playerid"] = g_playlistPlayer.GetCurrentPlaylist();
  CAnnouncementManager::GetInstance().Announce(Player, "xbmc", "OnPause", m_itemCurrentFile, param);
}

void CApplication::OnPlayBackResumed()
{
#ifdef HAS_PYTHON
  g_pythonParser.OnPlayBackResumed();
#endif
#ifdef TARGET_ANDROID
  CXBMCApp::OnPlayBackResumed();
#endif

  CVariant param;
  param["player"]["speed"] = 1;
  param["player"]["playerid"] = g_playlistPlayer.GetCurrentPlaylist();
  CAnnouncementManager::GetInstance().Announce(Player, "xbmc", "OnPlay", m_itemCurrentFile, param);
}

void CApplication::OnPlayBackSpeedChanged(int iSpeed)
{
#ifdef HAS_PYTHON
  g_pythonParser.OnPlayBackSpeedChanged(iSpeed);
#endif

  CVariant param;
  param["player"]["speed"] = iSpeed;
  param["player"]["playerid"] = g_playlistPlayer.GetCurrentPlaylist();
  CAnnouncementManager::GetInstance().Announce(Player, "xbmc", "OnSpeedChanged", m_itemCurrentFile, param);
}

void CApplication::OnPlayBackSeek(int iTime, int seekOffset)
{
#ifdef HAS_PYTHON
  g_pythonParser.OnPlayBackSeek(iTime, seekOffset);
#endif

  CVariant param;
  CJSONUtils::MillisecondsToTimeObject(iTime, param["player"]["time"]);
  CJSONUtils::MillisecondsToTimeObject(seekOffset, param["player"]["seekoffset"]);
  param["player"]["playerid"] = g_playlistPlayer.GetCurrentPlaylist();
  param["player"]["speed"] = m_pPlayer->GetPlaySpeed();
  CAnnouncementManager::GetInstance().Announce(Player, "xbmc", "OnSeek", m_itemCurrentFile, param);
  g_infoManager.SetDisplayAfterSeek(2500, seekOffset);
}

void CApplication::OnPlayBackSeekChapter(int iChapter)
{
#ifdef HAS_PYTHON
  g_pythonParser.OnPlayBackSeekChapter(iChapter);
#endif
}

bool CApplication::IsPlayingFullScreenVideo() const
{
  return m_pPlayer->IsPlayingVideo() && g_graphicsContext.IsFullScreenVideo();
}

bool CApplication::IsFullScreen()
{
  return IsPlayingFullScreenVideo() ||
        (g_windowManager.GetActiveWindow() == WINDOW_VISUALISATION) ||
         g_windowManager.GetActiveWindow() == WINDOW_SLIDESHOW;
}

void CApplication::SaveFileState(bool bForeground /* = false */)
{
  if (!CProfilesManager::GetInstance().GetCurrentProfile().canWriteDatabases())
    return;

  CJob* job = new CSaveFileStateJob(*m_progressTrackingItem,
      *m_stackFileItemToUpdate,
      m_progressTrackingVideoResumeBookmark,
      m_progressTrackingPlayCountUpdate,
<<<<<<< HEAD
      CMediaSettings::Get().GetCurrentVideoSettings(),
      CMediaSettings::Get().GetCurrentAudioSettings()
#ifdef HAS_DS_PLAYER
      ,
      CMediaSettings::Get().GetCurrentMadvrSettings()
#endif
      );
=======
      CMediaSettings::GetInstance().GetCurrentVideoSettings(),
      CMediaSettings::GetInstance().GetCurrentAudioSettings());
>>>>>>> 605bd969
  
  if (bForeground)
  {
    // Run job in the foreground to make sure it finishes
    job->DoWork();
    delete job;
  }
  else
    CJobManager::GetInstance().AddJob(job, NULL, CJob::PRIORITY_NORMAL);
}

void CApplication::UpdateFileState()
{
  // Did the file change?
  if (m_progressTrackingItem->GetPath() != "" && m_progressTrackingItem->GetPath() != CurrentFile())
  {
    // Ignore for PVR channels, PerformChannelSwitch takes care of this.
    // Also ignore video playlists containing multiple items: video settings have already been saved in PlayFile()
    // and we'd overwrite them with settings for the *previous* item.
    // TODO: these "exceptions" should be removed and the whole logic of saving settings be revisited and
    // possibly moved out of CApplication.  See PRs 5842, 5958, http://trac.kodi.tv/ticket/15704#comment:3
    int playlist = g_playlistPlayer.GetCurrentPlaylist();
    if (!m_progressTrackingItem->IsPVRChannel() && !(playlist == PLAYLIST_VIDEO && g_playlistPlayer.GetPlaylist(playlist).size() > 1))
      SaveFileState();

    // Reset tracking item
    m_progressTrackingItem->Reset();
  }
  else
  {
    if (m_pPlayer->IsPlaying())
    {
      if (m_progressTrackingItem->GetPath() == "")
      {
        // Init some stuff
        *m_progressTrackingItem = CurrentFileItem();
        m_progressTrackingPlayCountUpdate = false;
      }

      if ((m_progressTrackingItem->IsAudio() && g_advancedSettings.m_audioPlayCountMinimumPercent > 0 &&
          GetPercentage() >= g_advancedSettings.m_audioPlayCountMinimumPercent) ||
          (m_progressTrackingItem->IsVideo() && g_advancedSettings.m_videoPlayCountMinimumPercent > 0 &&
          GetPercentage() >= g_advancedSettings.m_videoPlayCountMinimumPercent))
      {
        m_progressTrackingPlayCountUpdate = true;
      }

      // Check whether we're *really* playing video else we may race when getting eg. stream details
      if (m_pPlayer->IsPlayingVideo())
      {
        /* Always update streamdetails, except for DVDs where we only update
           streamdetails if total duration > 15m (Should yield more correct info) */
        if (!(m_progressTrackingItem->IsDiscImage() || m_progressTrackingItem->IsDVDFile()) || m_pPlayer->GetTotalTime() > 15*60*1000)
        {
          CStreamDetails details;
          // Update with stream details from player, if any
          if (m_pPlayer->GetStreamDetails(details))
            m_progressTrackingItem->GetVideoInfoTag()->m_streamDetails = details;

          if (m_progressTrackingItem->IsStack())
            m_progressTrackingItem->GetVideoInfoTag()->m_streamDetails.SetVideoDuration(0, (int)GetTotalTime()); // Overwrite with CApp's totaltime as it takes into account total stack time
        }

        // Update bookmark for save
        m_progressTrackingVideoResumeBookmark.player = CPlayerCoreFactory::GetInstance().GetPlayerName(m_pPlayer->GetCurrentPlayer());
        m_progressTrackingVideoResumeBookmark.playerState = m_pPlayer->GetPlayerState();
        m_progressTrackingVideoResumeBookmark.thumbNailImage.clear();

        if (g_advancedSettings.m_videoIgnorePercentAtEnd > 0 &&
            GetTotalTime() - GetTime() < 0.01f * g_advancedSettings.m_videoIgnorePercentAtEnd * GetTotalTime())
        {
          // Delete the bookmark
          m_progressTrackingVideoResumeBookmark.timeInSeconds = -1.0f;
        }
        else
        if (GetTime() > g_advancedSettings.m_videoIgnoreSecondsAtStart)
        {
          // Update the bookmark
          m_progressTrackingVideoResumeBookmark.timeInSeconds = GetTime();
          m_progressTrackingVideoResumeBookmark.totalTimeInSeconds = GetTotalTime();
        }
        else
        {
          // Do nothing
          m_progressTrackingVideoResumeBookmark.timeInSeconds = 0.0f;
        }
      }
    }
  }
}

void CApplication::LoadVideoSettings(const CFileItem& item)
{
  CVideoDatabase dbs;
  if (dbs.Open())
  {
    CLog::Log(LOGDEBUG, "Loading settings for %s", item.GetPath().c_str());
    
    // Load stored settings if they exist, otherwise use default
    if (!dbs.GetVideoSettings(item, CMediaSettings::GetInstance().GetCurrentVideoSettings()))
      CMediaSettings::GetInstance().GetCurrentVideoSettings() = CMediaSettings::GetInstance().GetDefaultVideoSettings();
    
    dbs.Close();
  }

#ifdef HAS_DS_PLAYER
  CMediaSettings::Get().GetAtStartVideoSettings() = CMediaSettings::Get().GetCurrentVideoSettings();

  CDSPlayerDatabase dsdbs;
  if (dsdbs.Open())
  {
    CFileItem item = CurrentFileItem();
    CStreamDetails streamDetails = item.GetVideoInfoTag()->m_streamDetails;
    int res = streamDetails.VideoDimsToResolution(streamDetails.GetVideoWidth(), streamDetails.GetVideoHeight());
   
    CLog::Log(LOGDEBUG, "Loading madvr settings for %s with resolution id: %i", item.GetPath().c_str(), res);

    // Load stored settings if they exist, otherwise use default
    if (!dsdbs.GetVideoSettings(item.GetPath().c_str(), CMediaSettings::Get().GetCurrentMadvrSettings()))
      if (!dsdbs.GetDefResMadvrSettings(res, CMediaSettings::Get().GetCurrentMadvrSettings())) 
        CMediaSettings::Get().GetCurrentMadvrSettings() = CMediaSettings::Get().GetDefaultMadvrSettings();

    CMediaSettings::Get().GetAtStartMadvrSettings() = CMediaSettings::Get().GetCurrentMadvrSettings();

    dsdbs.Close();
  }
#endif
}

void CApplication::StopPlaying()
{
  int iWin = g_windowManager.GetActiveWindow();
  if ( m_pPlayer->IsPlaying() )
  {
#ifdef HAS_KARAOKE
    if( m_pKaraokeMgr )
      m_pKaraokeMgr->Stop();
#endif

#ifdef HAS_DS_PLAYER
  if (m_pPlayer->GetEditionsCount() > 1)
  {
    m_progressTrackingVideoResumeBookmark.edition.editionNumber = m_pPlayer->GetEdition();
    m_pPlayer->GetEditionInfo(m_progressTrackingVideoResumeBookmark.edition.editionNumber, m_progressTrackingVideoResumeBookmark.edition.editionName, NULL);
   }
#endif
    m_pPlayer->CloseFile();

    // turn off visualisation window when stopping
    if ((iWin == WINDOW_VISUALISATION
    ||  iWin == WINDOW_FULLSCREEN_VIDEO)
    && !m_bStop)
      g_windowManager.PreviousWindow();

    g_partyModeManager.Disable();
  }
}

void CApplication::ResetSystemIdleTimer()
{
  // reset system idle timer
  m_idleTimer.StartZero();
}

void CApplication::ResetScreenSaver()
{
  // reset our timers
  m_shutdownTimer.StartZero();

  // screen saver timer is reset only if we're not already in screensaver or
  // DPMS mode
  if ((!m_bScreenSave && m_iScreenSaveLock == 0) && !m_dpmsIsActive)
    ResetScreenSaverTimer();
}

void CApplication::ResetScreenSaverTimer()
{
  m_screenSaverTimer.StartZero();
}

void CApplication::StopScreenSaverTimer()
{
  m_screenSaverTimer.Stop();
}

bool CApplication::ToggleDPMS(bool manual)
{
  if (manual || (m_dpmsIsManual == manual))
  {
    if (m_dpmsIsActive)
    {
      m_dpmsIsActive = false;
      m_dpmsIsManual = false;
      SetRenderGUI(true);
      CAnnouncementManager::GetInstance().Announce(GUI, "xbmc", "OnDPMSDeactivated");
      return m_dpms->DisablePowerSaving();
    }
    else
    {
      if (m_dpms->EnablePowerSaving(m_dpms->GetSupportedModes()[0]))
      {
        m_dpmsIsActive = true;
        m_dpmsIsManual = manual;
        SetRenderGUI(false);
        CAnnouncementManager::GetInstance().Announce(GUI, "xbmc", "OnDPMSActivated");
        return true;
      }
    }
  }
  return false;
}

bool CApplication::WakeUpScreenSaverAndDPMS(bool bPowerOffKeyPressed /* = false */)
{
  bool result;

  // First reset DPMS, if active
  if (m_dpmsIsActive)
  {
    if (m_dpmsIsManual)
      return false;
    // TODO: if screensaver lock is specified but screensaver is not active
    // (DPMS came first), activate screensaver now.
    ToggleDPMS(false);
    ResetScreenSaverTimer();
    result = !m_bScreenSave || WakeUpScreenSaver(bPowerOffKeyPressed);
  }
  else
    result = WakeUpScreenSaver(bPowerOffKeyPressed);

  if(result)
  {
    // allow listeners to ignore the deactivation if it preceeds a powerdown/suspend etc
    CVariant data(CVariant::VariantTypeObject);
    data["shuttingdown"] = bPowerOffKeyPressed;
    CAnnouncementManager::GetInstance().Announce(GUI, "xbmc", "OnScreensaverDeactivated", data);
#ifdef TARGET_ANDROID
    // Screensaver deactivated -> acquire wake lock
    CXBMCApp::EnableWakeLock(true);
#endif
  }

  return result;
}

bool CApplication::WakeUpScreenSaver(bool bPowerOffKeyPressed /* = false */)
{
  if (m_iScreenSaveLock == 2)
    return false;

  // if Screen saver is active
  if (m_bScreenSave && m_screenSaver)
  {
    if (m_iScreenSaveLock == 0)
      if (CProfilesManager::GetInstance().GetMasterProfile().getLockMode() != LOCK_MODE_EVERYONE &&
          (CProfilesManager::GetInstance().UsingLoginScreen() || CSettings::GetInstance().GetBool(CSettings::SETTING_MASTERLOCK_STARTUPLOCK)) &&
          CProfilesManager::GetInstance().GetCurrentProfile().getLockMode() != LOCK_MODE_EVERYONE &&
          m_screenSaver->ID() != "screensaver.xbmc.builtin.dim" && m_screenSaver->ID() != "screensaver.xbmc.builtin.black" && !m_screenSaver->ID().empty() && m_screenSaver->ID() != "visualization")
      {
        m_iScreenSaveLock = 2;
        CGUIMessage msg(GUI_MSG_CHECK_LOCK,0,0);

        CGUIWindow* pWindow = g_windowManager.GetWindow(WINDOW_SCREENSAVER);
        if (pWindow)
          pWindow->OnMessage(msg);
      }
    if (m_iScreenSaveLock == -1)
    {
      m_iScreenSaveLock = 0;
      return true;
    }

    // disable screensaver
    m_bScreenSave = false;
    m_iScreenSaveLock = 0;
    ResetScreenSaverTimer();

    if (m_screenSaver->ID() == "visualization")
    {
      // we can just continue as usual from vis mode
      return false;
    }
    else if (m_screenSaver->ID() == "screensaver.xbmc.builtin.dim" || m_screenSaver->ID() == "screensaver.xbmc.builtin.black" || m_screenSaver->ID().empty())
      return true;
    else if (!m_screenSaver->ID().empty())
    { // we're in screensaver window
      if (g_windowManager.GetActiveWindow() == WINDOW_SCREENSAVER)
        g_windowManager.PreviousWindow();  // show the previous window
      if (g_windowManager.GetActiveWindow() == WINDOW_SLIDESHOW)
        CApplicationMessenger::GetInstance().SendMsg(TMSG_GUI_ACTION, WINDOW_SLIDESHOW, -1, static_cast<void*>(new CAction(ACTION_STOP)));
    }
    return true;
  }
  else
    return false;
}

void CApplication::CheckScreenSaverAndDPMS()
{
  if (!m_dpmsIsActive)
    g_Windowing.ResetOSScreensaver();

  bool maybeScreensaver =
      !m_dpmsIsActive && !m_bScreenSave
      && !CSettings::GetInstance().GetString(CSettings::SETTING_SCREENSAVER_MODE).empty();
  bool maybeDPMS =
      !m_dpmsIsActive && m_dpms->IsSupported()
      && CSettings::GetInstance().GetInt(CSettings::SETTING_POWERMANAGEMENT_DISPLAYSOFF) > 0;

  // Has the screen saver window become active?
  if (maybeScreensaver && g_windowManager.IsWindowActive(WINDOW_SCREENSAVER))
  {
    m_bScreenSave = true;
    maybeScreensaver = false;
  }

  if (m_bScreenSave && m_pPlayer->IsPlayingVideo() && !m_pPlayer->IsPaused())
  {
    WakeUpScreenSaverAndDPMS();
    return;
  }

  if (!maybeScreensaver && !maybeDPMS) return;  // Nothing to do.

  // See if we need to reset timer.
  // * Are we playing a video and it is not paused?
  if ((m_pPlayer->IsPlayingVideo() && !m_pPlayer->IsPaused())
      // * Are we playing some music in fullscreen vis?
      || (m_pPlayer->IsPlayingAudio() && g_windowManager.GetActiveWindow() == WINDOW_VISUALISATION
          && !CSettings::GetInstance().GetString(CSettings::SETTING_MUSICPLAYER_VISUALISATION).empty()))
  {
    ResetScreenSaverTimer();
    return;
  }

  float elapsed = m_screenSaverTimer.IsRunning() ? m_screenSaverTimer.GetElapsedSeconds() : 0.f;

  // DPMS has priority (it makes the screensaver not needed)
  if (maybeDPMS
      && elapsed > CSettings::GetInstance().GetInt(CSettings::SETTING_POWERMANAGEMENT_DISPLAYSOFF) * 60)
  {
    ToggleDPMS(false);
    WakeUpScreenSaver();
  }
  else if (maybeScreensaver
           && elapsed > CSettings::GetInstance().GetInt(CSettings::SETTING_SCREENSAVER_TIME) * 60)
  {
    ActivateScreenSaver();
  }
}

// activate the screensaver.
// if forceType is true, we ignore the various conditions that can alter
// the type of screensaver displayed
void CApplication::ActivateScreenSaver(bool forceType /*= false */)
{
  if (m_pPlayer->IsPlayingAudio() && CSettings::GetInstance().GetBool(CSettings::SETTING_SCREENSAVER_USEMUSICVISINSTEAD) && !CSettings::GetInstance().GetString(CSettings::SETTING_MUSICPLAYER_VISUALISATION).empty())
  { // just activate the visualisation if user toggled the usemusicvisinstead option
    g_windowManager.ActivateWindow(WINDOW_VISUALISATION);
    return;
  }

  m_bScreenSave = true;

  // Get Screensaver Mode
  m_screenSaver.reset();
  if (!CAddonMgr::GetInstance().GetAddon(CSettings::GetInstance().GetString(CSettings::SETTING_SCREENSAVER_MODE), m_screenSaver))
    m_screenSaver.reset(new CScreenSaver(""));

  CAnnouncementManager::GetInstance().Announce(GUI, "xbmc", "OnScreensaverActivated");

  // disable screensaver lock from the login screen
  m_iScreenSaveLock = g_windowManager.GetActiveWindow() == WINDOW_LOGIN_SCREEN ? 1 : 0;
  if (!forceType)
  {
    // set to Dim in the case of a dialog on screen or playing video
    if (g_windowManager.HasModalDialog() || (m_pPlayer->IsPlayingVideo() && CSettings::GetInstance().GetBool(CSettings::SETTING_SCREENSAVER_USEDIMONPAUSE)) || g_PVRManager.IsRunningChannelScan())
    {
      if (!CAddonMgr::GetInstance().GetAddon("screensaver.xbmc.builtin.dim", m_screenSaver))
        m_screenSaver.reset(new CScreenSaver(""));
    }
  }
  if (m_screenSaver->ID() == "screensaver.xbmc.builtin.dim"
      || m_screenSaver->ID() == "screensaver.xbmc.builtin.black")
  {
#ifdef TARGET_ANDROID
    // Default screensaver activated -> release wake lock
    CXBMCApp::EnableWakeLock(false);
#endif
    return;
  }
  else if (m_screenSaver->ID().empty())
    return;
  else
    g_windowManager.ActivateWindow(WINDOW_SCREENSAVER);
}

void CApplication::CheckShutdown()
{
  // first check if we should reset the timer
  if (m_bInhibitIdleShutdown
      || m_pPlayer->IsPlaying() || m_pPlayer->IsPausedPlayback() // is something playing?
      || m_musicInfoScanner->IsScanning()
      || CVideoLibraryQueue::GetInstance().IsRunning()
      || g_windowManager.IsWindowActive(WINDOW_DIALOG_PROGRESS) // progress dialog is onscreen
      || !g_PVRManager.CanSystemPowerdown(false))
  {
    m_shutdownTimer.StartZero();
    return;
  }

  float elapsed = m_shutdownTimer.IsRunning() ? m_shutdownTimer.GetElapsedSeconds() : 0.f;
  if ( elapsed > CSettings::GetInstance().GetInt(CSettings::SETTING_POWERMANAGEMENT_SHUTDOWNTIME) * 60 )
  {
    // Since it is a sleep instead of a shutdown, let's set everything to reset when we wake up.
    m_shutdownTimer.Stop();

    // Sleep the box
    CApplicationMessenger::GetInstance().PostMsg(TMSG_SHUTDOWN);
  }
}

void CApplication::InhibitIdleShutdown(bool inhibit)
{
  m_bInhibitIdleShutdown = inhibit;
}

bool CApplication::IsIdleShutdownInhibited() const
{
  return m_bInhibitIdleShutdown;
}

bool CApplication::OnMessage(CGUIMessage& message)
{
  switch ( message.GetMessage() )
  {
  case GUI_MSG_NOTIFY_ALL:
    {
      if (message.GetParam1()==GUI_MSG_REMOVED_MEDIA)
      {
        // Update general playlist: Remove DVD playlist items
        int nRemoved = g_playlistPlayer.RemoveDVDItems();
        if ( nRemoved > 0 )
        {
          CGUIMessage msg( GUI_MSG_PLAYLIST_CHANGED, 0, 0 );
          g_windowManager.SendMessage( msg );
        }
        // stop the file if it's on dvd (will set the resume point etc)
        if (m_itemCurrentFile->IsOnDVD())
          StopPlaying();
      }
      else if (message.GetParam1() == GUI_MSG_UI_READY)
      {
        // remove splash window
        g_windowManager.Delete(WINDOW_SPLASH);

        if (m_fallbackLanguageLoaded)
          CGUIDialogOK::ShowAndGetInput(CVariant{24133}, CVariant{24134});

        // show info dialog about moved configuration files if needed
        ShowAppMigrationMessage();
      }
    }
    break;

  case GUI_MSG_PLAYBACK_STARTED:
    {
#ifdef TARGET_DARWIN
      CDarwinUtils::SetScheduling(message.GetMessage());
#endif
      CPlayList playList = g_playlistPlayer.GetPlaylist(g_playlistPlayer.GetCurrentPlaylist());

      // Update our infoManager with the new details etc.
      if (m_nextPlaylistItem >= 0)
      { 
        // playing an item which is not in the list - player might be stopped already
        // so do nothing
        if (playList.size() <= m_nextPlaylistItem)
          return true;

        // we've started a previously queued item
        CFileItemPtr item = playList[m_nextPlaylistItem];
        // update the playlist manager
        int currentSong = g_playlistPlayer.GetCurrentSong();
        int param = ((currentSong & 0xffff) << 16) | (m_nextPlaylistItem & 0xffff);
        CGUIMessage msg(GUI_MSG_PLAYLISTPLAYER_CHANGED, 0, 0, g_playlistPlayer.GetCurrentPlaylist(), param, item);
        g_windowManager.SendThreadMessage(msg);
        g_playlistPlayer.SetCurrentSong(m_nextPlaylistItem);
        *m_itemCurrentFile = *item;
      }
      g_infoManager.SetCurrentItem(*m_itemCurrentFile);
      g_partyModeManager.OnSongChange(true);

      CVariant param;
      param["player"]["speed"] = 1;
      param["player"]["playerid"] = g_playlistPlayer.GetCurrentPlaylist();
      CAnnouncementManager::GetInstance().Announce(Player, "xbmc", "OnPlay", m_itemCurrentFile, param);

      if (m_pPlayer->IsPlayingAudio())
      {
        // Start our cdg parser as appropriate
#ifdef HAS_KARAOKE
        if (m_pKaraokeMgr && CSettings::GetInstance().GetBool(CSettings::SETTING_KARAOKE_ENABLED) && !m_itemCurrentFile->IsInternetStream())
        {
          m_pKaraokeMgr->Stop();
          if (m_itemCurrentFile->IsMusicDb())
          {
            if (!m_itemCurrentFile->HasMusicInfoTag() || !m_itemCurrentFile->GetMusicInfoTag()->Loaded())
            {
              IMusicInfoTagLoader* tagloader = CMusicInfoTagLoaderFactory::CreateLoader(*m_itemCurrentFile);
              tagloader->Load(m_itemCurrentFile->GetPath(),*m_itemCurrentFile->GetMusicInfoTag());
              delete tagloader;
            }
            m_pKaraokeMgr->Start(m_itemCurrentFile->GetMusicInfoTag()->GetURL());
          }
          else
            m_pKaraokeMgr->Start(m_itemCurrentFile->GetPath());
        }
#endif
      }

      return true;
    }
    break;

  case GUI_MSG_QUEUE_NEXT_ITEM:
    {
      // Check to see if our playlist player has a new item for us,
      // and if so, we check whether our current player wants the file
      int iNext = g_playlistPlayer.GetNextSong();
      CPlayList& playlist = g_playlistPlayer.GetPlaylist(g_playlistPlayer.GetCurrentPlaylist());
      if (iNext < 0 || iNext >= playlist.size())
      {
        m_pPlayer->OnNothingToQueueNotify();
        return true; // nothing to do
      }

      // ok, grab the next song
      CFileItem file(*playlist[iNext]);
      // handle plugin://
      CURL url(file.GetPath());
      if (url.IsProtocol("plugin"))
        XFILE::CPluginDirectory::GetPluginResult(url.Get(), file);

      // Don't queue if next media type is different from current one
      if ((!file.IsVideo() && m_pPlayer->IsPlayingVideo())
          || ((!file.IsAudio() || file.IsVideo()) && m_pPlayer->IsPlayingAudio()))
      {
        m_pPlayer->OnNothingToQueueNotify();
        return true;
      }

#ifdef HAS_UPNP
      if (URIUtils::IsUPnP(file.GetPath()))
      {
        if (!XFILE::CUPnPDirectory::GetResource(file.GetURL(), file))
          return true;
      }
#endif

      // ok - send the file to the player, if it accepts it
      if (m_pPlayer->QueueNextFile(file))
      {
        // player accepted the next file
        m_nextPlaylistItem = iNext;
      }
      else
      {
        /* Player didn't accept next file: *ALWAYS* advance playlist in this case so the player can
            queue the next (if it wants to) and it doesn't keep looping on this song */
        g_playlistPlayer.SetCurrentSong(iNext);
      }

      return true;
    }
    break;

  case GUI_MSG_PLAYBACK_STOPPED:
  case GUI_MSG_PLAYBACK_ENDED:
  case GUI_MSG_PLAYLISTPLAYER_STOPPED:
    {
#ifdef HAS_KARAOKE
      if (m_pKaraokeMgr )
        m_pKaraokeMgr->Stop();
#endif
#ifdef TARGET_DARWIN
      CDarwinUtils::SetScheduling(message.GetMessage());
#endif
      // first check if we still have items in the stack to play
      if (message.GetMessage() == GUI_MSG_PLAYBACK_ENDED)
      {
        if (m_itemCurrentFile->IsStack() && m_currentStack->Size() > 0 && m_currentStackPosition < m_currentStack->Size() - 1)
        { // just play the next item in the stack
          PlayFile(*(*m_currentStack)[++m_currentStackPosition], true);
          return true;
        }
      }

      // In case playback ended due to user eg. skipping over the end, clear
      // our resume bookmark here
      if (message.GetMessage() == GUI_MSG_PLAYBACK_ENDED && m_progressTrackingPlayCountUpdate && g_advancedSettings.m_videoIgnorePercentAtEnd > 0)
      {
        // Delete the bookmark
        m_progressTrackingVideoResumeBookmark.timeInSeconds = -1.0f;
      }

      // reset the current playing file
      m_itemCurrentFile->Reset();
      g_infoManager.ResetCurrentItem();
      m_currentStack->Clear();

      if (message.GetMessage() == GUI_MSG_PLAYBACK_ENDED)
      {
        g_playlistPlayer.PlayNext(1, true);
      }
      else
      {
        // reset any forced player
        m_eForcedNextPlayer = EPC_NONE;

        m_pPlayer->ClosePlayer();

        // Reset playspeed
        m_pPlayer->m_iPlaySpeed = 1;
      }

      if (!m_pPlayer->IsPlaying())
      {
        g_audioManager.Enable(true);
      }

      if (!m_pPlayer->IsPlayingVideo())
      {
        if(g_windowManager.GetActiveWindow() == WINDOW_FULLSCREEN_VIDEO)
        {
          g_windowManager.PreviousWindow();
        }
        else
        {
          CSingleLock lock(g_graphicsContext);
          //  resets to res_desktop or look&feel resolution (including refreshrate)
          g_graphicsContext.SetFullScreenVideo(false);
        }
      }

      if (!m_pPlayer->IsPlayingAudio() && g_playlistPlayer.GetCurrentPlaylist() == PLAYLIST_NONE && g_windowManager.GetActiveWindow() == WINDOW_VISUALISATION)
      {
        CSettings::GetInstance().Save();  // save vis settings
        WakeUpScreenSaverAndDPMS();
        g_windowManager.PreviousWindow();
      }

      // DVD ejected while playing in vis ?
      if (!m_pPlayer->IsPlayingAudio() && (m_itemCurrentFile->IsCDDA() || m_itemCurrentFile->IsOnDVD()) && !g_mediaManager.IsDiscInDrive() && g_windowManager.GetActiveWindow() == WINDOW_VISUALISATION)
      {
        // yes, disable vis
        CSettings::GetInstance().Save();    // save vis settings
        WakeUpScreenSaverAndDPMS();
        g_windowManager.PreviousWindow();
      }

      if (IsEnableTestMode())
        CApplicationMessenger::GetInstance().PostMsg(TMSG_QUIT);
      return true;
    }
    break;

  case GUI_MSG_PLAYLISTPLAYER_STARTED:
  case GUI_MSG_PLAYLISTPLAYER_CHANGED:
    {
      return true;
    }
    break;
  case GUI_MSG_FULLSCREEN:
    { // Switch to fullscreen, if we can
      SwitchToFullScreen();
      return true;
    }
    break;
  case GUI_MSG_EXECUTE:
    if (message.GetNumStringParams())
      return ExecuteXBMCAction(message.GetStringParam());
    break;
  }
  return false;
}

bool CApplication::ExecuteXBMCAction(std::string actionStr)
{
  // see if it is a user set string

  //We don't know if there is unsecure information in this yet, so we
  //postpone any logging
  const std::string in_actionStr(actionStr);
  actionStr = CGUIInfoLabel::GetLabel(actionStr);

  // user has asked for something to be executed
  if (CBuiltins::HasCommand(actionStr))
  {
    if (!CBuiltins::IsSystemPowerdownCommand(actionStr) ||
        g_PVRManager.CanSystemPowerdown())
      CBuiltins::Execute(actionStr);
  }
  else
  {
    // try translating the action from our ButtonTranslator
    int actionID;
    if (CButtonTranslator::TranslateActionString(actionStr.c_str(), actionID))
    {
      OnAction(CAction(actionID));
      return true;
    }
    CFileItem item(actionStr, false);
#ifdef HAS_PYTHON
    if (item.IsPythonScript())
    { // a python script
      CScriptInvocationManager::GetInstance().ExecuteAsync(item.GetPath());
    }
    else
#endif
    if (item.IsAudio() || item.IsVideo())
    { // an audio or video file
      PlayFile(item);
    }
    else
    {
      //At this point we have given up to translate, so even though
      //there may be insecure information, we log it.
      CLog::LogF(LOGDEBUG,"Tried translating, but failed to understand %s", in_actionStr.c_str());
      return false;
    }
  }
  return true;
}

// inform the user that the configuration data has moved from old XBMC location
// to new Kodi location - if applicable
void CApplication::ShowAppMigrationMessage()
{
  // .kodi_migration_complete will be created from the installer/packaging
  // once an old XBMC configuration was moved to the new Kodi location
  // if this is the case show the migration info to the user once which
  // tells him to have a look into the wiki where the move of configuration
  // is further explained.
  if (CFile::Exists("special://home/.kodi_data_was_migrated") &&
      !CFile::Exists("special://home/.kodi_migration_info_shown"))
  {
    CGUIDialogOK::ShowAndGetInput(CVariant{24128}, CVariant{24129});
    CFile tmpFile;
    // create the file which will prevent this dialog from appearing in the future
    tmpFile.OpenForWrite("special://home/.kodi_migration_info_shown");
    tmpFile.Close();
  }
}

void CApplication::Process()
{
  MEASURE_FUNCTION;

  // dispatch the messages generated by python or other threads to the current window
  g_windowManager.DispatchThreadMessages();

  // process messages which have to be send to the gui
  // (this can only be done after g_windowManager.Render())
  CApplicationMessenger::GetInstance().ProcessWindowMessages();

  if (m_loggingIn)
  {
    m_loggingIn = false;

    // autoexec.py - profile
    std::string strAutoExecPy = CSpecialProtocol::TranslatePath("special://profile/autoexec.py");

    if (XFILE::CFile::Exists(strAutoExecPy))
      CScriptInvocationManager::GetInstance().ExecuteAsync(strAutoExecPy);
    else
      CLog::Log(LOGDEBUG, "no profile autoexec.py (%s) found, skipping", strAutoExecPy.c_str());
  }

  // handle any active scripts
  CScriptInvocationManager::GetInstance().Process();

  // process messages, even if a movie is playing
  CApplicationMessenger::GetInstance().ProcessMessages();
  if (g_application.m_bStop) return; //we're done, everything has been unloaded

  // check how far we are through playing the current item
  // and do anything that needs doing (playcount updates etc)
  CheckPlayingProgress();

  // update sound
  m_pPlayer->DoAudioWork();

  // do any processing that isn't needed on each run
  if( m_slowTimer.GetElapsedMilliseconds() > 500 )
  {
    m_slowTimer.Reset();
    ProcessSlow();
  }

  g_cpuInfo.getUsedPercentage(); // must call it to recalculate pct values
}

// We get called every 500ms
void CApplication::ProcessSlow()
{
  g_powerManager.ProcessEvents();

#if defined(TARGET_DARWIN_OSX)
  // There is an issue on OS X that several system services ask the cursor to become visible
  // during their startup routines.  Given that we can't control this, we hack it in by
  // forcing the
  if (g_Windowing.IsFullScreen())
  { // SDL thinks it's hidden
    Cocoa_HideMouse();
  }
#endif

  // Temporarely pause pausable jobs when viewing video/picture
  int currentWindow = g_windowManager.GetActiveWindow();
  if (CurrentFileItem().IsVideo() || CurrentFileItem().IsPicture() || currentWindow == WINDOW_FULLSCREEN_VIDEO || currentWindow == WINDOW_SLIDESHOW)
  {
    CJobManager::GetInstance().PauseJobs();
  }
  else
  {
    CJobManager::GetInstance().UnPauseJobs();
  }

  // Store our file state for use on close()
  UpdateFileState();

  // Check if we need to activate the screensaver / DPMS.
  CheckScreenSaverAndDPMS();

  // Check if we need to shutdown (if enabled).
#if defined(TARGET_DARWIN)
  if (CSettings::GetInstance().GetInt(CSettings::SETTING_POWERMANAGEMENT_SHUTDOWNTIME) && g_advancedSettings.m_fullScreen)
#else
  if (CSettings::GetInstance().GetInt(CSettings::SETTING_POWERMANAGEMENT_SHUTDOWNTIME))
#endif
  {
    CheckShutdown();
  }

  // check if we should restart the player
  CheckDelayedPlayerRestart();

  //  check if we can unload any unreferenced dlls or sections
  if (!m_pPlayer->IsPlayingVideo())
    CSectionLoader::UnloadDelayed();

  // check for any idle curl connections
  g_curlInterface.CheckIdle();

#ifdef HAS_KARAOKE
  if ( m_pKaraokeMgr )
    m_pKaraokeMgr->ProcessSlow();
#endif

  if (!m_pPlayer->IsPlayingVideo())
    g_largeTextureManager.CleanupUnusedImages();

  g_TextureManager.FreeUnusedTextures(5000);

#ifdef HAS_DVD_DRIVE
  // checks whats in the DVD drive and tries to autostart the content (xbox games, dvd, cdda, avi files...)
  if (!m_pPlayer->IsPlayingVideo())
    m_Autorun->HandleAutorun();
#endif

  // update upnp server/renderer states
#ifdef HAS_UPNP
  if(UPNP::CUPnP::IsInstantiated())
    UPNP::CUPnP::GetInstance()->UpdateState();
#endif

#if defined(TARGET_POSIX) && defined(HAS_FILESYSTEM_SMB)
  smb.CheckIfIdle();
#endif

#ifdef HAS_FILESYSTEM_NFS
  gNfsConnection.CheckIfIdle();
#endif

#ifdef HAS_FILESYSTEM_SFTP
  CSFTPSessionManager::ClearOutIdleSessions();
#endif

  g_mediaManager.ProcessEvents();

  if (!m_pPlayer->IsPlayingVideo() &&
      CSettings::GetInstance().GetInt(CSettings::SETTING_GENERAL_ADDONUPDATES) != AUTO_UPDATES_NEVER)
    CAddonInstaller::GetInstance().UpdateRepos();

  CAEFactory::GarbageCollect();

  // if we don't render the gui there's no reason to start the screensaver.
  // that way the screensaver won't kick in if we maximize the XBMC window
  // after the screensaver start time.
  if(!m_renderGUI)
    ResetScreenSaverTimer();
}

// Global Idle Time in Seconds
// idle time will be resetet if on any OnKey()
// int return: system Idle time in seconds! 0 is no idle!
int CApplication::GlobalIdleTime()
{
  if(!m_idleTimer.IsRunning())
    m_idleTimer.StartZero();
  return (int)m_idleTimer.GetElapsedSeconds();
}

float CApplication::NavigationIdleTime()
{
  if (!m_navigationTimer.IsRunning())
    m_navigationTimer.StartZero();
  return m_navigationTimer.GetElapsedSeconds();
}

void CApplication::DelayedPlayerRestart()
{
  m_restartPlayerTimer.StartZero();
}

void CApplication::CheckDelayedPlayerRestart()
{
  if (m_restartPlayerTimer.GetElapsedSeconds() > 3)
  {
    m_restartPlayerTimer.Stop();
    m_restartPlayerTimer.Reset();
    Restart(true);
  }
}

void CApplication::Restart(bool bSamePosition)
{
  // this function gets called when the user changes a setting (like noninterleaved)
  // and which means we gotta close & reopen the current playing file

  // first check if we're playing a file
  if ( !m_pPlayer->IsPlayingVideo() && !m_pPlayer->IsPlayingAudio())
    return ;

  if( !m_pPlayer->HasPlayer() )
    return ;

  SaveFileState();

  // do we want to return to the current position in the file
  if (false == bSamePosition)
  {
    // no, then just reopen the file and start at the beginning
    PlayFile(*m_itemCurrentFile, true);
    return ;
  }

  // else get current position
  double time = GetTime();

  // get player state, needed for dvd's
  std::string state = m_pPlayer->GetPlayerState();

  // set the requested starttime
  m_itemCurrentFile->m_lStartOffset = (long)(time * 75.0);

  // reopen the file
  if ( PlayFile(*m_itemCurrentFile, true) == PLAYBACK_OK )
    m_pPlayer->SetPlayerState(state);
}

const std::string& CApplication::CurrentFile()
{
  return m_itemCurrentFile->GetPath();
}

CFileItem& CApplication::CurrentFileItem()
{
  return *m_itemCurrentFile;
}

CFileItem& CApplication::CurrentUnstackedItem()
{
  if (m_itemCurrentFile->IsStack() && m_currentStack->Size() > 0)
    return *(*m_currentStack)[m_currentStackPosition];
  else
    return *m_itemCurrentFile;
}

void CApplication::ShowVolumeBar(const CAction *action)
{
  CGUIDialog *volumeBar = (CGUIDialog *)g_windowManager.GetWindow(WINDOW_DIALOG_VOLUME_BAR);
  if (volumeBar)
  {
    volumeBar->Open();
    if (action)
      volumeBar->OnAction(*action);
  }
}

bool CApplication::IsMuted() const
{
  if (g_peripherals.IsMuted())
    return true;
  return CAEFactory::IsMuted();
}

void CApplication::ToggleMute(void)
{
  if (m_muted)
    UnMute();
  else
    Mute();
}

void CApplication::SetMute(bool mute)
{
  if (m_muted != mute)
  {
    ToggleMute();
    m_muted = mute;
  }
}

void CApplication::Mute()
{
  if (g_peripherals.Mute())
    return;

  CAEFactory::SetMute(true);
  m_muted = true;
  VolumeChanged();
}

void CApplication::UnMute()
{
  if (g_peripherals.UnMute())
    return;

  CAEFactory::SetMute(false);
  m_muted = false;
  VolumeChanged();
}

void CApplication::SetVolume(float iValue, bool isPercentage/*=true*/)
{
  float hardwareVolume = iValue;

  if(isPercentage)
    hardwareVolume /= 100.0f;

  SetHardwareVolume(hardwareVolume);
  VolumeChanged();
}

void CApplication::SetHardwareVolume(float hardwareVolume)
{
  hardwareVolume = std::max(VOLUME_MINIMUM, std::min(VOLUME_MAXIMUM, hardwareVolume));
  m_volumeLevel = hardwareVolume;

  CAEFactory::SetVolume(hardwareVolume);
}

float CApplication::GetVolume(bool percentage /* = true */) const
{
  if (percentage)
  {
    // converts the hardware volume to a percentage
    return m_volumeLevel * 100.0f;
  }
  
  return m_volumeLevel;
}

void CApplication::VolumeChanged() const
{
  CVariant data(CVariant::VariantTypeObject);
  data["volume"] = GetVolume();
  data["muted"] = m_muted;
  CAnnouncementManager::GetInstance().Announce(Application, "xbmc", "OnVolumeChanged", data);

  // if player has volume control, set it.
  if (m_pPlayer->ControlsVolume())
  {
     m_pPlayer->SetVolume(m_volumeLevel);
     m_pPlayer->SetMute(m_muted);
  }
}

int CApplication::GetSubtitleDelay() const
{
  // converts subtitle delay to a percentage
  return int(((float)(CMediaSettings::GetInstance().GetCurrentVideoSettings().m_SubtitleDelay + g_advancedSettings.m_videoSubsDelayRange)) / (2 * g_advancedSettings.m_videoSubsDelayRange)*100.0f + 0.5f);
}

int CApplication::GetAudioDelay() const
{
  // converts audio delay to a percentage
  return int(((float)(CMediaSettings::GetInstance().GetCurrentVideoSettings().m_AudioDelay + g_advancedSettings.m_videoAudioDelayRange)) / (2 * g_advancedSettings.m_videoAudioDelayRange)*100.0f + 0.5f);
}

// Returns the total time in seconds of the current media.  Fractional
// portions of a second are possible - but not necessarily supported by the
// player class.  This returns a double to be consistent with GetTime() and
// SeekTime().
double CApplication::GetTotalTime() const
{
  double rc = 0.0;

  if (m_pPlayer->IsPlaying())
  {
    if (m_itemCurrentFile->IsStack() && m_currentStack->Size() > 0)
      rc = (*m_currentStack)[m_currentStack->Size() - 1]->m_lEndOffset;
    else
      rc = static_cast<double>(m_pPlayer->GetTotalTime() * 0.001f);
  }

  return rc;
}

void CApplication::StopShutdownTimer()
{
  m_shutdownTimer.Stop();
}

void CApplication::ResetShutdownTimers()
{
  // reset system shutdown timer
  m_shutdownTimer.StartZero();

  // delete custom shutdown timer
  if (g_alarmClock.HasAlarm("shutdowntimer"))
    g_alarmClock.Stop("shutdowntimer", true);
}

// Returns the current time in seconds of the currently playing media.
// Fractional portions of a second are possible.  This returns a double to
// be consistent with GetTotalTime() and SeekTime().
double CApplication::GetTime() const
{
  double rc = 0.0;

  if (m_pPlayer->IsPlaying())
  {
    if (m_itemCurrentFile->IsStack() && m_currentStack->Size() > 0)
    {
      long startOfCurrentFile = (m_currentStackPosition > 0) ? (*m_currentStack)[m_currentStackPosition-1]->m_lEndOffset : 0;
      rc = (double)startOfCurrentFile + m_pPlayer->GetDisplayTime() * 0.001;
    }
    else
      rc = static_cast<double>(m_pPlayer->GetDisplayTime() * 0.001f);
  }

  return rc;
}

// Sets the current position of the currently playing media to the specified
// time in seconds.  Fractional portions of a second are valid.  The passed
// time is the time offset from the beginning of the file as opposed to a
// delta from the current position.  This method accepts a double to be
// consistent with GetTime() and GetTotalTime().
void CApplication::SeekTime( double dTime )
{
  if (m_pPlayer->IsPlaying() && (dTime >= 0.0))
  {
    if (!m_pPlayer->CanSeek()) return;
    if (m_itemCurrentFile->IsStack() && m_currentStack->Size() > 0)
    {
      // find the item in the stack we are seeking to, and load the new
      // file if necessary, and calculate the correct seek within the new
      // file.  Otherwise, just fall through to the usual routine if the
      // time is higher than our total time.
      for (int i = 0; i < m_currentStack->Size(); i++)
      {
        if ((*m_currentStack)[i]->m_lEndOffset > dTime)
        {
          long startOfNewFile = (i > 0) ? (*m_currentStack)[i-1]->m_lEndOffset : 0;
          if (m_currentStackPosition == i)
            m_pPlayer->SeekTime((int64_t)((dTime - startOfNewFile) * 1000.0));
          else
          { // seeking to a new file
            m_currentStackPosition = i;
            CFileItem *item = new CFileItem(*(*m_currentStack)[i]);
            item->m_lStartOffset = static_cast<long>((dTime - startOfNewFile) * 75.0);
            // don't just call "PlayFile" here, as we are quite likely called from the
            // player thread, so we won't be able to delete ourselves.
            CApplicationMessenger::GetInstance().PostMsg(TMSG_MEDIA_PLAY, 1, 0, static_cast<void*>(item));
          }
          return;
        }
      }
    }
    // convert to milliseconds and perform seek
    m_pPlayer->SeekTime( static_cast<int64_t>( dTime * 1000.0 ) );
  }
}

float CApplication::GetPercentage() const
{
  if (m_pPlayer->IsPlaying())
  {
    if (m_pPlayer->GetTotalTime() == 0 && m_pPlayer->IsPlayingAudio() && m_itemCurrentFile->HasMusicInfoTag())
    {
      const CMusicInfoTag& tag = *m_itemCurrentFile->GetMusicInfoTag();
      if (tag.GetDuration() > 0)
        return (float)(GetTime() / tag.GetDuration() * 100);
    }

    if (m_itemCurrentFile->IsStack() && m_currentStack->Size() > 0)
    {
      double totalTime = GetTotalTime();
      if (totalTime > 0.0f)
        return (float)(GetTime() / totalTime * 100);
    }
    else
      return m_pPlayer->GetPercentage();
  }
  return 0.0f;
}

float CApplication::GetCachePercentage() const
{
  if (m_pPlayer->IsPlaying())
  {
    // Note that the player returns a relative cache percentage and we want an absolute percentage
    if (m_itemCurrentFile->IsStack() && m_currentStack->Size() > 0)
    {
      float stackedTotalTime = (float) GetTotalTime();
      // We need to take into account the stack's total time vs. currently playing file's total time
      if (stackedTotalTime > 0.0f)
        return std::min( 100.0f, GetPercentage() + (m_pPlayer->GetCachePercentage() * m_pPlayer->GetTotalTime() * 0.001f / stackedTotalTime ) );
    }
    else
      return std::min( 100.0f, m_pPlayer->GetPercentage() + m_pPlayer->GetCachePercentage() );
  }
  return 0.0f;
}

void CApplication::SeekPercentage(float percent)
{
  if (m_pPlayer->IsPlaying() && (percent >= 0.0))
  {
    if (!m_pPlayer->CanSeek()) return;
    if (m_itemCurrentFile->IsStack() && m_currentStack->Size() > 0)
      SeekTime(percent * 0.01 * GetTotalTime());
    else
      m_pPlayer->SeekPercentage(percent);
  }
}

// SwitchToFullScreen() returns true if a switch is made, else returns false
bool CApplication::SwitchToFullScreen(bool force /* = false */)
{
  // if playing from the video info window, close it first!
  if (g_windowManager.HasModalDialog() && g_windowManager.GetTopMostModalDialogID() == WINDOW_DIALOG_VIDEO_INFO)
  {
    CGUIDialogVideoInfo* pDialog = (CGUIDialogVideoInfo*)g_windowManager.GetWindow(WINDOW_DIALOG_VIDEO_INFO);
    if (pDialog) pDialog->Close(true);
  }

  // don't switch if the slideshow is active
  if (g_windowManager.GetActiveWindow() == WINDOW_SLIDESHOW)
    return false;

  int windowID = WINDOW_INVALID;
  // See if we're playing a video, and are in GUI mode
  if (m_pPlayer->IsPlayingVideo() && g_windowManager.GetActiveWindow() != WINDOW_FULLSCREEN_VIDEO)
    windowID = WINDOW_FULLSCREEN_VIDEO;

  // special case for switching between GUI & visualisation mode. (only if we're playing an audio song)
  if (m_pPlayer->IsPlayingAudio() && g_windowManager.GetActiveWindow() != WINDOW_VISUALISATION)
    windowID = WINDOW_VISUALISATION;


  if (windowID != WINDOW_INVALID)
  {
    if (force)
      g_windowManager.ForceActivateWindow(windowID);
    else
      g_windowManager.ActivateWindow(windowID);
    return true;
  }

  return false;
}

void CApplication::Minimize()
{
  g_Windowing.Minimize();
}

PLAYERCOREID CApplication::GetCurrentPlayer()
{
  return m_pPlayer->GetCurrentPlayer();
}

void CApplication::UpdateLibraries()
{
  if (CSettings::GetInstance().GetBool(CSettings::SETTING_VIDEOLIBRARY_UPDATEONSTARTUP))
  {
    CLog::LogF(LOGNOTICE, "Starting video library startup scan");
    StartVideoScan("", !CSettings::GetInstance().GetBool(CSettings::SETTING_VIDEOLIBRARY_BACKGROUNDUPDATE));
  }

  if (CSettings::GetInstance().GetBool(CSettings::SETTING_MUSICLIBRARY_UPDATEONSTARTUP))
  {
    CLog::LogF(LOGNOTICE, "Starting music library startup scan");
    StartMusicScan("", !CSettings::GetInstance().GetBool(CSettings::SETTING_MUSICLIBRARY_BACKGROUNDUPDATE));
  }
}

bool CApplication::IsVideoScanning() const
{
  return CVideoLibraryQueue::GetInstance().IsScanningLibrary();
}

bool CApplication::IsMusicScanning() const
{
  return m_musicInfoScanner->IsScanning();
}

void CApplication::StopVideoScan()
{
  CVideoLibraryQueue::GetInstance().StopLibraryScanning();
}

void CApplication::StopMusicScan()
{
  if (m_musicInfoScanner->IsScanning())
    m_musicInfoScanner->Stop();
}

void CApplication::StartVideoCleanup(bool userInitiated /* = true */)
{
  if (userInitiated && CVideoLibraryQueue::GetInstance().IsRunning())
    return;

  std::set<int> paths;
  if (userInitiated)
    CVideoLibraryQueue::GetInstance().CleanLibraryModal(paths);
  else
    CVideoLibraryQueue::GetInstance().CleanLibrary(paths, true);
}

void CApplication::StartVideoScan(const std::string &strDirectory, bool userInitiated /* = true */, bool scanAll /* = false */)
{
  CVideoLibraryQueue::GetInstance().ScanLibrary(strDirectory, scanAll, userInitiated);
}

void CApplication::StartMusicCleanup(bool userInitiated /* = true */)
{
  if (m_musicInfoScanner->IsScanning())
    return;

  if (userInitiated)
    m_musicInfoScanner->CleanDatabase(true);
  else
  {
    m_musicInfoScanner->ShowDialog(false);
    m_musicInfoScanner->StartCleanDatabase();
  }
}

void CApplication::StartMusicScan(const std::string &strDirectory, bool userInitiated /* = true */, int flags /* = 0 */)
{
  if (m_musicInfoScanner->IsScanning())
    return;

  if (!flags)
  { // setup default flags
    if (CSettings::GetInstance().GetBool(CSettings::SETTING_MUSICLIBRARY_DOWNLOADINFO))
      flags |= CMusicInfoScanner::SCAN_ONLINE;
    if (!userInitiated || CSettings::GetInstance().GetBool(CSettings::SETTING_MUSICLIBRARY_BACKGROUNDUPDATE))
      flags |= CMusicInfoScanner::SCAN_BACKGROUND;
  }

  if (!(flags & CMusicInfoScanner::SCAN_BACKGROUND))
    m_musicInfoScanner->ShowDialog(true);

  m_musicInfoScanner->Start(strDirectory, flags);
}

void CApplication::StartMusicAlbumScan(const std::string& strDirectory,
                                       bool refresh)
{
  if (m_musicInfoScanner->IsScanning())
    return;

  m_musicInfoScanner->ShowDialog(true);

  m_musicInfoScanner->FetchAlbumInfo(strDirectory,refresh);
}

void CApplication::StartMusicArtistScan(const std::string& strDirectory,
                                        bool refresh)
{
  if (m_musicInfoScanner->IsScanning())
    return;

  m_musicInfoScanner->ShowDialog(true);

  m_musicInfoScanner->FetchArtistInfo(strDirectory,refresh);
}

void CApplication::CheckPlayingProgress()
{
  // check if we haven't rewound past the start of the file
  if (m_pPlayer->IsPlaying())
  {
    int iSpeed = g_application.m_pPlayer->GetPlaySpeed();
    if (iSpeed < 1)
    {
      iSpeed *= -1;
      int iPower = 0;
      while (iSpeed != 1)
      {
        iSpeed >>= 1;
        iPower++;
      }
      if (g_infoManager.GetPlayTime() / 1000 < iPower)
      {
        g_application.m_pPlayer->SetPlaySpeed(1, g_application.m_muted);
        g_application.SeekTime(0);
      }
    }
  }
}

bool CApplication::ProcessAndStartPlaylist(const std::string& strPlayList, CPlayList& playlist, int iPlaylist, int track)
{
  CLog::Log(LOGDEBUG,"CApplication::ProcessAndStartPlaylist(%s, %i)",strPlayList.c_str(), iPlaylist);

  // initial exit conditions
  // no songs in playlist just return
  if (playlist.size() == 0)
    return false;

  // illegal playlist
  if (iPlaylist < PLAYLIST_MUSIC || iPlaylist > PLAYLIST_VIDEO)
    return false;

  // setup correct playlist
  g_playlistPlayer.ClearPlaylist(iPlaylist);

  // if the playlist contains an internet stream, this file will be used
  // to generate a thumbnail for musicplayer.cover
  g_application.m_strPlayListFile = strPlayList;

  // add the items to the playlist player
  g_playlistPlayer.Add(iPlaylist, playlist);

  // if we have a playlist
  if (g_playlistPlayer.GetPlaylist(iPlaylist).size())
  {
    // start playing it
    g_playlistPlayer.SetCurrentPlaylist(iPlaylist);
    g_playlistPlayer.Reset();
    g_playlistPlayer.Play(track);
    return true;
  }
  return false;
}
#ifdef HAS_DS_PLAYER
bool CApplication::IsCurrentThread(bool checkForMadvr) const
#else
bool CApplication::IsCurrentThread() const
#endif
{
#ifdef HAS_DS_PLAYER
  if (CMadvrCallback::Get()->UsingMadvr() && checkForMadvr)
  {
    bool isMadvrThread = CMadvrCallback::Get()->GetCallback()->IsCurrentThreadId();
    bool isApplicationThread = CThread::IsCurrentThread(m_threadID);
    return (isMadvrThread || isApplicationThread);
  }
  else
    return CThread::IsCurrentThread(m_threadID);
#else
  return CThread::IsCurrentThread(m_threadID);
#endif
}

void CApplication::SetRenderGUI(bool renderGUI)
{
  if (renderGUI && ! m_renderGUI)
    g_windowManager.MarkDirty();
  m_renderGUI = renderGUI;
}

CNetwork& CApplication::getNetwork()
{
  return *m_network;
}
#ifdef HAS_PERFORMANCE_SAMPLE
CPerformanceStats &CApplication::GetPerformanceStats()
{
  return m_perfStats;
}
#endif

bool CApplication::SetLanguage(const std::string &strLanguage)
{
  // nothing to be done if the language hasn't changed
  if (strLanguage == CSettings::GetInstance().GetString(CSettings::SETTING_LOCALE_LANGUAGE))
    return true;

  return CSettings::GetInstance().SetString(CSettings::SETTING_LOCALE_LANGUAGE, strLanguage);
}

bool CApplication::LoadLanguage(bool reload)
{
  // load the configured langauge
  if (!g_langInfo.SetLanguage(m_fallbackLanguageLoaded, "", reload))
    return false;

  // set the proper audio and subtitle languages
  g_langInfo.SetAudioLanguage(CSettings::GetInstance().GetString(CSettings::SETTING_LOCALE_AUDIOLANGUAGE));
  g_langInfo.SetSubtitleLanguage(CSettings::GetInstance().GetString(CSettings::SETTING_LOCALE_SUBTITLELANGUAGE));

  return true;
}

void CApplication::CloseNetworkShares()
{
  CLog::Log(LOGDEBUG,"CApplication::CloseNetworkShares: Closing all network shares");

#if defined(HAS_FILESYSTEM_SMB) && !defined(TARGET_WINDOWS)
  smb.Deinit();
#endif
  
#ifdef HAS_FILESYSTEM_NFS
  gNfsConnection.Deinit();
#endif

#ifdef HAS_FILESYSTEM_SFTP
  CSFTPSessionManager::DisconnectAllSessions();
#endif
}

void CApplication::RegisterActionListener(IActionListener *listener)
{
  CSingleLock lock(m_critSection);
  std::vector<IActionListener *>::iterator it = std::find(m_actionListeners.begin(), m_actionListeners.end(), listener);
  if (it == m_actionListeners.end())
    m_actionListeners.push_back(listener);
}

void CApplication::UnregisterActionListener(IActionListener *listener)
{
  CSingleLock lock(m_critSection);
  std::vector<IActionListener *>::iterator it = std::find(m_actionListeners.begin(), m_actionListeners.end(), listener);
  if (it != m_actionListeners.end())
    m_actionListeners.erase(it);
}

bool CApplication::NotifyActionListeners(const CAction &action) const
{
  CSingleLock lock(m_critSection);
  for (std::vector<IActionListener *>::const_iterator it = m_actionListeners.begin(); it != m_actionListeners.end(); ++it)
  {
    if ((*it)->OnAction(action))
      return true;
  }
  
  return false;
}<|MERGE_RESOLUTION|>--- conflicted
+++ resolved
@@ -1882,25 +1882,7 @@
 //  g_graphicsContext.AcquireCurrentContext();
 
   g_graphicsContext.Lock();
-<<<<<<< HEAD
-
-  // dont show GUI when playing full screen video
-  if (g_graphicsContext.IsFullScreenVideo())
-  {
-    g_graphicsContext.SetRenderingResolution(g_graphicsContext.GetVideoResolution(), false);
-    g_renderManager.Render(true, 0, 255);
-
-    // close window overlays
-    CGUIDialog *overlay = (CGUIDialog *)g_windowManager.GetWindow(WINDOW_DIALOG_VIDEO_OVERLAY);
-    if (overlay) overlay->Close(true);
-    overlay = (CGUIDialog *)g_windowManager.GetWindow(WINDOW_DIALOG_MUSIC_OVERLAY);
-    if (overlay) overlay->Close(true);
-
-  }
-
-=======
   
->>>>>>> 605bd969
   bool hasRendered = g_windowManager.Render();
 
   g_graphicsContext.Unlock();
@@ -3290,19 +3272,14 @@
     SaveFileState(true);
 
     // Switch to default options
-<<<<<<< HEAD
-    CMediaSettings::Get().GetCurrentVideoSettings() = CMediaSettings::Get().GetDefaultVideoSettings();
-    CMediaSettings::Get().GetCurrentAudioSettings() = CMediaSettings::Get().GetDefaultAudioSettings();
+    CMediaSettings::GetInstance().GetCurrentVideoSettings() = CMediaSettings::GetInstance().GetDefaultVideoSettings();
+    CMediaSettings::GetInstance().GetCurrentAudioSettings() = CMediaSettings::GetInstance().GetDefaultAudioSettings();
 #ifdef HAS_DS_PLAYER
     CMediaSettings::Get().GetAtStartVideoSettings() = CMediaSettings::Get().GetCurrentVideoSettings();
 
     CMediaSettings::Get().GetCurrentMadvrSettings() = CMediaSettings::Get().GetDefaultMadvrSettings();
     CMediaSettings::Get().GetAtStartMadvrSettings() = CMediaSettings::Get().GetCurrentMadvrSettings();
 #endif
-=======
-    CMediaSettings::GetInstance().GetCurrentVideoSettings() = CMediaSettings::GetInstance().GetDefaultVideoSettings();
-    CMediaSettings::GetInstance().GetCurrentAudioSettings() = CMediaSettings::GetInstance().GetDefaultAudioSettings();
->>>>>>> 605bd969
     // see if we have saved options in the database
 
     m_pPlayer->SetPlaySpeed(1, g_application.m_muted);
@@ -3823,18 +3800,13 @@
       *m_stackFileItemToUpdate,
       m_progressTrackingVideoResumeBookmark,
       m_progressTrackingPlayCountUpdate,
-<<<<<<< HEAD
-      CMediaSettings::Get().GetCurrentVideoSettings(),
-      CMediaSettings::Get().GetCurrentAudioSettings()
+      CMediaSettings::GetInstance().GetCurrentVideoSettings(),
+      CMediaSettings::GetInstance().GetCurrentAudioSettings()
 #ifdef HAS_DS_PLAYER
       ,
-      CMediaSettings::Get().GetCurrentMadvrSettings()
+      CMediaSettings::GetInstance().GetCurrentMadvrSettings()
 #endif
       );
-=======
-      CMediaSettings::GetInstance().GetCurrentVideoSettings(),
-      CMediaSettings::GetInstance().GetCurrentAudioSettings());
->>>>>>> 605bd969
   
   if (bForeground)
   {
