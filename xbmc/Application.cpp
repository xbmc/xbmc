/*
 *      Copyright (C) 2005-2015 Team XBMC
 *      http://kodi.tv
 *
 *  This Program is free software; you can redistribute it and/or modify
 *  it under the terms of the GNU General Public License as published by
 *  the Free Software Foundation; either version 2, or (at your option)
 *  any later version.
 *
 *  This Program is distributed in the hope that it will be useful,
 *  but WITHOUT ANY WARRANTY; without even the implied warranty of
 *  MERCHANTABILITY or FITNESS FOR A PARTICULAR PURPOSE. See the
 *  GNU General Public License for more details.
 *
 *  You should have received a copy of the GNU General Public License
 *  along with Kodi; see the file COPYING.  If not, see
 *  <http://www.gnu.org/licenses/>.
 *
 */

#include "network/Network.h"
#include "threads/SystemClock.h"
#include "system.h"
#include "Application.h"
#include "interfaces/Builtins.h"
#include "utils/Variant.h"
#include "utils/Splash.h"
#include "LangInfo.h"
#include "utils/Screenshot.h"
#include "Util.h"
#include "URL.h"
#include "guilib/TextureManager.h"
#include "cores/IPlayer.h"
#include "cores/dvdplayer/DVDFileInfo.h"
#include "cores/AudioEngine/AEFactory.h"
#include "cores/AudioEngine/DSPAddons/ActiveAEDSP.h"
#include "cores/AudioEngine/Utils/AEUtil.h"
#include "PlayListPlayer.h"
#include "Autorun.h"
#include "video/Bookmark.h"
#include "video/VideoLibraryQueue.h"
#include "guilib/GUIControlProfiler.h"
#include "utils/LangCodeExpander.h"
#include "GUIInfoManager.h"
#include "playlists/PlayListFactory.h"
#include "guilib/GUIFontManager.h"
#include "guilib/GUIColorManager.h"
#include "guilib/StereoscopicsManager.h"
#include "addons/LanguageResource.h"
#include "addons/Skin.h"
#include "interfaces/generic/ScriptInvocationManager.h"
#ifdef HAS_PYTHON
#include "interfaces/python/XBPython.h"
#endif
#include "input/ButtonTranslator.h"
#include "guilib/GUIAudioManager.h"
#include "GUIPassword.h"
#include "input/InertialScrollingHandler.h"
#include "messaging/ThreadMessage.h"
#include "messaging/ApplicationMessenger.h"
#include "SectionLoader.h"
#include "cores/DllLoader/DllLoaderContainer.h"
#include "GUIUserMessages.h"
#include "filesystem/Directory.h"
#include "filesystem/DirectoryCache.h"
#include "filesystem/StackDirectory.h"
#include "filesystem/SpecialProtocol.h"
#include "filesystem/DllLibCurl.h"
#include "filesystem/PluginDirectory.h"
#ifdef HAS_FILESYSTEM_SAP
#include "filesystem/SAPDirectory.h"
#endif
#include "utils/SystemInfo.h"
#include "utils/TimeUtils.h"
#include "GUILargeTextureManager.h"
#include "TextureCache.h"
#include "playlists/SmartPlayList.h"
#ifdef HAS_FILESYSTEM_RAR
#include "filesystem/RarManager.h"
#endif
#include "playlists/PlayList.h"
#include "profiles/ProfilesManager.h"
#include "windowing/WindowingFactory.h"
#include "powermanagement/PowerManager.h"
#include "powermanagement/DPMSSupport.h"
#include "settings/Settings.h"
#include "settings/AdvancedSettings.h"
#include "settings/DisplaySettings.h"
#include "settings/MediaSettings.h"
#include "settings/SkinSettings.h"
#include "guilib/LocalizeStrings.h"
#include "utils/CPUInfo.h"
#include "utils/SeekHandler.h"

#include "input/KeyboardLayoutManager.h"

#if SDL_VERSION == 1
#include <SDL/SDL.h>
#elif SDL_VERSION == 2
#include <SDL2/SDL.h>
#endif

#ifdef HAS_UPNP
#include "network/upnp/UPnP.h"
#include "filesystem/UPnPDirectory.h"
#endif
#if defined(TARGET_POSIX) && defined(HAS_FILESYSTEM_SMB)
#include "filesystem/SMBDirectory.h"
#endif
#ifdef HAS_FILESYSTEM_NFS
#include "filesystem/NFSFile.h"
#endif
#ifdef HAS_FILESYSTEM_SFTP
#include "filesystem/SFTPFile.h"
#endif
#include "PartyModeManager.h"
#ifdef HAS_VIDEO_PLAYBACK
#include "cores/VideoRenderers/RenderManager.h"
#endif
#ifdef HAS_KARAOKE
#include "music/karaoke/karaokelyricsmanager.h"
#endif
#include "network/ZeroconfBrowser.h"
#ifndef TARGET_POSIX
#include "threads/platform/win/Win32Exception.h"
#endif
#ifdef HAS_EVENT_SERVER
#include "network/EventServer.h"
#endif
#ifdef HAS_DBUS
#include <dbus/dbus.h>
#endif
#ifdef HAS_JSONRPC
#include "interfaces/json-rpc/JSONRPC.h"
#endif
#include "interfaces/AnnouncementManager.h"
#include "peripherals/Peripherals.h"
#include "peripherals/dialogs/GUIDialogPeripheralManager.h"
#include "peripherals/devices/PeripheralImon.h"
#include "music/infoscanner/MusicInfoScanner.h"

// Windows includes
#include "guilib/GUIWindowManager.h"
#include "video/dialogs/GUIDialogVideoInfo.h"
#include "windows/GUIWindowScreensaver.h"
#include "video/VideoInfoScanner.h"
#include "video/PlayerController.h"

// Dialog includes
#include "video/dialogs/GUIDialogVideoBookmarks.h"
#include "dialogs/GUIDialogYesNo.h"
#include "dialogs/GUIDialogOK.h"
#include "dialogs/GUIDialogKaiToast.h"
#include "dialogs/GUIDialogSubMenu.h"
#include "dialogs/GUIDialogButtonMenu.h"
#include "dialogs/GUIDialogSimpleMenu.h"
#include "addons/GUIDialogAddonSettings.h"
#ifdef HAS_DS_PLAYER
#include "MadvrCallback.h"
#include "DSPlayerDatabase.h"
#endif

// PVR related include Files
#include "pvr/PVRManager.h"

#include "epg/EpgContainer.h"

#include "video/dialogs/GUIDialogFullScreenInfo.h"
#include "guilib/GUIControlFactory.h"
#include "dialogs/GUIDialogCache.h"
#include "dialogs/GUIDialogPlayEject.h"
#include "utils/URIUtils.h"
#include "utils/XMLUtils.h"
#include "addons/AddonInstaller.h"
#include "addons/AddonManager.h"
#include "music/tags/MusicInfoTag.h"
#include "music/tags/MusicInfoTagLoaderFactory.h"
#include "CompileInfo.h"

#ifdef HAS_PERFORMANCE_SAMPLE
#include "utils/PerformanceSample.h"
#else
#define MEASURE_FUNCTION
#endif

#ifdef TARGET_WINDOWS
#include "win32util.h"
#ifdef HAS_DS_PLAYER
#include "cores/DSPlayer/Filters/RendererSettings.h"
#endif
#endif

#ifdef TARGET_DARWIN_OSX
#include "osx/CocoaInterface.h"
#include "osx/XBMCHelper.h"
#endif
#ifdef TARGET_DARWIN
#include "osx/DarwinUtils.h"
#endif

#ifdef HAS_DVD_DRIVE
#include <cdio/logging.h>
#endif

#include "storage/MediaManager.h"
#include "utils/JobManager.h"
#include "utils/SaveFileStateJob.h"
#include "utils/AlarmClock.h"
#include "utils/StringUtils.h"
#include "DatabaseManager.h"
#include "input/InputManager.h"

#ifdef TARGET_POSIX
#include "XHandle.h"
#endif

#if defined(TARGET_ANDROID)
#include "android/activity/XBMCApp.h"
#include "android/activity/AndroidFeatures.h"
#include "android/jni/Build.h"
#endif

#ifdef TARGET_WINDOWS
#include "utils/Environment.h"
#endif

#if defined(HAS_LIBAMCODEC)
#include "utils/AMLUtils.h"
#endif

#include "cores/FFmpeg.h"
#include "utils/CharsetConverter.h"
#include "pictures/GUIWindowSlideShow.h"
#include "windows/GUIWindowLoginScreen.h"

using namespace ADDON;
using namespace XFILE;
#ifdef HAS_DVD_DRIVE
using namespace MEDIA_DETECT;
#endif
using namespace PLAYLIST;
using namespace VIDEO;
using namespace MUSIC_INFO;
#ifdef HAS_EVENT_SERVER
using namespace EVENTSERVER;
#endif
#ifdef HAS_JSONRPC
using namespace JSONRPC;
#endif
using namespace ANNOUNCEMENT;
using namespace PVR;
using namespace EPG;
using namespace PERIPHERALS;
using namespace KODI::MESSAGING;
using namespace ActiveAE;

using namespace XbmcThreads;

// uncomment this if you want to use release libs in the debug build.
// Atm this saves you 7 mb of memory
#define USE_RELEASE_LIBS

#define MAX_FFWD_SPEED 5

//extern IDirectSoundRenderer* m_pAudioDecoder;
CApplication::CApplication(void)
  : m_pPlayer(new CApplicationPlayer)
  , m_itemCurrentFile(new CFileItem)
  , m_stackFileItemToUpdate(new CFileItem)
  , m_progressTrackingVideoResumeBookmark(*new CBookmark)
  , m_progressTrackingItem(new CFileItem)
  , m_musicInfoScanner(new CMusicInfoScanner)
  , m_fallbackLanguageLoaded(false)
{
  m_network = NULL;
  TiXmlBase::SetCondenseWhiteSpace(false);
  m_bInhibitIdleShutdown = false;
  m_bScreenSave = false;
  m_dpms = NULL;
  m_dpmsIsActive = false;
  m_dpmsIsManual = false;
  m_iScreenSaveLock = 0;
  m_bInitializing = true;
  m_eForcedNextPlayer = EPC_NONE;
  m_strPlayListFile = "";
  m_nextPlaylistItem = -1;
  m_bPlaybackStarting = false;
  m_ePlayState = PLAY_STATE_NONE;
  m_skinReverting = false;
  m_loggingIn = false;

#ifdef HAS_GLX
  XInitThreads();
#endif


  /* for now always keep this around */
#ifdef HAS_KARAOKE
  m_pKaraokeMgr = new CKaraokeLyricsManager();
#endif
  m_currentStack = new CFileItemList;

  m_bPresentFrame = false;
  m_bPlatformDirectories = true;

  m_bStandalone = false;
  m_bEnableLegacyRes = false;
  m_bSystemScreenSaverEnable = false;
  m_pInertialScrollingHandler = new CInertialScrollingHandler();
#ifdef HAS_DVD_DRIVE
  m_Autorun = new CAutorun();
#endif

  m_threadID = 0;
  m_progressTrackingPlayCountUpdate = false;
  m_currentStackPosition = 0;
  m_lastFrameTime = 0;
  m_lastRenderTime = 0;
  m_skipGuiRender = false;
  m_bTestMode = false;

  m_muted = false;
  m_volumeLevel = VOLUME_MAXIMUM;
}

CApplication::~CApplication(void)
{
  delete m_musicInfoScanner;
  delete &m_progressTrackingVideoResumeBookmark;
#ifdef HAS_DVD_DRIVE
  delete m_Autorun;
#endif
  delete m_currentStack;

#ifdef HAS_KARAOKE
  delete m_pKaraokeMgr;
#endif

  delete m_dpms;
  delete m_pInertialScrollingHandler;
  delete m_pPlayer;

  m_actionListeners.clear();
}

bool CApplication::OnEvent(XBMC_Event& newEvent)
{
  switch(newEvent.type)
  {
    case XBMC_QUIT:
      if (!g_application.m_bStop)
        CApplicationMessenger::Get().PostMsg(TMSG_QUIT);
      break;
    case XBMC_VIDEORESIZE:
      if (g_windowManager.Initialized() &&
          !g_advancedSettings.m_fullScreen)
      {
        g_Windowing.SetWindowResolution(newEvent.resize.w, newEvent.resize.h);
        g_graphicsContext.SetVideoResolution(RES_WINDOW, true);
        CSettings::Get().SetInt("window.width", newEvent.resize.w);
        CSettings::Get().SetInt("window.height", newEvent.resize.h);
        CSettings::Get().Save();
      }
      break;
    case XBMC_VIDEOMOVE:
#ifdef TARGET_WINDOWS
      if (g_advancedSettings.m_fullScreen)
      {
        // when fullscreen, remain fullscreen and resize to the dimensions of the new screen
        RESOLUTION newRes = (RESOLUTION) g_Windowing.DesktopResolution(g_Windowing.GetCurrentScreen());
        if (newRes != g_graphicsContext.GetVideoResolution())
          CDisplaySettings::Get().SetCurrentResolution(newRes, true);
      }
      else
#endif
      {
        g_Windowing.OnMove(newEvent.move.x, newEvent.move.y);
      }
      break;
    case XBMC_USEREVENT:
      CApplicationMessenger::Get().PostMsg(static_cast<uint32_t>(newEvent.user.code));
      break;
    case XBMC_APPCOMMAND:
      return g_application.OnAppCommand(newEvent.appcommand.action);
    case XBMC_SETFOCUS:
      // Reset the screensaver
      g_application.ResetScreenSaver();
      g_application.WakeUpScreenSaverAndDPMS();
      // Send a mouse motion event with no dx,dy for getting the current guiitem selected
      g_application.OnAction(CAction(ACTION_MOUSE_MOVE, 0, static_cast<float>(newEvent.focus.x), static_cast<float>(newEvent.focus.y), 0, 0));
      break;
    default:
      return CInputManager::Get().OnEvent(newEvent);
  }
  return true;
}

extern "C" void __stdcall init_emu_environ();
extern "C" void __stdcall update_emu_environ();
extern "C" void __stdcall cleanup_emu_environ();

//
// Utility function used to copy files from the application bundle
// over to the user data directory in Application Support/Kodi.
//
static void CopyUserDataIfNeeded(const std::string &strPath, const std::string &file)
{
  std::string destPath = URIUtils::AddFileToFolder(strPath, file);
  if (!CFile::Exists(destPath))
  {
    // need to copy it across
    std::string srcPath = URIUtils::AddFileToFolder("special://xbmc/userdata/", file);
    CFile::Copy(srcPath, destPath);
  }
}

void CApplication::Preflight()
{
#ifdef HAS_DBUS
  // call 'dbus_threads_init_default' before any other dbus calls in order to
  // avoid race conditions with other threads using dbus connections
  dbus_threads_init_default();
#endif

  // run any platform preflight scripts.
#if defined(TARGET_DARWIN_OSX)
  std::string install_path;

  CUtil::GetHomePath(install_path);
  setenv("KODI_HOME", install_path.c_str(), 0);
  install_path += "/tools/darwin/runtime/preflight";
  system(install_path.c_str());
#endif
}

bool CApplication::SetupNetwork()
{
#if defined(HAS_LINUX_NETWORK)
  m_network = new CNetworkLinux();
#elif defined(HAS_WIN32_NETWORK)
  m_network = new CNetworkWin32();
#else
  m_network = new CNetwork();
#endif

  return m_network != NULL;
}

bool CApplication::Create()
{
  SetupNetwork();
  Preflight();

  // here we register all global classes for the CApplicationMessenger, 
  // after that we can send messages to the corresponding modules
  CApplicationMessenger::Get().RegisterReceiver(this);
  CApplicationMessenger::Get().RegisterReceiver(&g_playlistPlayer);
  CApplicationMessenger::Get().RegisterReceiver(&g_infoManager);
  CApplicationMessenger::Get().RegisterReceiver(&g_AEDSPManager);

  for (int i = RES_HDTV_1080i; i <= RES_PAL60_16x9; i++)
  {
    g_graphicsContext.ResetScreenParameters((RESOLUTION)i);
    g_graphicsContext.ResetOverscan((RESOLUTION)i, CDisplaySettings::Get().GetResolutionInfo(i).Overscan);
  }

#ifdef TARGET_POSIX
  tzset();   // Initialize timezone information variables
#endif

  // Grab a handle to our thread to be used later in identifying the render thread.
  m_threadID = CThread::GetCurrentThreadId();

#ifndef TARGET_POSIX
  //floating point precision to 24 bits (faster performance)
  _controlfp(_PC_24, _MCW_PC);

  /* install win32 exception translator, win32 exceptions
   * can now be caught using c++ try catch */
  win32_exception::install_handler();

#endif

  // only the InitDirectories* for the current platform should return true
  // putting this before the first log entries saves another ifdef for g_advancedSettings.m_logFolder
  bool inited = InitDirectoriesLinux();
  if (!inited)
    inited = InitDirectoriesOSX();
  if (!inited)
    inited = InitDirectoriesWin32();

  // copy required files
  CopyUserDataIfNeeded("special://masterprofile/", "RssFeeds.xml");
  CopyUserDataIfNeeded("special://masterprofile/", "favourites.xml");
  CopyUserDataIfNeeded("special://masterprofile/", "Lircmap.xml");

  if (!CLog::Init(CSpecialProtocol::TranslatePath(g_advancedSettings.m_logFolder).c_str()))
  {
    std::string lcAppName = CCompileInfo::GetAppName();
    StringUtils::ToLower(lcAppName);
    fprintf(stderr,"Could not init logging classes. Permission errors on ~/.%s (%s)\n", lcAppName.c_str(),
      CSpecialProtocol::TranslatePath(g_advancedSettings.m_logFolder).c_str());
    return false;
  }

  // Init our DllLoaders emu env
  init_emu_environ();

  CProfilesManager::Get().Load();

  CLog::Log(LOGNOTICE, "-----------------------------------------------------------------------");
  CLog::Log(LOGNOTICE, "Starting %s (%s). Platform: %s %s %d-bit", CSysInfo::GetAppName().c_str(), CSysInfo::GetVersion().c_str(),
            g_sysinfo.GetBuildTargetPlatformName().c_str(), g_sysinfo.GetBuildTargetCpuFamily().c_str(), g_sysinfo.GetXbmcBitness());

  std::string buildType;
#if defined(_DEBUG)
  buildType = "Debug";
#elif defined(NDEBUG)
  buildType = "Release";
#else
  buildType = "Unknown";
#endif
  std::string specialVersion;
#if defined(TARGET_DARWIN_IOS_ATV2)
  specialVersion = " (version for AppleTV2)";
#elif defined(TARGET_RASPBERRY_PI)
  specialVersion = " (version for Raspberry Pi)";
//#elif defined(some_ID) // uncomment for special version/fork
//  specialVersion = " (version for XXXX)";
#endif
  CLog::Log(LOGNOTICE, "Using %s %s x%d build%s", buildType.c_str(), CSysInfo::GetAppName().c_str(), g_sysinfo.GetXbmcBitness(), specialVersion.c_str());
  CLog::Log(LOGNOTICE, "%s compiled " __DATE__ " by %s for %s %s %d-bit %s (%s)", CSysInfo::GetAppName().c_str(), g_sysinfo.GetUsedCompilerNameAndVer().c_str(), g_sysinfo.GetBuildTargetPlatformName().c_str(),
            g_sysinfo.GetBuildTargetCpuFamily().c_str(), g_sysinfo.GetXbmcBitness(), g_sysinfo.GetBuildTargetPlatformVersionDecoded().c_str(),
            g_sysinfo.GetBuildTargetPlatformVersion().c_str());

  std::string deviceModel(g_sysinfo.GetModelName());
  if (!g_sysinfo.GetManufacturerName().empty())
    deviceModel = g_sysinfo.GetManufacturerName() + " " + (deviceModel.empty() ? std::string("device") : deviceModel);
  if (!deviceModel.empty())
    CLog::Log(LOGNOTICE, "Running on %s with %s, kernel: %s %s %d-bit version %s", deviceModel.c_str(), g_sysinfo.GetOsPrettyNameWithVersion().c_str(),
              g_sysinfo.GetKernelName().c_str(), g_sysinfo.GetKernelCpuFamily().c_str(), g_sysinfo.GetKernelBitness(), g_sysinfo.GetKernelVersionFull().c_str());
  else
    CLog::Log(LOGNOTICE, "Running on %s, kernel: %s %s %d-bit version %s", g_sysinfo.GetOsPrettyNameWithVersion().c_str(),
              g_sysinfo.GetKernelName().c_str(), g_sysinfo.GetKernelCpuFamily().c_str(), g_sysinfo.GetKernelBitness(), g_sysinfo.GetKernelVersionFull().c_str());

#if defined(TARGET_LINUX)
#if USE_STATIC_FFMPEG
  CLog::Log(LOGNOTICE, "FFmpeg statically linked, version: %s", FFMPEG_VERSION);
#else  // !USE_STATIC_FFMPEG
  CLog::Log(LOGNOTICE, "FFmpeg version: %s", FFMPEG_VERSION);
#endif // !USE_STATIC_FFMPEG
  if (!strstr(FFMPEG_VERSION, FFMPEG_VER_SHA))
  {
    if (strstr(FFMPEG_VERSION, "kodi"))
      CLog::Log(LOGNOTICE, "WARNING: unknown ffmpeg-kodi version detected");
    else
      CLog::Log(LOGNOTICE, "WARNING: unsupported ffmpeg version detected");
  }
#endif
  
  std::string cpuModel(g_cpuInfo.getCPUModel());
  if (!cpuModel.empty())
    CLog::Log(LOGNOTICE, "Host CPU: %s, %d core%s available", cpuModel.c_str(), g_cpuInfo.getCPUCount(), (g_cpuInfo.getCPUCount() == 1) ? "" : "s");
  else
    CLog::Log(LOGNOTICE, "%d CPU core%s available", g_cpuInfo.getCPUCount(), (g_cpuInfo.getCPUCount() == 1) ? "" : "s");
#if defined(TARGET_WINDOWS)
  CLog::Log(LOGNOTICE, "%s", CWIN32Util::GetResInfoString().c_str());
  CLog::Log(LOGNOTICE, "Running with %s rights", (CWIN32Util::IsCurrentUserLocalAdministrator() == TRUE) ? "administrator" : "restricted");
  CLog::Log(LOGNOTICE, "Aero is %s", (g_sysinfo.IsAeroDisabled() == true) ? "disabled" : "enabled");
#endif
#if defined(TARGET_ANDROID)
  CLog::Log(LOGNOTICE,
        "Product: %s, Device: %s, Board: %s - Manufacturer: %s, Brand: %s, Model: %s, Hardware: %s",
        CJNIBuild::PRODUCT.c_str(), CJNIBuild::DEVICE.c_str(), CJNIBuild::BOARD.c_str(),
        CJNIBuild::MANUFACTURER.c_str(), CJNIBuild::BRAND.c_str(), CJNIBuild::MODEL.c_str(), CJNIBuild::HARDWARE.c_str());
  std::string extstorage;
  bool extready = CXBMCApp::GetExternalStorage(extstorage);
  CLog::Log(LOGNOTICE, "External storage path = %s; status = %s", extstorage.c_str(), extready ? "ok" : "nok");
#endif

#if defined(__arm__)
  if (g_cpuInfo.GetCPUFeatures() & CPU_FEATURE_NEON)
    CLog::Log(LOGNOTICE, "ARM Features: Neon enabled");
  else
    CLog::Log(LOGNOTICE, "ARM Features: Neon disabled");
#endif
  CSpecialProtocol::LogPaths();

  std::string executable = CUtil::ResolveExecutablePath();
  CLog::Log(LOGNOTICE, "The executable running is: %s", executable.c_str());
  std::string hostname("[unknown]");
  m_network->GetHostName(hostname);
  CLog::Log(LOGNOTICE, "Local hostname: %s", hostname.c_str());
  std::string lowerAppName = CCompileInfo::GetAppName();
  StringUtils::ToLower(lowerAppName);
  CLog::Log(LOGNOTICE, "Log File is located: %s%s.log", g_advancedSettings.m_logFolder.c_str(), lowerAppName.c_str());
  CRegExp::LogCheckUtf8Support();
  CLog::Log(LOGNOTICE, "-----------------------------------------------------------------------");

  std::string strExecutablePath;
  CUtil::GetHomePath(strExecutablePath);

  // for python scripts that check the OS
#if defined(TARGET_DARWIN)
  setenv("OS","OS X",true);
#elif defined(TARGET_POSIX)
  setenv("OS","Linux",true);
#elif defined(TARGET_WINDOWS)
  CEnvironment::setenv("OS", "win32");
#endif

  // register ffmpeg lockmanager callback
  av_lockmgr_register(&ffmpeg_lockmgr_cb);
  // register avcodec
  avcodec_register_all();
  // register avformat
  av_register_all();
  // register avfilter
  avfilter_register_all();
  // set avutil callback
  av_log_set_callback(ff_avutil_log);

  g_powerManager.Initialize();

  // Load the AudioEngine before settings as they need to query the engine
  if (!CAEFactory::LoadEngine())
  {
    CLog::Log(LOGFATAL, "CApplication::Create: Failed to load an AudioEngine");
    return false;
  }

  // Initialize default Settings - don't move
  CLog::Log(LOGNOTICE, "load settings...");
  if (!CSettings::Get().Initialize())
    return false;

  g_powerManager.SetDefaults();

  // load the actual values
  if (!CSettings::Get().Load())
  {
    CLog::Log(LOGFATAL, "unable to load settings");
    return false;
  }
  CSettings::Get().SetLoaded();

  CLog::Log(LOGINFO, "creating subdirectories");
  CLog::Log(LOGINFO, "userdata folder: %s", CProfilesManager::Get().GetProfileUserDataFolder().c_str());
  CLog::Log(LOGINFO, "recording folder: %s", CSettings::Get().GetString("audiocds.recordingpath").c_str());
  CLog::Log(LOGINFO, "screenshots folder: %s", CSettings::Get().GetString("debug.screenshotpath").c_str());
  CDirectory::Create(CProfilesManager::Get().GetUserDataFolder());
  CDirectory::Create(CProfilesManager::Get().GetProfileUserDataFolder());
  CProfilesManager::Get().CreateProfileFolders();

  update_emu_environ();//apply the GUI settings

#ifdef HAS_DS_PLAYER // DSPlayer
  g_dsSettings.Initialize();
  g_dsSettings.LoadConfig();
#endif
#ifdef TARGET_WINDOWS
  CWIN32Util::SetThreadLocalLocale(true); // enable independent locale for each thread, see https://connect.microsoft.com/VisualStudio/feedback/details/794122
#endif // TARGET_WINDOWS

  // start the AudioEngine
  if (!CAEFactory::StartEngine())
  {
    CLog::Log(LOGFATAL, "CApplication::Create: Failed to start the AudioEngine");
    return false;
  }

  // start AudioDSP engine with a blocking message
  CApplicationMessenger::Get().SendMsg(TMSG_SETAUDIODSPSTATE, ACTIVE_AE_DSP_STATE_ON);

  // restore AE's previous volume state
  SetHardwareVolume(m_volumeLevel);
  CAEFactory::SetMute     (m_muted);
  CAEFactory::SetSoundMode(CSettings::Get().GetInt("audiooutput.guisoundmode"));

  // initialize m_replayGainSettings
  m_replayGainSettings.iType = CSettings::Get().GetInt("musicplayer.replaygaintype");
  m_replayGainSettings.iPreAmp = CSettings::Get().GetInt("musicplayer.replaygainpreamp");
  m_replayGainSettings.iNoGainPreAmp = CSettings::Get().GetInt("musicplayer.replaygainnogainpreamp");
  m_replayGainSettings.bAvoidClipping = CSettings::Get().GetBool("musicplayer.replaygainavoidclipping");

  // initialize the addon database (must be before the addon manager is init'd)
  CDatabaseManager::Get().Initialize(true);

#ifdef HAS_PYTHON
  CScriptInvocationManager::Get().RegisterLanguageInvocationHandler(&g_pythonParser, ".py");
#endif // HAS_PYTHON

  // start-up Addons Framework
  // currently bails out if either cpluff Dll is unavailable or system dir can not be scanned
  if (!CAddonMgr::Get().Init())
  {
    CLog::Log(LOGFATAL, "CApplication::Create: Unable to start CAddonMgr");
    return false;
  }

  g_peripherals.Initialise();

  // Create the Mouse, Keyboard, Remote, and Joystick devices
  // Initialize after loading settings to get joystick deadzone setting
  CInputManager::Get().InitializeInputs();

  // load the keyboard layouts
  if (!CKeyboardLayoutManager::Get().Load())
  {
    CLog::Log(LOGFATAL, "CApplication::Create: Unable to load keyboard layouts");
    return false;
  }

#if defined(TARGET_DARWIN_OSX)
  // Configure and possible manually start the helper.
  XBMCHelper::GetInstance().Configure();
#endif

  CUtil::InitRandomSeed();

  g_mediaManager.Initialize();

  m_lastFrameTime = XbmcThreads::SystemClockMillis();
  m_lastRenderTime = m_lastFrameTime;
  return true;
}

bool CApplication::CreateGUI()
{
  m_renderGUI = true;
#ifdef HAS_SDL
  CLog::Log(LOGNOTICE, "Setup SDL");

  /* Clean up on exit, exit on window close and interrupt */
  atexit(SDL_Quit);

  uint32_t sdlFlags = 0;

#if defined(TARGET_DARWIN_OSX)
  sdlFlags |= SDL_INIT_VIDEO;
#endif

#if defined(HAS_SDL_JOYSTICK) && !defined(TARGET_WINDOWS)
  sdlFlags |= SDL_INIT_JOYSTICK;
#endif

  //depending on how it's compiled, SDL periodically calls XResetScreenSaver when it's fullscreen
  //this might bring the monitor out of standby, so we have to disable it explicitly
  //by passing 0 for overwrite to setsenv, the user can still override this by setting the environment variable
#if defined(TARGET_POSIX) && !defined(TARGET_DARWIN)
  setenv("SDL_VIDEO_ALLOW_SCREENSAVER", "1", 0);
#endif

#endif // HAS_SDL

#ifdef TARGET_POSIX
  // for nvidia cards - vsync currently ALWAYS enabled.
  // the reason is that after screen has been setup changing this env var will make no difference.
  setenv("__GL_SYNC_TO_VBLANK", "1", 0);
  setenv("__GL_YIELD", "USLEEP", 0);
#endif

  m_bSystemScreenSaverEnable = g_Windowing.IsSystemScreenSaverEnabled();
  g_Windowing.EnableSystemScreenSaver(false);

#ifdef HAS_SDL
  if (SDL_Init(sdlFlags) != 0)
  {
    CLog::Log(LOGFATAL, "XBAppEx: Unable to initialize SDL: %s", SDL_GetError());
    return false;
  }
  #if defined(TARGET_DARWIN)
  // SDL_Init will install a handler for segfaults, restore the default handler.
  signal(SIGSEGV, SIG_DFL);
  #endif
#endif

  // Initialize core peripheral port support. Note: If these parameters
  // are 0 and NULL, respectively, then the default number and types of
  // controllers will be initialized.
  if (!g_Windowing.InitWindowSystem())
  {
    CLog::Log(LOGFATAL, "CApplication::Create: Unable to init windowing system");
    return false;
  }

  // Retrieve the matching resolution based on GUI settings
  bool sav_res = false;
  CDisplaySettings::Get().SetCurrentResolution(CDisplaySettings::Get().GetDisplayResolution());
  CLog::Log(LOGNOTICE, "Checking resolution %i", CDisplaySettings::Get().GetCurrentResolution());
  if (!g_graphicsContext.IsValidResolution(CDisplaySettings::Get().GetCurrentResolution()))
  {
    CLog::Log(LOGNOTICE, "Setting safe mode %i", RES_DESKTOP);
    // defer saving resolution after window was created
    CDisplaySettings::Get().SetCurrentResolution(RES_DESKTOP);
    sav_res = true;
  }

  // update the window resolution
  g_Windowing.SetWindowResolution(CSettings::Get().GetInt("window.width"), CSettings::Get().GetInt("window.height"));

  if (g_advancedSettings.m_startFullScreen && CDisplaySettings::Get().GetCurrentResolution() == RES_WINDOW)
  {
    // defer saving resolution after window was created
    CDisplaySettings::Get().SetCurrentResolution(RES_DESKTOP);
    sav_res = true;
  }

  if (!g_graphicsContext.IsValidResolution(CDisplaySettings::Get().GetCurrentResolution()))
  {
    // Oh uh - doesn't look good for starting in their wanted screenmode
    CLog::Log(LOGERROR, "The screen resolution requested is not valid, resetting to a valid mode");
    CDisplaySettings::Get().SetCurrentResolution(RES_DESKTOP);
    sav_res = true;
  }
  if (!InitWindow())
  {
    return false;
  }

  if (sav_res)
    CDisplaySettings::Get().SetCurrentResolution(RES_DESKTOP, true);

  if (g_advancedSettings.m_splashImage)
    CSplash::Get().Show();

  // The key mappings may already have been loaded by a peripheral
  CLog::Log(LOGINFO, "load keymapping");
  if (!CButtonTranslator::GetInstance().Load())
    return false;

  RESOLUTION_INFO info = g_graphicsContext.GetResInfo();
  CLog::Log(LOGINFO, "GUI format %ix%i, Display %s",
            info.iWidth,
            info.iHeight,
            info.strMode.c_str());

  g_windowManager.Initialize();

  return true;
}

bool CApplication::InitWindow()
{
#ifdef TARGET_DARWIN_OSX
  // force initial window creation to be windowed, if fullscreen, it will switch to it below
  // fixes the white screen of death if starting fullscreen and switching to windowed.
  bool bFullScreen = false;
  if (!g_Windowing.CreateNewWindow(CSysInfo::GetAppName(), bFullScreen, CDisplaySettings::Get().GetResolutionInfo(RES_WINDOW), OnEvent))
  {
    CLog::Log(LOGFATAL, "CApplication::Create: Unable to create window");
    return false;
  }
#else
  bool bFullScreen = CDisplaySettings::Get().GetCurrentResolution() != RES_WINDOW;
  if (!g_Windowing.CreateNewWindow(CSysInfo::GetAppName(), bFullScreen, CDisplaySettings::Get().GetCurrentResolutionInfo(), OnEvent))
  {
    CLog::Log(LOGFATAL, "CApplication::Create: Unable to create window");
    return false;
  }
#endif

  if (!g_Windowing.InitRenderSystem())
  {
    CLog::Log(LOGFATAL, "CApplication::Create: Unable to init rendering system");
    return false;
  }
  // set GUI res and force the clear of the screen
  g_graphicsContext.SetVideoResolution(CDisplaySettings::Get().GetCurrentResolution());
  return true;
}

bool CApplication::DestroyWindow()
{
  return g_Windowing.DestroyWindow();
}

bool CApplication::InitDirectoriesLinux()
{
/*
   The following is the directory mapping for Platform Specific Mode:

   special://xbmc/          => [read-only] system directory (/usr/share/kodi)
   special://home/          => [read-write] user's directory that will override special://kodi/ system-wide
                               installations like skins, screensavers, etc.
                               ($HOME/.kodi)
                               NOTE: XBMC will look in both special://xbmc/addons and special://home/addons for addons.
   special://masterprofile/ => [read-write] userdata of master profile. It will by default be
                               mapped to special://home/userdata ($HOME/.kodi/userdata)
   special://profile/       => [read-write] current profile's userdata directory.
                               Generally special://masterprofile for the master profile or
                               special://masterprofile/profiles/<profile_name> for other profiles.

   NOTE: All these root directories are lowercase. Some of the sub-directories
         might be mixed case.
*/

#if defined(TARGET_POSIX) && !defined(TARGET_DARWIN)
  std::string userName;
  if (getenv("USER"))
    userName = getenv("USER");
  else
    userName = "root";

  std::string userHome;
  if (getenv("HOME"))
    userHome = getenv("HOME");
  else
    userHome = "/root";

  std::string appBinPath, appPath;
  std::string appName = CCompileInfo::GetAppName();
  std::string dotLowerAppName = "." + appName;
  StringUtils::ToLower(dotLowerAppName);
  const char* envAppHome = "KODI_HOME";
  const char* envAppBinHome = "KODI_BIN_HOME";
  const char* envAppTemp = "KODI_TEMP";

  CUtil::GetHomePath(appBinPath, envAppBinHome);
  if (getenv(envAppHome))
    appPath = getenv(envAppHome);
  else
  {
    appPath = appBinPath;
    /* Check if binaries and arch independent data files are being kept in
     * separate locations. */
    if (!CDirectory::Exists(URIUtils::AddFileToFolder(appPath, "userdata")))
    {
      /* Attempt to locate arch independent data files. */
      CUtil::GetHomePath(appPath);
      if (!CDirectory::Exists(URIUtils::AddFileToFolder(appPath, "userdata")))
      {
        fprintf(stderr, "Unable to find path to %s data files!\n", appName.c_str());
        exit(1);
      }
    }
  }

  /* Set some environment variables */
  setenv(envAppBinHome, appBinPath.c_str(), 0);
  setenv(envAppHome, appPath.c_str(), 0);

  if (m_bPlatformDirectories)
  {
    // map our special drives
    CSpecialProtocol::SetXBMCBinPath(appBinPath);
    CSpecialProtocol::SetXBMCPath(appPath);
    CSpecialProtocol::SetHomePath(userHome + "/" + dotLowerAppName);
    CSpecialProtocol::SetMasterProfilePath(userHome + "/" + dotLowerAppName + "/userdata");

    std::string strTempPath = userHome;
    strTempPath = URIUtils::AddFileToFolder(strTempPath, dotLowerAppName + "/temp");
    if (getenv(envAppTemp))
      strTempPath = getenv(envAppTemp);
    CSpecialProtocol::SetTempPath(strTempPath);

    URIUtils::AddSlashAtEnd(strTempPath);
    g_advancedSettings.m_logFolder = strTempPath;

    CreateUserDirs();

  }
  else
  {
    URIUtils::AddSlashAtEnd(appPath);
    g_advancedSettings.m_logFolder = appPath;

    CSpecialProtocol::SetXBMCBinPath(appBinPath);
    CSpecialProtocol::SetXBMCPath(appPath);
    CSpecialProtocol::SetHomePath(URIUtils::AddFileToFolder(appPath, "portable_data"));
    CSpecialProtocol::SetMasterProfilePath(URIUtils::AddFileToFolder(appPath, "portable_data/userdata"));

    std::string strTempPath = appPath;
    strTempPath = URIUtils::AddFileToFolder(strTempPath, "portable_data/temp");
    if (getenv(envAppTemp))
      strTempPath = getenv(envAppTemp);
    CSpecialProtocol::SetTempPath(strTempPath);
    CreateUserDirs();

    URIUtils::AddSlashAtEnd(strTempPath);
    g_advancedSettings.m_logFolder = strTempPath;
  }

  return true;
#else
  return false;
#endif
}

bool CApplication::InitDirectoriesOSX()
{
#if defined(TARGET_DARWIN)
  std::string userName;
  if (getenv("USER"))
    userName = getenv("USER");
  else
    userName = "root";

  std::string userHome;
  if (getenv("HOME"))
    userHome = getenv("HOME");
  else
    userHome = "/root";

  std::string appPath;
  CUtil::GetHomePath(appPath);
  setenv("KODI_HOME", appPath.c_str(), 0);

#if defined(TARGET_DARWIN_IOS)
  std::string fontconfigPath;
  fontconfigPath = appPath + "/system/players/dvdplayer/etc/fonts/fonts.conf";
  setenv("FONTCONFIG_FILE", fontconfigPath.c_str(), 0);
#endif

  // setup path to our internal dylibs so loader can find them
  std::string frameworksPath = CUtil::GetFrameworksPath();
  CSpecialProtocol::SetXBMCFrameworksPath(frameworksPath);

  // OSX always runs with m_bPlatformDirectories == true
  if (m_bPlatformDirectories)
  {
    // map our special drives
    CSpecialProtocol::SetXBMCBinPath(appPath);
    CSpecialProtocol::SetXBMCPath(appPath);
    #if defined(TARGET_DARWIN_IOS)
      std::string appName = CCompileInfo::GetAppName();
      CSpecialProtocol::SetHomePath(userHome + "/" + CDarwinUtils::GetAppRootFolder() + "/" + appName);
      CSpecialProtocol::SetMasterProfilePath(userHome + "/" + CDarwinUtils::GetAppRootFolder() + "/" + appName + "/userdata");
    #else
      std::string appName = CCompileInfo::GetAppName();
      CSpecialProtocol::SetHomePath(userHome + "/Library/Application Support/" + appName);
      CSpecialProtocol::SetMasterProfilePath(userHome + "/Library/Application Support/" + appName + "/userdata");
    #endif

    std::string dotLowerAppName = "." + appName;
    StringUtils::ToLower(dotLowerAppName);
    // location for temp files
    #if defined(TARGET_DARWIN_IOS)
      std::string strTempPath = URIUtils::AddFileToFolder(userHome,  std::string(CDarwinUtils::GetAppRootFolder()) + "/" + appName + "/temp");
    #else
      std::string strTempPath = URIUtils::AddFileToFolder(userHome, dotLowerAppName + "/");
      CDirectory::Create(strTempPath);
      strTempPath = URIUtils::AddFileToFolder(userHome, dotLowerAppName + "/temp");
    #endif
    CSpecialProtocol::SetTempPath(strTempPath);

    // xbmc.log file location
    #if defined(TARGET_DARWIN_IOS)
      strTempPath = userHome + "/" + std::string(CDarwinUtils::GetAppRootFolder());
    #else
      strTempPath = userHome + "/Library/Logs";
    #endif
    URIUtils::AddSlashAtEnd(strTempPath);
    g_advancedSettings.m_logFolder = strTempPath;

    CreateUserDirs();
  }
  else
  {
    URIUtils::AddSlashAtEnd(appPath);
    g_advancedSettings.m_logFolder = appPath;

    CSpecialProtocol::SetXBMCBinPath(appPath);
    CSpecialProtocol::SetXBMCPath(appPath);
    CSpecialProtocol::SetHomePath(URIUtils::AddFileToFolder(appPath, "portable_data"));
    CSpecialProtocol::SetMasterProfilePath(URIUtils::AddFileToFolder(appPath, "portable_data/userdata"));

    std::string strTempPath = URIUtils::AddFileToFolder(appPath, "portable_data/temp");
    CSpecialProtocol::SetTempPath(strTempPath);

    URIUtils::AddSlashAtEnd(strTempPath);
    g_advancedSettings.m_logFolder = strTempPath;
  }

  return true;
#else
  return false;
#endif
}

bool CApplication::InitDirectoriesWin32()
{
#ifdef TARGET_WINDOWS
  std::string xbmcPath;

  CUtil::GetHomePath(xbmcPath);
  CEnvironment::setenv("KODI_HOME", xbmcPath);
  CSpecialProtocol::SetXBMCBinPath(xbmcPath);
  CSpecialProtocol::SetXBMCPath(xbmcPath);

  std::string strWin32UserFolder = CWIN32Util::GetProfilePath();

  g_advancedSettings.m_logFolder = strWin32UserFolder;
  CSpecialProtocol::SetHomePath(strWin32UserFolder);
  CSpecialProtocol::SetMasterProfilePath(URIUtils::AddFileToFolder(strWin32UserFolder, "userdata"));
  CSpecialProtocol::SetTempPath(URIUtils::AddFileToFolder(strWin32UserFolder,"cache"));

  CEnvironment::setenv("KODI_PROFILE_USERDATA", CSpecialProtocol::TranslatePath("special://masterprofile/"));

  CreateUserDirs();

  // Expand the DLL search path with our directories
  CWIN32Util::ExtendDllPath();

  return true;
#else
  return false;
#endif
}

void CApplication::CreateUserDirs()
{
  CDirectory::Create("special://home/");
  CDirectory::Create("special://home/addons");
  CDirectory::Create("special://home/addons/packages");
  CDirectory::Create("special://home/media");
  CDirectory::Create("special://home/sounds");
  CDirectory::Create("special://home/system");
  CDirectory::Create("special://masterprofile/");
  CDirectory::Create("special://temp/");
  CDirectory::Create("special://temp/temp"); // temp directory for python and dllGetTempPathA
}

bool CApplication::Initialize()
{
#if defined(HAS_DVD_DRIVE) && !defined(TARGET_WINDOWS) // somehow this throws an "unresolved external symbol" on win32
  // turn off cdio logging
  cdio_loglevel_default = CDIO_LOG_ERROR;
#endif

#ifdef TARGET_POSIX // TODO: Win32 has no special://home/ mapping by default, so we
              //       must create these here. Ideally this should be using special://home/ and
              //       be platform agnostic (i.e. unify the InitDirectories*() functions)
  if (!m_bPlatformDirectories)
#endif
  {
    CDirectory::Create("special://xbmc/addons");
    CDirectory::Create("special://xbmc/sounds");
  }

  // load the language and its translated strings
  if (!LoadLanguage(false))
    return false;

  // Load curl so curl_global_init gets called before any service threads
  // are started. Unloading will have no effect as curl is never fully unloaded.
  // To quote man curl_global_init:
  //  "This function is not thread safe. You must not call it when any other
  //  thread in the program (i.e. a thread sharing the same memory) is running.
  //  This doesn't just mean no other thread that is using libcurl. Because
  //  curl_global_init() calls functions of other libraries that are similarly
  //  thread unsafe, it could conflict with any other thread that
  //  uses these other libraries."
  g_curlInterface.Load();
  g_curlInterface.Unload();

  // initialize (and update as needed) our databases
  CDatabaseManager::Get().Initialize();

  StartServices();

  // Init DPMS, before creating the corresponding setting control.
  m_dpms = new DPMSSupport();
  bool uiInitializationFinished = true;
  if (g_windowManager.Initialized())
  {
    CSettings::Get().GetSetting("powermanagement.displaysoff")->SetRequirementsMet(m_dpms->IsSupported());

    g_windowManager.CreateWindows();
    /* window id's 3000 - 3100 are reserved for python */

    // initialize splash window after splash screen disappears
    // because we need a real window in the background which gets
    // rendered while we load the main window or enter the master lock key
    if (g_advancedSettings.m_splashImage)
      g_windowManager.ActivateWindow(WINDOW_SPLASH);

    // Make sure we have at least the default skin
    std::string defaultSkin = ((const CSettingString*)CSettings::Get().GetSetting("lookandfeel.skin"))->GetDefault();
    if (!LoadSkin(CSettings::Get().GetString("lookandfeel.skin")) && !LoadSkin(defaultSkin))
    {
      CLog::Log(LOGERROR, "Default skin '%s' not found! Terminating..", defaultSkin.c_str());
      return false;
    }

    if (CSettings::Get().GetBool("masterlock.startuplock") &&
        CProfilesManager::Get().GetMasterProfile().getLockMode() != LOCK_MODE_EVERYONE &&
       !CProfilesManager::Get().GetMasterProfile().getLockCode().empty())
    {
       g_passwordManager.CheckStartUpLock();
    }

    // check if we should use the login screen
    if (CProfilesManager::Get().UsingLoginScreen())
    {
      // the login screen still needs to perform additional initialization
      uiInitializationFinished = false;

      g_windowManager.ActivateWindow(WINDOW_LOGIN_SCREEN);
    }
    else
    {
#ifdef HAS_JSONRPC
      CJSONRPC::Initialize();
#endif
      ADDON::CAddonMgr::Get().StartServices(false);

      // start the PVR manager
      StartPVRManager();

      // activate the configured start window
      int firstWindow = g_SkinInfo->GetFirstWindow();
      g_windowManager.ActivateWindow(firstWindow);

      // the startup window is considered part of the initialization as it most likely switches to the final window
      uiInitializationFinished = firstWindow != WINDOW_STARTUP_ANIM;

      CStereoscopicsManager::Get().Initialize();
      CApplicationMessenger::Get().SendMsg(TMSG_SETAUDIODSPSTATE, ACTIVE_AE_DSP_STATE_ON); // send a blocking message to active AudioDSP engine
    }

  }
  else //No GUI Created
  {
#ifdef HAS_JSONRPC
    CJSONRPC::Initialize();
#endif
    ADDON::CAddonMgr::Get().StartServices(false);
  }

  g_sysinfo.Refresh();

  CLog::Log(LOGINFO, "removing tempfiles");
  CUtil::RemoveTempFiles();

  if (!CProfilesManager::Get().UsingLoginScreen())
  {
    UpdateLibraries();
    SetLoggingIn(true);
  }

  m_slowTimer.StartZero();

  CAddonMgr::Get().StartServices(true);

  // configure seek handler
  CSeekHandler::Get().Configure();

  // register action listeners
  RegisterActionListener(&CSeekHandler::Get());
  RegisterActionListener(&CPlayerController::Get());

  CLog::Log(LOGNOTICE, "initialize done");

  m_bInitializing = false;

  // reset our screensaver (starts timers etc.)
  ResetScreenSaver();

#ifdef HAS_SDL_JOYSTICK
  CInputManager::Get().SetEnabledJoystick(CSettings::Get().GetBool("input.enablejoystick") &&
                    CPeripheralImon::GetCountOfImonsConflictWithDInput() == 0 );
#endif

  // if the user interfaces has been fully initialized let everyone know
  if (uiInitializationFinished)
  {
    CGUIMessage msg(GUI_MSG_NOTIFY_ALL, 0, 0, GUI_MSG_UI_READY);
    g_windowManager.SendThreadMessage(msg);
  }

  return true;
}

bool CApplication::StartServer(enum ESERVERS eServer, bool bStart, bool bWait/* = false*/)
{
  bool ret = false;
  switch(eServer)
  {
    case ES_WEBSERVER:
      // the callback will take care of starting/stopping webserver
      ret = CSettings::Get().SetBool("services.webserver", bStart);
      break;

    case ES_AIRPLAYSERVER:
      // the callback will take care of starting/stopping airplay
      ret = CSettings::Get().SetBool("services.airplay", bStart);
      break;

    case ES_JSONRPCSERVER:
      // the callback will take care of starting/stopping jsonrpc server
      ret = CSettings::Get().SetBool("services.esenabled", bStart);
      break;

    case ES_UPNPSERVER:
      // the callback will take care of starting/stopping upnp server
      ret = CSettings::Get().SetBool("services.upnpserver", bStart);
      break;

    case ES_UPNPRENDERER:
      // the callback will take care of starting/stopping upnp renderer
      ret = CSettings::Get().SetBool("services.upnprenderer", bStart);
      break;

    case ES_EVENTSERVER:
      // the callback will take care of starting/stopping event server
      ret = CSettings::Get().SetBool("services.esenabled", bStart);
      break;

    case ES_ZEROCONF:
      // the callback will take care of starting/stopping zeroconf
      ret = CSettings::Get().SetBool("services.zeroconf", bStart);
      break;

    default:
      ret = false;
      break;
  }
  CSettings::Get().Save();

  return ret;
}

void CApplication::StartPVRManager()
{
  if (!CSettings::Get().GetBool("pvrmanager.enabled"))
    return;

  g_PVRManager.Start(true);
}

void CApplication::StopPVRManager()
{
  CLog::Log(LOGINFO, "stopping PVRManager");
  if (g_PVRManager.IsPlaying())
    StopPlaying();
  g_PVRManager.Stop();
  g_EpgContainer.Stop();
}

void CApplication::StartServices()
{
#if !defined(TARGET_WINDOWS) && defined(HAS_DVD_DRIVE)
  // Start Thread for DVD Mediatype detection
  CLog::Log(LOGNOTICE, "start dvd mediatype detection");
  m_DetectDVDType.Create(false, THREAD_MINSTACKSIZE);
#endif
}

void CApplication::StopServices()
{
  m_network->NetworkMessage(CNetwork::SERVICES_DOWN, 0);

#if !defined(TARGET_WINDOWS) && defined(HAS_DVD_DRIVE)
  CLog::Log(LOGNOTICE, "stop dvd detect media");
  m_DetectDVDType.StopThread();
#endif

  g_peripherals.Clear();
}

void CApplication::OnSettingChanged(const CSetting *setting)
{
  if (setting == NULL)
    return;

  const std::string &settingId = setting->GetId();
  if (settingId == "lookandfeel.skin" ||
      settingId == "lookandfeel.font" ||
      settingId == "lookandfeel.skincolors")
  {
    // if the skin changes and the current theme is not the default one, reset
    // the theme to the default value (which will also change lookandfeel.skincolors
    // which in turn will reload the skin.  Similarly, if the current skin font is not
    // the default, reset it as well.
    if (settingId == "lookandfeel.skin" && CSettings::Get().GetString("lookandfeel.skintheme") != "SKINDEFAULT")
    {
      CSettings::Get().SetString("lookandfeel.skintheme", "SKINDEFAULT");
      return;
    }
    if (settingId == "lookandfeel.skin" && CSettings::Get().GetString("lookandfeel.font") != "Default")
    {
      CSettings::Get().SetString("lookandfeel.font", "Default");
      return;
    }

    // Reset sounds setting if new skin doen't provide sounds
    if (settingId == "lookandfeel.skin" && CSettings::Get().GetString("lookandfeel.soundskin") == "SKINDEFAULT")
    {
      ADDON::AddonPtr addon;
      if (CAddonMgr::Get().GetAddon(((CSettingString*)setting)->GetValue(), addon, ADDON_SKIN))
      {
        if (!CDirectory::Exists(URIUtils::AddFileToFolder(addon->Path(), "sounds")))
          CSettings::Get().GetSetting("lookandfeel.soundskin")->Reset();
      }
    }

      std::string builtin("ReloadSkin");
      if (settingId == "lookandfeel.skin" && !m_skinReverting)
        builtin += "(confirm)";
      CApplicationMessenger::Get().PostMsg(TMSG_EXECUTE_BUILT_IN, -1, -1, nullptr, builtin);
    }
  else if (settingId == "lookandfeel.skintheme")
  {
    // also set the default color theme
    std::string colorTheme = ((CSettingString*)setting)->GetValue();
    URIUtils::RemoveExtension(colorTheme);
    if (StringUtils::EqualsNoCase(colorTheme, "Textures"))
      colorTheme = "defaults";

    // check if we have to change the skin color
    // if yes, it will trigger a call to ReloadSkin() in
    // it's OnSettingChanged() callback
    // if no we have to call ReloadSkin() ourselves
    if (!StringUtils::EqualsNoCase(colorTheme, CSettings::Get().GetString("lookandfeel.skincolors")))
      CSettings::Get().SetString("lookandfeel.skincolors", colorTheme);
    else
      CApplicationMessenger::Get().SendMsg(TMSG_EXECUTE_BUILT_IN, -1, -1, nullptr, "ReloadSkin");
  }
  else if (settingId == "lookandfeel.skinzoom")
  {
    CGUIMessage msg(GUI_MSG_NOTIFY_ALL, 0, 0, GUI_MSG_WINDOW_RESIZE);
    g_windowManager.SendThreadMessage(msg);
  }
  else if (StringUtils::StartsWithNoCase(settingId, "audiooutput."))
  {
    if (settingId == "audiooutput.dspaddonsenabled")
    {
      if (((CSettingBool *) setting)->GetValue())
      {
        CApplicationMessenger::Get().PostMsg(TMSG_SETAUDIODSPSTATE, ACTIVE_AE_DSP_STATE_ON);
        CApplicationMessenger::Get().PostMsg(TMSG_MEDIA_RESTART); // send non blocking media restart message
      }
      else
      {
        CAEFactory::OnSettingsChange(settingId);
        CApplicationMessenger::Get().PostMsg(TMSG_MEDIA_RESTART); // send non blocking media restart message
        CApplicationMessenger::Get().PostMsg(TMSG_SETAUDIODSPSTATE, ACTIVE_AE_DSP_STATE_OFF);
      }
      return;
    }

    // AE is master of audio settings and needs to be informed first
    CAEFactory::OnSettingsChange(settingId);

    if (settingId == "audiooutput.guisoundmode")
    {
      CAEFactory::SetSoundMode(((CSettingInt*)setting)->GetValue());
    }
    // this tells player whether to open an audio stream passthrough or PCM
    // if this is changed, audio stream has to be reopened
    else if (settingId == "audiooutput.passthrough")
    {
      CApplicationMessenger::Get().PostMsg(TMSG_MEDIA_RESTART);
    }
  }
  else if (StringUtils::EqualsNoCase(settingId, "musicplayer.replaygaintype"))
    m_replayGainSettings.iType = ((CSettingInt*)setting)->GetValue();
  else if (StringUtils::EqualsNoCase(settingId, "musicplayer.replaygainpreamp"))
    m_replayGainSettings.iPreAmp = ((CSettingInt*)setting)->GetValue();
  else if (StringUtils::EqualsNoCase(settingId, "musicplayer.replaygainnogainpreamp"))
    m_replayGainSettings.iNoGainPreAmp = ((CSettingInt*)setting)->GetValue();
  else if (StringUtils::EqualsNoCase(settingId, "musicplayer.replaygainavoidclipping"))
    m_replayGainSettings.bAvoidClipping = ((CSettingBool*)setting)->GetValue();
}

void CApplication::OnSettingAction(const CSetting *setting)
{
  if (setting == NULL)
    return;

  const std::string &settingId = setting->GetId();
  if (settingId == "lookandfeel.skinsettings")
    g_windowManager.ActivateWindow(WINDOW_SKIN_SETTINGS);
  else if (settingId == "screensaver.preview")
    ActivateScreenSaver(true);
  else if (settingId == "screensaver.settings")
  {
    AddonPtr addon;
    if (CAddonMgr::Get().GetAddon(CSettings::Get().GetString("screensaver.mode"), addon, ADDON_SCREENSAVER))
      CGUIDialogAddonSettings::ShowAndGetInput(addon);
  }
  else if (settingId == "audiocds.settings")
  {
    AddonPtr addon;
    if (CAddonMgr::Get().GetAddon(CSettings::Get().GetString("audiocds.encoder"), addon, ADDON_AUDIOENCODER))
      CGUIDialogAddonSettings::ShowAndGetInput(addon);
  }
  else if (settingId == "videoscreen.guicalibration")
    g_windowManager.ActivateWindow(WINDOW_SCREEN_CALIBRATION);
  else if (settingId == "videoscreen.testpattern")
    g_windowManager.ActivateWindow(WINDOW_TEST_PATTERN);
}

bool CApplication::OnSettingUpdate(CSetting* &setting, const char *oldSettingId, const TiXmlNode *oldSettingNode)
{
  if (setting == NULL)
    return false;

  const std::string &settingId = setting->GetId();
#if defined(HAS_LIBAMCODEC)
  if (settingId == "videoplayer.useamcodec")
  {
    // Do not permit amcodec to be used on non-aml platforms.
    // The setting will be hidden but the default value is true,
    // so change it to false.
    if (!aml_present())
    {
      CSettingBool *useamcodec = (CSettingBool*)setting;
      return useamcodec->SetValue(false);
    }
  }
#endif
#if defined(TARGET_ANDROID)
  if (settingId == "videoplayer.usestagefright")
  {
    CSettingBool *usestagefright = (CSettingBool*)setting;
    return usestagefright->SetValue(false);
  }
#endif
#if defined(TARGET_DARWIN_OSX)
  if (settingId == "audiooutput.audiodevice")
  {
    CSettingString *audioDevice = (CSettingString*)setting;
    // Gotham and older didn't enumerate audio devices per stream on osx
    // add stream0 per default which should be ok for all old settings.
    if (!StringUtils::EqualsNoCase(audioDevice->GetValue(), "DARWINOSX:default") && 
        StringUtils::FindWords(audioDevice->GetValue().c_str(), ":stream") == std::string::npos)
    {
      std::string newSetting = audioDevice->GetValue();
      newSetting += ":stream0";
      return audioDevice->SetValue(newSetting);
    }
  }
#endif

  return false;
}

bool CApplication::OnSettingsSaving() const
{
  // don't save settings when we're busy stopping the application
  // a lot of screens try to save settings on deinit and deinit is
  // called for every screen when the application is stopping
  if (m_bStop)
    return false;

  return true;
}

void CApplication::ReloadSkin(bool confirm/*=false*/)
{
  std::string oldSkin = g_SkinInfo ? g_SkinInfo->ID() : "";

  CGUIMessage msg(GUI_MSG_LOAD_SKIN, -1, g_windowManager.GetActiveWindow());
  g_windowManager.SendMessage(msg);

  std::string newSkin = CSettings::Get().GetString("lookandfeel.skin");
  if (LoadSkin(newSkin))
  {
    /* The Reset() or SetString() below will cause recursion, so the m_skinReverting boolean is set so as to not prompt the
       user as to whether they want to keep the current skin. */
    if (confirm && !m_skinReverting)
    {
      bool cancelled;
      if (!CGUIDialogYesNo::ShowAndGetInput(CVariant{13123}, CVariant{13111}, cancelled, CVariant{""}, CVariant{""}, 10000))
      {
        m_skinReverting = true;
        if (oldSkin.empty())
          CSettings::Get().GetSetting("lookandfeel.skin")->Reset();
        else
          CSettings::Get().SetString("lookandfeel.skin", oldSkin);
      }
    }
  }
  else
  {
    // skin failed to load - we revert to the default only if we didn't fail loading the default
    std::string defaultSkin = ((CSettingString*)CSettings::Get().GetSetting("lookandfeel.skin"))->GetDefault();
    if (newSkin != defaultSkin)
    {
      m_skinReverting = true;
      CSettings::Get().GetSetting("lookandfeel.skin")->Reset();
      CGUIDialogKaiToast::QueueNotification(CGUIDialogKaiToast::Error, g_localizeStrings.Get(24102), g_localizeStrings.Get(24103));
    }
  }
  m_skinReverting = false;
}

bool CApplication::Load(const TiXmlNode *settings)
{
  if (settings == NULL)
    return false;

  const TiXmlElement *audioElement = settings->FirstChildElement("audio");
  if (audioElement != NULL)
  {
#ifndef TARGET_ANDROID
    XMLUtils::GetBoolean(audioElement, "mute", m_muted);
    if (!XMLUtils::GetFloat(audioElement, "fvolumelevel", m_volumeLevel, VOLUME_MINIMUM, VOLUME_MAXIMUM))
      m_volumeLevel = VOLUME_MAXIMUM;
#else
    // Use system volume settings
    m_volumeLevel = CXBMCApp::GetSystemVolume();
    m_muted = (m_volumeLevel == 0);
#endif
  }

  return true;
}

bool CApplication::Save(TiXmlNode *settings) const
{
  if (settings == NULL)
    return false;

  TiXmlElement volumeNode("audio");
  TiXmlNode *audioNode = settings->InsertEndChild(volumeNode);
  if (audioNode == NULL)
    return false;

  XMLUtils::SetBoolean(audioNode, "mute", m_muted);
  XMLUtils::SetFloat(audioNode, "fvolumelevel", m_volumeLevel);

  return true;
}

bool CApplication::LoadSkin(const std::string& skinID)
{
  AddonPtr addon;
  if (CAddonMgr::Get().GetAddon(skinID, addon, ADDON_SKIN))
  {
    if (LoadSkin(std::dynamic_pointer_cast<ADDON::CSkinInfo>(addon)))
      return true;
  }
  CLog::Log(LOGERROR, "failed to load requested skin '%s'", skinID.c_str());
  return false;
}

bool CApplication::LoadSkin(const SkinPtr& skin)
{
  if (!skin)
    return false;

  // start/prepare the skin
  skin->Start();

  // migrate any skin-specific settings that are still stored in guisettings.xml
  CSkinSettings::Get().MigrateSettings(skin);

  // check if the skin has been properly loaded and if it has a Home.xml
  if (!skin->HasSkinFile("Home.xml"))
    return false;

  bool bPreviousPlayingState=false;
  bool bPreviousRenderingState=false;
  if (g_application.m_pPlayer->IsPlayingVideo())
  {
    bPreviousPlayingState = !g_application.m_pPlayer->IsPausedPlayback();
    if (bPreviousPlayingState)
      g_application.m_pPlayer->Pause();
#ifdef HAS_VIDEO_PLAYBACK
    if (g_windowManager.GetActiveWindow() == WINDOW_FULLSCREEN_VIDEO)
    {
      g_windowManager.ActivateWindow(WINDOW_HOME);
      bPreviousRenderingState = true;
    }
#endif
  }
  // close the music and video overlays (they're re-opened automatically later)
  CSingleLock lock(g_graphicsContext);

  // save the current window details and focused control
  int currentWindow = g_windowManager.GetActiveWindow();
  int iCtrlID = -1;
  CGUIWindow* pWindow = g_windowManager.GetWindow(currentWindow);
  if (pWindow)
    iCtrlID = pWindow->GetFocusedControlID();
  std::vector<int> currentModelessWindows;
  g_windowManager.GetActiveModelessWindows(currentModelessWindows);

  UnloadSkin();

  CLog::Log(LOGINFO, "  load skin from: %s (version: %s)", skin->Path().c_str(), skin->Version().asString().c_str());
  g_SkinInfo = skin;
  g_SkinInfo->Start();

  CLog::Log(LOGINFO, "  load fonts for skin...");
  g_graphicsContext.SetMediaDir(skin->Path());
  g_directoryCache.ClearSubPaths(skin->Path());

  g_colorManager.Load(CSettings::Get().GetString("lookandfeel.skincolors"));

  g_fontManager.LoadFonts(CSettings::Get().GetString("lookandfeel.font"));

  // load in the skin strings
  std::string langPath = URIUtils::AddFileToFolder(skin->Path(), "language");
  URIUtils::AddSlashAtEnd(langPath);

  g_localizeStrings.LoadSkinStrings(langPath, CSettings::Get().GetString("locale.language"));

  g_SkinInfo->LoadIncludes();

  int64_t start;
  start = CurrentHostCounter();

  CLog::Log(LOGINFO, "  load new skin...");

  // Load the user windows
  LoadUserWindows();

  int64_t end, freq;
  end = CurrentHostCounter();
  freq = CurrentHostFrequency();
  CLog::Log(LOGDEBUG,"Load Skin XML: %.2fms", 1000.f * (end - start) / freq);

  CLog::Log(LOGINFO, "  initialize new skin...");
  g_windowManager.AddMsgTarget(this);
  g_windowManager.AddMsgTarget(&g_playlistPlayer);
  g_windowManager.AddMsgTarget(&g_infoManager);
  g_windowManager.AddMsgTarget(&g_fontManager);
  g_windowManager.AddMsgTarget(&CStereoscopicsManager::Get());
  g_windowManager.SetCallback(*this);
  g_windowManager.Initialize();
  CTextureCache::Get().Initialize();
  g_audioManager.Enable(true);
  g_audioManager.Load();

  if (g_SkinInfo->HasSkinFile("DialogFullScreenInfo.xml"))
    g_windowManager.Add(new CGUIDialogFullScreenInfo);

  { // we can't register visible condition in dialog's ctor because infomanager is cleared when unloading skin
    CGUIDialog *overlay = (CGUIDialog *)g_windowManager.GetWindow(WINDOW_DIALOG_VIDEO_OVERLAY);
    if (overlay) overlay->SetVisibleCondition("skin.hasvideooverlay");
    overlay = (CGUIDialog *)g_windowManager.GetWindow(WINDOW_DIALOG_MUSIC_OVERLAY);
    if (overlay) overlay->SetVisibleCondition("skin.hasmusicoverlay");
  }

  CLog::Log(LOGINFO, "  skin loaded...");

  // leave the graphics lock
  lock.Leave();

  // restore windows
  if (currentWindow != WINDOW_INVALID)
  {
    g_windowManager.ActivateWindow(currentWindow);
    for (unsigned int i = 0; i < currentModelessWindows.size(); i++)
    {
      CGUIDialog *dialog = (CGUIDialog *)g_windowManager.GetWindow(currentModelessWindows[i]);
      if (dialog)
        dialog->Open();
    }
    if (iCtrlID != -1)
    {
      pWindow = g_windowManager.GetWindow(currentWindow);
      if (pWindow && pWindow->HasSaveLastControl())
      {
        CGUIMessage msg(GUI_MSG_SETFOCUS, currentWindow, iCtrlID, 0);
        pWindow->OnMessage(msg);
      }
    }
  }

  if (g_application.m_pPlayer->IsPlayingVideo())
  {
    if (bPreviousPlayingState)
      g_application.m_pPlayer->Pause();
    if (bPreviousRenderingState)
      g_windowManager.ActivateWindow(WINDOW_FULLSCREEN_VIDEO);
  }
  return true;
}

void CApplication::UnloadSkin(bool forReload /* = false */)
{
  CLog::Log(LOGINFO, "Unloading old skin %s...", forReload ? "for reload " : "");

  if (g_SkinInfo != nullptr)
    g_SkinInfo->SaveSettings();

  g_audioManager.Enable(false);

  g_windowManager.DeInitialize();
  CTextureCache::Get().Deinitialize();

  // remove the skin-dependent window
  g_windowManager.Delete(WINDOW_DIALOG_FULLSCREEN_INFO);

  g_TextureManager.Cleanup();
  g_largeTextureManager.CleanupUnusedImages(true);

  g_fontManager.Clear();

  g_colorManager.Clear();

  g_infoManager.Clear();

//  The g_SkinInfo shared_ptr ought to be reset here
// but there are too many places it's used without checking for NULL
// and as a result a race condition on exit can cause a crash.
}

bool CApplication::LoadUserWindows()
{
  // Start from wherever home.xml is
  std::vector<std::string> vecSkinPath;
  g_SkinInfo->GetSkinPaths(vecSkinPath);
  for (unsigned int i = 0;i < vecSkinPath.size();++i)
  {
    CLog::Log(LOGINFO, "Loading user windows, path %s", vecSkinPath[i].c_str());
    CFileItemList items;
    if (CDirectory::GetDirectory(vecSkinPath[i], items, ".xml", DIR_FLAG_NO_FILE_DIRS))
    {
      for (int i = 0; i < items.Size(); ++i)
      {
        if (items[i]->m_bIsFolder)
          continue;
        std::string skinFile = URIUtils::GetFileName(items[i]->GetPath());
        if (StringUtils::StartsWithNoCase(skinFile, "custom"))
        {
          CXBMCTinyXML xmlDoc;
          if (!xmlDoc.LoadFile(items[i]->GetPath()))
          {
            CLog::Log(LOGERROR, "unable to load: %s, Line %d\n%s", items[i]->GetPath().c_str(), xmlDoc.ErrorRow(), xmlDoc.ErrorDesc());
            continue;
          }

          // Root element should be <window>
          TiXmlElement* pRootElement = xmlDoc.RootElement();
          std::string strValue = pRootElement->Value();
          if (!StringUtils::EqualsNoCase(strValue, "window"))
          {
            CLog::Log(LOGERROR, "file: %s doesnt contain <window>", skinFile.c_str());
            continue;
          }

          // Read the <type> element to get the window type to create
          // If no type is specified, create a CGUIWindow as default
          CGUIWindow* pWindow = NULL;
          std::string strType;
          if (pRootElement->Attribute("type"))
            strType = pRootElement->Attribute("type");
          else
          {
            const TiXmlNode *pType = pRootElement->FirstChild("type");
            if (pType && pType->FirstChild())
              strType = pType->FirstChild()->Value();
          }
          int id = WINDOW_INVALID;
          if (!pRootElement->Attribute("id", &id))
          {
            const TiXmlNode *pType = pRootElement->FirstChild("id");
            if (pType && pType->FirstChild())
              id = atol(pType->FirstChild()->Value());
          }
          std::string visibleCondition;
          CGUIControlFactory::GetConditionalVisibility(pRootElement, visibleCondition);

          if (StringUtils::EqualsNoCase(strType, "dialog"))
            pWindow = new CGUIDialog(id + WINDOW_HOME, skinFile, visibleCondition.empty() ? DialogModalityType::MODAL : DialogModalityType::MODELESS);
          else if (StringUtils::EqualsNoCase(strType, "submenu"))
            pWindow = new CGUIDialogSubMenu(id + WINDOW_HOME, skinFile);
          else if (StringUtils::EqualsNoCase(strType, "buttonmenu"))
            pWindow = new CGUIDialogButtonMenu(id + WINDOW_HOME, skinFile);
          else
            pWindow = new CGUIWindow(id + WINDOW_HOME, skinFile);

          // Check to make sure the pointer isn't still null
          if (pWindow == NULL)
          {
            CLog::Log(LOGERROR, "Out of memory / Failed to create new object in LoadUserWindows");
            return false;
          }
          if (id == WINDOW_INVALID || g_windowManager.GetWindow(WINDOW_HOME + id))
          {
            delete pWindow;
            continue;
          }
          pWindow->SetVisibleCondition(visibleCondition);
          pWindow->SetLoadType(CGUIWindow::KEEP_IN_MEMORY);
          g_windowManager.AddCustomWindow(pWindow);
        }
      }
    }
  }
  return true;
}

bool CApplication::RenderNoPresent()
{
  MEASURE_FUNCTION;

#ifdef HAS_DS_PLAYER
  if (CMadvrCallback::Get()->ReadyMadvr() && !CMadvrCallback::Get()->GetCallback()->IsCurrentThreadId())
    return false;
#endif

// DXMERGE: This may have been important?
//  g_graphicsContext.AcquireCurrentContext();

  g_graphicsContext.Lock();

  // dont show GUI when playing full screen video
  if (g_graphicsContext.IsFullScreenVideo())
  {
    g_graphicsContext.SetRenderingResolution(g_graphicsContext.GetVideoResolution(), false);
    g_renderManager.Render(true, 0, 255);

    // close window overlays
    CGUIDialog *overlay = (CGUIDialog *)g_windowManager.GetWindow(WINDOW_DIALOG_VIDEO_OVERLAY);
    if (overlay) overlay->Close(true);
    overlay = (CGUIDialog *)g_windowManager.GetWindow(WINDOW_DIALOG_MUSIC_OVERLAY);
    if (overlay) overlay->Close(true);

  }

  bool hasRendered = g_windowManager.Render();

  g_graphicsContext.Unlock();

  return hasRendered;
}

float CApplication::GetDimScreenSaverLevel() const
{
  if (!m_bScreenSave || !m_screenSaver ||
      (m_screenSaver->ID() != "screensaver.xbmc.builtin.dim" &&
       m_screenSaver->ID() != "screensaver.xbmc.builtin.black" &&
       !m_screenSaver->ID().empty()))
    return 0;

  if (!m_screenSaver->GetSetting("level").empty())
    return 100.0f - (float)atof(m_screenSaver->GetSetting("level").c_str());
  return 100.0f;
}

void CApplication::Render()
{
  // do not render if we are stopped or in background
  if (m_bStop)
    return;

  MEASURE_FUNCTION;

  int vsync_mode = CSettings::Get().GetInt("videoscreen.vsync");

  bool hasRendered = false;
  bool limitFrames = false;
  unsigned int singleFrameTime = 10; // default limit 100 fps
  bool vsync = true;

  // Whether externalplayer is playing and we're unfocused
  bool extPlayerActive = m_pPlayer->GetCurrentPlayer() == EPC_EXTPLAYER && m_pPlayer->IsPlaying() && !m_AppFocused;

  {
    // Less fps in DPMS
    bool lowfps = g_Windowing.EnableFrameLimiter();

    m_bPresentFrame = false;
    if (!extPlayerActive && g_graphicsContext.IsFullScreenVideo() && !m_pPlayer->IsPausedPlayback())
    {
      m_bPresentFrame = g_renderManager.HasFrame();
      if (vsync_mode == VSYNC_DISABLED)
        vsync = false;
    }
    else
    {
      // engage the frame limiter as needed
      limitFrames = lowfps || extPlayerActive;
      // DXMERGE - we checked for g_videoConfig.GetVSyncMode() before this
      //           perhaps allowing it to be set differently than the UI option??
      if (vsync_mode == VSYNC_DISABLED || vsync_mode == VSYNC_VIDEO)
      {
        limitFrames = true; // not using vsync.
        vsync = false;
      }
      else if ((g_infoManager.GetFPS() > g_graphicsContext.GetFPS() + 10) && g_infoManager.GetFPS() > 1000 / singleFrameTime)
      {
        limitFrames = true; // using vsync, but it isn't working.
        vsync = false;
      }

      if (limitFrames)
      {
        if (extPlayerActive)
        {
          ResetScreenSaver();  // Prevent screensaver dimming the screen
          singleFrameTime = 1000;  // 1 fps, high wakeup latency but v.low CPU usage
        }
        else if (lowfps)
          singleFrameTime = 200;  // 5 fps, <=200 ms latency to wake up
      }

    }
  }

  CSingleLock lock(g_graphicsContext);

  if (g_graphicsContext.IsFullScreenVideo() && m_pPlayer->IsPlaying() && vsync_mode == VSYNC_VIDEO
#ifdef HAS_DS_PLAYER
    && !g_dsSettings.pRendererSettings->vSync
#endif
)
    g_Windowing.SetVSync(true);
  else if (vsync_mode == VSYNC_ALWAYS)
#ifdef HAS_DS_PLAYER
  {
    if (m_pPlayer->IsPlaying() && g_dsSettings.pRendererSettings->vSync)
      g_Windowing.SetVSync(false); // Disable XBMC vsync and use DSplayer one
    else
      g_Windowing.SetVSync(true);
  }
#else
    g_Windowing.SetVSync(true);
#endif
  else if (vsync_mode != VSYNC_DRIVER)
    g_Windowing.SetVSync(false);

  if (m_bPresentFrame && m_pPlayer->IsPlaying() && !m_pPlayer->IsPaused())
    ResetScreenSaver();

#ifdef HAS_DS_PLAYER
  if (!CMadvrCallback::Get()->ReadyMadvr())
#endif
  if(!g_Windowing.BeginRender())
    return;

  CDirtyRegionList dirtyRegions;

  // render gui layer
  if (!m_skipGuiRender)
  {
    dirtyRegions = g_windowManager.GetDirty();
    if (g_graphicsContext.GetStereoMode())
    {
      g_graphicsContext.SetStereoView(RENDER_STEREO_VIEW_LEFT);
      if (RenderNoPresent())
        hasRendered = true;

      if (g_graphicsContext.GetStereoMode() != RENDER_STEREO_MODE_MONO)
      {
        g_graphicsContext.SetStereoView(RENDER_STEREO_VIEW_RIGHT);
        if (RenderNoPresent())
          hasRendered = true;
      }
      g_graphicsContext.SetStereoView(RENDER_STEREO_VIEW_OFF);
    }
    else
    {
      if (RenderNoPresent())
        hasRendered = true;
    }
    // execute post rendering actions (finalize window closing)
    g_windowManager.AfterRender();
  }

  // render video layer
  g_windowManager.RenderEx();

#ifdef HAS_DS_PLAYER
  if (!CMadvrCallback::Get()->ReadyMadvr())
#endif
  g_Windowing.EndRender();

  // reset our info cache - we do this at the end of Render so that it is
  // fresh for the next process(), or after a windowclose animation (where process()
  // isn't called)
  g_infoManager.ResetCache();


  unsigned int now = XbmcThreads::SystemClockMillis();
  if (hasRendered)
  {
    g_infoManager.UpdateFPS();
    m_lastRenderTime = now;
  }

  lock.Leave();

  //when nothing has been rendered for m_guiDirtyRegionNoFlipTimeout milliseconds,
  //we don't call g_graphicsContext.Flip() anymore, this saves gpu and cpu usage
  bool flip;
  if (g_advancedSettings.m_guiDirtyRegionNoFlipTimeout >= 0)
    flip = hasRendered || (now - m_lastRenderTime) < (unsigned int)g_advancedSettings.m_guiDirtyRegionNoFlipTimeout;
  else
    flip = true;

  //fps limiter, make sure each frame lasts at least singleFrameTime milliseconds
  if (limitFrames || !(flip || m_bPresentFrame))
  {
    if (!limitFrames)
      singleFrameTime = 40; //if not flipping, loop at 25 fps

    unsigned int frameTime = now - m_lastFrameTime;
    if (frameTime < singleFrameTime)
      Sleep(singleFrameTime - frameTime);
  }

#ifdef HAS_DS_PLAYER
  if (!CMadvrCallback::Get()->ReadyMadvr())
#endif
  if (flip)
    g_graphicsContext.Flip(dirtyRegions);

  if (!extPlayerActive && g_graphicsContext.IsFullScreenVideo() && !m_pPlayer->IsPausedPlayback())
  {
    g_renderManager.FrameWait(100);
  }

  m_lastFrameTime = XbmcThreads::SystemClockMillis();
  CTimeUtils::UpdateFrameTime(flip, vsync);

  g_renderManager.UpdateResolution();
  g_renderManager.ManageCaptures();
}

void CApplication::SetStandAlone(bool value)
{
  g_advancedSettings.m_handleMounting = m_bStandalone = value;
}


// OnAppCommand is called in response to a XBMC_APPCOMMAND event.
// This needs to return true if it processed the appcommand or false if it didn't
bool CApplication::OnAppCommand(const CAction &action)
{
  // Reset the screen saver
  ResetScreenSaver();

  // If we were currently in the screen saver wake up and don't process the appcommand
  if (WakeUpScreenSaverAndDPMS())
    return true;

  // The action ID is the APPCOMMAND code. We need to retrieve the action
  // associated with this appcommand from the mapping table.
  uint32_t appcmd = action.GetID();
  CKey key(appcmd | KEY_APPCOMMAND, (unsigned int) 0);
  int iWin = g_windowManager.GetActiveWindow() & WINDOW_ID_MASK;
  CAction appcmdaction = CButtonTranslator::GetInstance().GetAction(iWin, key);

  // If we couldn't find an action return false to indicate we have not
  // handled this appcommand
  if (!appcmdaction.GetID())
  {
    CLog::LogF(LOGDEBUG, "unknown appcommand %d", appcmd);
    return false;
  }

  // Process the appcommand
  CLog::LogF(LOGDEBUG, "appcommand %d, trying action %s", appcmd, appcmdaction.GetName().c_str());
  OnAction(appcmdaction);

  // Always return true regardless of whether the action succeeded or not.
  // This stops Windows handling the appcommand itself.
  return true;
}

bool CApplication::OnAction(const CAction &action)
{
  // special case for switching between GUI & fullscreen mode.
  if (action.GetID() == ACTION_SHOW_GUI)
  { // Switch to fullscreen mode if we can
    if (SwitchToFullScreen())
    {
      m_navigationTimer.StartZero();
      return true;
    }
  }

  if (action.GetID() == ACTION_TOGGLE_FULLSCREEN)
  {
    g_graphicsContext.ToggleFullScreenRoot();
    return true;
  }

  if (action.IsMouse())
    CInputManager::Get().SetMouseActive(true);

  
  if (action.GetID() == ACTION_CREATE_EPISODE_BOOKMARK)   
  {
    CGUIDialogVideoBookmarks::OnAddEpisodeBookmark();
  }
  if (action.GetID() == ACTION_CREATE_BOOKMARK)
  {
    CGUIDialogVideoBookmarks::OnAddBookmark();
  }
  
  // The action PLAYPAUSE behaves as ACTION_PAUSE if we are currently
  // playing or ACTION_PLAYER_PLAY if we are seeking (FF/RW) or not playing.
  if (action.GetID() == ACTION_PLAYER_PLAYPAUSE)
  {
    if (m_pPlayer->IsPlaying() && m_pPlayer->GetPlaySpeed() == 1)
      return OnAction(CAction(ACTION_PAUSE));
    else
      return OnAction(CAction(ACTION_PLAYER_PLAY));
  }

  //if the action would start or stop inertial scrolling
  //by gesture - bypass the normal OnAction handler of current window
  if( !m_pInertialScrollingHandler->CheckForInertialScrolling(&action) )
  {
    // in normal case
    // just pass the action to the current window and let it handle it
    if (g_windowManager.OnAction(action))
    {
      m_navigationTimer.StartZero();
      return true;
    }
  }

  // handle extra global presses

  // notify action listeners
  if (NotifyActionListeners(action))
    return true;
  
  // screenshot : take a screenshot :)
  if (action.GetID() == ACTION_TAKE_SCREENSHOT)
  {
    CScreenShot::TakeScreenshot();
    return true;
  }
  // built in functions : execute the built-in
  if (action.GetID() == ACTION_BUILT_IN_FUNCTION)
  {
    if (!CBuiltins::IsSystemPowerdownCommand(action.GetName()) ||
        g_PVRManager.CanSystemPowerdown())
    {
      CBuiltins::Execute(action.GetName());
      m_navigationTimer.StartZero();
    }
    return true;
  }

  // reload keymaps
  if (action.GetID() == ACTION_RELOAD_KEYMAPS)
  {
    CButtonTranslator::GetInstance().Clear();
    CButtonTranslator::GetInstance().Load();
  }

  // show info : Shows the current video or song information
  if (action.GetID() == ACTION_SHOW_INFO)
  {
    g_infoManager.ToggleShowInfo();
    return true;
  }

  // codec info : Shows the current song, video or picture codec information
  if (action.GetID() == ACTION_SHOW_CODEC)
  {
    g_infoManager.ToggleShowCodec();
    return true;
  }

  if ((action.GetID() == ACTION_INCREASE_RATING || action.GetID() == ACTION_DECREASE_RATING) && m_pPlayer->IsPlayingAudio())
  {
    const CMusicInfoTag *tag = g_infoManager.GetCurrentSongTag();
    if (tag)
    {
      *m_itemCurrentFile->GetMusicInfoTag() = *tag;
      char rating = tag->GetRating();
      bool needsUpdate(false);
      if (rating > '0' && action.GetID() == ACTION_DECREASE_RATING)
      {
        m_itemCurrentFile->GetMusicInfoTag()->SetRating(rating - 1);
        needsUpdate = true;
      }
      else if (rating < '5' && action.GetID() == ACTION_INCREASE_RATING)
      {
        m_itemCurrentFile->GetMusicInfoTag()->SetRating(rating + 1);
        needsUpdate = true;
      }
      if (needsUpdate)
      {
        CMusicDatabase db;
        if (db.Open())      // OpenForWrite() ?
        {
          db.SetSongRating(m_itemCurrentFile->GetPath(), m_itemCurrentFile->GetMusicInfoTag()->GetRating());
          db.Close();
        }
        // send a message to all windows to tell them to update the fileitem (eg playlistplayer, media windows)
        CGUIMessage msg(GUI_MSG_NOTIFY_ALL, 0, 0, GUI_MSG_UPDATE_ITEM, 0, m_itemCurrentFile);
        g_windowManager.SendMessage(msg);
      }
    }
    return true;
  }

  // Now check with the playlist player if action can be handled.
  // In case of the action PREV_ITEM, we only allow the playlist player to take it if we're less than 3 seconds into playback.
  if (!(action.GetID() == ACTION_PREV_ITEM && m_pPlayer->CanSeek() && GetTime() > 3) )
  {
    if (g_playlistPlayer.OnAction(action))
      return true;
  }

  // Now check with the player if action can be handled.
  bool bIsPlayingPVRChannel = (g_PVRManager.IsStarted() && g_application.CurrentFileItem().IsPVRChannel());
  if (g_windowManager.GetActiveWindow() == WINDOW_FULLSCREEN_VIDEO ||
      (g_windowManager.GetActiveWindow() == WINDOW_VISUALISATION && bIsPlayingPVRChannel) ||
      ((g_windowManager.GetActiveWindow() == WINDOW_DIALOG_VIDEO_OSD || (g_windowManager.GetActiveWindow() == WINDOW_DIALOG_MUSIC_OSD && bIsPlayingPVRChannel)) &&
        (action.GetID() == ACTION_NEXT_ITEM || action.GetID() == ACTION_PREV_ITEM || action.GetID() == ACTION_CHANNEL_UP || action.GetID() == ACTION_CHANNEL_DOWN)) ||
      action.GetID() == ACTION_STOP)
  {
    if (m_pPlayer->OnAction(action))
      return true;
    // Player ignored action; popup the OSD
    if ((action.GetID() == ACTION_MOUSE_MOVE && (action.GetAmount(2) || action.GetAmount(3)))  // filter "false" mouse move from touch
        || action.GetID() == ACTION_MOUSE_LEFT_CLICK)
    {
      CApplicationMessenger::Get().PostMsg(TMSG_GUI_ACTION, WINDOW_INVALID, -1, static_cast<void*>(new CAction(ACTION_TRIGGER_OSD)));
    }
  }

  // stop : stops playing current audio song
  if (action.GetID() == ACTION_STOP)
  {
    StopPlaying();
    return true;
  }

  // In case the playlist player nor the player didn't handle PREV_ITEM, because we are past the 3 secs limit.
  // If so, we just jump to the start of the track.
  if (action.GetID() == ACTION_PREV_ITEM && m_pPlayer->CanSeek())
  {
    SeekTime(0);
    m_pPlayer->SetPlaySpeed(1, g_application.m_muted);
    return true;
  }

  // forward action to graphic context and see if it can handle it
  if (CStereoscopicsManager::Get().OnAction(action))
    return true;

  if (m_pPlayer->IsPlaying())
  {
    // forward channel switches to the player - he knows what to do
    if (action.GetID() == ACTION_CHANNEL_UP || action.GetID() == ACTION_CHANNEL_DOWN)
    {
      m_pPlayer->OnAction(action);
      return true;
    }

    // pause : toggle pause action
    if (action.GetID() == ACTION_PAUSE)
    {
      m_pPlayer->Pause();
      // go back to normal play speed on unpause
      if (!m_pPlayer->IsPaused() && m_pPlayer->GetPlaySpeed() != 1)
        m_pPlayer->SetPlaySpeed(1, g_application.m_muted);

      #ifdef HAS_KARAOKE
      m_pKaraokeMgr->SetPaused( m_pPlayer->IsPaused() );
#endif
      g_audioManager.Enable(m_pPlayer->IsPaused());
      return true;
    }
    // play: unpause or set playspeed back to normal
    if (action.GetID() == ACTION_PLAYER_PLAY)
    {
      // if currently paused - unpause
      if (m_pPlayer->IsPaused())
        return OnAction(CAction(ACTION_PAUSE));
      // if we do a FF/RW then go back to normal speed
      if (m_pPlayer->GetPlaySpeed() != 1)
        m_pPlayer->SetPlaySpeed(1, g_application.m_muted);
      return true;
    }
    if (!m_pPlayer->IsPaused())
    {
      if (action.GetID() == ACTION_PLAYER_FORWARD || action.GetID() == ACTION_PLAYER_REWIND)
      {
        int iPlaySpeed = m_pPlayer->GetPlaySpeed();
        if (action.GetID() == ACTION_PLAYER_REWIND && iPlaySpeed == 1) // Enables Rewinding
          iPlaySpeed *= -2;
        else if (action.GetID() == ACTION_PLAYER_REWIND && iPlaySpeed > 1) //goes down a notch if you're FFing
          iPlaySpeed /= 2;
        else if (action.GetID() == ACTION_PLAYER_FORWARD && iPlaySpeed < 1) //goes up a notch if you're RWing
          iPlaySpeed /= 2;
        else
          iPlaySpeed *= 2;

        if (action.GetID() == ACTION_PLAYER_FORWARD && iPlaySpeed == -1) //sets iSpeed back to 1 if -1 (didn't plan for a -1)
          iPlaySpeed = 1;
        if (iPlaySpeed > 32 || iPlaySpeed < -32)
          iPlaySpeed = 1;

        m_pPlayer->SetPlaySpeed(iPlaySpeed, g_application.m_muted);
        return true;
      }
      else if ((action.GetAmount() || m_pPlayer->GetPlaySpeed() != 1) && (action.GetID() == ACTION_ANALOG_REWIND || action.GetID() == ACTION_ANALOG_FORWARD))
      {
        // calculate the speed based on the amount the button is held down
        int iPower = (int)(action.GetAmount() * MAX_FFWD_SPEED + 0.5f);
        // returns 0 -> MAX_FFWD_SPEED
        int iSpeed = 1 << iPower;
        if (iSpeed != 1 && action.GetID() == ACTION_ANALOG_REWIND)
          iSpeed = -iSpeed;
        g_application.m_pPlayer->SetPlaySpeed(iSpeed, g_application.m_muted);
        if (iSpeed == 1)
          CLog::Log(LOGDEBUG,"Resetting playspeed");
        return true;
      }
    }
    // allow play to unpause
    else
    {
      if (action.GetID() == ACTION_PLAYER_PLAY)
      {
        // unpause, and set the playspeed back to normal
        m_pPlayer->Pause();
        g_audioManager.Enable(m_pPlayer->IsPaused());

        g_application.m_pPlayer->SetPlaySpeed(1, g_application.m_muted);
        return true;
      }
    }

    // record current file
    if (action.GetID() == ACTION_RECORD)
    {
      if (m_pPlayer->CanRecord())
        m_pPlayer->Record(!m_pPlayer->IsRecording());
    }
  }


  if (action.GetID() == ACTION_SWITCH_PLAYER)
  {
    if(m_pPlayer->IsPlaying())
    {
      VECPLAYERCORES cores;
      CFileItem item(*m_itemCurrentFile.get());
      CPlayerCoreFactory::Get().GetPlayers(item, cores);
      PLAYERCOREID core = CPlayerCoreFactory::Get().SelectPlayerDialog(cores);
      if(core != EPC_NONE)
      {
        g_application.m_eForcedNextPlayer = core;
        item.m_lStartOffset = (int)(GetTime() * 75);
        PlayFile(item, true);
      }
    }
    else
    {
      VECPLAYERCORES cores;
      CPlayerCoreFactory::Get().GetRemotePlayers(cores);
      PLAYERCOREID core = CPlayerCoreFactory::Get().SelectPlayerDialog(cores);
      if(core != EPC_NONE)
      {
        CFileItem item;
        g_application.m_eForcedNextPlayer = core;
        PlayFile(item, false);
      }
    }
  }

  if (g_peripherals.OnAction(action))
    return true;

  if (action.GetID() == ACTION_MUTE)
  {
    ToggleMute();
    return true;
  }

  if (action.GetID() == ACTION_TOGGLE_DIGITAL_ANALOG)
  {
    bool passthrough = CSettings::Get().GetBool("audiooutput.passthrough");
    CSettings::Get().SetBool("audiooutput.passthrough", !passthrough);

    if (g_windowManager.GetActiveWindow() == WINDOW_SETTINGS_SYSTEM)
    {
      CGUIMessage msg(GUI_MSG_WINDOW_INIT, 0,0,WINDOW_INVALID,g_windowManager.GetActiveWindow());
      g_windowManager.SendMessage(msg);
    }
    return true;
  }

  // Check for global volume control
  if ((action.GetAmount() && (action.GetID() == ACTION_VOLUME_UP || action.GetID() == ACTION_VOLUME_DOWN)) || action.GetID() == ACTION_VOLUME_SET)
  {
    if (!m_pPlayer->IsPassthrough())
    {
      if (m_muted)
        UnMute();
      float volume = m_volumeLevel;
// Android has steps based on the max available volume level
#if defined(TARGET_ANDROID)
      float step = (VOLUME_MAXIMUM - VOLUME_MINIMUM) / CXBMCApp::GetMaxSystemVolume();
#else
      float step   = (VOLUME_MAXIMUM - VOLUME_MINIMUM) / VOLUME_CONTROL_STEPS;

      if (action.GetRepeat())
        step *= action.GetRepeat() * 50; // 50 fps
#endif
      if (action.GetID() == ACTION_VOLUME_UP)
        volume += (float)fabs(action.GetAmount()) * action.GetAmount() * step;
      else if (action.GetID() == ACTION_VOLUME_DOWN)
        volume -= (float)fabs(action.GetAmount()) * action.GetAmount() * step;
      else
        volume = action.GetAmount() * step;
      if (volume != m_volumeLevel)
        SetVolume(volume, false);
    }
    // show visual feedback of volume or passthrough indicator
    ShowVolumeBar(&action);
    return true;
  }
  if (action.GetID() == ACTION_GUIPROFILE_BEGIN)
  {
    CGUIControlProfiler::Instance().SetOutputFile(CSpecialProtocol::TranslatePath("special://home/guiprofiler.xml"));
    CGUIControlProfiler::Instance().Start();
    return true;
  }
  if (action.GetID() == ACTION_SHOW_PLAYLIST)
  {
    int iPlaylist = g_playlistPlayer.GetCurrentPlaylist();
    if (iPlaylist == PLAYLIST_VIDEO && g_windowManager.GetActiveWindow() != WINDOW_VIDEO_PLAYLIST)
      g_windowManager.ActivateWindow(WINDOW_VIDEO_PLAYLIST);
    else if (iPlaylist == PLAYLIST_MUSIC && g_windowManager.GetActiveWindow() != WINDOW_MUSIC_PLAYLIST)
      g_windowManager.ActivateWindow(WINDOW_MUSIC_PLAYLIST);
    return true;
  }
  return false;
}

int CApplication::GetMessageMask()
{
  return TMSG_MASK_APPLICATION;
}

void CApplication::OnApplicationMessage(ThreadMessage* pMsg)
{
  switch (pMsg->dwMessage)
  {
  case TMSG_POWERDOWN:
    Stop(EXITCODE_POWERDOWN);
    g_powerManager.Powerdown();
    break;

  case TMSG_QUIT:
    Stop(EXITCODE_QUIT);
    break;
  
  case TMSG_SHUTDOWN:
  {
    switch (CSettings::Get().GetInt("powermanagement.shutdownstate"))
    {
    case POWERSTATE_SHUTDOWN:
      CApplicationMessenger::Get().PostMsg(TMSG_SHUTDOWN);
      break;

    case POWERSTATE_SUSPEND:
      CApplicationMessenger::Get().PostMsg(TMSG_SUSPEND);
      break;

    case POWERSTATE_HIBERNATE:
      CApplicationMessenger::Get().PostMsg(TMSG_HIBERNATE);
      break;

    case POWERSTATE_QUIT:
      CApplicationMessenger::Get().PostMsg(TMSG_QUIT);
      break;

    case POWERSTATE_MINIMIZE:
      CApplicationMessenger::Get().PostMsg(TMSG_MINIMIZE);
      break;

    case TMSG_RENDERER_FLUSH:
      g_renderManager.Flush();
      break;
    }
  }
  break;

  case TMSG_HIBERNATE:
    g_PVRManager.SetWakeupCommand();
    g_powerManager.Hibernate();
    break;

  case TMSG_SUSPEND:
    g_PVRManager.SetWakeupCommand();
    g_powerManager.Suspend();
    break;

  case TMSG_RESTART:
  case TMSG_RESET:
    Stop(EXITCODE_REBOOT);
    g_powerManager.Reboot();
    break;

  case TMSG_RESTARTAPP:
#if defined(TARGET_WINDOWS) || defined(TARGET_LINUX)
    Stop(EXITCODE_RESTARTAPP);
#endif
    break;

  case TMSG_INHIBITIDLESHUTDOWN:
    InhibitIdleShutdown(pMsg->param1 != 0);
    break;
  
  case TMSG_ACTIVATESCREENSAVER:
    ActivateScreenSaver();
    break;

  case TMSG_VOLUME_SHOW:
  {
    CAction action(pMsg->param1);
    ShowVolumeBar(&action);
  }
  break;

  case TMSG_DISPLAY_SETUP:
    *static_cast<bool*>(pMsg->lpVoid) = InitWindow();
    SetRenderGUI(true);
    break;

  case TMSG_DISPLAY_DESTROY:
    *static_cast<bool*>(pMsg->lpVoid) = DestroyWindow();
    SetRenderGUI(false);
    break;

  case TMSG_SETPVRMANAGERSTATE:
    if (pMsg->param1 != 0)
      StartPVRManager();
    else
      StopPVRManager();
    break;

  case TMSG_START_ANDROID_ACTIVITY:
  {
#if defined(TARGET_ANDROID)
    if (pMsg->params.size())
    {
      CXBMCApp::StartActivity(pMsg->params[0],
        pMsg->params.size() > 1 ? pMsg->params[1] : "",
        pMsg->params.size() > 2 ? pMsg->params[2] : "",
        pMsg->params.size() > 3 ? pMsg->params[3] : "");
    }
#endif
  }
  break;

  case TMSG_NETWORKMESSAGE:
    getNetwork().NetworkMessage((CNetwork::EMESSAGE)pMsg->param1, pMsg->param2);
    break;

  case TMSG_SETLANGUAGE:
    SetLanguage(pMsg->strParam);
    break;


  case TMSG_SWITCHTOFULLSCREEN:
    if (g_windowManager.GetActiveWindow() != WINDOW_FULLSCREEN_VIDEO)
      SwitchToFullScreen(true);
    break;

  case TMSG_VIDEORESIZE:
  {
    XBMC_Event newEvent;
    memset(&newEvent, 0, sizeof(newEvent));
    newEvent.type = XBMC_VIDEORESIZE;
    newEvent.resize.w = pMsg->param1;
    newEvent.resize.h = pMsg->param2;
    OnEvent(newEvent);
    g_windowManager.MarkDirty();
  }
    break;

  case TMSG_SETVIDEORESOLUTION:
    g_graphicsContext.SetVideoResolution(static_cast<RESOLUTION>(pMsg->param1), pMsg->param2 == 1);
    break;

  case TMSG_TOGGLEFULLSCREEN:
    g_graphicsContext.Lock();
    g_graphicsContext.ToggleFullScreenRoot();
    g_graphicsContext.Unlock();
    break;

  case TMSG_MINIMIZE:
    Minimize();
    break;

  case TMSG_EXECUTE_OS:
    /* Suspend AE temporarily so exclusive or hog-mode sinks */
    /* don't block external player's access to audio device  */
    if (!CAEFactory::Suspend())
    {
      CLog::Log(LOGNOTICE, "%s: Failed to suspend AudioEngine before launching external program", __FUNCTION__);
    }
#if defined( TARGET_POSIX) && !defined(TARGET_DARWIN)
    CUtil::RunCommandLine(pMsg->strParam.c_str(), (pMsg->param1 == 1));
#elif defined(TARGET_WINDOWS)
    CWIN32Util::XBMCShellExecute(pMsg->strParam.c_str(), (pMsg->param1 == 1));
#endif
    /* Resume AE processing of XBMC native audio */
    if (!CAEFactory::Resume())
    {
      CLog::Log(LOGFATAL, "%s: Failed to restart AudioEngine after return from external player", __FUNCTION__);
    }
    break;

  case TMSG_EXECUTE_SCRIPT:
    CScriptInvocationManager::Get().ExecuteAsync(pMsg->strParam);
    break;

  case TMSG_EXECUTE_BUILT_IN:
    CBuiltins::Execute(pMsg->strParam.c_str());
    break;

  case TMSG_PICTURE_SHOW:
  {
    CGUIWindowSlideShow *pSlideShow = static_cast<CGUIWindowSlideShow *>(g_windowManager.GetWindow(WINDOW_SLIDESHOW));
    if (!pSlideShow) return;

    // stop playing file
    if (g_application.m_pPlayer->IsPlayingVideo()) g_application.StopPlaying();

    if (g_windowManager.GetActiveWindow() == WINDOW_FULLSCREEN_VIDEO)
      g_windowManager.PreviousWindow();

    g_application.ResetScreenSaver();
    g_application.WakeUpScreenSaverAndDPMS();

    g_graphicsContext.Lock();

    if (g_windowManager.GetActiveWindow() != WINDOW_SLIDESHOW)
      g_windowManager.ActivateWindow(WINDOW_SLIDESHOW);
    if (URIUtils::IsZIP(pMsg->strParam) || URIUtils::IsRAR(pMsg->strParam)) // actually a cbz/cbr
    {
      CFileItemList items;
      CURL pathToUrl;
      if (URIUtils::IsZIP(pMsg->strParam))
        pathToUrl = URIUtils::CreateArchivePath("zip", CURL(pMsg->strParam), "");
      else
        pathToUrl = URIUtils::CreateArchivePath("rar", CURL(pMsg->strParam), "");

      CUtil::GetRecursiveListing(pathToUrl.Get(), items, g_advancedSettings.m_pictureExtensions, XFILE::DIR_FLAG_NO_FILE_DIRS);
      if (items.Size() > 0)
      {
        pSlideShow->Reset();
        for (int i = 0; i<items.Size(); ++i)
        {
          pSlideShow->Add(items[i].get());
        }
        pSlideShow->Select(items[0]->GetPath());
      }
    }
    else
    {
      CFileItem item(pMsg->strParam, false);
      pSlideShow->Reset();
      pSlideShow->Add(&item);
      pSlideShow->Select(pMsg->strParam);
    }
    g_graphicsContext.Unlock();
  }
  break;

  case TMSG_PICTURE_SLIDESHOW:
  {
    CGUIWindowSlideShow *pSlideShow = static_cast<CGUIWindowSlideShow *>(g_windowManager.GetWindow(WINDOW_SLIDESHOW));
    if (!pSlideShow) return;

    if (g_application.m_pPlayer->IsPlayingVideo())
      g_application.StopPlaying();

    g_graphicsContext.Lock();
    pSlideShow->Reset();

    CFileItemList items;
    std::string strPath = pMsg->strParam;
    std::string extensions = g_advancedSettings.m_pictureExtensions;
    if (pMsg->param1)
      extensions += "|.tbn";
    CUtil::GetRecursiveListing(strPath, items, extensions);

    if (items.Size() > 0)
    {
      for (int i = 0; i<items.Size(); ++i)
        pSlideShow->Add(items[i].get());
      pSlideShow->StartSlideShow(); //Start the slideshow!
    }

    if (g_windowManager.GetActiveWindow() != WINDOW_SLIDESHOW)
    {
      if (items.Size() == 0)
      {
        CSettings::Get().SetString("screensaver.mode", "screensaver.xbmc.builtin.dim");
        g_application.ActivateScreenSaver();
      }
      else
        g_windowManager.ActivateWindow(WINDOW_SLIDESHOW);
    }

    g_graphicsContext.Unlock();
  }
  break;

  case TMSG_LOADPROFILE:
  {
    CGUIWindowLoginScreen::LoadProfile(pMsg->param1);
    break;
  }

  }
}

void CApplication::FrameMove(bool processEvents, bool processGUI)
{
  MEASURE_FUNCTION;

  if (processEvents)
  {
    // currently we calculate the repeat time (ie time from last similar keypress) just global as fps
    float frameTime = m_frameTime.GetElapsedSeconds();
    m_frameTime.StartZero();
    // never set a frametime less than 2 fps to avoid problems when debuggin and on breaks
    if( frameTime > 0.5 ) frameTime = 0.5;

    if (processGUI && m_renderGUI)
    {
      g_graphicsContext.Lock();
      // check if there are notifications to display
      CGUIDialogKaiToast *toast = (CGUIDialogKaiToast *)g_windowManager.GetWindow(WINDOW_DIALOG_KAI_TOAST);
      if (toast && toast->DoWork())
      {
        if (!toast->IsDialogRunning())
        {
          toast->Open();
        }
      }
      g_graphicsContext.Unlock();
    }
    CWinEvents::MessagePump();

    CInputManager::Get().Process(g_windowManager.GetActiveWindowID(), frameTime);

    if (processGUI && m_renderGUI)
    {
      m_pInertialScrollingHandler->ProcessInertialScroll(frameTime);
      CSeekHandler::Get().Process();
    }
  }

  if (processGUI && m_renderGUI)
  {
    m_skipGuiRender = false;
    int fps = 0;

#if defined(TARGET_RASPBERRY_PI) || defined(HAS_IMXVPU)
    // This code reduces rendering fps of the GUI layer when playing videos in fullscreen mode
    // it makes only sense on architectures with multiple layers
    if (g_graphicsContext.IsFullScreenVideo() && !m_pPlayer->IsPausedPlayback() && g_renderManager.IsVideoLayer())
      fps = CSettings::Get().GetInt("videoplayer.limitguiupdate");
#endif

    unsigned int now = XbmcThreads::SystemClockMillis();
    unsigned int frameTime = now - m_lastRenderTime;
    if (fps > 0 && frameTime * fps < 1000)
      m_skipGuiRender = true;

    if (!m_bStop)
    {
      if (!m_skipGuiRender)
        g_windowManager.Process(CTimeUtils::GetFrameTime());
    }
    g_windowManager.FrameMove();
  }
}



bool CApplication::Cleanup()
{
  try
  {
    g_windowManager.DestroyWindows();

    CAddonMgr::Get().DeInit();

    CLog::Log(LOGNOTICE, "closing down remote control service");
    CInputManager::Get().DisableRemoteControl();

    CLog::Log(LOGNOTICE, "unload sections");

#ifdef HAS_PERFORMANCE_SAMPLE
    CLog::Log(LOGNOTICE, "performance statistics");
    m_perfStats.DumpStats();
#endif

    //  Shutdown as much as possible of the
    //  application, to reduce the leaks dumped
    //  to the vc output window before calling
    //  _CrtDumpMemoryLeaks(). Most of the leaks
    //  shown are no real leaks, as parts of the app
    //  are still allocated.

    g_localizeStrings.Clear();
    g_LangCodeExpander.Clear();
    g_charsetConverter.clear();
    g_directoryCache.Clear();
    CButtonTranslator::GetInstance().Clear();
#ifdef HAS_EVENT_SERVER
    CEventServer::RemoveInstance();
#endif
    DllLoaderContainer::Clear();
    g_playlistPlayer.Clear();
    CSettings::Get().Uninitialize();
    g_advancedSettings.Clear();

#ifdef TARGET_POSIX
    CXHandle::DumpObjectTracker();

#ifdef HAS_DVD_DRIVE
    CLibcdio::ReleaseInstance();
#endif
#endif 
#if defined(TARGET_ANDROID)
    // enable for all platforms once it's safe
    g_sectionLoader.UnloadAll();
#endif
#ifdef _CRTDBG_MAP_ALLOC
    _CrtDumpMemoryLeaks();
    while(1); // execution ends
#endif

    delete m_network;
    m_network = NULL;

    return true;
  }
  catch (...)
  {
    CLog::Log(LOGERROR, "Exception in CApplication::Cleanup()");
    return false;
  }
}

void CApplication::Stop(int exitCode)
{
  try
  {
    CVariant vExitCode(CVariant::VariantTypeObject);
    vExitCode["exitcode"] = exitCode;
    CAnnouncementManager::Get().Announce(System, "xbmc", "OnQuit", vExitCode);

    // Abort any active screensaver
    WakeUpScreenSaverAndDPMS();

    SaveFileState(true);

    g_alarmClock.StopThread();

    if( m_bSystemScreenSaverEnable )
      g_Windowing.EnableSystemScreenSaver(true);

    CLog::Log(LOGNOTICE, "Storing total System Uptime");
    g_sysinfo.SetTotalUptime(g_sysinfo.GetTotalUptime() + (int)(CTimeUtils::GetFrameTime() / 60000));

    // Update the settings information (volume, uptime etc. need saving)
    if (CFile::Exists(CProfilesManager::Get().GetSettingsFile()))
    {
      CLog::Log(LOGNOTICE, "Saving settings");
      CSettings::Get().Save();
    }
    else
      CLog::Log(LOGNOTICE, "Not saving settings (settings.xml is not present)");

    m_bStop = true;
    m_AppFocused = false;
    m_ExitCode = exitCode;
    CLog::Log(LOGNOTICE, "stop all");

    // cancel any jobs from the jobmanager
    CJobManager::GetInstance().CancelJobs();

    // stop scanning before we kill the network and so on
    if (m_musicInfoScanner->IsScanning())
      m_musicInfoScanner->Stop();

    if (CVideoLibraryQueue::Get().IsRunning())
      CVideoLibraryQueue::Get().CancelAllJobs();

    CApplicationMessenger::Get().SendMsg(TMSG_SETAUDIODSPSTATE, ACTIVE_AE_DSP_STATE_OFF); // send a blocking message to deactivate AudioDSP engine
    CApplicationMessenger::Get().Cleanup();

    CLog::Log(LOGNOTICE, "stop player");
    m_pPlayer->ClosePlayer();

    CAnnouncementManager::Get().Deinitialize();

    StopPVRManager();
    StopServices();
    //Sleep(5000);

#ifdef HAS_FILESYSTEM_SAP
    CLog::Log(LOGNOTICE, "stop sap announcement listener");
    g_sapsessions.StopThread();
#endif
#ifdef HAS_ZEROCONF
    if(CZeroconfBrowser::IsInstantiated())
    {
      CLog::Log(LOGNOTICE, "stop zeroconf browser");
      CZeroconfBrowser::GetInstance()->Stop();
      CZeroconfBrowser::ReleaseInstance();
    }
#endif

    CLog::Log(LOGNOTICE, "clean cached files!");
#ifdef HAS_FILESYSTEM_RAR
    g_RarManager.ClearCache(true);
#endif

#ifdef HAS_FILESYSTEM_SFTP
    CSFTPSessionManager::DisconnectAllSessions();
#endif

#if defined(TARGET_POSIX) && defined(HAS_FILESYSTEM_SMB)
    smb.Deinit();
#endif

    CLog::Log(LOGNOTICE, "unload skin");
    UnloadSkin();

#if defined(TARGET_DARWIN_OSX)
    if (XBMCHelper::GetInstance().IsAlwaysOn() == false)
      XBMCHelper::GetInstance().Stop();
#endif

    g_mediaManager.Stop();

    // Stop services before unloading Python
    CAddonMgr::Get().StopServices(false);

    // unregister action listeners
    UnregisterActionListener(&CSeekHandler::Get());
    UnregisterActionListener(&CPlayerController::Get());

    // stop all remaining scripts; must be done after skin has been unloaded,
    // not before some windows still need it when deinitializing during skin
    // unloading
    CScriptInvocationManager::Get().Uninitialize();

    g_Windowing.DestroyRenderSystem();
    g_Windowing.DestroyWindow();
    g_Windowing.DestroyWindowSystem();

    g_audioManager.DeInitialize();
    // shutdown the AudioEngine
    CAEFactory::Shutdown();
    CAEFactory::UnLoadEngine();

    // unregister ffmpeg lock manager call back
    av_lockmgr_register(NULL);

    CLog::Log(LOGNOTICE, "stopped");
  }
  catch (...)
  {
    CLog::Log(LOGERROR, "Exception in CApplication::Stop()");
  }

  // we may not get to finish the run cycle but exit immediately after a call to g_application.Stop()
  // so we may never get to Destroy() in CXBApplicationEx::Run(), we call it here.
  Destroy();
  cleanup_emu_environ();

  Sleep(200);
}

bool CApplication::PlayMedia(const CFileItem& item, int iPlaylist)
{
  //If item is a plugin, expand out now and run ourselves again
  if (item.IsPlugin())
  {
    CFileItem item_new(item);
    if (XFILE::CPluginDirectory::GetPluginResult(item.GetPath(), item_new))
      return PlayMedia(item_new, iPlaylist);
    return false;
  }
  if (item.IsSmartPlayList())
  {
    CFileItemList items;
    CUtil::GetRecursiveListing(item.GetPath(), items, "", DIR_FLAG_NO_FILE_DIRS);
    if (items.Size())
    {
      CSmartPlaylist smartpl;
      //get name and type of smartplaylist, this will always succeed as GetDirectory also did this.
      smartpl.OpenAndReadName(item.GetURL());
      CPlayList playlist;
      playlist.Add(items);
      return ProcessAndStartPlaylist(smartpl.GetName(), playlist, (smartpl.GetType() == "songs" || smartpl.GetType() == "albums") ? PLAYLIST_MUSIC:PLAYLIST_VIDEO);
    }
  }
  else if (item.IsPlayList() || item.IsInternetStream())
  {
    CGUIDialogCache* dlgCache = new CGUIDialogCache(5000, g_localizeStrings.Get(10214), item.GetLabel());

    //is or could be a playlist
    std::unique_ptr<CPlayList> pPlayList (CPlayListFactory::Create(item));
    bool gotPlayList = (pPlayList.get() && pPlayList->Load(item.GetPath()));

    if (dlgCache)
    {
       dlgCache->Close();
       if (dlgCache->IsCanceled())
          return true;
    }

    if (gotPlayList)
    {

      if (iPlaylist != PLAYLIST_NONE)
      {
        int track=0;
        if (item.HasProperty("playlist_starting_track"))
          track = (int)item.GetProperty("playlist_starting_track").asInteger();
        return ProcessAndStartPlaylist(item.GetPath(), *pPlayList, iPlaylist, track);
      }
      else
      {
        CLog::Log(LOGWARNING, "CApplication::PlayMedia called to play a playlist %s but no idea which playlist to use, playing first item", item.GetPath().c_str());
        if(pPlayList->size())
          return PlayFile(*(*pPlayList)[0], false) == PLAYBACK_OK;
      }
    }
  }
  else if (item.IsPVR())
  {
    return g_PVRManager.PlayMedia(item);
  }

  //nothing special just play
  return PlayFile(item, false) == PLAYBACK_OK;
}

// PlayStack()
// For playing a multi-file video.  Particularly inefficient
// on startup, as we are required to calculate the length
// of each video, so we open + close each one in turn.
// A faster calculation of video time would improve this
// substantially.
// return value: same with PlayFile()
PlayBackRet CApplication::PlayStack(const CFileItem& item, bool bRestart)
{
  if (!item.IsStack())
    return PLAYBACK_FAIL;

  CVideoDatabase dbs;

  // case 1: stacked ISOs
  if (CFileItem(CStackDirectory::GetFirstStackedFile(item.GetPath()),false).IsDiscImage())
  {
    CStackDirectory dir;
    CFileItemList movieList;
    if (!dir.GetDirectory(item.GetURL(), movieList) || movieList.IsEmpty())
      return PLAYBACK_FAIL;

    // first assume values passed to the stack
    int selectedFile = item.m_lStartPartNumber;
    int startoffset = item.m_lStartOffset;

    // check if we instructed the stack to resume from default
    if (startoffset == STARTOFFSET_RESUME) // selected file is not specified, pick the 'last' resume point
    {
      if (dbs.Open())
      {
        CBookmark bookmark;
        std::string path = item.GetPath();
        if (item.HasProperty("original_listitem_url") && URIUtils::IsPlugin(item.GetProperty("original_listitem_url").asString()))
          path = item.GetProperty("original_listitem_url").asString();
        if( dbs.GetResumeBookMark(path, bookmark) )
        {
          startoffset = (int)(bookmark.timeInSeconds*75);
          selectedFile = bookmark.partNumber;
        }
        dbs.Close();
      }
      else
        CLog::LogF(LOGERROR, "Cannot open VideoDatabase");
    }

    // make sure that the selected part is within the boundaries
    if (selectedFile <= 0)
    {
      CLog::LogF(LOGWARNING, "Selected part %d out of range, playing part 1", selectedFile);
      selectedFile = 1;
    }
    else if (selectedFile > movieList.Size())
    {
      CLog::LogF(LOGWARNING, "Selected part %d out of range, playing part %d", selectedFile, movieList.Size());
      selectedFile = movieList.Size();
    }

    // set startoffset in movieitem, track stack item for updating purposes, and finally play disc part
    movieList[selectedFile - 1]->m_lStartOffset = startoffset > 0 ? STARTOFFSET_RESUME : 0;
    movieList[selectedFile - 1]->SetProperty("stackFileItemToUpdate", true);
    *m_stackFileItemToUpdate = item;
    return PlayFile(*(movieList[selectedFile - 1]));
  }
  // case 2: all other stacks
  else
  {
    LoadVideoSettings(item);
    
    // see if we have the info in the database
    // TODO: If user changes the time speed (FPS via framerate conversion stuff)
    //       then these times will be wrong.
    //       Also, this is really just a hack for the slow load up times we have
    //       A much better solution is a fast reader of FPS and fileLength
    //       that we can use on a file to get it's time.
    std::vector<int> times;
    bool haveTimes(false);
    CVideoDatabase dbs;
    if (dbs.Open())
    {
      haveTimes = dbs.GetStackTimes(item.GetPath(), times);
      dbs.Close();
    }


    // calculate the total time of the stack
    CStackDirectory dir;
    if (!dir.GetDirectory(item.GetURL(), *m_currentStack) || m_currentStack->IsEmpty())
      return PLAYBACK_FAIL;
    long totalTime = 0;
    for (int i = 0; i < m_currentStack->Size(); i++)
    {
      if (haveTimes)
        (*m_currentStack)[i]->m_lEndOffset = times[i];
      else
      {
        int duration;
        if (!CDVDFileInfo::GetFileDuration((*m_currentStack)[i]->GetPath(), duration))
        {
          m_currentStack->Clear();
          return PLAYBACK_FAIL;
        }
        totalTime += duration / 1000;
        (*m_currentStack)[i]->m_lEndOffset = totalTime;
        times.push_back(totalTime);
      }
    }

    double seconds = item.m_lStartOffset / 75.0;

    if (!haveTimes || item.m_lStartOffset == STARTOFFSET_RESUME )
    {  // have our times now, so update the dB
      if (dbs.Open())
      {
        if (!haveTimes && !times.empty())
          dbs.SetStackTimes(item.GetPath(), times);

        if (item.m_lStartOffset == STARTOFFSET_RESUME)
        {
          // can only resume seek here, not dvdstate
          CBookmark bookmark;
          std::string path = item.GetPath();
          if (item.HasProperty("original_listitem_url") && URIUtils::IsPlugin(item.GetProperty("original_listitem_url").asString()))
            path = item.GetProperty("original_listitem_url").asString();
          if (dbs.GetResumeBookMark(path, bookmark))
            seconds = bookmark.timeInSeconds;
          else
            seconds = 0.0f;
        }
        dbs.Close();
      }
    }

    *m_itemCurrentFile = item;
    m_currentStackPosition = 0;
    m_pPlayer->ResetPlayer(); // must be reset on initial play otherwise last player will be used

    if (seconds > 0)
    {
      // work out where to seek to
      for (int i = 0; i < m_currentStack->Size(); i++)
      {
        if (seconds < (*m_currentStack)[i]->m_lEndOffset)
        {
          CFileItem item(*(*m_currentStack)[i]);
          long start = (i > 0) ? (*m_currentStack)[i-1]->m_lEndOffset : 0;
          item.m_lStartOffset = (long)(seconds - start) * 75;
          m_currentStackPosition = i;
          return PlayFile(item, true);
        }
      }
    }

    return PlayFile(*(*m_currentStack)[0], true);
  }
  return PLAYBACK_FAIL;
}

PlayBackRet CApplication::PlayFile(const CFileItem& item, bool bRestart)
{
  // Ensure the MIME type has been retrieved for http:// and shout:// streams
  if (item.GetMimeType().empty())
    const_cast<CFileItem&>(item).FillInMimeType();

  if (!bRestart)
  {
    SaveFileState(true);

    // Switch to default options
    CMediaSettings::Get().GetCurrentVideoSettings() = CMediaSettings::Get().GetDefaultVideoSettings();
<<<<<<< HEAD
#ifdef HAS_DS_PLAYER
    CMediaSettings::Get().GetAtStartVideoSettings() = CMediaSettings::Get().GetCurrentVideoSettings();

    CMediaSettings::Get().GetCurrentMadvrSettings() = CMediaSettings::Get().GetDefaultMadvrSettings();
    CMediaSettings::Get().GetAtStartMadvrSettings() = CMediaSettings::Get().GetCurrentMadvrSettings();
#endif
=======
    CMediaSettings::Get().GetCurrentAudioSettings() = CMediaSettings::Get().GetDefaultAudioSettings();
>>>>>>> c1f9497b
    // see if we have saved options in the database

    m_pPlayer->SetPlaySpeed(1, g_application.m_muted);
    m_pPlayer->m_iPlaySpeed = 1;     // Reset both CApp's & Player's speed else we'll get confused

    *m_itemCurrentFile = item;
    m_nextPlaylistItem = -1;
    m_currentStackPosition = 0;
    m_currentStack->Clear();
#ifdef HAS_DS_PLAYER
    m_progressTrackingVideoResumeBookmark.edition.editionNumber = 0;
    m_progressTrackingVideoResumeBookmark.edition.editionName = "";
#endif
    if (item.IsVideo())
      CUtil::ClearSubtitles();
  }

  if (item.IsDiscStub())
  {
#ifdef HAS_DVD_DRIVE
    // Display the Play Eject dialog if there is any optical disc drive
    if (g_mediaManager.HasOpticalDrive())
    {
      if (CGUIDialogPlayEject::ShowAndGetInput(item))
        // PlayDiscAskResume takes path to disc. No parameter means default DVD drive.
        // Can't do better as CGUIDialogPlayEject calls CMediaManager::IsDiscInDrive, which assumes default DVD drive anyway
        return MEDIA_DETECT::CAutorun::PlayDiscAskResume() ? PLAYBACK_OK : PLAYBACK_FAIL;
    }
    else
#endif
      CGUIDialogOK::ShowAndGetInput(CVariant{435}, CVariant{436});

    return PLAYBACK_OK;
  }

  if (item.IsPlayList())
    return PLAYBACK_FAIL;

  if (item.IsPlugin())
  { // we modify the item so that it becomes a real URL
    CFileItem item_new(item);
    if (XFILE::CPluginDirectory::GetPluginResult(item.GetPath(), item_new))
      return PlayFile(item_new, false);
    return PLAYBACK_FAIL;
  }

  // a disc image might be Blu-Ray disc
  if (item.IsBDFile() || item.IsDiscImage())
  {
    //check if we must show the simplified bd menu
    if (!CGUIDialogSimpleMenu::ShowPlaySelection(const_cast<CFileItem&>(item)))
      return PLAYBACK_CANCELED;
  }

#ifdef HAS_UPNP
  if (URIUtils::IsUPnP(item.GetPath()))
  {
    CFileItem item_new(item);
    if (XFILE::CUPnPDirectory::GetResource(item.GetURL(), item_new))
      return PlayFile(item_new, false);
    return PLAYBACK_FAIL;
  }
#endif

  // if we have a stacked set of files, we need to setup our stack routines for
  // "seamless" seeking and total time of the movie etc.
  // will recall with restart set to true
  if (item.IsStack())
    return PlayStack(item, bRestart);

  CPlayerOptions options;

  if( item.HasProperty("StartPercent") )
  {
    double fallback = 0.0f;
    if(item.GetProperty("StartPercent").isString())
      fallback = (double)atof(item.GetProperty("StartPercent").asString().c_str());
    options.startpercent = item.GetProperty("StartPercent").asDouble(fallback);
  }

  PLAYERCOREID eNewCore = EPC_NONE;
  if( bRestart )
  {
    // have to be set here due to playstack using this for starting the file
    options.starttime = item.m_lStartOffset / 75.0;
    if (m_itemCurrentFile->IsStack() && m_currentStack->Size() > 0 && m_itemCurrentFile->m_lStartOffset != 0)
      m_itemCurrentFile->m_lStartOffset = STARTOFFSET_RESUME; // to force fullscreen switching

    if( m_eForcedNextPlayer != EPC_NONE )
      eNewCore = m_eForcedNextPlayer;
    else if( m_pPlayer->GetCurrentPlayer() == EPC_NONE )
      eNewCore = CPlayerCoreFactory::Get().GetDefaultPlayer(item);
    else
      eNewCore = m_pPlayer->GetCurrentPlayer();
  }
  else
  {
    options.starttime = item.m_lStartOffset / 75.0;
    LoadVideoSettings(item);

    if (item.IsVideo())
    {
      // open the d/b and retrieve the bookmarks for the current movie
      CVideoDatabase dbs;
      dbs.Open();

      if( item.m_lStartOffset == STARTOFFSET_RESUME )
      {
        options.starttime = 0.0f;
        CBookmark bookmark;
        std::string path = item.GetPath();
        if (item.HasVideoInfoTag() && StringUtils::StartsWith(item.GetVideoInfoTag()->m_strFileNameAndPath, "removable://"))
          path = item.GetVideoInfoTag()->m_strFileNameAndPath;
        else if (item.HasProperty("original_listitem_url") && URIUtils::IsPlugin(item.GetProperty("original_listitem_url").asString()))
          path = item.GetProperty("original_listitem_url").asString();
        if(dbs.GetResumeBookMark(path, bookmark))
        {
          options.starttime = bookmark.timeInSeconds;
          options.state = bookmark.playerState;
        }
        /*
         override with information from the actual item if available.  We do this as the VFS (eg plugins)
         may set the resume point to override whatever XBMC has stored, yet we ignore it until now so that,
         should the playerState be required, it is fetched from the database.
         See the note in CGUIWindowVideoBase::ShowResumeMenu.
         */
        if (item.IsResumePointSet())
          options.starttime = item.GetCurrentResumeTime();
        else if (item.HasVideoInfoTag())
        {
          // No resume point is set, but check if this item is part of a multi-episode file
          const CVideoInfoTag *tag = item.GetVideoInfoTag();

          if (tag->m_iBookmarkId > 0)
          {
            CBookmark bookmark;
            dbs.GetBookMarkForEpisode(*tag, bookmark);
            options.starttime = bookmark.timeInSeconds;
            options.state = bookmark.playerState;
          }
        }
      }
      else if (item.HasVideoInfoTag())
      {
        const CVideoInfoTag *tag = item.GetVideoInfoTag();

        if (tag->m_iBookmarkId > 0)
        {
          CBookmark bookmark;
          dbs.GetBookMarkForEpisode(*tag, bookmark);
          options.starttime = bookmark.timeInSeconds;
          options.state = bookmark.playerState;
        }
      }

      dbs.Close();
    }

    if (m_eForcedNextPlayer != EPC_NONE)
      eNewCore = m_eForcedNextPlayer;
    else
      eNewCore = CPlayerCoreFactory::Get().GetDefaultPlayer(item);
  }

  // this really aught to be inside !bRestart, but since PlayStack
  // uses that to init playback, we have to keep it outside
  int playlist = g_playlistPlayer.GetCurrentPlaylist();
  if (item.IsVideo() && playlist == PLAYLIST_VIDEO && g_playlistPlayer.GetPlaylist(playlist).size() > 1)
  { // playing from a playlist by the looks
    // don't switch to fullscreen if we are not playing the first item...
    options.fullscreen = !g_playlistPlayer.HasPlayedFirstFile() && g_advancedSettings.m_fullScreenOnMovieStart && !CMediaSettings::Get().DoesVideoStartWindowed();
  }
  else if(m_itemCurrentFile->IsStack() && m_currentStack->Size() > 0)
  {
    // TODO - this will fail if user seeks back to first file in stack
    if(m_currentStackPosition == 0 || m_itemCurrentFile->m_lStartOffset == STARTOFFSET_RESUME)
      options.fullscreen = g_advancedSettings.m_fullScreenOnMovieStart && !CMediaSettings::Get().DoesVideoStartWindowed();
    else
      options.fullscreen = false;
    // reset this so we don't think we are resuming on seek
    m_itemCurrentFile->m_lStartOffset = 0;
  }
  else
    options.fullscreen = g_advancedSettings.m_fullScreenOnMovieStart && !CMediaSettings::Get().DoesVideoStartWindowed();

  // reset VideoStartWindowed as it's a temp setting
  CMediaSettings::Get().SetVideoStartWindowed(false);

#ifdef HAS_KARAOKE
  //We have to stop parsing a cdg before mplayer is deallocated
  // WHY do we have to do this????
  if (m_pKaraokeMgr)
    m_pKaraokeMgr->Stop();
#endif


  {
    CSingleLock lock(m_playStateMutex);
    // tell system we are starting a file
    m_bPlaybackStarting = true;
    
    // for playing a new item, previous playing item's callback may already
    // pushed some delay message into the threadmessage list, they are not
    // expected be processed after or during the new item playback starting.
    // so we clean up previous playing item's playback callback delay messages here.
    int previousMsgsIgnoredByNewPlaying[] = {
      GUI_MSG_PLAYBACK_STARTED,
      GUI_MSG_PLAYBACK_ENDED,
      GUI_MSG_PLAYBACK_STOPPED,
      GUI_MSG_PLAYLIST_CHANGED,
      GUI_MSG_PLAYLISTPLAYER_STOPPED,
      GUI_MSG_PLAYLISTPLAYER_STARTED,
      GUI_MSG_PLAYLISTPLAYER_CHANGED,
      GUI_MSG_QUEUE_NEXT_ITEM,
      0
    };
    int dMsgCount = g_windowManager.RemoveThreadMessageByMessageIds(&previousMsgsIgnoredByNewPlaying[0]);
    if (dMsgCount > 0)
      CLog::LogF(LOGDEBUG,"Ignored %d playback thread messages", dMsgCount);
  }

  // We should restart the player, unless the previous and next tracks are using
  // one of the players that allows gapless playback (paplayer, dvdplayer)
  m_pPlayer->ClosePlayerGapless(eNewCore);

  // now reset play state to starting, since we already stopped the previous playing item if there is.
  // and from now there should be no playback callback from previous playing item be called.
  m_ePlayState = PLAY_STATE_STARTING;

  m_pPlayer->CreatePlayer(eNewCore, *this);

  PlayBackRet iResult;
  if (m_pPlayer->HasPlayer())
  {
    /* When playing video pause any low priority jobs, they will be unpaused  when playback stops.
     * This should speed up player startup for files on internet filesystems (eg. webdav) and
     * increase performance on low powered systems (Atom/ARM).
     */
    if (item.IsVideo())
    {
      CJobManager::GetInstance().PauseJobs();
    }

    // don't hold graphicscontext here since player
    // may wait on another thread, that requires gfx
    CSingleExit ex(g_graphicsContext);

    iResult = m_pPlayer->OpenFile(item, options);
  }
  else
  {
    CLog::Log(LOGERROR, "Error creating player for item %s (File doesn't exist?)", item.GetPath().c_str());
    iResult = PLAYBACK_FAIL;
  }

  if(iResult == PLAYBACK_OK)
  {
    if (m_pPlayer->GetPlaySpeed() != 1)
    {
      int iSpeed = m_pPlayer->GetPlaySpeed();
      m_pPlayer->m_iPlaySpeed = 1;
      m_pPlayer->SetPlaySpeed(iSpeed, g_application.m_muted);
    }

    // if player has volume control, set it.
    if (m_pPlayer->ControlsVolume())
    {
      m_pPlayer->SetVolume(m_volumeLevel);
      m_pPlayer->SetMute(m_muted);
    }

    if(m_pPlayer->IsPlayingAudio())
    {
      if (g_windowManager.GetActiveWindow() == WINDOW_FULLSCREEN_VIDEO)
        g_windowManager.ActivateWindow(WINDOW_VISUALISATION);
    }

#ifdef HAS_VIDEO_PLAYBACK
    else if(m_pPlayer->IsPlayingVideo())
    {
      // if player didn't manange to switch to fullscreen by itself do it here
      if (options.fullscreen && g_renderManager.IsStarted() &&
          g_windowManager.GetActiveWindow() != WINDOW_FULLSCREEN_VIDEO )
       SwitchToFullScreen(true);
    }
#endif
    else
    {
      if (g_windowManager.GetActiveWindow() == WINDOW_VISUALISATION ||
          g_windowManager.GetActiveWindow() == WINDOW_FULLSCREEN_VIDEO)
        g_windowManager.PreviousWindow();
    }

#if !defined(TARGET_POSIX)
    g_audioManager.Enable(false);
#endif

    if (item.HasPVRChannelInfoTag())
      g_playlistPlayer.SetCurrentPlaylist(PLAYLIST_NONE);
  }

  CSingleLock lock(m_playStateMutex);
  m_bPlaybackStarting = false;

  if (iResult == PLAYBACK_OK)
  {
    // play state: none, starting; playing; stopped; ended.
    // last 3 states are set by playback callback, they are all ignored during starting,
    // but we recorded the state, here we can make up the callback for the state.
    CLog::LogF(LOGDEBUG,"OpenFile succeed, play state %d", m_ePlayState);
    switch (m_ePlayState)
    {
      case PLAY_STATE_PLAYING:
        OnPlayBackStarted();
        break;
      // FIXME: it seems no meaning to callback started here if there was an started callback
      //        before this stopped/ended callback we recorded. if we callback started here
      //        first, it will delay send OnPlay announce, but then we callback stopped/ended
      //        which will send OnStop announce at once, so currently, just call stopped/ended.
      case PLAY_STATE_ENDED:
        OnPlayBackEnded();
        break;
      case PLAY_STATE_STOPPED:
        OnPlayBackStopped();
        break;
      case PLAY_STATE_STARTING:
        // neither started nor stopped/ended callback be called, that means the item still
        // not started, we need not make up any callback, just leave this and
        // let the player callback do its work.
        break;
      default:
        break;
    }
  }
  else if (iResult == PLAYBACK_FAIL)
  {
    // we send this if it isn't playlistplayer that is doing this
    int next = g_playlistPlayer.GetNextSong();
    int size = g_playlistPlayer.GetPlaylist(g_playlistPlayer.GetCurrentPlaylist()).size();
    if(next < 0
    || next >= size)
      OnPlayBackStopped();
    m_ePlayState = PLAY_STATE_NONE;
  }

  return iResult;
}

void CApplication::OnPlayBackEnded()
{
  CSingleLock lock(m_playStateMutex);
  CLog::LogF(LOGDEBUG,"play state was %d, starting %d", m_ePlayState, m_bPlaybackStarting);
  m_ePlayState = PLAY_STATE_ENDED;
  if(m_bPlaybackStarting)
    return;

  // informs python script currently running playback has ended
  // (does nothing if python is not loaded)
#ifdef HAS_PYTHON
  g_pythonParser.OnPlayBackEnded();
#endif
#ifdef TARGET_ANDROID
  CXBMCApp::OnPlayBackEnded();
#endif

  CVariant data(CVariant::VariantTypeObject);
  data["end"] = true;
  CAnnouncementManager::Get().Announce(Player, "xbmc", "OnStop", m_itemCurrentFile, data);

  CGUIMessage msg(GUI_MSG_PLAYBACK_ENDED, 0, 0);
  g_windowManager.SendThreadMessage(msg);
}

void CApplication::OnPlayBackStarted()
{
  CSingleLock lock(m_playStateMutex);
  CLog::LogF(LOGDEBUG,"play state was %d, starting %d", m_ePlayState, m_bPlaybackStarting);
  m_ePlayState = PLAY_STATE_PLAYING;
  if(m_bPlaybackStarting)
    return;

#ifdef HAS_PYTHON
  // informs python script currently running playback has started
  // (does nothing if python is not loaded)
  g_pythonParser.OnPlayBackStarted();
#endif
#ifdef TARGET_ANDROID
  CXBMCApp::OnPlayBackStarted();
#endif

  CGUIMessage msg(GUI_MSG_PLAYBACK_STARTED, 0, 0);
  g_windowManager.SendThreadMessage(msg);
}

void CApplication::OnQueueNextItem()
{
  CSingleLock lock(m_playStateMutex);
  CLog::LogF(LOGDEBUG,"play state was %d, starting %d", m_ePlayState, m_bPlaybackStarting);
  if(m_bPlaybackStarting)
    return;
  // informs python script currently running that we are requesting the next track
  // (does nothing if python is not loaded)
#ifdef HAS_PYTHON
  g_pythonParser.OnQueueNextItem(); // currently unimplemented
#endif

  CGUIMessage msg(GUI_MSG_QUEUE_NEXT_ITEM, 0, 0);
  g_windowManager.SendThreadMessage(msg);
}

void CApplication::OnPlayBackStopped()
{
  CSingleLock lock(m_playStateMutex);
  CLog::LogF(LOGDEBUG, "play state was %d, starting %d", m_ePlayState, m_bPlaybackStarting);
  m_ePlayState = PLAY_STATE_STOPPED;
  if(m_bPlaybackStarting)
    return;

  // informs python script currently running playback has ended
  // (does nothing if python is not loaded)
#ifdef HAS_PYTHON
  g_pythonParser.OnPlayBackStopped();
#endif
#ifdef TARGET_ANDROID
  CXBMCApp::OnPlayBackStopped();
#endif

  CVariant data(CVariant::VariantTypeObject);
  data["end"] = false;
  CAnnouncementManager::Get().Announce(Player, "xbmc", "OnStop", m_itemCurrentFile, data);

  CGUIMessage msg( GUI_MSG_PLAYBACK_STOPPED, 0, 0 );
  g_windowManager.SendThreadMessage(msg);
}

void CApplication::OnPlayBackPaused()
{
#ifdef HAS_PYTHON
  g_pythonParser.OnPlayBackPaused();
#endif
#ifdef TARGET_ANDROID
  CXBMCApp::OnPlayBackPaused();
#endif

  CVariant param;
  param["player"]["speed"] = 0;
  param["player"]["playerid"] = g_playlistPlayer.GetCurrentPlaylist();
  CAnnouncementManager::Get().Announce(Player, "xbmc", "OnPause", m_itemCurrentFile, param);
}

void CApplication::OnPlayBackResumed()
{
#ifdef HAS_PYTHON
  g_pythonParser.OnPlayBackResumed();
#endif
#ifdef TARGET_ANDROID
  CXBMCApp::OnPlayBackResumed();
#endif

  CVariant param;
  param["player"]["speed"] = 1;
  param["player"]["playerid"] = g_playlistPlayer.GetCurrentPlaylist();
  CAnnouncementManager::Get().Announce(Player, "xbmc", "OnPlay", m_itemCurrentFile, param);
}

void CApplication::OnPlayBackSpeedChanged(int iSpeed)
{
#ifdef HAS_PYTHON
  g_pythonParser.OnPlayBackSpeedChanged(iSpeed);
#endif

  CVariant param;
  param["player"]["speed"] = iSpeed;
  param["player"]["playerid"] = g_playlistPlayer.GetCurrentPlaylist();
  CAnnouncementManager::Get().Announce(Player, "xbmc", "OnSpeedChanged", m_itemCurrentFile, param);
}

void CApplication::OnPlayBackSeek(int iTime, int seekOffset)
{
#ifdef HAS_PYTHON
  g_pythonParser.OnPlayBackSeek(iTime, seekOffset);
#endif

  CVariant param;
  CJSONUtils::MillisecondsToTimeObject(iTime, param["player"]["time"]);
  CJSONUtils::MillisecondsToTimeObject(seekOffset, param["player"]["seekoffset"]);
  param["player"]["playerid"] = g_playlistPlayer.GetCurrentPlaylist();
  param["player"]["speed"] = m_pPlayer->GetPlaySpeed();
  CAnnouncementManager::Get().Announce(Player, "xbmc", "OnSeek", m_itemCurrentFile, param);
  g_infoManager.SetDisplayAfterSeek(2500, seekOffset);
}

void CApplication::OnPlayBackSeekChapter(int iChapter)
{
#ifdef HAS_PYTHON
  g_pythonParser.OnPlayBackSeekChapter(iChapter);
#endif
}

bool CApplication::IsPlayingFullScreenVideo() const
{
  return m_pPlayer->IsPlayingVideo() && g_graphicsContext.IsFullScreenVideo();
}

bool CApplication::IsFullScreen()
{
  return IsPlayingFullScreenVideo() ||
        (g_windowManager.GetActiveWindow() == WINDOW_VISUALISATION) ||
         g_windowManager.GetActiveWindow() == WINDOW_SLIDESHOW;
}

void CApplication::SaveFileState(bool bForeground /* = false */)
{
  if (!CProfilesManager::Get().GetCurrentProfile().canWriteDatabases())
    return;

  CJob* job = new CSaveFileStateJob(*m_progressTrackingItem,
      *m_stackFileItemToUpdate,
      m_progressTrackingVideoResumeBookmark,
      m_progressTrackingPlayCountUpdate,
<<<<<<< HEAD
      CMediaSettings::Get().GetCurrentVideoSettings()
#ifdef HAS_DS_PLAYER
      ,
      CMediaSettings::Get().GetCurrentMadvrSettings()
#endif
      );
=======
      CMediaSettings::Get().GetCurrentVideoSettings(),
      CMediaSettings::Get().GetCurrentAudioSettings());
>>>>>>> c1f9497b
  
  if (bForeground)
  {
    // Run job in the foreground to make sure it finishes
    job->DoWork();
    delete job;
  }
  else
    CJobManager::GetInstance().AddJob(job, NULL, CJob::PRIORITY_NORMAL);
}

void CApplication::UpdateFileState()
{
  // Did the file change?
  if (m_progressTrackingItem->GetPath() != "" && m_progressTrackingItem->GetPath() != CurrentFile())
  {
    // Ignore for PVR channels, PerformChannelSwitch takes care of this.
    // Also ignore video playlists containing multiple items: video settings have already been saved in PlayFile()
    // and we'd overwrite them with settings for the *previous* item.
    // TODO: these "exceptions" should be removed and the whole logic of saving settings be revisited and
    // possibly moved out of CApplication.  See PRs 5842, 5958, http://trac.kodi.tv/ticket/15704#comment:3
    int playlist = g_playlistPlayer.GetCurrentPlaylist();
    if (!m_progressTrackingItem->IsPVRChannel() && !(playlist == PLAYLIST_VIDEO && g_playlistPlayer.GetPlaylist(playlist).size() > 1))
      SaveFileState();

    // Reset tracking item
    m_progressTrackingItem->Reset();
  }
  else
  {
    if (m_pPlayer->IsPlaying())
    {
      if (m_progressTrackingItem->GetPath() == "")
      {
        // Init some stuff
        *m_progressTrackingItem = CurrentFileItem();
        m_progressTrackingPlayCountUpdate = false;
      }

      if ((m_progressTrackingItem->IsAudio() && g_advancedSettings.m_audioPlayCountMinimumPercent > 0 &&
          GetPercentage() >= g_advancedSettings.m_audioPlayCountMinimumPercent) ||
          (m_progressTrackingItem->IsVideo() && g_advancedSettings.m_videoPlayCountMinimumPercent > 0 &&
          GetPercentage() >= g_advancedSettings.m_videoPlayCountMinimumPercent))
      {
        m_progressTrackingPlayCountUpdate = true;
      }

      // Check whether we're *really* playing video else we may race when getting eg. stream details
      if (m_pPlayer->IsPlayingVideo())
      {
        /* Always update streamdetails, except for DVDs where we only update
           streamdetails if total duration > 15m (Should yield more correct info) */
        if (!(m_progressTrackingItem->IsDiscImage() || m_progressTrackingItem->IsDVDFile()) || m_pPlayer->GetTotalTime() > 15*60*1000)
        {
          CStreamDetails details;
          // Update with stream details from player, if any
          if (m_pPlayer->GetStreamDetails(details))
            m_progressTrackingItem->GetVideoInfoTag()->m_streamDetails = details;

          if (m_progressTrackingItem->IsStack())
            m_progressTrackingItem->GetVideoInfoTag()->m_streamDetails.SetVideoDuration(0, (int)GetTotalTime()); // Overwrite with CApp's totaltime as it takes into account total stack time
        }

        // Update bookmark for save
        m_progressTrackingVideoResumeBookmark.player = CPlayerCoreFactory::Get().GetPlayerName(m_pPlayer->GetCurrentPlayer());
        m_progressTrackingVideoResumeBookmark.playerState = m_pPlayer->GetPlayerState();
        m_progressTrackingVideoResumeBookmark.thumbNailImage.clear();

        if (g_advancedSettings.m_videoIgnorePercentAtEnd > 0 &&
            GetTotalTime() - GetTime() < 0.01f * g_advancedSettings.m_videoIgnorePercentAtEnd * GetTotalTime())
        {
          // Delete the bookmark
          m_progressTrackingVideoResumeBookmark.timeInSeconds = -1.0f;
        }
        else
        if (GetTime() > g_advancedSettings.m_videoIgnoreSecondsAtStart)
        {
          // Update the bookmark
          m_progressTrackingVideoResumeBookmark.timeInSeconds = GetTime();
          m_progressTrackingVideoResumeBookmark.totalTimeInSeconds = GetTotalTime();
        }
        else
        {
          // Do nothing
          m_progressTrackingVideoResumeBookmark.timeInSeconds = 0.0f;
        }
      }
    }
  }
}

void CApplication::LoadVideoSettings(const CFileItem& item)
{
  CVideoDatabase dbs;
  if (dbs.Open())
  {
    CLog::Log(LOGDEBUG, "Loading settings for %s", item.GetPath().c_str());
    
    // Load stored settings if they exist, otherwise use default
    if (!dbs.GetVideoSettings(item, CMediaSettings::Get().GetCurrentVideoSettings()))
      CMediaSettings::Get().GetCurrentVideoSettings() = CMediaSettings::Get().GetDefaultVideoSettings();
    
    dbs.Close();
  }

#ifdef HAS_DS_PLAYER
  CMediaSettings::Get().GetAtStartVideoSettings() = CMediaSettings::Get().GetCurrentVideoSettings();

  CDSPlayerDatabase dsdbs;
  if (dsdbs.Open())
  {
    CFileItem item = CurrentFileItem();
    CStreamDetails streamDetails = item.GetVideoInfoTag()->m_streamDetails;
    int res = streamDetails.VideoDimsToResolution(streamDetails.GetVideoWidth(), streamDetails.GetVideoHeight());
   
    CLog::Log(LOGDEBUG, "Loading madvr settings for %s with resolution id: %i", item.GetPath().c_str(), res);

    // Load stored settings if they exist, otherwise use default
    if (!dsdbs.GetVideoSettings(item.GetPath().c_str(), CMediaSettings::Get().GetCurrentMadvrSettings()))
      if (!dsdbs.GetDefResMadvrSettings(res, CMediaSettings::Get().GetCurrentMadvrSettings())) 
        CMediaSettings::Get().GetCurrentMadvrSettings() = CMediaSettings::Get().GetDefaultMadvrSettings();

    CMediaSettings::Get().GetAtStartMadvrSettings() = CMediaSettings::Get().GetCurrentMadvrSettings();

    dsdbs.Close();
  }
#endif
}

void CApplication::StopPlaying()
{
  int iWin = g_windowManager.GetActiveWindow();
  if ( m_pPlayer->IsPlaying() )
  {
#ifdef HAS_KARAOKE
    if( m_pKaraokeMgr )
      m_pKaraokeMgr->Stop();
#endif
<<<<<<< HEAD


#ifdef HAS_DS_PLAYER
  if (m_pPlayer->GetEditionsCount() > 1)
  {
    m_progressTrackingVideoResumeBookmark.edition.editionNumber = m_pPlayer->GetEdition();
    m_pPlayer->GetEditionInfo(m_progressTrackingVideoResumeBookmark.edition.editionNumber, m_progressTrackingVideoResumeBookmark.edition.editionName, NULL);
   }
#endif
=======
>>>>>>> c1f9497b
    m_pPlayer->CloseFile();

    // turn off visualisation window when stopping
    if ((iWin == WINDOW_VISUALISATION
    ||  iWin == WINDOW_FULLSCREEN_VIDEO)
    && !m_bStop)
      g_windowManager.PreviousWindow();

    g_partyModeManager.Disable();
  }
}

void CApplication::ResetSystemIdleTimer()
{
  // reset system idle timer
  m_idleTimer.StartZero();
}

void CApplication::ResetScreenSaver()
{
  // reset our timers
  m_shutdownTimer.StartZero();

  // screen saver timer is reset only if we're not already in screensaver or
  // DPMS mode
  if ((!m_bScreenSave && m_iScreenSaveLock == 0) && !m_dpmsIsActive)
    ResetScreenSaverTimer();
}

void CApplication::ResetScreenSaverTimer()
{
  m_screenSaverTimer.StartZero();
}

void CApplication::StopScreenSaverTimer()
{
  m_screenSaverTimer.Stop();
}

bool CApplication::ToggleDPMS(bool manual)
{
  if (manual || (m_dpmsIsManual == manual))
  {
    if (m_dpmsIsActive)
    {
      m_dpmsIsActive = false;
      m_dpmsIsManual = false;
      SetRenderGUI(true);
      CAnnouncementManager::Get().Announce(GUI, "xbmc", "OnDPMSDeactivated");
      return m_dpms->DisablePowerSaving();
    }
    else
    {
      if (m_dpms->EnablePowerSaving(m_dpms->GetSupportedModes()[0]))
      {
        m_dpmsIsActive = true;
        m_dpmsIsManual = manual;
        SetRenderGUI(false);
        CAnnouncementManager::Get().Announce(GUI, "xbmc", "OnDPMSActivated");
        return true;
      }
    }
  }
  return false;
}

bool CApplication::WakeUpScreenSaverAndDPMS(bool bPowerOffKeyPressed /* = false */)
{
  bool result;

  // First reset DPMS, if active
  if (m_dpmsIsActive)
  {
    if (m_dpmsIsManual)
      return false;
    // TODO: if screensaver lock is specified but screensaver is not active
    // (DPMS came first), activate screensaver now.
    ToggleDPMS(false);
    ResetScreenSaverTimer();
    result = !m_bScreenSave || WakeUpScreenSaver(bPowerOffKeyPressed);
  }
  else
    result = WakeUpScreenSaver(bPowerOffKeyPressed);

  if(result)
  {
    // allow listeners to ignore the deactivation if it preceeds a powerdown/suspend etc
    CVariant data(CVariant::VariantTypeObject);
    data["shuttingdown"] = bPowerOffKeyPressed;
    CAnnouncementManager::Get().Announce(GUI, "xbmc", "OnScreensaverDeactivated", data);
#ifdef TARGET_ANDROID
    // Screensaver deactivated -> acquire wake lock
    CXBMCApp::EnableWakeLock(true);
#endif
  }

  return result;
}

bool CApplication::WakeUpScreenSaver(bool bPowerOffKeyPressed /* = false */)
{
  if (m_iScreenSaveLock == 2)
    return false;

  // if Screen saver is active
  if (m_bScreenSave && m_screenSaver)
  {
    if (m_iScreenSaveLock == 0)
      if (CProfilesManager::Get().GetMasterProfile().getLockMode() != LOCK_MODE_EVERYONE &&
          (CProfilesManager::Get().UsingLoginScreen() || CSettings::Get().GetBool("masterlock.startuplock")) &&
          CProfilesManager::Get().GetCurrentProfile().getLockMode() != LOCK_MODE_EVERYONE &&
          m_screenSaver->ID() != "screensaver.xbmc.builtin.dim" && m_screenSaver->ID() != "screensaver.xbmc.builtin.black" && !m_screenSaver->ID().empty() && m_screenSaver->ID() != "visualization")
      {
        m_iScreenSaveLock = 2;
        CGUIMessage msg(GUI_MSG_CHECK_LOCK,0,0);

        CGUIWindow* pWindow = g_windowManager.GetWindow(WINDOW_SCREENSAVER);
        if (pWindow)
          pWindow->OnMessage(msg);
      }
    if (m_iScreenSaveLock == -1)
    {
      m_iScreenSaveLock = 0;
      return true;
    }

    // disable screensaver
    m_bScreenSave = false;
    m_iScreenSaveLock = 0;
    ResetScreenSaverTimer();

    if (m_screenSaver->ID() == "visualization")
    {
      // we can just continue as usual from vis mode
      return false;
    }
    else if (m_screenSaver->ID() == "screensaver.xbmc.builtin.dim" || m_screenSaver->ID() == "screensaver.xbmc.builtin.black" || m_screenSaver->ID().empty())
      return true;
    else if (!m_screenSaver->ID().empty())
    { // we're in screensaver window
      if (g_windowManager.GetActiveWindow() == WINDOW_SCREENSAVER)
        g_windowManager.PreviousWindow();  // show the previous window
      if (g_windowManager.GetActiveWindow() == WINDOW_SLIDESHOW)
        CApplicationMessenger::Get().SendMsg(TMSG_GUI_ACTION, WINDOW_SLIDESHOW, -1, static_cast<void*>(new CAction(ACTION_STOP)));
    }
    return true;
  }
  else
    return false;
}

void CApplication::CheckScreenSaverAndDPMS()
{
  if (!m_dpmsIsActive)
    g_Windowing.ResetOSScreensaver();

  bool maybeScreensaver =
      !m_dpmsIsActive && !m_bScreenSave
      && !CSettings::Get().GetString("screensaver.mode").empty();
  bool maybeDPMS =
      !m_dpmsIsActive && m_dpms->IsSupported()
      && CSettings::Get().GetInt("powermanagement.displaysoff") > 0;

  // Has the screen saver window become active?
  if (maybeScreensaver && g_windowManager.IsWindowActive(WINDOW_SCREENSAVER))
  {
    m_bScreenSave = true;
    maybeScreensaver = false;
  }

  if (m_bScreenSave && m_pPlayer->IsPlayingVideo() && !m_pPlayer->IsPaused())
  {
    WakeUpScreenSaverAndDPMS();
    return;
  }

  if (!maybeScreensaver && !maybeDPMS) return;  // Nothing to do.

  // See if we need to reset timer.
  // * Are we playing a video and it is not paused?
  if ((m_pPlayer->IsPlayingVideo() && !m_pPlayer->IsPaused())
      // * Are we playing some music in fullscreen vis?
      || (m_pPlayer->IsPlayingAudio() && g_windowManager.GetActiveWindow() == WINDOW_VISUALISATION
          && !CSettings::Get().GetString("musicplayer.visualisation").empty()))
  {
    ResetScreenSaverTimer();
    return;
  }

  float elapsed = m_screenSaverTimer.IsRunning() ? m_screenSaverTimer.GetElapsedSeconds() : 0.f;

  // DPMS has priority (it makes the screensaver not needed)
  if (maybeDPMS
      && elapsed > CSettings::Get().GetInt("powermanagement.displaysoff") * 60)
  {
    ToggleDPMS(false);
    WakeUpScreenSaver();
  }
  else if (maybeScreensaver
           && elapsed > CSettings::Get().GetInt("screensaver.time") * 60)
  {
    ActivateScreenSaver();
  }
}

// activate the screensaver.
// if forceType is true, we ignore the various conditions that can alter
// the type of screensaver displayed
void CApplication::ActivateScreenSaver(bool forceType /*= false */)
{
  if (m_pPlayer->IsPlayingAudio() && CSettings::Get().GetBool("screensaver.usemusicvisinstead") && !CSettings::Get().GetString("musicplayer.visualisation").empty())
  { // just activate the visualisation if user toggled the usemusicvisinstead option
    g_windowManager.ActivateWindow(WINDOW_VISUALISATION);
    return;
  }

  m_bScreenSave = true;

  // Get Screensaver Mode
  m_screenSaver.reset();
  if (!CAddonMgr::Get().GetAddon(CSettings::Get().GetString("screensaver.mode"), m_screenSaver))
    m_screenSaver.reset(new CScreenSaver(""));

  CAnnouncementManager::Get().Announce(GUI, "xbmc", "OnScreensaverActivated");

  // disable screensaver lock from the login screen
  m_iScreenSaveLock = g_windowManager.GetActiveWindow() == WINDOW_LOGIN_SCREEN ? 1 : 0;
  if (!forceType)
  {
    // set to Dim in the case of a dialog on screen or playing video
    if (g_windowManager.HasModalDialog() || (m_pPlayer->IsPlayingVideo() && CSettings::Get().GetBool("screensaver.usedimonpause")) || g_PVRManager.IsRunningChannelScan())
    {
      if (!CAddonMgr::Get().GetAddon("screensaver.xbmc.builtin.dim", m_screenSaver))
        m_screenSaver.reset(new CScreenSaver(""));
    }
  }
  if (m_screenSaver->ID() == "screensaver.xbmc.builtin.dim"
      || m_screenSaver->ID() == "screensaver.xbmc.builtin.black")
  {
#ifdef TARGET_ANDROID
    // Default screensaver activated -> release wake lock
    CXBMCApp::EnableWakeLock(false);
#endif
    return;
  }
  else if (m_screenSaver->ID().empty())
    return;
  else
    g_windowManager.ActivateWindow(WINDOW_SCREENSAVER);
}

void CApplication::CheckShutdown()
{
  // first check if we should reset the timer
  if (m_bInhibitIdleShutdown
      || m_pPlayer->IsPlaying() || m_pPlayer->IsPausedPlayback() // is something playing?
      || m_musicInfoScanner->IsScanning()
      || CVideoLibraryQueue::Get().IsRunning()
      || g_windowManager.IsWindowActive(WINDOW_DIALOG_PROGRESS) // progress dialog is onscreen
      || !g_PVRManager.CanSystemPowerdown(false))
  {
    m_shutdownTimer.StartZero();
    return;
  }

  float elapsed = m_shutdownTimer.IsRunning() ? m_shutdownTimer.GetElapsedSeconds() : 0.f;
  if ( elapsed > CSettings::Get().GetInt("powermanagement.shutdowntime") * 60 )
  {
    // Since it is a sleep instead of a shutdown, let's set everything to reset when we wake up.
    m_shutdownTimer.Stop();

    // Sleep the box
    CApplicationMessenger::Get().PostMsg(TMSG_SHUTDOWN);
  }
}

void CApplication::InhibitIdleShutdown(bool inhibit)
{
  m_bInhibitIdleShutdown = inhibit;
}

bool CApplication::IsIdleShutdownInhibited() const
{
  return m_bInhibitIdleShutdown;
}

bool CApplication::OnMessage(CGUIMessage& message)
{
  switch ( message.GetMessage() )
  {
  case GUI_MSG_NOTIFY_ALL:
    {
      if (message.GetParam1()==GUI_MSG_REMOVED_MEDIA)
      {
        // Update general playlist: Remove DVD playlist items
        int nRemoved = g_playlistPlayer.RemoveDVDItems();
        if ( nRemoved > 0 )
        {
          CGUIMessage msg( GUI_MSG_PLAYLIST_CHANGED, 0, 0 );
          g_windowManager.SendMessage( msg );
        }
        // stop the file if it's on dvd (will set the resume point etc)
        if (m_itemCurrentFile->IsOnDVD())
          StopPlaying();
      }
      else if (message.GetParam1() == GUI_MSG_UI_READY)
      {
        // remove splash window
        g_windowManager.Delete(WINDOW_SPLASH);

        if (m_fallbackLanguageLoaded)
          CGUIDialogOK::ShowAndGetInput(CVariant{24133}, CVariant{24134});

        // show info dialog about moved configuration files if needed
        ShowAppMigrationMessage();
      }
    }
    break;

  case GUI_MSG_PLAYBACK_STARTED:
    {
#ifdef TARGET_DARWIN
      CDarwinUtils::SetScheduling(message.GetMessage());
#endif
      CPlayList playList = g_playlistPlayer.GetPlaylist(g_playlistPlayer.GetCurrentPlaylist());

      // Update our infoManager with the new details etc.
      if (m_nextPlaylistItem >= 0)
      { 
        // playing an item which is not in the list - player might be stopped already
        // so do nothing
        if (playList.size() <= m_nextPlaylistItem)
          return true;

        // we've started a previously queued item
        CFileItemPtr item = playList[m_nextPlaylistItem];
        // update the playlist manager
        int currentSong = g_playlistPlayer.GetCurrentSong();
        int param = ((currentSong & 0xffff) << 16) | (m_nextPlaylistItem & 0xffff);
        CGUIMessage msg(GUI_MSG_PLAYLISTPLAYER_CHANGED, 0, 0, g_playlistPlayer.GetCurrentPlaylist(), param, item);
        g_windowManager.SendThreadMessage(msg);
        g_playlistPlayer.SetCurrentSong(m_nextPlaylistItem);
        *m_itemCurrentFile = *item;
      }
      g_infoManager.SetCurrentItem(*m_itemCurrentFile);
      g_partyModeManager.OnSongChange(true);

      CVariant param;
      param["player"]["speed"] = 1;
      param["player"]["playerid"] = g_playlistPlayer.GetCurrentPlaylist();
      CAnnouncementManager::Get().Announce(Player, "xbmc", "OnPlay", m_itemCurrentFile, param);

      if (m_pPlayer->IsPlayingAudio())
      {
        // Start our cdg parser as appropriate
#ifdef HAS_KARAOKE
        if (m_pKaraokeMgr && CSettings::Get().GetBool("karaoke.enabled") && !m_itemCurrentFile->IsInternetStream())
        {
          m_pKaraokeMgr->Stop();
          if (m_itemCurrentFile->IsMusicDb())
          {
            if (!m_itemCurrentFile->HasMusicInfoTag() || !m_itemCurrentFile->GetMusicInfoTag()->Loaded())
            {
              IMusicInfoTagLoader* tagloader = CMusicInfoTagLoaderFactory::CreateLoader(*m_itemCurrentFile);
              tagloader->Load(m_itemCurrentFile->GetPath(),*m_itemCurrentFile->GetMusicInfoTag());
              delete tagloader;
            }
            m_pKaraokeMgr->Start(m_itemCurrentFile->GetMusicInfoTag()->GetURL());
          }
          else
            m_pKaraokeMgr->Start(m_itemCurrentFile->GetPath());
        }
#endif
      }

      return true;
    }
    break;

  case GUI_MSG_QUEUE_NEXT_ITEM:
    {
      // Check to see if our playlist player has a new item for us,
      // and if so, we check whether our current player wants the file
      int iNext = g_playlistPlayer.GetNextSong();
      CPlayList& playlist = g_playlistPlayer.GetPlaylist(g_playlistPlayer.GetCurrentPlaylist());
      if (iNext < 0 || iNext >= playlist.size())
      {
        m_pPlayer->OnNothingToQueueNotify();
        return true; // nothing to do
      }

      // ok, grab the next song
      CFileItem file(*playlist[iNext]);
      // handle plugin://
      CURL url(file.GetPath());
      if (url.IsProtocol("plugin"))
        XFILE::CPluginDirectory::GetPluginResult(url.Get(), file);

      // Don't queue if next media type is different from current one
      if ((!file.IsVideo() && m_pPlayer->IsPlayingVideo())
          || ((!file.IsAudio() || file.IsVideo()) && m_pPlayer->IsPlayingAudio()))
      {
        m_pPlayer->OnNothingToQueueNotify();
        return true;
      }

#ifdef HAS_UPNP
      if (URIUtils::IsUPnP(file.GetPath()))
      {
        if (!XFILE::CUPnPDirectory::GetResource(file.GetURL(), file))
          return true;
      }
#endif

      // ok - send the file to the player, if it accepts it
      if (m_pPlayer->QueueNextFile(file))
      {
        // player accepted the next file
        m_nextPlaylistItem = iNext;
      }
      else
      {
        /* Player didn't accept next file: *ALWAYS* advance playlist in this case so the player can
            queue the next (if it wants to) and it doesn't keep looping on this song */
        g_playlistPlayer.SetCurrentSong(iNext);
      }

      return true;
    }
    break;

  case GUI_MSG_PLAYBACK_STOPPED:
  case GUI_MSG_PLAYBACK_ENDED:
  case GUI_MSG_PLAYLISTPLAYER_STOPPED:
    {
#ifdef HAS_KARAOKE
      if (m_pKaraokeMgr )
        m_pKaraokeMgr->Stop();
#endif
#ifdef TARGET_DARWIN
      CDarwinUtils::SetScheduling(message.GetMessage());
#endif
      // first check if we still have items in the stack to play
      if (message.GetMessage() == GUI_MSG_PLAYBACK_ENDED)
      {
        if (m_itemCurrentFile->IsStack() && m_currentStack->Size() > 0 && m_currentStackPosition < m_currentStack->Size() - 1)
        { // just play the next item in the stack
          PlayFile(*(*m_currentStack)[++m_currentStackPosition], true);
          return true;
        }
      }

      // In case playback ended due to user eg. skipping over the end, clear
      // our resume bookmark here
      if (message.GetMessage() == GUI_MSG_PLAYBACK_ENDED && m_progressTrackingPlayCountUpdate && g_advancedSettings.m_videoIgnorePercentAtEnd > 0)
      {
        // Delete the bookmark
        m_progressTrackingVideoResumeBookmark.timeInSeconds = -1.0f;
      }

      // reset the current playing file
      m_itemCurrentFile->Reset();
      g_infoManager.ResetCurrentItem();
      m_currentStack->Clear();

      if (message.GetMessage() == GUI_MSG_PLAYBACK_ENDED)
      {
        g_playlistPlayer.PlayNext(1, true);
      }
      else
      {
        // reset any forced player
        m_eForcedNextPlayer = EPC_NONE;

        m_pPlayer->ClosePlayer();

        // Reset playspeed
        m_pPlayer->m_iPlaySpeed = 1;
      }

      if (!m_pPlayer->IsPlaying())
      {
        g_audioManager.Enable(true);
      }

      if (!m_pPlayer->IsPlayingVideo())
      {
        if(g_windowManager.GetActiveWindow() == WINDOW_FULLSCREEN_VIDEO)
        {
          g_windowManager.PreviousWindow();
        }
        else
        {
          CSingleLock lock(g_graphicsContext);
          //  resets to res_desktop or look&feel resolution (including refreshrate)
          g_graphicsContext.SetFullScreenVideo(false);
        }
      }

      if (!m_pPlayer->IsPlayingAudio() && g_playlistPlayer.GetCurrentPlaylist() == PLAYLIST_NONE && g_windowManager.GetActiveWindow() == WINDOW_VISUALISATION)
      {
        CSettings::Get().Save();  // save vis settings
        WakeUpScreenSaverAndDPMS();
        g_windowManager.PreviousWindow();
      }

      // DVD ejected while playing in vis ?
      if (!m_pPlayer->IsPlayingAudio() && (m_itemCurrentFile->IsCDDA() || m_itemCurrentFile->IsOnDVD()) && !g_mediaManager.IsDiscInDrive() && g_windowManager.GetActiveWindow() == WINDOW_VISUALISATION)
      {
        // yes, disable vis
        CSettings::Get().Save();    // save vis settings
        WakeUpScreenSaverAndDPMS();
        g_windowManager.PreviousWindow();
      }

      if (IsEnableTestMode())
        CApplicationMessenger::Get().PostMsg(TMSG_QUIT);
      return true;
    }
    break;

  case GUI_MSG_PLAYLISTPLAYER_STARTED:
  case GUI_MSG_PLAYLISTPLAYER_CHANGED:
    {
      return true;
    }
    break;
  case GUI_MSG_FULLSCREEN:
    { // Switch to fullscreen, if we can
      SwitchToFullScreen();
      return true;
    }
    break;
  case GUI_MSG_EXECUTE:
    if (message.GetNumStringParams())
      return ExecuteXBMCAction(message.GetStringParam());
    break;
  }
  return false;
}

bool CApplication::ExecuteXBMCAction(std::string actionStr)
{
  // see if it is a user set string

  //We don't know if there is unsecure information in this yet, so we
  //postpone any logging
  const std::string in_actionStr(actionStr);
  actionStr = CGUIInfoLabel::GetLabel(actionStr);

  // user has asked for something to be executed
  if (CBuiltins::HasCommand(actionStr))
  {
    if (!CBuiltins::IsSystemPowerdownCommand(actionStr) ||
        g_PVRManager.CanSystemPowerdown())
      CBuiltins::Execute(actionStr);
  }
  else
  {
    // try translating the action from our ButtonTranslator
    int actionID;
    if (CButtonTranslator::TranslateActionString(actionStr.c_str(), actionID))
    {
      OnAction(CAction(actionID));
      return true;
    }
    CFileItem item(actionStr, false);
#ifdef HAS_PYTHON
    if (item.IsPythonScript())
    { // a python script
      CScriptInvocationManager::Get().ExecuteAsync(item.GetPath());
    }
    else
#endif
    if (item.IsAudio() || item.IsVideo())
    { // an audio or video file
      PlayFile(item);
    }
    else
    {
      //At this point we have given up to translate, so even though
      //there may be insecure information, we log it.
      CLog::LogF(LOGDEBUG,"Tried translating, but failed to understand %s", in_actionStr.c_str());
      return false;
    }
  }
  return true;
}

// inform the user that the configuration data has moved from old XBMC location
// to new Kodi location - if applicable
void CApplication::ShowAppMigrationMessage()
{
  // .kodi_migration_complete will be created from the installer/packaging
  // once an old XBMC configuration was moved to the new Kodi location
  // if this is the case show the migration info to the user once which
  // tells him to have a look into the wiki where the move of configuration
  // is further explained.
  if (CFile::Exists("special://home/.kodi_data_was_migrated") &&
      !CFile::Exists("special://home/.kodi_migration_info_shown"))
  {
    CGUIDialogOK::ShowAndGetInput(CVariant{24128}, CVariant{24129});
    CFile tmpFile;
    // create the file which will prevent this dialog from appearing in the future
    tmpFile.OpenForWrite("special://home/.kodi_migration_info_shown");
    tmpFile.Close();
  }
}

void CApplication::Process()
{
  MEASURE_FUNCTION;

  // dispatch the messages generated by python or other threads to the current window
  g_windowManager.DispatchThreadMessages();

  // process messages which have to be send to the gui
  // (this can only be done after g_windowManager.Render())
  CApplicationMessenger::Get().ProcessWindowMessages();

  if (m_loggingIn)
  {
    m_loggingIn = false;

    // autoexec.py - profile
    std::string strAutoExecPy = CSpecialProtocol::TranslatePath("special://profile/autoexec.py");

    if (XFILE::CFile::Exists(strAutoExecPy))
      CScriptInvocationManager::Get().ExecuteAsync(strAutoExecPy);
    else
      CLog::Log(LOGDEBUG, "no profile autoexec.py (%s) found, skipping", strAutoExecPy.c_str());
  }

  // handle any active scripts
  CScriptInvocationManager::Get().Process();

  // process messages, even if a movie is playing
  CApplicationMessenger::Get().ProcessMessages();
  if (g_application.m_bStop) return; //we're done, everything has been unloaded

  // check how far we are through playing the current item
  // and do anything that needs doing (playcount updates etc)
  CheckPlayingProgress();

  // update sound
  m_pPlayer->DoAudioWork();

  // do any processing that isn't needed on each run
  if( m_slowTimer.GetElapsedMilliseconds() > 500 )
  {
    m_slowTimer.Reset();
    ProcessSlow();
  }

  g_cpuInfo.getUsedPercentage(); // must call it to recalculate pct values
}

// We get called every 500ms
void CApplication::ProcessSlow()
{
  g_powerManager.ProcessEvents();

#if defined(TARGET_DARWIN_OSX)
  // There is an issue on OS X that several system services ask the cursor to become visible
  // during their startup routines.  Given that we can't control this, we hack it in by
  // forcing the
  if (g_Windowing.IsFullScreen())
  { // SDL thinks it's hidden
    Cocoa_HideMouse();
  }
#endif

  // Temporarely pause pausable jobs when viewing video/picture
  int currentWindow = g_windowManager.GetActiveWindow();
  if (CurrentFileItem().IsVideo() || CurrentFileItem().IsPicture() || currentWindow == WINDOW_FULLSCREEN_VIDEO || currentWindow == WINDOW_SLIDESHOW)
  {
    CJobManager::GetInstance().PauseJobs();
  }
  else
  {
    CJobManager::GetInstance().UnPauseJobs();
  }

  // Store our file state for use on close()
  UpdateFileState();

  // Check if we need to activate the screensaver / DPMS.
  CheckScreenSaverAndDPMS();

  // Check if we need to shutdown (if enabled).
#if defined(TARGET_DARWIN)
  if (CSettings::Get().GetInt("powermanagement.shutdowntime") && g_advancedSettings.m_fullScreen)
#else
  if (CSettings::Get().GetInt("powermanagement.shutdowntime"))
#endif
  {
    CheckShutdown();
  }

  // check if we should restart the player
  CheckDelayedPlayerRestart();

  //  check if we can unload any unreferenced dlls or sections
  if (!m_pPlayer->IsPlayingVideo())
    CSectionLoader::UnloadDelayed();

  // check for any idle curl connections
  g_curlInterface.CheckIdle();

#ifdef HAS_KARAOKE
  if ( m_pKaraokeMgr )
    m_pKaraokeMgr->ProcessSlow();
#endif

  if (!m_pPlayer->IsPlayingVideo())
    g_largeTextureManager.CleanupUnusedImages();

  g_TextureManager.FreeUnusedTextures(5000);

#ifdef HAS_DVD_DRIVE
  // checks whats in the DVD drive and tries to autostart the content (xbox games, dvd, cdda, avi files...)
  if (!m_pPlayer->IsPlayingVideo())
    m_Autorun->HandleAutorun();
#endif

  // update upnp server/renderer states
#ifdef HAS_UPNP
  if(UPNP::CUPnP::IsInstantiated())
    UPNP::CUPnP::GetInstance()->UpdateState();
#endif

#if defined(TARGET_POSIX) && defined(HAS_FILESYSTEM_SMB)
  smb.CheckIfIdle();
#endif

#ifdef HAS_FILESYSTEM_NFS
  gNfsConnection.CheckIfIdle();
#endif

#ifdef HAS_FILESYSTEM_SFTP
  CSFTPSessionManager::ClearOutIdleSessions();
#endif

  g_mediaManager.ProcessEvents();

  if (!m_pPlayer->IsPlayingVideo() &&
      CSettings::Get().GetInt("general.addonupdates") != AUTO_UPDATES_NEVER)
    CAddonInstaller::Get().UpdateRepos();

  CAEFactory::GarbageCollect();

  // if we don't render the gui there's no reason to start the screensaver.
  // that way the screensaver won't kick in if we maximize the XBMC window
  // after the screensaver start time.
  if(!m_renderGUI)
    ResetScreenSaverTimer();
}

// Global Idle Time in Seconds
// idle time will be resetet if on any OnKey()
// int return: system Idle time in seconds! 0 is no idle!
int CApplication::GlobalIdleTime()
{
  if(!m_idleTimer.IsRunning())
    m_idleTimer.StartZero();
  return (int)m_idleTimer.GetElapsedSeconds();
}

float CApplication::NavigationIdleTime()
{
  if (!m_navigationTimer.IsRunning())
    m_navigationTimer.StartZero();
  return m_navigationTimer.GetElapsedSeconds();
}

void CApplication::DelayedPlayerRestart()
{
  m_restartPlayerTimer.StartZero();
}

void CApplication::CheckDelayedPlayerRestart()
{
  if (m_restartPlayerTimer.GetElapsedSeconds() > 3)
  {
    m_restartPlayerTimer.Stop();
    m_restartPlayerTimer.Reset();
    Restart(true);
  }
}

void CApplication::Restart(bool bSamePosition)
{
  // this function gets called when the user changes a setting (like noninterleaved)
  // and which means we gotta close & reopen the current playing file

  // first check if we're playing a file
  if ( !m_pPlayer->IsPlayingVideo() && !m_pPlayer->IsPlayingAudio())
    return ;

  if( !m_pPlayer->HasPlayer() )
    return ;

  SaveFileState();

  // do we want to return to the current position in the file
  if (false == bSamePosition)
  {
    // no, then just reopen the file and start at the beginning
    PlayFile(*m_itemCurrentFile, true);
    return ;
  }

  // else get current position
  double time = GetTime();

  // get player state, needed for dvd's
  std::string state = m_pPlayer->GetPlayerState();

  // set the requested starttime
  m_itemCurrentFile->m_lStartOffset = (long)(time * 75.0);

  // reopen the file
  if ( PlayFile(*m_itemCurrentFile, true) == PLAYBACK_OK )
    m_pPlayer->SetPlayerState(state);
}

const std::string& CApplication::CurrentFile()
{
  return m_itemCurrentFile->GetPath();
}

CFileItem& CApplication::CurrentFileItem()
{
  return *m_itemCurrentFile;
}

CFileItem& CApplication::CurrentUnstackedItem()
{
  if (m_itemCurrentFile->IsStack() && m_currentStack->Size() > 0)
    return *(*m_currentStack)[m_currentStackPosition];
  else
    return *m_itemCurrentFile;
}

void CApplication::ShowVolumeBar(const CAction *action)
{
  CGUIDialog *volumeBar = (CGUIDialog *)g_windowManager.GetWindow(WINDOW_DIALOG_VOLUME_BAR);
  if (volumeBar)
  {
    volumeBar->Open();
    if (action)
      volumeBar->OnAction(*action);
  }
}

bool CApplication::IsMuted() const
{
  if (g_peripherals.IsMuted())
    return true;
  return CAEFactory::IsMuted();
}

void CApplication::ToggleMute(void)
{
  if (m_muted)
    UnMute();
  else
    Mute();
}

void CApplication::SetMute(bool mute)
{
  if (m_muted != mute)
  {
    ToggleMute();
    m_muted = mute;
  }
}

void CApplication::Mute()
{
  if (g_peripherals.Mute())
    return;

  CAEFactory::SetMute(true);
  m_muted = true;
  VolumeChanged();
}

void CApplication::UnMute()
{
  if (g_peripherals.UnMute())
    return;

  CAEFactory::SetMute(false);
  m_muted = false;
  VolumeChanged();
}

void CApplication::SetVolume(float iValue, bool isPercentage/*=true*/)
{
  float hardwareVolume = iValue;

  if(isPercentage)
    hardwareVolume /= 100.0f;

  SetHardwareVolume(hardwareVolume);
  VolumeChanged();
}

void CApplication::SetHardwareVolume(float hardwareVolume)
{
  hardwareVolume = std::max(VOLUME_MINIMUM, std::min(VOLUME_MAXIMUM, hardwareVolume));
  m_volumeLevel = hardwareVolume;

  CAEFactory::SetVolume(hardwareVolume);
}

float CApplication::GetVolume(bool percentage /* = true */) const
{
  if (percentage)
  {
    // converts the hardware volume to a percentage
    return m_volumeLevel * 100.0f;
  }
  
  return m_volumeLevel;
}

void CApplication::VolumeChanged() const
{
  CVariant data(CVariant::VariantTypeObject);
  data["volume"] = GetVolume();
  data["muted"] = m_muted;
  CAnnouncementManager::Get().Announce(Application, "xbmc", "OnVolumeChanged", data);

  // if player has volume control, set it.
  if (m_pPlayer->ControlsVolume())
  {
     m_pPlayer->SetVolume(m_volumeLevel);
     m_pPlayer->SetMute(m_muted);
  }
}

int CApplication::GetSubtitleDelay() const
{
  // converts subtitle delay to a percentage
  return int(((float)(CMediaSettings::Get().GetCurrentVideoSettings().m_SubtitleDelay + g_advancedSettings.m_videoSubsDelayRange)) / (2 * g_advancedSettings.m_videoSubsDelayRange)*100.0f + 0.5f);
}

int CApplication::GetAudioDelay() const
{
  // converts audio delay to a percentage
  return int(((float)(CMediaSettings::Get().GetCurrentVideoSettings().m_AudioDelay + g_advancedSettings.m_videoAudioDelayRange)) / (2 * g_advancedSettings.m_videoAudioDelayRange)*100.0f + 0.5f);
}

// Returns the total time in seconds of the current media.  Fractional
// portions of a second are possible - but not necessarily supported by the
// player class.  This returns a double to be consistent with GetTime() and
// SeekTime().
double CApplication::GetTotalTime() const
{
  double rc = 0.0;

  if (m_pPlayer->IsPlaying())
  {
    if (m_itemCurrentFile->IsStack() && m_currentStack->Size() > 0)
      rc = (*m_currentStack)[m_currentStack->Size() - 1]->m_lEndOffset;
    else
      rc = static_cast<double>(m_pPlayer->GetTotalTime() * 0.001f);
  }

  return rc;
}

void CApplication::StopShutdownTimer()
{
  m_shutdownTimer.Stop();
}

void CApplication::ResetShutdownTimers()
{
  // reset system shutdown timer
  m_shutdownTimer.StartZero();

  // delete custom shutdown timer
  if (g_alarmClock.HasAlarm("shutdowntimer"))
    g_alarmClock.Stop("shutdowntimer", true);
}

// Returns the current time in seconds of the currently playing media.
// Fractional portions of a second are possible.  This returns a double to
// be consistent with GetTotalTime() and SeekTime().
double CApplication::GetTime() const
{
  double rc = 0.0;

  if (m_pPlayer->IsPlaying())
  {
    if (m_itemCurrentFile->IsStack() && m_currentStack->Size() > 0)
    {
      long startOfCurrentFile = (m_currentStackPosition > 0) ? (*m_currentStack)[m_currentStackPosition-1]->m_lEndOffset : 0;
      rc = (double)startOfCurrentFile + m_pPlayer->GetDisplayTime() * 0.001;
    }
    else
      rc = static_cast<double>(m_pPlayer->GetDisplayTime() * 0.001f);
  }

  return rc;
}

// Sets the current position of the currently playing media to the specified
// time in seconds.  Fractional portions of a second are valid.  The passed
// time is the time offset from the beginning of the file as opposed to a
// delta from the current position.  This method accepts a double to be
// consistent with GetTime() and GetTotalTime().
void CApplication::SeekTime( double dTime )
{
  if (m_pPlayer->IsPlaying() && (dTime >= 0.0))
  {
    if (!m_pPlayer->CanSeek()) return;
    if (m_itemCurrentFile->IsStack() && m_currentStack->Size() > 0)
    {
      // find the item in the stack we are seeking to, and load the new
      // file if necessary, and calculate the correct seek within the new
      // file.  Otherwise, just fall through to the usual routine if the
      // time is higher than our total time.
      for (int i = 0; i < m_currentStack->Size(); i++)
      {
        if ((*m_currentStack)[i]->m_lEndOffset > dTime)
        {
          long startOfNewFile = (i > 0) ? (*m_currentStack)[i-1]->m_lEndOffset : 0;
          if (m_currentStackPosition == i)
            m_pPlayer->SeekTime((int64_t)((dTime - startOfNewFile) * 1000.0));
          else
          { // seeking to a new file
            m_currentStackPosition = i;
            CFileItem *item = new CFileItem(*(*m_currentStack)[i]);
            item->m_lStartOffset = static_cast<long>((dTime - startOfNewFile) * 75.0);
            // don't just call "PlayFile" here, as we are quite likely called from the
            // player thread, so we won't be able to delete ourselves.
            CApplicationMessenger::Get().PostMsg(TMSG_MEDIA_PLAY, 1, 0, static_cast<void*>(item));
          }
          return;
        }
      }
    }
    // convert to milliseconds and perform seek
    m_pPlayer->SeekTime( static_cast<int64_t>( dTime * 1000.0 ) );
  }
}

float CApplication::GetPercentage() const
{
  if (m_pPlayer->IsPlaying())
  {
    if (m_pPlayer->GetTotalTime() == 0 && m_pPlayer->IsPlayingAudio() && m_itemCurrentFile->HasMusicInfoTag())
    {
      const CMusicInfoTag& tag = *m_itemCurrentFile->GetMusicInfoTag();
      if (tag.GetDuration() > 0)
        return (float)(GetTime() / tag.GetDuration() * 100);
    }

    if (m_itemCurrentFile->IsStack() && m_currentStack->Size() > 0)
    {
      double totalTime = GetTotalTime();
      if (totalTime > 0.0f)
        return (float)(GetTime() / totalTime * 100);
    }
    else
      return m_pPlayer->GetPercentage();
  }
  return 0.0f;
}

float CApplication::GetCachePercentage() const
{
  if (m_pPlayer->IsPlaying())
  {
    // Note that the player returns a relative cache percentage and we want an absolute percentage
    if (m_itemCurrentFile->IsStack() && m_currentStack->Size() > 0)
    {
      float stackedTotalTime = (float) GetTotalTime();
      // We need to take into account the stack's total time vs. currently playing file's total time
      if (stackedTotalTime > 0.0f)
        return std::min( 100.0f, GetPercentage() + (m_pPlayer->GetCachePercentage() * m_pPlayer->GetTotalTime() * 0.001f / stackedTotalTime ) );
    }
    else
      return std::min( 100.0f, m_pPlayer->GetPercentage() + m_pPlayer->GetCachePercentage() );
  }
  return 0.0f;
}

void CApplication::SeekPercentage(float percent)
{
  if (m_pPlayer->IsPlaying() && (percent >= 0.0))
  {
    if (!m_pPlayer->CanSeek()) return;
    if (m_itemCurrentFile->IsStack() && m_currentStack->Size() > 0)
      SeekTime(percent * 0.01 * GetTotalTime());
    else
      m_pPlayer->SeekPercentage(percent);
  }
}

// SwitchToFullScreen() returns true if a switch is made, else returns false
bool CApplication::SwitchToFullScreen(bool force /* = false */)
{
  // if playing from the video info window, close it first!
  if (g_windowManager.HasModalDialog() && g_windowManager.GetTopMostModalDialogID() == WINDOW_DIALOG_VIDEO_INFO)
  {
    CGUIDialogVideoInfo* pDialog = (CGUIDialogVideoInfo*)g_windowManager.GetWindow(WINDOW_DIALOG_VIDEO_INFO);
    if (pDialog) pDialog->Close(true);
  }

  // don't switch if the slideshow is active
  if (g_windowManager.GetActiveWindow() == WINDOW_SLIDESHOW)
    return false;

  int windowID = WINDOW_INVALID;
  // See if we're playing a video, and are in GUI mode
  if (m_pPlayer->IsPlayingVideo() && g_windowManager.GetActiveWindow() != WINDOW_FULLSCREEN_VIDEO)
    windowID = WINDOW_FULLSCREEN_VIDEO;

  // special case for switching between GUI & visualisation mode. (only if we're playing an audio song)
  if (m_pPlayer->IsPlayingAudio() && g_windowManager.GetActiveWindow() != WINDOW_VISUALISATION)
    windowID = WINDOW_VISUALISATION;


  if (windowID != WINDOW_INVALID)
  {
    if (force)
      g_windowManager.ForceActivateWindow(windowID);
    else
      g_windowManager.ActivateWindow(windowID);
    return true;
  }

  return false;
}

void CApplication::Minimize()
{
  g_Windowing.Minimize();
}

PLAYERCOREID CApplication::GetCurrentPlayer()
{
  return m_pPlayer->GetCurrentPlayer();
}

void CApplication::UpdateLibraries()
{
  if (CSettings::Get().GetBool("videolibrary.updateonstartup"))
  {
    CLog::LogF(LOGNOTICE, "Starting video library startup scan");
    StartVideoScan("", !CSettings::Get().GetBool("videolibrary.backgroundupdate"));
  }

  if (CSettings::Get().GetBool("musiclibrary.updateonstartup"))
  {
    CLog::LogF(LOGNOTICE, "Starting music library startup scan");
    StartMusicScan("", !CSettings::Get().GetBool("musiclibrary.backgroundupdate"));
  }
}

bool CApplication::IsVideoScanning() const
{
  return CVideoLibraryQueue::Get().IsScanningLibrary();
}

bool CApplication::IsMusicScanning() const
{
  return m_musicInfoScanner->IsScanning();
}

void CApplication::StopVideoScan()
{
  CVideoLibraryQueue::Get().StopLibraryScanning();
}

void CApplication::StopMusicScan()
{
  if (m_musicInfoScanner->IsScanning())
    m_musicInfoScanner->Stop();
}

void CApplication::StartVideoCleanup(bool userInitiated /* = true */)
{
  if (userInitiated && CVideoLibraryQueue::Get().IsRunning())
    return;

  std::set<int> paths;
  if (userInitiated)
    CVideoLibraryQueue::Get().CleanLibraryModal(paths);
  else
    CVideoLibraryQueue::Get().CleanLibrary(paths, true);
}

void CApplication::StartVideoScan(const std::string &strDirectory, bool userInitiated /* = true */, bool scanAll /* = false */)
{
  CVideoLibraryQueue::Get().ScanLibrary(strDirectory, scanAll, userInitiated);
}

void CApplication::StartMusicCleanup(bool userInitiated /* = true */)
{
  if (m_musicInfoScanner->IsScanning())
    return;

  if (userInitiated)
    m_musicInfoScanner->CleanDatabase(true);
  else
  {
    m_musicInfoScanner->ShowDialog(false);
    m_musicInfoScanner->StartCleanDatabase();
  }
}

void CApplication::StartMusicScan(const std::string &strDirectory, bool userInitiated /* = true */, int flags /* = 0 */)
{
  if (m_musicInfoScanner->IsScanning())
    return;

  if (!flags)
  { // setup default flags
    if (CSettings::Get().GetBool("musiclibrary.downloadinfo"))
      flags |= CMusicInfoScanner::SCAN_ONLINE;
    if (!userInitiated || CSettings::Get().GetBool("musiclibrary.backgroundupdate"))
      flags |= CMusicInfoScanner::SCAN_BACKGROUND;
  }

  if (!(flags & CMusicInfoScanner::SCAN_BACKGROUND))
    m_musicInfoScanner->ShowDialog(true);

  m_musicInfoScanner->Start(strDirectory, flags);
}

void CApplication::StartMusicAlbumScan(const std::string& strDirectory,
                                       bool refresh)
{
  if (m_musicInfoScanner->IsScanning())
    return;

  m_musicInfoScanner->ShowDialog(true);

  m_musicInfoScanner->FetchAlbumInfo(strDirectory,refresh);
}

void CApplication::StartMusicArtistScan(const std::string& strDirectory,
                                        bool refresh)
{
  if (m_musicInfoScanner->IsScanning())
    return;

  m_musicInfoScanner->ShowDialog(true);

  m_musicInfoScanner->FetchArtistInfo(strDirectory,refresh);
}

void CApplication::CheckPlayingProgress()
{
  // check if we haven't rewound past the start of the file
  if (m_pPlayer->IsPlaying())
  {
    int iSpeed = g_application.m_pPlayer->GetPlaySpeed();
    if (iSpeed < 1)
    {
      iSpeed *= -1;
      int iPower = 0;
      while (iSpeed != 1)
      {
        iSpeed >>= 1;
        iPower++;
      }
      if (g_infoManager.GetPlayTime() / 1000 < iPower)
      {
        g_application.m_pPlayer->SetPlaySpeed(1, g_application.m_muted);
        g_application.SeekTime(0);
      }
    }
  }
}

bool CApplication::ProcessAndStartPlaylist(const std::string& strPlayList, CPlayList& playlist, int iPlaylist, int track)
{
  CLog::Log(LOGDEBUG,"CApplication::ProcessAndStartPlaylist(%s, %i)",strPlayList.c_str(), iPlaylist);

  // initial exit conditions
  // no songs in playlist just return
  if (playlist.size() == 0)
    return false;

  // illegal playlist
  if (iPlaylist < PLAYLIST_MUSIC || iPlaylist > PLAYLIST_VIDEO)
    return false;

  // setup correct playlist
  g_playlistPlayer.ClearPlaylist(iPlaylist);

  // if the playlist contains an internet stream, this file will be used
  // to generate a thumbnail for musicplayer.cover
  g_application.m_strPlayListFile = strPlayList;

  // add the items to the playlist player
  g_playlistPlayer.Add(iPlaylist, playlist);

  // if we have a playlist
  if (g_playlistPlayer.GetPlaylist(iPlaylist).size())
  {
    // start playing it
    g_playlistPlayer.SetCurrentPlaylist(iPlaylist);
    g_playlistPlayer.Reset();
    g_playlistPlayer.Play(track);
    return true;
  }
  return false;
}
#ifdef HAS_DS_PLAYER
bool CApplication::IsCurrentThread(bool checkForMadvr) const
#else
bool CApplication::IsCurrentThread() const
#endif
{
#ifdef HAS_DS_PLAYER
  if (CMadvrCallback::Get()->UsingMadvr() && checkForMadvr)
  {
    bool isMadvrThread = CMadvrCallback::Get()->GetCallback()->IsCurrentThreadId();
    bool isApplicationThread = CThread::IsCurrentThread(m_threadID);
    return (isMadvrThread || isApplicationThread);
  }
  else
    return CThread::IsCurrentThread(m_threadID);
#else
  return CThread::IsCurrentThread(m_threadID);
#endif
}

void CApplication::SetRenderGUI(bool renderGUI)
{
  if (renderGUI && ! m_renderGUI)
    g_windowManager.MarkDirty();
  m_renderGUI = renderGUI;
}

CNetwork& CApplication::getNetwork()
{
  return *m_network;
}
#ifdef HAS_PERFORMANCE_SAMPLE
CPerformanceStats &CApplication::GetPerformanceStats()
{
  return m_perfStats;
}
#endif

bool CApplication::SetLanguage(const std::string &strLanguage)
{
  // nothing to be done if the language hasn't changed
  if (strLanguage == CSettings::Get().GetString("locale.language"))
    return true;

  return CSettings::Get().SetString("locale.language", strLanguage);
}

bool CApplication::LoadLanguage(bool reload)
{
  // load the configured langauge
  if (!g_langInfo.SetLanguage(m_fallbackLanguageLoaded, "", reload))
    return false;

  // set the proper audio and subtitle languages
  g_langInfo.SetAudioLanguage(CSettings::Get().GetString("locale.audiolanguage"));
  g_langInfo.SetSubtitleLanguage(CSettings::Get().GetString("locale.subtitlelanguage"));

  return true;
}

void CApplication::CloseNetworkShares()
{
  CLog::Log(LOGDEBUG,"CApplication::CloseNetworkShares: Closing all network shares");

#if defined(HAS_FILESYSTEM_SMB) && !defined(TARGET_WINDOWS)
  smb.Deinit();
#endif
  
#ifdef HAS_FILESYSTEM_NFS
  gNfsConnection.Deinit();
#endif

#ifdef HAS_FILESYSTEM_SFTP
  CSFTPSessionManager::DisconnectAllSessions();
#endif
}

void CApplication::RegisterActionListener(IActionListener *listener)
{
  CSingleLock lock(m_critSection);
  std::vector<IActionListener *>::iterator it = std::find(m_actionListeners.begin(), m_actionListeners.end(), listener);
  if (it == m_actionListeners.end())
    m_actionListeners.push_back(listener);
}

void CApplication::UnregisterActionListener(IActionListener *listener)
{
  CSingleLock lock(m_critSection);
  std::vector<IActionListener *>::iterator it = std::find(m_actionListeners.begin(), m_actionListeners.end(), listener);
  if (it != m_actionListeners.end())
    m_actionListeners.erase(it);
}

bool CApplication::NotifyActionListeners(const CAction &action) const
{
  CSingleLock lock(m_critSection);
  for (std::vector<IActionListener *>::const_iterator it = m_actionListeners.begin(); it != m_actionListeners.end(); ++it)
  {
    if ((*it)->OnAction(action))
      return true;
  }
  
  return false;
}<|MERGE_RESOLUTION|>--- conflicted
+++ resolved
@@ -3308,16 +3308,13 @@
 
     // Switch to default options
     CMediaSettings::Get().GetCurrentVideoSettings() = CMediaSettings::Get().GetDefaultVideoSettings();
-<<<<<<< HEAD
+    CMediaSettings::Get().GetCurrentAudioSettings() = CMediaSettings::Get().GetDefaultAudioSettings();
 #ifdef HAS_DS_PLAYER
     CMediaSettings::Get().GetAtStartVideoSettings() = CMediaSettings::Get().GetCurrentVideoSettings();
 
     CMediaSettings::Get().GetCurrentMadvrSettings() = CMediaSettings::Get().GetDefaultMadvrSettings();
     CMediaSettings::Get().GetAtStartMadvrSettings() = CMediaSettings::Get().GetCurrentMadvrSettings();
 #endif
-=======
-    CMediaSettings::Get().GetCurrentAudioSettings() = CMediaSettings::Get().GetDefaultAudioSettings();
->>>>>>> c1f9497b
     // see if we have saved options in the database
 
     m_pPlayer->SetPlaySpeed(1, g_application.m_muted);
@@ -3838,17 +3835,14 @@
       *m_stackFileItemToUpdate,
       m_progressTrackingVideoResumeBookmark,
       m_progressTrackingPlayCountUpdate,
-<<<<<<< HEAD
+      CMediaSettings::Get().GetCurrentVideoSettings(),
+      CMediaSettings::Get().GetCurrentAudioSettings()
       CMediaSettings::Get().GetCurrentVideoSettings()
 #ifdef HAS_DS_PLAYER
       ,
       CMediaSettings::Get().GetCurrentMadvrSettings()
 #endif
       );
-=======
-      CMediaSettings::Get().GetCurrentVideoSettings(),
-      CMediaSettings::Get().GetCurrentAudioSettings());
->>>>>>> c1f9497b
   
   if (bForeground)
   {
@@ -3987,8 +3981,6 @@
     if( m_pKaraokeMgr )
       m_pKaraokeMgr->Stop();
 #endif
-<<<<<<< HEAD
-
 
 #ifdef HAS_DS_PLAYER
   if (m_pPlayer->GetEditionsCount() > 1)
@@ -3997,8 +3989,6 @@
     m_pPlayer->GetEditionInfo(m_progressTrackingVideoResumeBookmark.edition.editionNumber, m_progressTrackingVideoResumeBookmark.edition.editionName, NULL);
    }
 #endif
-=======
->>>>>>> c1f9497b
     m_pPlayer->CloseFile();
 
     // turn off visualisation window when stopping
