--- conflicted
+++ resolved
@@ -25,19 +25,16 @@
 #include <climits>
 #include <cmath>
 
-<<<<<<< HEAD
 #ifdef __SSE2__
 #include <emmintrin.h>
 #endif
 
-=======
 /*! \brief Math utility class.
  Note that the test() routine should return true for all implementations
 
  See http://ldesoras.free.fr/doc/articles/rounding_en.pdf for an explanation
  of the technique used on x86.
  */
->>>>>>> cce66149
 namespace MathUtils
 {
   // GCC does something stupid with optimization on release builds if we try
@@ -58,7 +55,6 @@
     assert(x > static_cast<double>(INT_MIN / 2) - 1.0);
     assert(x < static_cast <double>(INT_MAX / 2) + 1.0);
     int i;
-<<<<<<< HEAD
 
     const float round_to_nearest = 0.5f;
     #if defined(__SSE2__)
@@ -74,61 +70,36 @@
           sar i, 1
         }
     #else
-        #if defined(__powerpc__) || defined(__ppc__) || defined(__arm__)
+        #if defined(__powerpc__) || defined(__ppc__)
             i = floor(x + round_to_nearest);
+        #elif defined(__arm__)
+            //BIG FIXME here (still has issues with rounding -0.5 to zero and not -1)
+            //the asm codes below do the following - trunc(x+0.5)
+            //this isn't correct for negativ x - values - for example 
+            //-1 gets rounded to zero because trunc(-1+0.5) == 0
+            //this is a dirty hack until someone fixes this propably in asm
+            //i've created a trac ticket for this #11767
+            //this hacks decrements the x by 1 if it is negativ
+            // so for -1 it would be trunc(-2+0.5) - which would be correct -1 then ...
+            x = x < 0 ? x-1 : x;
+
+            __asm__ __volatile__ (
+                                  "vmov.F64 d1,%[rnd_val]             \n\t" // Copy round_to_nearest into a working register
+                                  "vadd.F64 %P[value],%P[value],d1    \n\t" // Add round_to_nearest to value
+                                  "vcvt.S32.F64 %[result],%P[value]   \n\t" // Truncate(round towards zero) and store the result
+                                  : [result] "=w"(i), [value] "+w"(x)  // Outputs
+                                  : [rnd_val] "Dv" (round_to_nearest)  // Inputs
+                                  : "d1");                             // Clobbers
         #else
             __asm__ __volatile__ (
-                "fadd %%st\n\t"
-                "fadd %%st(1)\n\t"
-                "fistpl %0\n\t"
-                "sarl $1, %0\n"
-                : "=m"(i) : "u"(round_to_nearest), "t"(x) : "st"
-            );
+                                  "fadd %%st\n\t"
+                                  "fadd %%st(1)\n\t"
+                                  "fistpl %0\n\t"
+                                  "sarl $1, %0\n"
+                                  : "=m"(i) : "u"(round_to_nearest), "t"(x) : "st"
+                                  );
         #endif
     #endif
-=======
-    
-#ifndef _LINUX
-    __asm
-    {
-      fld x
-      fadd st, st (0)
-      fadd round_to_nearest
-      fistp i
-      sar i, 1
-    }
-#else
-#if defined(__powerpc__) || defined(__ppc__)
-    i = floor(x + round_to_nearest);
-#elif defined(__arm__)
-    //BIG FIXME here (still has issues with rounding -0.5 to zero and not -1)
-    //the asm codes below do the following - trunc(x+0.5)
-    //this isn't correct for negativ x - values - for example 
-    //-1 gets rounded to zero because trunc(-1+0.5) == 0
-    //this is a dirty hack until someone fixes this propably in asm
-    //i've created a trac ticket for this #11767
-    //this hacks decrements the x by 1 if it is negativ
-    // so for -1 it would be trunc(-2+0.5) - which would be correct -1 then ...
-    x = x < 0 ? x-1 : x;
-
-    __asm__ __volatile__ (
-                          "vmov.F64 d1,%[rnd_val]             \n\t" // Copy round_to_nearest into a working register
-                          "vadd.F64 %P[value],%P[value],d1    \n\t" // Add round_to_nearest to value
-                          "vcvt.S32.F64 %[result],%P[value]   \n\t" // Truncate(round towards zero) and store the result
-                          : [result] "=w"(i), [value] "+w"(x)  // Outputs
-                          : [rnd_val] "Dv" (round_to_nearest)  // Inputs
-                          : "d1");                             // Clobbers
-#else
-    __asm__ __volatile__ (
-                          "fadd %%st\n\t"
-                          "fadd %%st(1)\n\t"
-                          "fistpl %0\n\t"
-                          "sarl $1, %0\n"
-                          : "=m"(i) : "u"(round_to_nearest), "t"(x) : "st"
-                          );
-#endif
-#endif
->>>>>>> cce66149
     return (i);
   }
 
