/*
 *  Copyright (C) 2005-2020 Team Kodi
 *  This file is part of Kodi - https://kodi.tv
 *
 *  SPDX-License-Identifier: GPL-2.0-or-later
 *  See LICENSES/README.md for more information.
 */

#include "LangCodeExpander.h"

#include "LangInfo.h"
#include "utils/RegExp.h"
#include "utils/StringUtils.h"
#include "utils/UnicodeUtils.h"
#include "utils/XBMCTinyXML.h"

#include <algorithm>
#include <array>

#define MAKECODE(a, b, c, d) \
  ((((long)(a)) << 24) | (((long)(b)) << 16) | (((long)(c)) << 8) | (long)(d))
#define MAKETWOCHARCODE(a, b) ((((long)(a)) << 8) | (long)(b))

typedef struct LCENTRY
{
  long code;
  const char* name;
} LCENTRY;

extern const std::array<struct LCENTRY, 186> g_iso639_1;
extern const std::array<struct LCENTRY, 540> g_iso639_2;

struct ISO639
{
  const char* iso639_1;
  const char* iso639_2b;
  const char* iso639_2t;
  const char* win_id;
};

struct ISO3166_1
{
  const char* alpha2;
  const char* alpha3;
};

// declared as extern to allow forward declaration
extern const std::array<ISO639, 190> LanguageCodes;
extern const std::array<ISO3166_1, 245> RegionCodes;

CLangCodeExpander::CLangCodeExpander() = default;

CLangCodeExpander::~CLangCodeExpander() = default;

void CLangCodeExpander::Clear()
{
  m_mapUser.clear();
}

void CLangCodeExpander::LoadUserCodes(const TiXmlElement* pRootElement)
{
  if (pRootElement != NULL)
  {
    m_mapUser.clear();

    std::string sShort, sLong;

    const TiXmlNode* pLangCode = pRootElement->FirstChild("code");
    while (pLangCode != NULL)
    {
      const TiXmlNode* pShort = pLangCode->FirstChildElement("short");
      const TiXmlNode* pLong = pLangCode->FirstChildElement("long");
      if (pShort != NULL && pLong != NULL)
      {
        sShort = pShort->FirstChild()->Value();
        sLong = pLong->FirstChild()->Value();
        UnicodeUtils::FoldCase(sShort);

        m_mapUser[sShort] = sLong;
      }

      pLangCode = pLangCode->NextSibling();
    }
  }
}

bool CLangCodeExpander::Lookup(const std::string& code, std::string& desc)
{
  if (LookupInUserMap(code, desc))
    return true;

  if (LookupInISO639Tables(code, desc))
    return true;

  if (LookupInLangAddons(code, desc))
    return true;

  // Language code with subtag is supported only with language addons
  // or with user defined map, then if not found we fallback by obtaining
  // the primary code description only and appending the remaining
  int iSplit = code.find('-');
  if (iSplit > 0)
  {
    std::string primaryTagDesc;
    const bool hasPrimaryTagDesc = Lookup(code.substr(0, iSplit), primaryTagDesc);
    std::string subtagCode = code.substr(iSplit + 1);
    if (hasPrimaryTagDesc)
    {
      if (primaryTagDesc.length() > 0)
        desc = primaryTagDesc;
      else
        desc = code.substr(0, iSplit);

      if (subtagCode.length() > 0)
        desc += " - " + subtagCode;

      return true;
    }
  }

  return false;
}

bool CLangCodeExpander::Lookup(const int code, std::string& desc)
{
  char lang[3];
  lang[2] = 0;
  lang[1] = (code & 0xFF);
  lang[0] = (code >> 8) & 0xFF;

  return Lookup(lang, desc);
}

bool CLangCodeExpander::ConvertISO6391ToISO6392B(const std::string& strISO6391,
                                                 std::string& strISO6392B,
                                                 bool checkWin32Locales /*= false*/)
{
  // not a 2 char code
  if (strISO6391.length() != 2)
    return false;

  std::string strISO6391Lower(strISO6391);
  
  // FoldCase used to avoid issues like "The Turkic 'I' Problem
  
  UnicodeUtils::FoldCase(strISO6391Lower);
  UnicodeUtils::Trim(strISO6391Lower);

  for (const auto& codes : LanguageCodes)
  {
    if (strISO6391Lower == codes.iso639_1)
    {
      if (checkWin32Locales && codes.win_id)
      {
        strISO6392B = codes.win_id;
        return true;
      }

      strISO6392B = codes.iso639_2b;
      return true;
    }
  }

  return false;
}

bool CLangCodeExpander::ConvertToISO6392B(const std::string& strCharCode,
                                          std::string& strISO6392B,
                                          bool checkWin32Locales /* = false */)
{

  //first search in the user defined map
  if (LookupUserCode(strCharCode, strISO6392B))
    return true;

  if (strCharCode.size() == 2)
    return g_LangCodeExpander.ConvertISO6391ToISO6392B(strCharCode, strISO6392B, checkWin32Locales);

  if (strCharCode.size() == 3)
  {
    std::string charCode(strCharCode);
    UnicodeUtils::FoldCase(charCode);
    for (const auto& codes : LanguageCodes)
    {
      if (charCode == codes.iso639_2b ||
          (checkWin32Locales && codes.win_id != NULL && charCode == codes.win_id))
      {
        strISO6392B = charCode;
        return true;
      }
    }

    for (const auto& codes : RegionCodes)
    {
      if (charCode == codes.alpha3)
      {
        strISO6392B = charCode;
        return true;
      }
    }
  }
  else if (strCharCode.size() > 3)
  {
    for (const auto& codes : g_iso639_2)
    {
      if (UnicodeUtils::EqualsNoCase(strCharCode, codes.name))
      {
        strISO6392B = CodeToString(codes.code);
        return true;
      }
    }

    // Try search on language addons
    strISO6392B = g_langInfo.ConvertEnglishNameToAddonLocale(strCharCode);
    if (!strISO6392B.empty())
      return true;
  }
  return false;
}

bool CLangCodeExpander::ConvertToISO6392T(const std::string& strCharCode,
                                          std::string& strISO6392T,
                                          bool checkWin32Locales /* = false */)
{
  if (!ConvertToISO6392B(strCharCode, strISO6392T, checkWin32Locales))
    return false;

  for (const auto& codes : LanguageCodes)
  {
    if (strISO6392T == codes.iso639_2b ||
        (checkWin32Locales && codes.win_id != NULL && strISO6392T == codes.win_id))
    {
      if (codes.iso639_2t != nullptr)
        strISO6392T = codes.iso639_2t;
      return true;
    }
  }
  return false;
}


bool CLangCodeExpander::LookupUserCode(const std::string& desc, std::string& userCode)
{
  for (STRINGLOOKUPTABLE::const_iterator it = m_mapUser.begin(); it != m_mapUser.end(); ++it)
  {
    if (UnicodeUtils::EqualsNoCase(desc, it->first) || UnicodeUtils::EqualsNoCase(desc, it->second))
    {
      userCode = it->first;
      return true;
    }
  }
  return false;
}

#ifdef TARGET_WINDOWS
bool CLangCodeExpander::ConvertISO31661Alpha2ToISO31661Alpha3(const std::string& strISO31661Alpha2,
                                                              std::string& strISO31661Alpha3)
{
  if (strISO31661Alpha2.length() != 2)
    return false;

  std::string strLower(strISO31661Alpha2);
  UnicodeUtils::FoldCase(strLower);
  UnicodeUtils::Trim(strLower);
  for (const auto& codes : RegionCodes)
  {
    if (strLower == codes.alpha2)
    {
      strISO31661Alpha3 = codes.alpha3;
      return true;
    }
  }

  return true;
}

bool CLangCodeExpander::ConvertWindowsLanguageCodeToISO6392B(
    const std::string& strWindowsLanguageCode, std::string& strISO6392B)
{
  if (strWindowsLanguageCode.length() != 3)
    return false;

  std::string strLower(strWindowsLanguageCode);
  UnicodeUtils::FoldCase(strLower);
  for (const auto& codes : LanguageCodes)
  {
    if ((codes.win_id && strLower == codes.win_id) || strLower == codes.iso639_2b)
    {
      strISO6392B = codes.iso639_2b;
      return true;
    }
  }

  return false;
}
#endif

bool CLangCodeExpander::ConvertToISO6391(const std::string& lang, std::string& code)
{
  if (lang.empty())
    return false;

  //first search in the user defined map
  if (LookupUserCode(lang, code))
    return true;

  if (lang.length() == 2)
  {
    std::string tmp;
    if (Lookup(lang, tmp))
    {
      code = lang;
      return true;
    }
  }
  else if (lang.length() == 3)
  {
    std::string lower(lang);
    UnicodeUtils::FoldCase(lower);
    for (const auto& codes : LanguageCodes)
    {
      if (lower == codes.iso639_2b || (codes.win_id && lower == codes.win_id))
      {
        code = codes.iso639_1;
        return true;
      }
    }

    for (const auto& codes : RegionCodes)
    {
      if (lower == codes.alpha3)
      {
        code = codes.alpha2;
        return true;
      }
    }
  }

  // check if lang is full language name
  std::string tmp;
  if (ReverseLookup(lang, tmp))
  {
    if (tmp.length() == 2)
    {
      code = tmp;
      return true;
    }

    if (tmp.length() == 3)
    {
      // there's only an iso639-2 code that is identical to the language name, e.g. Yao
      if (UnicodeUtils::EqualsNoCase(tmp, lang))
        return false;

      return ConvertToISO6391(tmp, code);
    }
  }

  return false;
}

bool CLangCodeExpander::ReverseLookup(const std::string& desc, std::string& code)
{
  if (desc.empty())
    return false;

  std::string descTmp(desc);
<<<<<<< HEAD
  UnicodeUtils::Trim(descTmp);
=======
  StringUtils::Trim(descTmp);

  // First find to user-defined languages
>>>>>>> f0c49f90
  for (STRINGLOOKUPTABLE::const_iterator it = m_mapUser.begin(); it != m_mapUser.end(); ++it)
  {
    if (UnicodeUtils::EqualsNoCase(descTmp, it->second))
    {
      code = it->first;
      return true;
    }
  }

  for (const auto& codes : g_iso639_1)
  {
    if (UnicodeUtils::EqualsNoCase(descTmp, codes.name))
    {
      code = CodeToString(codes.code);
      return true;
    }
  }

  for (const auto& codes : g_iso639_2)
  {
    if (UnicodeUtils::EqualsNoCase(descTmp, codes.name))
    {
      code = CodeToString(codes.code);
      return true;
    }
  }

  // Find on language addons
  code = g_langInfo.ConvertEnglishNameToAddonLocale(descTmp);
  if (!code.empty())
    return true;

  return false;
}

bool CLangCodeExpander::LookupInUserMap(const std::string& code, std::string& desc)
{
  if (code.empty())
    return false;

  // make sure we convert to lowercase before trying to find it
  std::string sCode(code);
  UnicodeUtils::FoldCase(sCode);
  UnicodeUtils::Trim(sCode);

  STRINGLOOKUPTABLE::iterator it = m_mapUser.find(sCode);
  if (it != m_mapUser.end())
  {
    desc = it->second;
    return true;
  }

  return false;
}

bool CLangCodeExpander::LookupInLangAddons(const std::string& code, std::string& desc)
{
  if (code.empty())
    return false;

  std::string sCode{code};
  StringUtils::Trim(sCode);
  StringUtils::ToLower(sCode);
  StringUtils::Replace(sCode, '-', '_');

  desc = g_langInfo.GetEnglishLanguageName(sCode);
  return !desc.empty();
}

bool CLangCodeExpander::LookupInISO639Tables(const std::string& code, std::string& desc)
{
  if (code.empty())
    return false;

  long longcode;
  std::string sCode(code);
  UnicodeUtils::FoldCase(sCode);
  UnicodeUtils::Trim(sCode);

  if (sCode.length() == 2)
  {
    longcode = MAKECODE('\0', '\0', sCode[0], sCode[1]);
    for (const auto& codes : g_iso639_1)
    {
      if (codes.code == longcode)
      {
        desc = codes.name;
        return true;
      }
    }
  }
  else if (sCode.length() == 3)
  {
    longcode = MAKECODE('\0', sCode[0], sCode[1], sCode[2]);
    for (const auto& codes : g_iso639_2)
    {
      if (codes.code == longcode)
      {
        desc = codes.name;
        return true;
      }
    }
  }
  return false;
}

std::string CLangCodeExpander::CodeToString(long code)
{
  std::string ret;
  for (unsigned int j = 0; j < 4; j++)
  {
    char c = (char)code & 0xFF;
    if (c == '\0')
      break;

    ret.insert(0, 1, c);
    code >>= 8;
  }
  return ret;
}

bool CLangCodeExpander::CompareFullLanguageNames(const std::string& lang1, const std::string& lang2)
{
  if (UnicodeUtils::EqualsNoCase(lang1, lang2))
    return true;

  std::string expandedLang1, expandedLang2, code1, code2;

  if (!ReverseLookup(lang1, code1))
    return false;

  code1 = lang1;
  if (!ReverseLookup(lang2, code2))
    return false;

  code2 = lang2;
  Lookup(expandedLang1, code1);
  Lookup(expandedLang2, code2);

  return UnicodeUtils::EqualsNoCase(expandedLang1, expandedLang2);
}

std::vector<std::string> CLangCodeExpander::GetLanguageNames(
    LANGFORMATS format /* = CLangCodeExpander::ISO_639_1 */,
    LANG_LIST list /* = LANG_LIST::DEFAULT */)
{
  std::map<std::string, std::string> langMap;

  if (format == CLangCodeExpander::ISO_639_2)
    std::transform(g_iso639_2.begin(), g_iso639_2.end(), std::inserter(langMap, langMap.end()),
                   [](const LCENTRY& e) { return std::make_pair(CodeToString(e.code), e.name); });
  else
    std::transform(g_iso639_1.begin(), g_iso639_1.end(), std::inserter(langMap, langMap.end()),
                   [](const LCENTRY& e) { return std::make_pair(CodeToString(e.code), e.name); });

  if (list == LANG_LIST::INCLUDE_ADDONS || list == LANG_LIST::INCLUDE_ADDONS_USERDEFINED)
  {
    g_langInfo.GetAddonsLanguageCodes(langMap);
  }

  // User-defined languages can override existing ones
  if (list == LANG_LIST::INCLUDE_USERDEFINED || list == LANG_LIST::INCLUDE_ADDONS_USERDEFINED)
  {
    for (const auto& value : m_mapUser)
    {
      langMap[value.first] = value.second;
    }
  }

  // Sort by name and remove duplicates
  std::set<std::string, sortstringbyname> languages;
  for (const auto& lang : langMap)
  {
    languages.insert(lang.second);
  }

  return std::vector<std::string>(languages.begin(), languages.end());
}

bool CLangCodeExpander::CompareISO639Codes(const std::string& code1, const std::string& code2)
{
  if (UnicodeUtils::EqualsNoCase(code1, code2))
    return true;

  std::string expandedLang1;
  if (!Lookup(code1, expandedLang1))
    return false;

  std::string expandedLang2;
  if (!Lookup(code2, expandedLang2))
    return false;

  return UnicodeUtils::EqualsNoCase(expandedLang1, expandedLang2);
}

std::string CLangCodeExpander::ConvertToISO6392B(const std::string& lang)
{
  if (lang.empty())
    return lang;

  std::string two, three;
  if (ConvertToISO6391(lang, two))
  {
    if (ConvertToISO6392B(two, three))
      return three;
  }

  return lang;
}

std::string CLangCodeExpander::ConvertToISO6392T(const std::string& lang)
{
  if (lang.empty())
    return lang;

  std::string two, three;
  if (ConvertToISO6391(lang, two))
  {
    if (ConvertToISO6392T(two, three))
      return three;
  }

  return lang;
}

std::string CLangCodeExpander::FindLanguageCodeWithSubtag(const std::string& str)
{
  CRegExp regLangCode;
  if (regLangCode.RegComp(
          "(?:^|\\s|\\()(([A-Za-z]{2,3})-([A-Za-z]{2}|[0-9]{3}|[A-Za-z]{4}))(?:$|\\s|\\))") &&
      regLangCode.RegFind(str) >= 0)
  {
    return regLangCode.GetMatch(1);
  }
  return "";
}

// clang-format off
const std::array<struct LCENTRY, 186> g_iso639_1 = {{
    {MAKECODE('\0', '\0', 'a', 'a'), "Afar"},
    {MAKECODE('\0', '\0', 'a', 'b'), "Abkhazian"},
    {MAKECODE('\0', '\0', 'a', 'e'), "Avestan"},
    {MAKECODE('\0', '\0', 'a', 'f'), "Afrikaans"},
    {MAKECODE('\0', '\0', 'a', 'k'), "Akan"},
    {MAKECODE('\0', '\0', 'a', 'm'), "Amharic"},
    {MAKECODE('\0', '\0', 'a', 'n'), "Aragonese"},
    {MAKECODE('\0', '\0', 'a', 'r'), "Arabic"},
    {MAKECODE('\0', '\0', 'a', 's'), "Assamese"},
    {MAKECODE('\0', '\0', 'a', 'v'), "Avaric"},
    {MAKECODE('\0', '\0', 'a', 'y'), "Aymara"},
    {MAKECODE('\0', '\0', 'a', 'z'), "Azerbaijani"},
    {MAKECODE('\0', '\0', 'b', 'a'), "Bashkir"},
    {MAKECODE('\0', '\0', 'b', 'e'), "Belarusian"},
    {MAKECODE('\0', '\0', 'b', 'g'), "Bulgarian"},
    {MAKECODE('\0', '\0', 'b', 'h'), "Bihari"},
    {MAKECODE('\0', '\0', 'b', 'i'), "Bislama"},
    {MAKECODE('\0', '\0', 'b', 'm'), "Bambara"},
    {MAKECODE('\0', '\0', 'b', 'n'), "Bengali; Bangla"},
    {MAKECODE('\0', '\0', 'b', 'o'), "Tibetan"},
    {MAKECODE('\0', '\0', 'b', 'r'), "Breton"},
    {MAKECODE('\0', '\0', 'b', 's'), "Bosnian"},
    {MAKECODE('\0', '\0', 'c', 'a'), "Catalan"},
    {MAKECODE('\0', '\0', 'c', 'e'), "Chechen"},
    {MAKECODE('\0', '\0', 'c', 'h'), "Chamorro"},
    {MAKECODE('\0', '\0', 'c', 'o'), "Corsican"},
    {MAKECODE('\0', '\0', 'c', 'r'), "Cree"},
    {MAKECODE('\0', '\0', 'c', 's'), "Czech"},
    {MAKECODE('\0', '\0', 'c', 'u'), "Church Slavic"},
    {MAKECODE('\0', '\0', 'c', 'v'), "Chuvash"},
    {MAKECODE('\0', '\0', 'c', 'y'), "Welsh"},
    {MAKECODE('\0', '\0', 'd', 'a'), "Danish"},
    {MAKECODE('\0', '\0', 'd', 'e'), "German"},
    {MAKECODE('\0', '\0', 'd', 'v'), "Dhivehi"},
    {MAKECODE('\0', '\0', 'd', 'z'), "Dzongkha"},
    {MAKECODE('\0', '\0', 'e', 'e'), "Ewe"},
    {MAKECODE('\0', '\0', 'e', 'l'), "Greek"},
    {MAKECODE('\0', '\0', 'e', 'n'), "English"},
    {MAKECODE('\0', '\0', 'e', 'o'), "Esperanto"},
    {MAKECODE('\0', '\0', 'e', 's'), "Spanish"},
    {MAKECODE('\0', '\0', 'e', 't'), "Estonian"},
    {MAKECODE('\0', '\0', 'e', 'u'), "Basque"},
    {MAKECODE('\0', '\0', 'f', 'a'), "Persian"},
    {MAKECODE('\0', '\0', 'f', 'f'), "Fulah"},
    {MAKECODE('\0', '\0', 'f', 'i'), "Finnish"},
    {MAKECODE('\0', '\0', 'f', 'j'), "Fijian"},
    {MAKECODE('\0', '\0', 'f', 'o'), "Faroese"},
    {MAKECODE('\0', '\0', 'f', 'r'), "French"},
    {MAKECODE('\0', '\0', 'f', 'y'), "Western Frisian"},
    {MAKECODE('\0', '\0', 'g', 'a'), "Irish"},
    {MAKECODE('\0', '\0', 'g', 'd'), "Scottish Gaelic"},
    {MAKECODE('\0', '\0', 'g', 'l'), "Galician"},
    {MAKECODE('\0', '\0', 'g', 'n'), "Guarani"},
    {MAKECODE('\0', '\0', 'g', 'u'), "Gujarati"},
    {MAKECODE('\0', '\0', 'g', 'v'), "Manx"},
    {MAKECODE('\0', '\0', 'h', 'a'), "Hausa"},
    {MAKECODE('\0', '\0', 'h', 'e'), "Hebrew"},
    {MAKECODE('\0', '\0', 'h', 'i'), "Hindi"},
    {MAKECODE('\0', '\0', 'h', 'o'), "Hiri Motu"},
    {MAKECODE('\0', '\0', 'h', 'r'), "Croatian"},
    {MAKECODE('\0', '\0', 'h', 't'), "Haitian"},
    {MAKECODE('\0', '\0', 'h', 'u'), "Hungarian"},
    {MAKECODE('\0', '\0', 'h', 'y'), "Armenian"},
    {MAKECODE('\0', '\0', 'h', 'z'), "Herero"},
    {MAKECODE('\0', '\0', 'i', 'a'), "Interlingua"},
    {MAKECODE('\0', '\0', 'i', 'd'), "Indonesian"},
    {MAKECODE('\0', '\0', 'i', 'e'), "Interlingue"},
    {MAKECODE('\0', '\0', 'i', 'g'), "Igbo"},
    {MAKECODE('\0', '\0', 'i', 'i'), "Sichuan Yi"},
    {MAKECODE('\0', '\0', 'i', 'k'), "Inupiat"},
    {MAKECODE('\0', '\0', 'i', 'o'), "Ido"},
    {MAKECODE('\0', '\0', 'i', 's'), "Icelandic"},
    {MAKECODE('\0', '\0', 'i', 't'), "Italian"},
    {MAKECODE('\0', '\0', 'i', 'u'), "Inuktitut"},
    {MAKECODE('\0', '\0', 'j', 'a'), "Japanese"},
    {MAKECODE('\0', '\0', 'j', 'v'), "Javanese"},
    {MAKECODE('\0', '\0', 'k', 'a'), "Georgian"},
    {MAKECODE('\0', '\0', 'k', 'g'), "Kongo"},
    {MAKECODE('\0', '\0', 'k', 'i'), "Kikuyu"},
    {MAKECODE('\0', '\0', 'k', 'j'), "Kuanyama"},
    {MAKECODE('\0', '\0', 'k', 'k'), "Kazakh"},
    {MAKECODE('\0', '\0', 'k', 'l'), "Kalaallisut"},
    {MAKECODE('\0', '\0', 'k', 'm'), "Khmer"},
    {MAKECODE('\0', '\0', 'k', 'n'), "Kannada"},
    {MAKECODE('\0', '\0', 'k', 'o'), "Korean"},
    {MAKECODE('\0', '\0', 'k', 'r'), "Kanuri"},
    {MAKECODE('\0', '\0', 'k', 's'), "Kashmiri"},
    {MAKECODE('\0', '\0', 'k', 'u'), "Kurdish"},
    {MAKECODE('\0', '\0', 'k', 'v'), "Komi"},
    {MAKECODE('\0', '\0', 'k', 'w'), "Cornish"},
    {MAKECODE('\0', '\0', 'k', 'y'), "Kirghiz"},
    {MAKECODE('\0', '\0', 'l', 'a'), "Latin"},
    {MAKECODE('\0', '\0', 'l', 'b'), "Luxembourgish"},
    {MAKECODE('\0', '\0', 'l', 'g'), "Ganda"},
    {MAKECODE('\0', '\0', 'l', 'i'), "Limburgan"},
    {MAKECODE('\0', '\0', 'l', 'n'), "Lingala"},
    {MAKECODE('\0', '\0', 'l', 'o'), "Lao"},
    {MAKECODE('\0', '\0', 'l', 't'), "Lithuanian"},
    {MAKECODE('\0', '\0', 'l', 'u'), "Luba-Katanga"},
    {MAKECODE('\0', '\0', 'l', 'v'), "Latvian, Lettish"},
    {MAKECODE('\0', '\0', 'm', 'g'), "Malagasy"},
    {MAKECODE('\0', '\0', 'm', 'h'), "Marshallese"},
    {MAKECODE('\0', '\0', 'm', 'i'), "Maori"},
    {MAKECODE('\0', '\0', 'm', 'k'), "Macedonian"},
    {MAKECODE('\0', '\0', 'm', 'l'), "Malayalam"},
    {MAKECODE('\0', '\0', 'm', 'n'), "Mongolian"},
    {MAKECODE('\0', '\0', 'm', 'r'), "Marathi"},
    {MAKECODE('\0', '\0', 'm', 's'), "Malay"},
    {MAKECODE('\0', '\0', 'm', 't'), "Maltese"},
    {MAKECODE('\0', '\0', 'm', 'y'), "Burmese"},
    {MAKECODE('\0', '\0', 'n', 'a'), "Nauru"},
    {MAKECODE('\0', '\0', 'n', 'b'), "Norwegian Bokm\xC3\xA5l"},
    {MAKECODE('\0', '\0', 'n', 'd'), "Ndebele, North"},
    {MAKECODE('\0', '\0', 'n', 'e'), "Nepali"},
    {MAKECODE('\0', '\0', 'n', 'g'), "Ndonga"},
    {MAKECODE('\0', '\0', 'n', 'l'), "Dutch"},
    {MAKECODE('\0', '\0', 'n', 'n'), "Norwegian Nynorsk"},
    {MAKECODE('\0', '\0', 'n', 'o'), "Norwegian"},
    {MAKECODE('\0', '\0', 'n', 'r'), "Ndebele, South"},
    {MAKECODE('\0', '\0', 'n', 'v'), "Navajo"},
    {MAKECODE('\0', '\0', 'n', 'y'), "Chichewa"},
    {MAKECODE('\0', '\0', 'o', 'c'), "Occitan"},
    {MAKECODE('\0', '\0', 'o', 'j'), "Ojibwa"},
    {MAKECODE('\0', '\0', 'o', 'm'), "Oromo"},
    {MAKECODE('\0', '\0', 'o', 'r'), "Oriya"},
    {MAKECODE('\0', '\0', 'o', 's'), "Ossetic"},
    {MAKECODE('\0', '\0', 'p', 'a'), "Punjabi"},
    {MAKECODE('\0', '\0', 'p', 'i'), "Pali"},
    {MAKECODE('\0', '\0', 'p', 'l'), "Polish"},
    {MAKECODE('\0', '\0', 'p', 's'), "Pashto, Pushto"},
    {MAKECODE('\0', '\0', 'p', 't'), "Portuguese"},
    // pb = unofficial language code for Brazilian Portuguese
    {MAKECODE('\0', '\0', 'p', 'b'), "Portuguese (Brazil)"},
    {MAKECODE('\0', '\0', 'q', 'u'), "Quechua"},
    {MAKECODE('\0', '\0', 'r', 'm'), "Romansh"},
    {MAKECODE('\0', '\0', 'r', 'n'), "Kirundi"},
    {MAKECODE('\0', '\0', 'r', 'o'), "Romanian"},
    {MAKECODE('\0', '\0', 'r', 'u'), "Russian"},
    {MAKECODE('\0', '\0', 'r', 'w'), "Kinyarwanda"},
    {MAKECODE('\0', '\0', 's', 'a'), "Sanskrit"},
    {MAKECODE('\0', '\0', 's', 'c'), "Sardinian"},
    {MAKECODE('\0', '\0', 's', 'd'), "Sindhi"},
    {MAKECODE('\0', '\0', 's', 'e'), "Northern Sami"},
    {MAKECODE('\0', '\0', 's', 'g'), "Sangho"},
    {MAKECODE('\0', '\0', 's', 'h'), "Serbo-Croatian"},
    {MAKECODE('\0', '\0', 's', 'i'), "Sinhalese"},
    {MAKECODE('\0', '\0', 's', 'k'), "Slovak"},
    {MAKECODE('\0', '\0', 's', 'l'), "Slovenian"},
    {MAKECODE('\0', '\0', 's', 'm'), "Samoan"},
    {MAKECODE('\0', '\0', 's', 'n'), "Shona"},
    {MAKECODE('\0', '\0', 's', 'o'), "Somali"},
    {MAKECODE('\0', '\0', 's', 'q'), "Albanian"},
    {MAKECODE('\0', '\0', 's', 'r'), "Serbian"},
    {MAKECODE('\0', '\0', 's', 's'), "Swati"},
    {MAKECODE('\0', '\0', 's', 't'), "Sesotho"},
    {MAKECODE('\0', '\0', 's', 'u'), "Sundanese"},
    {MAKECODE('\0', '\0', 's', 'v'), "Swedish"},
    {MAKECODE('\0', '\0', 's', 'w'), "Swahili"},
    {MAKECODE('\0', '\0', 't', 'a'), "Tamil"},
    {MAKECODE('\0', '\0', 't', 'e'), "Telugu"},
    {MAKECODE('\0', '\0', 't', 'g'), "Tajik"},
    {MAKECODE('\0', '\0', 't', 'h'), "Thai"},
    {MAKECODE('\0', '\0', 't', 'i'), "Tigrinya"},
    {MAKECODE('\0', '\0', 't', 'k'), "Turkmen"},
    {MAKECODE('\0', '\0', 't', 'l'), "Tagalog"},
    {MAKECODE('\0', '\0', 't', 'n'), "Tswana"},
    {MAKECODE('\0', '\0', 't', 'o'), "Tonga"},
    {MAKECODE('\0', '\0', 't', 'r'), "Turkish"},
    {MAKECODE('\0', '\0', 't', 's'), "Tsonga"},
    {MAKECODE('\0', '\0', 't', 't'), "Tatar"},
    {MAKECODE('\0', '\0', 't', 'w'), "Twi"},
    {MAKECODE('\0', '\0', 't', 'y'), "Tahitian"},
    {MAKECODE('\0', '\0', 'u', 'g'), "Uighur"},
    {MAKECODE('\0', '\0', 'u', 'k'), "Ukrainian"},
    {MAKECODE('\0', '\0', 'u', 'r'), "Urdu"},
    {MAKECODE('\0', '\0', 'u', 'z'), "Uzbek"},
    {MAKECODE('\0', '\0', 'v', 'e'), "Venda"},
    {MAKECODE('\0', '\0', 'v', 'i'), "Vietnamese"},
    {MAKECODE('\0', '\0', 'v', 'o'), "Volapuk"},
    {MAKECODE('\0', '\0', 'w', 'a'), "Walloon"},
    {MAKECODE('\0', '\0', 'w', 'o'), "Wolof"},
    {MAKECODE('\0', '\0', 'x', 'h'), "Xhosa"},
    {MAKECODE('\0', '\0', 'y', 'i'), "Yiddish"},
    {MAKECODE('\0', '\0', 'y', 'o'), "Yoruba"},
    {MAKECODE('\0', '\0', 'z', 'a'), "Zhuang"},
    {MAKECODE('\0', '\0', 'z', 'h'), "Chinese"},
    {MAKECODE('\0', '\0', 'z', 'u'), "Zulu"},
}};
// clang-format on

// clang-format off
const std::array<struct LCENTRY, 540> g_iso639_2 = {{
    {MAKECODE('\0', 'a', 'b', 'k'), "Abkhaz"},
    {MAKECODE('\0', 'a', 'b', 'k'), "Abkhazian"},
    {MAKECODE('\0', 'a', 'c', 'e'), "Achinese"},
    {MAKECODE('\0', 'a', 'c', 'h'), "Acoli"},
    {MAKECODE('\0', 'a', 'd', 'a'), "Adangme"},
    {MAKECODE('\0', 'a', 'd', 'y'), "Adygei"},
    {MAKECODE('\0', 'a', 'd', 'y'), "Adyghe"},
    {MAKECODE('\0', 'a', 'a', 'r'), "Afar"},
    {MAKECODE('\0', 'a', 'f', 'h'), "Afrihili"},
    {MAKECODE('\0', 'a', 'f', 'r'), "Afrikaans"},
    {MAKECODE('\0', 'a', 'f', 'a'), "Afro-Asiatic (Other)"},
    {MAKECODE('\0', 'a', 'k', 'a'), "Akan"},
    {MAKECODE('\0', 'a', 'k', 'k'), "Akkadian"},
    {MAKECODE('\0', 'a', 'l', 'b'), "Albanian"},
    {MAKECODE('\0', 's', 'q', 'i'), "Albanian"},
    {MAKECODE('\0', 'a', 'l', 'e'), "Aleut"},
    {MAKECODE('\0', 'a', 'l', 'g'), "Algonquian languages"},
    {MAKECODE('\0', 't', 'u', 't'), "Altaic (Other)"},
    {MAKECODE('\0', 'a', 'm', 'h'), "Amharic"},
    {MAKECODE('\0', 'a', 'p', 'a'), "Apache languages"},
    {MAKECODE('\0', 'a', 'r', 'a'), "Arabic"},
    {MAKECODE('\0', 'a', 'r', 'g'), "Aragonese"},
    {MAKECODE('\0', 'a', 'r', 'c'), "Aramaic"},
    {MAKECODE('\0', 'a', 'r', 'p'), "Arapaho"},
    {MAKECODE('\0', 'a', 'r', 'n'), "Araucanian"},
    {MAKECODE('\0', 'a', 'r', 'w'), "Arawak"},
    {MAKECODE('\0', 'a', 'r', 'm'), "Armenian"},
    {MAKECODE('\0', 'h', 'y', 'e'), "Armenian"},
    {MAKECODE('\0', 'a', 'r', 't'), "Artificial (Other)"},
    {MAKECODE('\0', 'a', 's', 'm'), "Assamese"},
    {MAKECODE('\0', 'a', 's', 't'), "Asturian"},
    {MAKECODE('\0', 'a', 't', 'h'), "Athapascan languages"},
    {MAKECODE('\0', 'a', 'u', 's'), "Australian languages"},
    {MAKECODE('\0', 'm', 'a', 'p'), "Austronesian (Other)"},
    {MAKECODE('\0', 'a', 'v', 'a'), "Avaric"},
    {MAKECODE('\0', 'a', 'v', 'e'), "Avestan"},
    {MAKECODE('\0', 'a', 'w', 'a'), "Awadhi"},
    {MAKECODE('\0', 'a', 'y', 'm'), "Aymara"},
    {MAKECODE('\0', 'a', 'z', 'e'), "Azerbaijani"},
    {MAKECODE('\0', 'a', 's', 't'), "Bable"},
    {MAKECODE('\0', 'b', 'a', 'n'), "Balinese"},
    {MAKECODE('\0', 'b', 'a', 't'), "Baltic (Other)"},
    {MAKECODE('\0', 'b', 'a', 'l'), "Baluchi"},
    {MAKECODE('\0', 'b', 'a', 'm'), "Bambara"},
    {MAKECODE('\0', 'b', 'a', 'i'), "Bamileke languages"},
    {MAKECODE('\0', 'b', 'a', 'd'), "Banda"},
    {MAKECODE('\0', 'b', 'n', 't'), "Bantu (Other)"},
    {MAKECODE('\0', 'b', 'a', 's'), "Basa"},
    {MAKECODE('\0', 'b', 'a', 'k'), "Bashkir"},
    {MAKECODE('\0', 'b', 'a', 'q'), "Basque"},
    {MAKECODE('\0', 'e', 'u', 's'), "Basque"},
    {MAKECODE('\0', 'b', 't', 'k'), "Batak (Indonesia)"},
    {MAKECODE('\0', 'b', 'e', 'j'), "Beja"},
    {MAKECODE('\0', 'b', 'e', 'l'), "Belarusian"},
    {MAKECODE('\0', 'b', 'e', 'm'), "Bemba"},
    {MAKECODE('\0', 'b', 'e', 'n'), "Bengali"},
    {MAKECODE('\0', 'b', 'e', 'r'), "Berber (Other)"},
    {MAKECODE('\0', 'b', 'h', 'o'), "Bhojpuri"},
    {MAKECODE('\0', 'b', 'i', 'h'), "Bihari"},
    {MAKECODE('\0', 'b', 'i', 'k'), "Bikol"},
    {MAKECODE('\0', 'b', 'y', 'n'), "Bilin"},
    {MAKECODE('\0', 'b', 'i', 'n'), "Bini"},
    {MAKECODE('\0', 'b', 'i', 's'), "Bislama"},
    {MAKECODE('\0', 'b', 'y', 'n'), "Blin"},
    {MAKECODE('\0', 'n', 'o', 'b'), "Bokm\xC3\xA5l, Norwegian"},
    {MAKECODE('\0', 'b', 'o', 's'), "Bosnian"},
    {MAKECODE('\0', 'b', 'r', 'a'), "Braj"},
    {MAKECODE('\0', 'b', 'r', 'e'), "Breton"},
    {MAKECODE('\0', 'b', 'u', 'g'), "Buginese"},
    {MAKECODE('\0', 'b', 'u', 'l'), "Bulgarian"},
    {MAKECODE('\0', 'b', 'u', 'a'), "Buriat"},
    {MAKECODE('\0', 'b', 'u', 'r'), "Burmese"},
    {MAKECODE('\0', 'm', 'y', 'a'), "Burmese"},
    {MAKECODE('\0', 'c', 'a', 'd'), "Caddo"},
    {MAKECODE('\0', 'c', 'a', 'r'), "Carib"},
    {MAKECODE('\0', 's', 'p', 'a'), "Spanish"},
    {MAKECODE('\0', 'c', 'a', 't'), "Catalan"},
    {MAKECODE('\0', 'c', 'a', 'u'), "Caucasian (Other)"},
    {MAKECODE('\0', 'c', 'e', 'b'), "Cebuano"},
    {MAKECODE('\0', 'c', 'e', 'l'), "Celtic (Other)"},
    {MAKECODE('\0', 'c', 'h', 'g'), "Chagatai"},
    {MAKECODE('\0', 'c', 'm', 'c'), "Chamic languages"},
    {MAKECODE('\0', 'c', 'h', 'a'), "Chamorro"},
    {MAKECODE('\0', 'c', 'h', 'e'), "Chechen"},
    {MAKECODE('\0', 'c', 'h', 'r'), "Cherokee"},
    {MAKECODE('\0', 'n', 'y', 'a'), "Chewa"},
    {MAKECODE('\0', 'c', 'h', 'y'), "Cheyenne"},
    {MAKECODE('\0', 'c', 'h', 'b'), "Chibcha"},
    {MAKECODE('\0', 'n', 'y', 'a'), "Chichewa"},
    {MAKECODE('\0', 'c', 'h', 'i'), "Chinese"},
    {MAKECODE('\0', 'z', 'h', 'o'), "Chinese"},
    {MAKECODE('\0', 'c', 'h', 'n'), "Chinook jargon"},
    {MAKECODE('\0', 'c', 'h', 'p'), "Chipewyan"},
    {MAKECODE('\0', 'c', 'h', 'o'), "Choctaw"},
    {MAKECODE('\0', 'z', 'h', 'a'), "Chuang"},
    {MAKECODE('\0', 'c', 'h', 'u'), "Church Slavonic"},
    {MAKECODE('\0', 'c', 'h', 'k'), "Chuukese"},
    {MAKECODE('\0', 'c', 'h', 'v'), "Chuvash"},
    {MAKECODE('\0', 'n', 'w', 'c'), "Classical Nepal Bhasa"},
    {MAKECODE('\0', 'n', 'w', 'c'), "Classical Newari"},
    {MAKECODE('\0', 'c', 'o', 'p'), "Coptic"},
    {MAKECODE('\0', 'c', 'o', 'r'), "Cornish"},
    {MAKECODE('\0', 'c', 'o', 's'), "Corsican"},
    {MAKECODE('\0', 'c', 'r', 'e'), "Cree"},
    {MAKECODE('\0', 'm', 'u', 's'), "Creek"},
    {MAKECODE('\0', 'c', 'r', 'p'), "Creoles and pidgins (Other)"},
    {MAKECODE('\0', 'c', 'p', 'e'), "English-based (Other)"},
    {MAKECODE('\0', 'c', 'p', 'f'), "French-based (Other)"},
    {MAKECODE('\0', 'c', 'p', 'p'), "Portuguese-based (Other)"},
    {MAKECODE('\0', 'c', 'r', 'h'), "Crimean Tatar"},
    {MAKECODE('\0', 'c', 'r', 'h'), "Crimean Turkish"},
    {MAKECODE('\0', 'h', 'r', 'v'), "Croatian"},
    {MAKECODE('\0', 's', 'c', 'r'), "Croatian"},
    {MAKECODE('\0', 'c', 'u', 's'), "Cushitic (Other)"},
    {MAKECODE('\0', 'c', 'z', 'e'), "Czech"},
    {MAKECODE('\0', 'c', 'e', 's'), "Czech"},
    {MAKECODE('\0', 'd', 'a', 'k'), "Dakota"},
    {MAKECODE('\0', 'd', 'a', 'n'), "Danish"},
    {MAKECODE('\0', 'd', 'a', 'r'), "Dargwa"},
    {MAKECODE('\0', 'd', 'a', 'y'), "Dayak"},
    {MAKECODE('\0', 'd', 'e', 'l'), "Delaware"},
    {MAKECODE('\0', 'd', 'i', 'n'), "Dinka"},
    {MAKECODE('\0', 'd', 'i', 'v'), "Divehi"},
    {MAKECODE('\0', 'd', 'o', 'i'), "Dogri"},
    {MAKECODE('\0', 'd', 'g', 'r'), "Dogrib"},
    {MAKECODE('\0', 'd', 'r', 'a'), "Dravidian (Other)"},
    {MAKECODE('\0', 'd', 'u', 'a'), "Duala"},
    {MAKECODE('\0', 'd', 'u', 't'), "Dutch"},
    {MAKECODE('\0', 'n', 'l', 'd'), "Dutch"},
    {MAKECODE('\0', 'd', 'u', 'm'), "Dutch, Middle (ca. 1050-1350)"},
    {MAKECODE('\0', 'd', 'y', 'u'), "Dyula"},
    {MAKECODE('\0', 'd', 'z', 'o'), "Dzongkha"},
    {MAKECODE('\0', 'e', 'f', 'i'), "Efik"},
    {MAKECODE('\0', 'e', 'g', 'y'), "Egyptian (Ancient)"},
    {MAKECODE('\0', 'e', 'k', 'a'), "Ekajuk"},
    {MAKECODE('\0', 'e', 'l', 'x'), "Elamite"},
    {MAKECODE('\0', 'e', 'n', 'g'), "English"},
    {MAKECODE('\0', 'e', 'n', 'm'), "English, Middle (1100-1500)"},
    {MAKECODE('\0', 'a', 'n', 'g'), "English, Old (ca.450-1100)"},
    {MAKECODE('\0', 'm', 'y', 'v'), "Erzya"},
    {MAKECODE('\0', 'e', 'p', 'o'), "Esperanto"},
    {MAKECODE('\0', 'e', 's', 't'), "Estonian"},
    {MAKECODE('\0', 'e', 'w', 'e'), "Ewe"},
    {MAKECODE('\0', 'e', 'w', 'o'), "Ewondo"},
    {MAKECODE('\0', 'f', 'a', 'n'), "Fang"},
    {MAKECODE('\0', 'f', 'a', 't'), "Fanti"},
    {MAKECODE('\0', 'f', 'a', 'o'), "Faroese"},
    {MAKECODE('\0', 'f', 'i', 'j'), "Fijian"},
    {MAKECODE('\0', 'f', 'i', 'l'), "Filipino"},
    {MAKECODE('\0', 'f', 'i', 'n'), "Finnish"},
    {MAKECODE('\0', 'f', 'i', 'u'), "Finno-Ugrian (Other)"},
    {MAKECODE('\0', 'd', 'u', 't'), "Flemish"},
    {MAKECODE('\0', 'n', 'l', 'd'), "Flemish"},
    {MAKECODE('\0', 'f', 'o', 'n'), "Fon"},
    {MAKECODE('\0', 'f', 'r', 'e'), "French"},
    {MAKECODE('\0', 'f', 'r', 'a'), "French"},
    {MAKECODE('\0', 'f', 'r', 'm'), "French, Middle (ca.1400-1600)"},
    {MAKECODE('\0', 'f', 'r', 'o'), "French, Old (842-ca.1400)"},
    {MAKECODE('\0', 'f', 'r', 'y'), "Frisian"},
    {MAKECODE('\0', 'f', 'u', 'r'), "Friulian"},
    {MAKECODE('\0', 'f', 'u', 'l'), "Fulah"},
    {MAKECODE('\0', 'g', 'a', 'a'), "Ga"},
    {MAKECODE('\0', 'g', 'l', 'a'), "Gaelic"},
    {MAKECODE('\0', 'g', 'l', 'g'), "Gallegan"},
    {MAKECODE('\0', 'l', 'u', 'g'), "Ganda"},
    {MAKECODE('\0', 'g', 'a', 'y'), "Gayo"},
    {MAKECODE('\0', 'g', 'b', 'a'), "Gbaya"},
    {MAKECODE('\0', 'g', 'e', 'z'), "Geez"},
    {MAKECODE('\0', 'g', 'e', 'o'), "Georgian"},
    {MAKECODE('\0', 'k', 'a', 't'), "Georgian"},
    {MAKECODE('\0', 'g', 'e', 'r'), "German"},
    {MAKECODE('\0', 'd', 'e', 'u'), "German"},
    {MAKECODE('\0', 'n', 'd', 's'), "German, Low"},
    {MAKECODE('\0', 'g', 'm', 'h'), "German, Middle High (ca.1050-1500)"},
    {MAKECODE('\0', 'g', 'o', 'h'), "German, Old High (ca.750-1050)"},
    {MAKECODE('\0', 'g', 's', 'w'), "German, Swiss German"},
    {MAKECODE('\0', 'g', 'e', 'm'), "Germanic (Other)"},
    {MAKECODE('\0', 'k', 'i', 'k'), "Gikuyu"},
    {MAKECODE('\0', 'g', 'i', 'l'), "Gilbertese"},
    {MAKECODE('\0', 'g', 'o', 'n'), "Gondi"},
    {MAKECODE('\0', 'g', 'o', 'r'), "Gorontalo"},
    {MAKECODE('\0', 'g', 'o', 't'), "Gothic"},
    {MAKECODE('\0', 'g', 'r', 'b'), "Grebo"},
    {MAKECODE('\0', 'g', 'r', 'c'), "Greek, Ancient (to 1453)"},
    {MAKECODE('\0', 'g', 'r', 'e'), "Greek, Modern (1453-)"},
    {MAKECODE('\0', 'e', 'l', 'l'), "Greek, Modern (1453-)"},
    {MAKECODE('\0', 'k', 'a', 'l'), "Greenlandic"},
    {MAKECODE('\0', 'g', 'r', 'n'), "Guarani"},
    {MAKECODE('\0', 'g', 'u', 'j'), "Gujarati"},
    {MAKECODE('\0', 'g', 'w', 'i'), "Gwich\xC2\xB4in"},
    {MAKECODE('\0', 'h', 'a', 'i'), "Haida"},
    {MAKECODE('\0', 'h', 'a', 't'), "Haitian"},
    {MAKECODE('\0', 'h', 'a', 't'), "Haitian Creole"},
    {MAKECODE('\0', 'h', 'a', 'u'), "Hausa"},
    {MAKECODE('\0', 'h', 'a', 'w'), "Hawaiian"},
    {MAKECODE('\0', 'h', 'e', 'b'), "Hebrew"},
    {MAKECODE('\0', 'h', 'e', 'r'), "Herero"},
    {MAKECODE('\0', 'h', 'i', 'l'), "Hiligaynon"},
    {MAKECODE('\0', 'h', 'i', 'm'), "Himachali"},
    {MAKECODE('\0', 'h', 'i', 'n'), "Hindi"},
    {MAKECODE('\0', 'h', 'm', 'o'), "Hiri Motu"},
    {MAKECODE('\0', 'h', 'i', 't'), "Hittite"},
    {MAKECODE('\0', 'h', 'm', 'n'), "Hmong"},
    {MAKECODE('\0', 'h', 'u', 'n'), "Hungarian"},
    {MAKECODE('\0', 'h', 'u', 'p'), "Hupa"},
    {MAKECODE('\0', 'i', 'b', 'a'), "Iban"},
    {MAKECODE('\0', 'i', 'c', 'e'), "Icelandic"},
    {MAKECODE('\0', 'i', 's', 'l'), "Icelandic"},
    {MAKECODE('\0', 'i', 'd', 'o'), "Ido"},
    {MAKECODE('\0', 'i', 'b', 'o'), "Igbo"},
    {MAKECODE('\0', 'i', 'j', 'o'), "Ijo"},
    {MAKECODE('\0', 'i', 'l', 'o'), "Iloko"},
    {MAKECODE('\0', 's', 'm', 'n'), "Inari Sami"},
    {MAKECODE('\0', 'i', 'n', 'c'), "Indic (Other)"},
    {MAKECODE('\0', 'i', 'n', 'e'), "Indo-European (Other)"},
    {MAKECODE('\0', 'i', 'n', 'd'), "Indonesian"},
    {MAKECODE('\0', 'i', 'n', 'h'), "Ingush"},
    {MAKECODE('\0', 'i', 'n', 'a'), "Auxiliary Language Association)"},
    {MAKECODE('\0', 'i', 'l', 'e'), "Interlingue"},
    {MAKECODE('\0', 'i', 'k', 'u'), "Inuktitut"},
    {MAKECODE('\0', 'i', 'p', 'k'), "Inupiaq"},
    {MAKECODE('\0', 'i', 'r', 'a'), "Iranian (Other)"},
    {MAKECODE('\0', 'g', 'l', 'e'), "Irish"},
    {MAKECODE('\0', 'm', 'g', 'a'), "Irish, Middle (900-1200)"},
    {MAKECODE('\0', 's', 'g', 'a'), "Irish, Old (to 900)"},
    {MAKECODE('\0', 'i', 'r', 'o'), "Iroquoian languages"},
    {MAKECODE('\0', 'i', 't', 'a'), "Italian"},
    {MAKECODE('\0', 'j', 'p', 'n'), "Japanese"},
    {MAKECODE('\0', 'j', 'a', 'v'), "Javanese"},
    {MAKECODE('\0', 'j', 'r', 'b'), "Judeo-Arabic"},
    {MAKECODE('\0', 'j', 'p', 'r'), "Judeo-Persian"},
    {MAKECODE('\0', 'k', 'b', 'd'), "Kabardian"},
    {MAKECODE('\0', 'k', 'a', 'b'), "Kabyle"},
    {MAKECODE('\0', 'k', 'a', 'c'), "Kachin"},
    {MAKECODE('\0', 'k', 'a', 'l'), "Kalaallisut"},
    {MAKECODE('\0', 'x', 'a', 'l'), "Kalmyk"},
    {MAKECODE('\0', 'k', 'a', 'm'), "Kamba"},
    {MAKECODE('\0', 'k', 'a', 'n'), "Kannada"},
    {MAKECODE('\0', 'k', 'a', 'u'), "Kanuri"},
    {MAKECODE('\0', 'k', 'r', 'c'), "Karachay-Balkar"},
    {MAKECODE('\0', 'k', 'a', 'a'), "Kara-Kalpak"},
    {MAKECODE('\0', 'k', 'a', 'r'), "Karen"},
    {MAKECODE('\0', 'k', 'a', 's'), "Kashmiri"},
    {MAKECODE('\0', 'c', 's', 'b'), "Kashubian"},
    {MAKECODE('\0', 'k', 'a', 'w'), "Kawi"},
    {MAKECODE('\0', 'k', 'a', 'z'), "Kazakh"},
    {MAKECODE('\0', 'k', 'h', 'a'), "Khasi"},
    {MAKECODE('\0', 'k', 'h', 'm'), "Khmer"},
    {MAKECODE('\0', 'k', 'h', 'i'), "Khoisan (Other)"},
    {MAKECODE('\0', 'k', 'h', 'o'), "Khotanese"},
    {MAKECODE('\0', 'k', 'i', 'k'), "Kikuyu"},
    {MAKECODE('\0', 'k', 'm', 'b'), "Kimbundu"},
    {MAKECODE('\0', 'k', 'i', 'n'), "Kinyarwanda"},
    {MAKECODE('\0', 'k', 'i', 'r'), "Kirghiz"},
    {MAKECODE('\0', 't', 'l', 'h'), "Klingon"},
    {MAKECODE('\0', 'k', 'o', 'm'), "Komi"},
    {MAKECODE('\0', 'k', 'o', 'n'), "Kongo"},
    {MAKECODE('\0', 'k', 'o', 'k'), "Konkani"},
    {MAKECODE('\0', 'k', 'o', 'r'), "Korean"},
    {MAKECODE('\0', 'k', 'o', 's'), "Kosraean"},
    {MAKECODE('\0', 'k', 'p', 'e'), "Kpelle"},
    {MAKECODE('\0', 'k', 'r', 'o'), "Kru"},
    {MAKECODE('\0', 'k', 'u', 'a'), "Kuanyama"},
    {MAKECODE('\0', 'k', 'u', 'm'), "Kumyk"},
    {MAKECODE('\0', 'k', 'u', 'r'), "Kurdish"},
    {MAKECODE('\0', 'k', 'r', 'u'), "Kurukh"},
    {MAKECODE('\0', 'k', 'u', 't'), "Kutenai"},
    {MAKECODE('\0', 'k', 'u', 'a'), "Kwanyama, Kuanyama"},
    {MAKECODE('\0', 'l', 'a', 'd'), "Ladino"},
    {MAKECODE('\0', 'l', 'a', 'h'), "Lahnda"},
    {MAKECODE('\0', 'l', 'a', 'm'), "Lamba"},
    {MAKECODE('\0', 'l', 'a', 'o'), "Lao"},
    {MAKECODE('\0', 'l', 'a', 't'), "Latin"},
    {MAKECODE('\0', 'l', 'a', 'v'), "Latvian"},
    {MAKECODE('\0', 'l', 't', 'z'), "Letzeburgesch"},
    {MAKECODE('\0', 'l', 'e', 'z'), "Lezghian"},
    {MAKECODE('\0', 'l', 'i', 'm'), "Limburgan"},
    {MAKECODE('\0', 'l', 'i', 'm'), "Limburger"},
    {MAKECODE('\0', 'l', 'i', 'm'), "Limburgish"},
    {MAKECODE('\0', 'l', 'i', 'n'), "Lingala"},
    {MAKECODE('\0', 'l', 'i', 't'), "Lithuanian"},
    {MAKECODE('\0', 'j', 'b', 'o'), "Lojban"},
    {MAKECODE('\0', 'n', 'd', 's'), "Low German"},
    {MAKECODE('\0', 'n', 'd', 's'), "Low Saxon"},
    {MAKECODE('\0', 'd', 's', 'b'), "Lower Sorbian"},
    {MAKECODE('\0', 'l', 'o', 'z'), "Lozi"},
    {MAKECODE('\0', 'l', 'u', 'b'), "Luba-Katanga"},
    {MAKECODE('\0', 'l', 'u', 'a'), "Luba-Lulua"},
    {MAKECODE('\0', 'l', 'u', 'i'), "Luiseno"},
    {MAKECODE('\0', 's', 'm', 'j'), "Lule Sami"},
    {MAKECODE('\0', 'l', 'u', 'n'), "Lunda"},
    {MAKECODE('\0', 'l', 'u', 'o'), "Luo (Kenya and Tanzania)"},
    {MAKECODE('\0', 'l', 'u', 's'), "Lushai"},
    {MAKECODE('\0', 'l', 't', 'z'), "Luxembourgish"},
    {MAKECODE('\0', 'm', 'a', 'c'), "Macedonian"},
    {MAKECODE('\0', 'm', 'k', 'd'), "Macedonian"},
    {MAKECODE('\0', 'm', 'a', 'd'), "Madurese"},
    {MAKECODE('\0', 'm', 'a', 'g'), "Magahi"},
    {MAKECODE('\0', 'm', 'a', 'i'), "Maithili"},
    {MAKECODE('\0', 'm', 'a', 'k'), "Makasar"},
    {MAKECODE('\0', 'm', 'l', 'g'), "Malagasy"},
    {MAKECODE('\0', 'm', 'a', 'y'), "Malay"},
    {MAKECODE('\0', 'm', 's', 'a'), "Malay"},
    {MAKECODE('\0', 'm', 'a', 'l'), "Malayalam"},
    {MAKECODE('\0', 'm', 'l', 't'), "Maltese"},
    {MAKECODE('\0', 'm', 'n', 'c'), "Manchu"},
    {MAKECODE('\0', 'm', 'd', 'r'), "Mandar"},
    {MAKECODE('\0', 'm', 'a', 'n'), "Mandingo"},
    {MAKECODE('\0', 'm', 'n', 'i'), "Manipuri"},
    {MAKECODE('\0', 'm', 'n', 'o'), "Manobo languages"},
    {MAKECODE('\0', 'g', 'l', 'v'), "Manx"},
    {MAKECODE('\0', 'm', 'a', 'o'), "Maori"},
    {MAKECODE('\0', 'm', 'r', 'i'), "Maori"},
    {MAKECODE('\0', 'm', 'a', 'r'), "Marathi"},
    {MAKECODE('\0', 'c', 'h', 'm'), "Mari"},
    {MAKECODE('\0', 'm', 'a', 'h'), "Marshallese"},
    {MAKECODE('\0', 'm', 'w', 'r'), "Marwari"},
    {MAKECODE('\0', 'm', 'a', 's'), "Masai"},
    {MAKECODE('\0', 'm', 'y', 'n'), "Mayan languages"},
    {MAKECODE('\0', 'm', 'e', 'n'), "Mende"},
    {MAKECODE('\0', 'm', 'i', 'c'), "Micmac"},
    {MAKECODE('\0', 'm', 'i', 'c'), "Mi'kmaq"},
    {MAKECODE('\0', 'm', 'i', 'n'), "Minangkabau"},
    {MAKECODE('\0', 'm', 'w', 'l'), "Mirandese"},
    {MAKECODE('\0', 'm', 'i', 's'), "Miscellaneous languages"},
    {MAKECODE('\0', 'm', 'o', 'h'), "Mohawk"},
    {MAKECODE('\0', 'm', 'd', 'f'), "Moksha"},
    {MAKECODE('\0', 'm', 'o', 'l'), "Moldavian"},
    {MAKECODE('\0', 'm', 'k', 'h'), "Mon-Khmer (Other)"},
    {MAKECODE('\0', 'l', 'o', 'l'), "Mongo"},
    {MAKECODE('\0', 'm', 'o', 'n'), "Mongolian"},
    {MAKECODE('\0', 'm', 'o', 's'), "Mossi"},
    {MAKECODE('\0', 'm', 'u', 'l'), "Multiple languages"},
    {MAKECODE('\0', 'm', 'u', 'n'), "Munda languages"},
    {MAKECODE('\0', 'n', 'a', 'h'), "Nahuatl"},
    {MAKECODE('\0', 'n', 'a', 'u'), "Nauru"},
    {MAKECODE('\0', 'n', 'a', 'v'), "Navaho, Navajo"},
    {MAKECODE('\0', 'n', 'a', 'v'), "Navajo"},
    {MAKECODE('\0', 'n', 'd', 'e'), "Ndebele, North"},
    {MAKECODE('\0', 'n', 'b', 'l'), "Ndebele, South"},
    {MAKECODE('\0', 'n', 'd', 'o'), "Ndonga"},
    {MAKECODE('\0', 'n', 'a', 'p'), "Neapolitan"},
    {MAKECODE('\0', 'n', 'e', 'w'), "Nepal Bhasa"},
    {MAKECODE('\0', 'n', 'e', 'p'), "Nepali"},
    {MAKECODE('\0', 'n', 'e', 'w'), "Newari"},
    {MAKECODE('\0', 'n', 'i', 'a'), "Nias"},
    {MAKECODE('\0', 'n', 'i', 'c'), "Niger-Kordofanian (Other)"},
    {MAKECODE('\0', 's', 's', 'a'), "Nilo-Saharan (Other)"},
    {MAKECODE('\0', 'n', 'i', 'u'), "Niuean"},
    {MAKECODE('\0', 'z', 'x', 'x'), "No linguistic content"},
    {MAKECODE('\0', 'n', 'o', 'g'), "Nogai"},
    {MAKECODE('\0', 'n', 'o', 'n'), "Norse, Old"},
    {MAKECODE('\0', 'n', 'a', 'i'), "North American Indian (Other)"},
    {MAKECODE('\0', 's', 'm', 'e'), "Northern Sami"},
    {MAKECODE('\0', 'n', 's', 'o'), "Northern Sotho"},
    {MAKECODE('\0', 'n', 'd', 'e'), "North Ndebele"},
    {MAKECODE('\0', 'n', 'o', 'r'), "Norwegian"},
    {MAKECODE('\0', 'n', 'o', 'b'), "Norwegian Bokm\xC3\xA5l"},
    {MAKECODE('\0', 'n', 'n', 'o'), "Norwegian Nynorsk"},
    {MAKECODE('\0', 'n', 'u', 'b'), "Nubian languages"},
    {MAKECODE('\0', 'n', 'y', 'm'), "Nyamwezi"},
    {MAKECODE('\0', 'n', 'y', 'a'), "Nyanja"},
    {MAKECODE('\0', 'n', 'y', 'n'), "Nyankole"},
    {MAKECODE('\0', 'n', 'n', 'o'), "Nynorsk, Norwegian"},
    {MAKECODE('\0', 'n', 'y', 'o'), "Nyoro"},
    {MAKECODE('\0', 'n', 'z', 'i'), "Nzima"},
    {MAKECODE('\0', 'o', 'c', 'i'), "Occitan (post 1500)"},
    {MAKECODE('\0', 'o', 'j', 'i'), "Ojibwa"},
    {MAKECODE('\0', 'c', 'h', 'u'), "Old Bulgarian"},
    {MAKECODE('\0', 'c', 'h', 'u'), "Old Church Slavonic"},
    {MAKECODE('\0', 'n', 'w', 'c'), "Old Newari"},
    {MAKECODE('\0', 'c', 'h', 'u'), "Old Slavonic"},
    {MAKECODE('\0', 'o', 'r', 'i'), "Oriya"},
    {MAKECODE('\0', 'o', 'r', 'm'), "Oromo"},
    {MAKECODE('\0', 'o', 's', 'a'), "Osage"},
    {MAKECODE('\0', 'o', 's', 's'), "Ossetian"},
    {MAKECODE('\0', 'o', 's', 's'), "Ossetic"},
    {MAKECODE('\0', 'o', 't', 'o'), "Otomian languages"},
    {MAKECODE('\0', 'p', 'a', 'l'), "Pahlavi"},
    {MAKECODE('\0', 'p', 'a', 'u'), "Palauan"},
    {MAKECODE('\0', 'p', 'l', 'i'), "Pali"},
    {MAKECODE('\0', 'p', 'a', 'm'), "Pampanga"},
    {MAKECODE('\0', 'p', 'a', 'g'), "Pangasinan"},
    {MAKECODE('\0', 'p', 'a', 'n'), "Panjabi"},
    {MAKECODE('\0', 'p', 'a', 'p'), "Papiamento"},
    {MAKECODE('\0', 'p', 'a', 'a'), "Papuan (Other)"},
    {MAKECODE('\0', 'n', 's', 'o'), "Pedi"},
    {MAKECODE('\0', 'p', 'e', 'r'), "Persian"},
    {MAKECODE('\0', 'f', 'a', 's'), "Persian"},
    {MAKECODE('\0', 'p', 'e', 'o'), "Persian, Old (ca.600-400 B.C.)"},
    {MAKECODE('\0', 'p', 'h', 'i'), "Philippine (Other)"},
    {MAKECODE('\0', 'p', 'h', 'n'), "Phoenician"},
    {MAKECODE('\0', 'f', 'i', 'l'), "Pilipino"},
    {MAKECODE('\0', 'p', 'o', 'n'), "Pohnpeian"},
    {MAKECODE('\0', 'p', 'o', 'l'), "Polish"},
    {MAKECODE('\0', 'p', 'o', 'r'), "Portuguese"},
    // pob = unofficial language code for Brazilian Portuguese
    {MAKECODE('\0', 'p', 'o', 'b'), "Portuguese (Brazil)"},
    {MAKECODE('\0', 'p', 'r', 'a'), "Prakrit languages"},
    {MAKECODE('\0', 'o', 'c', 'i'), "Proven\xC3\xA7"
                                    "al"},
    {MAKECODE('\0', 'p', 'r', 'o'), "Proven\xC3\xA7"
                                    "al, Old (to 1500)"},
    {MAKECODE('\0', 'p', 'a', 'n'), "Punjabi"},
    {MAKECODE('\0', 'p', 'u', 's'), "Pushto"},
    {MAKECODE('\0', 'q', 'u', 'e'), "Quechua"},
    {MAKECODE('\0', 'r', 'o', 'h'), "Raeto-Romance"},
    {MAKECODE('\0', 'r', 'a', 'j'), "Rajasthani"},
    {MAKECODE('\0', 'r', 'a', 'p'), "Rapanui"},
    {MAKECODE('\0', 'r', 'a', 'r'), "Rarotongan"},
    // { "qaa-qtz", "Reserved for local use" },
    {MAKECODE('\0', 'r', 'o', 'a'), "Romance (Other)"},
    {MAKECODE('\0', 'r', 'u', 'm'), "Romanian"},
    {MAKECODE('\0', 'r', 'o', 'n'), "Romanian"},
    {MAKECODE('\0', 'r', 'o', 'm'), "Romany"},
    {MAKECODE('\0', 'r', 'u', 'n'), "Rundi"},
    {MAKECODE('\0', 'r', 'u', 's'), "Russian"},
    {MAKECODE('\0', 's', 'a', 'l'), "Salishan languages"},
    {MAKECODE('\0', 's', 'a', 'm'), "Samaritan Aramaic"},
    {MAKECODE('\0', 's', 'm', 'i'), "Sami languages (Other)"},
    {MAKECODE('\0', 's', 'm', 'o'), "Samoan"},
    {MAKECODE('\0', 's', 'a', 'd'), "Sandawe"},
    {MAKECODE('\0', 's', 'a', 'g'), "Sango"},
    {MAKECODE('\0', 's', 'a', 'n'), "Sanskrit"},
    {MAKECODE('\0', 's', 'a', 't'), "Santali"},
    {MAKECODE('\0', 's', 'r', 'd'), "Sardinian"},
    {MAKECODE('\0', 's', 'a', 's'), "Sasak"},
    {MAKECODE('\0', 'n', 'd', 's'), "Saxon, Low"},
    {MAKECODE('\0', 's', 'c', 'o'), "Scots"},
    {MAKECODE('\0', 'g', 'l', 'a'), "Scottish Gaelic"},
    {MAKECODE('\0', 's', 'e', 'l'), "Selkup"},
    {MAKECODE('\0', 's', 'e', 'm'), "Semitic (Other)"},
    {MAKECODE('\0', 'n', 's', 'o'), "Sepedi"},
    {MAKECODE('\0', 's', 'c', 'c'), "Serbian"},
    {MAKECODE('\0', 's', 'r', 'p'), "Serbian"},
    {MAKECODE('\0', 's', 'r', 'r'), "Serer"},
    {MAKECODE('\0', 's', 'h', 'n'), "Shan"},
    {MAKECODE('\0', 's', 'n', 'a'), "Shona"},
    {MAKECODE('\0', 'i', 'i', 'i'), "Sichuan Yi"},
    {MAKECODE('\0', 's', 'c', 'n'), "Sicilian"},
    {MAKECODE('\0', 's', 'i', 'd'), "Sidamo"},
    {MAKECODE('\0', 's', 'g', 'n'), "Sign languages"},
    {MAKECODE('\0', 'b', 'l', 'a'), "Siksika"},
    {MAKECODE('\0', 's', 'n', 'd'), "Sindhi"},
    {MAKECODE('\0', 's', 'i', 'n'), "Sinhala"},
    {MAKECODE('\0', 's', 'i', 'n'), "Sinhalese"},
    {MAKECODE('\0', 's', 'i', 't'), "Sino-Tibetan (Other)"},
    {MAKECODE('\0', 's', 'i', 'o'), "Siouan languages"},
    {MAKECODE('\0', 's', 'm', 's'), "Skolt Sami"},
    {MAKECODE('\0', 'd', 'e', 'n'), "Slave (Athapascan)"},
    {MAKECODE('\0', 's', 'l', 'a'), "Slavic (Other)"},
    {MAKECODE('\0', 's', 'l', 'o'), "Slovak"},
    {MAKECODE('\0', 's', 'l', 'k'), "Slovak"},
    {MAKECODE('\0', 's', 'l', 'v'), "Slovenian"},
    {MAKECODE('\0', 's', 'o', 'g'), "Sogdian"},
    {MAKECODE('\0', 's', 'o', 'm'), "Somali"},
    {MAKECODE('\0', 's', 'o', 'n'), "Songhai"},
    {MAKECODE('\0', 's', 'n', 'k'), "Soninke"},
    {MAKECODE('\0', 'w', 'e', 'n'), "Sorbian languages"},
    {MAKECODE('\0', 'n', 's', 'o'), "Sotho, Northern"},
    {MAKECODE('\0', 's', 'o', 't'), "Sotho, Southern"},
    {MAKECODE('\0', 's', 'a', 'i'), "South American Indian (Other)"},
    {MAKECODE('\0', 's', 'm', 'a'), "Southern Sami"},
    {MAKECODE('\0', 'n', 'b', 'l'), "South Ndebele"},
    {MAKECODE('\0', 's', 'p', 'a'), "Castilian"},
    {MAKECODE('\0', 's', 'u', 'k'), "Sukuma"},
    {MAKECODE('\0', 's', 'u', 'x'), "Sumerian"},
    {MAKECODE('\0', 's', 'u', 'n'), "Sundanese"},
    {MAKECODE('\0', 's', 'u', 's'), "Susu"},
    {MAKECODE('\0', 's', 'w', 'a'), "Swahili"},
    {MAKECODE('\0', 's', 's', 'w'), "Swati"},
    {MAKECODE('\0', 's', 'w', 'e'), "Swedish"},
    {MAKECODE('\0', 's', 'y', 'r'), "Syriac"},
    {MAKECODE('\0', 't', 'g', 'l'), "Tagalog"},
    {MAKECODE('\0', 't', 'a', 'h'), "Tahitian"},
    {MAKECODE('\0', 't', 'a', 'i'), "Tai (Other)"},
    {MAKECODE('\0', 't', 'g', 'k'), "Tajik"},
    {MAKECODE('\0', 't', 'm', 'h'), "Tamashek"},
    {MAKECODE('\0', 't', 'a', 'm'), "Tamil"},
    {MAKECODE('\0', 't', 'a', 't'), "Tatar"},
    {MAKECODE('\0', 't', 'e', 'l'), "Telugu"},
    {MAKECODE('\0', 't', 'e', 'r'), "Tereno"},
    {MAKECODE('\0', 't', 'e', 't'), "Tetum"},
    {MAKECODE('\0', 't', 'h', 'a'), "Thai"},
    {MAKECODE('\0', 't', 'i', 'b'), "Tibetan"},
    {MAKECODE('\0', 'b', 'o', 'd'), "Tibetan"},
    {MAKECODE('\0', 't', 'i', 'g'), "Tigre"},
    {MAKECODE('\0', 't', 'i', 'r'), "Tigrinya"},
    {MAKECODE('\0', 't', 'e', 'm'), "Timne"},
    {MAKECODE('\0', 't', 'i', 'v'), "Tiv"},
    {MAKECODE('\0', 't', 'l', 'h'), "tlhIngan-Hol"},
    {MAKECODE('\0', 't', 'l', 'i'), "Tlingit"},
    {MAKECODE('\0', 't', 'p', 'i'), "Tok Pisin"},
    {MAKECODE('\0', 't', 'k', 'l'), "Tokelau"},
    {MAKECODE('\0', 't', 'o', 'g'), "Tonga (Nyasa)"},
    {MAKECODE('\0', 't', 'o', 'n'), "Tonga (Tonga Islands)"},
    {MAKECODE('\0', 't', 's', 'i'), "Tsimshian"},
    {MAKECODE('\0', 't', 's', 'o'), "Tsonga"},
    {MAKECODE('\0', 't', 's', 'n'), "Tswana"},
    {MAKECODE('\0', 't', 'u', 'm'), "Tumbuka"},
    {MAKECODE('\0', 't', 'u', 'p'), "Tupi languages"},
    {MAKECODE('\0', 't', 'u', 'r'), "Turkish"},
    {MAKECODE('\0', 'o', 't', 'a'), "Turkish, Ottoman (1500-1928)"},
    {MAKECODE('\0', 't', 'u', 'k'), "Turkmen"},
    {MAKECODE('\0', 't', 'v', 'l'), "Tuvalu"},
    {MAKECODE('\0', 't', 'y', 'v'), "Tuvinian"},
    {MAKECODE('\0', 't', 'w', 'i'), "Twi"},
    {MAKECODE('\0', 'u', 'd', 'm'), "Udmurt"},
    {MAKECODE('\0', 'u', 'g', 'a'), "Ugaritic"},
    {MAKECODE('\0', 'u', 'i', 'g'), "Uighur"},
    {MAKECODE('\0', 'u', 'k', 'r'), "Ukrainian"},
    {MAKECODE('\0', 'u', 'm', 'b'), "Umbundu"},
    {MAKECODE('\0', 'u', 'n', 'd'), "Undetermined"},
    {MAKECODE('\0', 'h', 's', 'b'), "Upper Sorbian"},
    {MAKECODE('\0', 'u', 'r', 'd'), "Urdu"},
    {MAKECODE('\0', 'u', 'i', 'g'), "Uyghur"},
    {MAKECODE('\0', 'u', 'z', 'b'), "Uzbek"},
    {MAKECODE('\0', 'v', 'a', 'i'), "Vai"},
    {MAKECODE('\0', 'c', 'a', 't'), "Valencian"},
    {MAKECODE('\0', 'v', 'e', 'n'), "Venda"},
    {MAKECODE('\0', 'v', 'i', 'e'), "Vietnamese"},
    {MAKECODE('\0', 'v', 'o', 'l'), "Volap\xC3\xBCk"},
    {MAKECODE('\0', 'v', 'o', 't'), "Votic"},
    {MAKECODE('\0', 'w', 'a', 'k'), "Wakashan languages"},
    {MAKECODE('\0', 'w', 'a', 'l'), "Walamo"},
    {MAKECODE('\0', 'w', 'l', 'n'), "Walloon"},
    {MAKECODE('\0', 'w', 'a', 'r'), "Waray"},
    {MAKECODE('\0', 'w', 'a', 's'), "Washo"},
    {MAKECODE('\0', 'w', 'e', 'l'), "Welsh"},
    {MAKECODE('\0', 'c', 'y', 'm'), "Welsh"},
    {MAKECODE('\0', 'w', 'o', 'l'), "Wolof"},
    {MAKECODE('\0', 'x', 'h', 'o'), "Xhosa"},
    {MAKECODE('\0', 's', 'a', 'h'), "Yakut"},
    {MAKECODE('\0', 'y', 'a', 'o'), "Yao"},
    {MAKECODE('\0', 'y', 'a', 'p'), "Yapese"},
    {MAKECODE('\0', 'y', 'i', 'd'), "Yiddish"},
    {MAKECODE('\0', 'y', 'o', 'r'), "Yoruba"},
    {MAKECODE('\0', 'y', 'p', 'k'), "Yupik languages"},
    {MAKECODE('\0', 'z', 'n', 'd'), "Zande"},
    {MAKECODE('\0', 'z', 'a', 'p'), "Zapotec"},
    {MAKECODE('\0', 'z', 'e', 'n'), "Zenaga"},
    {MAKECODE('\0', 'z', 'h', 'a'), "Zhuang"},
    {MAKECODE('\0', 'z', 'u', 'l'), "Zulu"},
    {MAKECODE('\0', 'z', 'u', 'n'), "Zuni"},
}};
// clang-format on

// clang-format off
const std::array<ISO639, 190> LanguageCodes = {{
    {"aa", "aar", NULL, NULL},
    {"ab", "abk", NULL, NULL},
    {"af", "afr", NULL, NULL},
    {"ak", "aka", NULL, NULL},
    {"am", "amh", NULL, NULL},
    {"ar", "ara", NULL, NULL},
    {"an", "arg", NULL, NULL},
    {"as", "asm", NULL, NULL},
    {"av", "ava", NULL, NULL},
    {"ae", "ave", NULL, NULL},
    {"ay", "aym", NULL, NULL},
    {"az", "aze", NULL, NULL},
    {"ba", "bak", NULL, NULL},
    {"bm", "bam", NULL, NULL},
    {"be", "bel", NULL, NULL},
    {"bn", "ben", NULL, NULL},
    {"bh", "bih", NULL, NULL},
    {"bi", "bis", NULL, NULL},
    {"bo", "tib", NULL, "bod"},
    {"bs", "bos", NULL, NULL},
    {"br", "bre", NULL, NULL},
    {"bg", "bul", NULL, NULL},
    {"ca", "cat", NULL, NULL},
    {"cs", "cze", "ces", "ces"},
    {"ch", "cha", NULL, NULL},
    {"ce", "che", NULL, NULL},
    {"cu", "chu", NULL, NULL},
    {"cv", "chv", NULL, NULL},
    {"kw", "cor", NULL, NULL},
    {"co", "cos", NULL, NULL},
    {"cr", "cre", NULL, NULL},
    {"cy", "wel", NULL, "cym"},
    {"da", "dan", NULL, NULL},
    {"de", "ger", "deu", "deu"},
    {"dv", "div", NULL, NULL},
    {"dz", "dzo", NULL, NULL},
    {"el", "gre", "ell", "ell"},
    {"en", "eng", NULL, NULL},
    {"eo", "epo", NULL, NULL},
    {"et", "est", NULL, NULL},
    {"eu", "baq", NULL, "eus"},
    {"ee", "ewe", NULL, NULL},
    {"fo", "fao", NULL, NULL},
    {"fa", "per", NULL, "fas"},
    {"fj", "fij", NULL, NULL},
    {"fi", "fin", NULL, NULL},
    {"fr", "fre", "fra", "fra"},
    {"fy", "fry", NULL, NULL},
    {"ff", "ful", NULL, NULL},
    {"gd", "gla", NULL, NULL},
    {"ga", "gle", NULL, NULL},
    {"gl", "glg", NULL, NULL},
    {"gv", "glv", NULL, NULL},
    {"gn", "grn", NULL, NULL},
    {"gu", "guj", NULL, NULL},
    {"ht", "hat", NULL, NULL},
    {"ha", "hau", NULL, NULL},
    {"he", "heb", NULL, NULL},
    {"hz", "her", NULL, NULL},
    {"hi", "hin", NULL, NULL},
    {"ho", "hmo", NULL, NULL},
    {"hr", "hrv", NULL, NULL},
    {"hu", "hun", NULL, NULL},
    {"hy", "arm", NULL, "hye"},
    {"ig", "ibo", NULL, NULL},
    {"io", "ido", NULL, NULL},
    {"ii", "iii", NULL, NULL},
    {"iu", "iku", NULL, NULL},
    {"ie", "ile", NULL, NULL},
    {"ia", "ina", NULL, NULL},
    {"id", "ind", NULL, NULL},
    {"ik", "ipk", NULL, NULL},
    {"is", "ice", "isl", "isl"},
    {"it", "ita", NULL, NULL},
    {"jv", "jav", NULL, NULL},
    {"ja", "jpn", NULL, NULL},
    {"kl", "kal", NULL, NULL},
    {"kn", "kan", NULL, NULL},
    {"ks", "kas", NULL, NULL},
    {"ka", "geo", NULL, "kat"},
    {"kr", "kau", NULL, NULL},
    {"kk", "kaz", NULL, NULL},
    {"km", "khm", NULL, NULL},
    {"ki", "kik", NULL, NULL},
    {"rw", "kin", NULL, NULL},
    {"ky", "kir", NULL, NULL},
    {"kv", "kom", NULL, NULL},
    {"kg", "kon", NULL, NULL},
    {"ko", "kor", NULL, NULL},
    {"kj", "kua", NULL, NULL},
    {"ku", "kur", NULL, NULL},
    {"lo", "lao", NULL, NULL},
    {"la", "lat", NULL, NULL},
    {"lv", "lav", NULL, NULL},
    {"li", "lim", NULL, NULL},
    {"ln", "lin", NULL, NULL},
    {"lt", "lit", NULL, NULL},
    {"lb", "ltz", NULL, NULL},
    {"lu", "lub", NULL, NULL},
    {"lg", "lug", NULL, NULL},
    {"mk", "mac", NULL, "mdk"},
    {"mh", "mah", NULL, NULL},
    {"ml", "mal", NULL, NULL},
    {"mi", "mao", NULL, "mri"},
    {"mr", "mar", NULL, NULL},
    {"ms", "may", NULL, "msa"},
    {"mg", "mlg", NULL, NULL},
    {"mt", "mlt", NULL, NULL},
    {"mn", "mon", NULL, NULL},
    {"my", "bur", NULL, "mya"},
    {"na", "nau", NULL, NULL},
    {"nv", "nav", NULL, NULL},
    {"nr", "nbl", NULL, NULL},
    {"nd", "nde", NULL, NULL},
    {"ng", "ndo", NULL, NULL},
    {"ne", "nep", NULL, NULL},
    {"nl", "dut", "nld", "nld"},
    {"nn", "nno", NULL, NULL},
    {"nb", "nob", NULL, NULL},
    {"no", "nor", NULL, NULL},
    {"ny", "nya", NULL, NULL},
    {"oc", "oci", NULL, NULL},
    {"oj", "oji", NULL, NULL},
    {"or", "ori", NULL, NULL},
    {"om", "orm", NULL, NULL},
    {"os", "oss", NULL, NULL},
    {"pa", "pan", NULL, NULL},
    // pb / pob = unofficial language code for Brazilian Portuguese
    {"pb", "pob", NULL, NULL},
    {"pi", "pli", NULL, NULL},
    {"pl", "pol", "plk", NULL},
    {"pt", "por", "ptg", NULL},
    {"ps", "pus", NULL, NULL},
    {"qu", "que", NULL, NULL},
    {"rm", "roh", NULL, NULL},
    {"ro", "rum", "ron", "ron"},
    {"rn", "run", NULL, NULL},
    {"ru", "rus", NULL, NULL},
    {"sh", "scr", NULL, NULL},
    {"sg", "sag", NULL, NULL},
    {"sa", "san", NULL, NULL},
    {"si", "sin", NULL, NULL},
    {"sk", "slo", "sky", "slk"},
    {"sl", "slv", NULL, NULL},
    {"se", "sme", NULL, NULL},
    {"sm", "smo", NULL, NULL},
    {"sn", "sna", NULL, NULL},
    {"sd", "snd", NULL, NULL},
    {"so", "som", NULL, NULL},
    {"st", "sot", NULL, NULL},
    {"es", "spa", "esp", NULL},
    {"sq", "alb", NULL, "sqi"},
    {"sc", "srd", NULL, NULL},
    {"sr", "srp", NULL, NULL},
    {"ss", "ssw", NULL, NULL},
    {"su", "sun", NULL, NULL},
    {"sw", "swa", NULL, NULL},
    {"sv", "swe", "sve", NULL},
    {"ty", "tah", NULL, NULL},
    {"ta", "tam", NULL, NULL},
    {"tt", "tat", NULL, NULL},
    {"te", "tel", NULL, NULL},
    {"tg", "tgk", NULL, NULL},
    {"tl", "tgl", NULL, NULL},
    {"th", "tha", NULL, NULL},
    {"ti", "tir", NULL, NULL},
    {"to", "ton", NULL, NULL},
    {"tn", "tsn", NULL, NULL},
    {"ts", "tso", NULL, NULL},
    {"tk", "tuk", NULL, NULL},
    {"tr", "tur", "trk", NULL},
    {"tw", "twi", NULL, NULL},
    {"ug", "uig", NULL, NULL},
    {"uk", "ukr", NULL, NULL},
    {"ur", "urd", NULL, NULL},
    {"uz", "uzb", NULL, NULL},
    {"ve", "ven", NULL, NULL},
    {"vi", "vie", NULL, NULL},
    {"vo", "vol", NULL, NULL},
    {"wa", "wln", NULL, NULL},
    {"wo", "wol", NULL, NULL},
    {"xh", "xho", NULL, NULL},
    {"yi", "yid", NULL, NULL},
    {"yo", "yor", NULL, NULL},
    {"za", "zha", NULL, NULL},
    {"zh", "chi", "zho", "zho"},
    {"zu", "zul", NULL, NULL},
    {"zv", "und", NULL, NULL}, // Kodi intern mapping for missing "Undetermined" iso639-1 code
    {"zx", "zxx", NULL,
     NULL}, // Kodi intern mapping for missing "No linguistic content" iso639-1 code
    {"zy", "mis", NULL,
     NULL}, // Kodi intern mapping for missing "Miscellaneous languages" iso639-1 code
    {"zz", "mul", NULL, NULL} // Kodi intern mapping for missing "Multiple languages" iso639-1 code
}};
// clang-format on

// Based on ISO 3166
// clang-format off
const std::array<ISO3166_1, 245> RegionCodes = {{
    {"af", "afg"},
    {"ax", "ala"},
    {"al", "alb"},
    {"dz", "dza"},
    {"as", "asm"},
    {"ad", "and"},
    {"ao", "ago"},
    {"ai", "aia"},
    {"aq", "ata"},
    {"ag", "atg"},
    {"ar", "arg"},
    {"am", "arm"},
    {"aw", "abw"},
    {"au", "aus"},
    {"at", "aut"},
    {"az", "aze"},
    {"bs", "bhs"},
    {"bh", "bhr"},
    {"bd", "bgd"},
    {"bb", "brb"},
    {"by", "blr"},
    {"be", "bel"},
    {"bz", "blz"},
    {"bj", "ben"},
    {"bm", "bmu"},
    {"bt", "btn"},
    {"bo", "bol"},
    {"ba", "bih"},
    {"bw", "bwa"},
    {"bv", "bvt"},
    {"br", "bra"},
    {"io", "iot"},
    {"bn", "brn"},
    {"bg", "bgr"},
    {"bf", "bfa"},
    {"bi", "bdi"},
    {"kh", "khm"},
    {"cm", "cmr"},
    {"ca", "can"},
    {"cv", "cpv"},
    {"ky", "cym"},
    {"cf", "caf"},
    {"td", "tcd"},
    {"cl", "chl"},
    {"cn", "chn"},
    {"cx", "cxr"},
    {"co", "col"},
    {"km", "com"},
    {"cg", "cog"},
    {"cd", "cod"},
    {"ck", "cok"},
    {"cr", "cri"},
    {"ci", "civ"},
    {"hr", "hrv"},
    {"cu", "cub"},
    {"cy", "cyp"},
    {"cz", "cze"},
    {"dk", "dnk"},
    {"dj", "dji"},
    {"dm", "dma"},
    {"do", "dom"},
    {"ec", "ecu"},
    {"eg", "egy"},
    {"sv", "slv"},
    {"gq", "gnq"},
    {"er", "eri"},
    {"ee", "est"},
    {"et", "eth"},
    {"fk", "flk"},
    {"fo", "fro"},
    {"fj", "fji"},
    {"fi", "fin"},
    {"fr", "fra"},
    {"gf", "guf"},
    {"pf", "pyf"},
    {"tf", "atf"},
    {"ga", "gab"},
    {"gm", "gmb"},
    {"ge", "geo"},
    {"de", "deu"},
    {"gh", "gha"},
    {"gi", "gib"},
    {"gr", "grc"},
    {"gl", "grl"},
    {"gd", "grd"},
    {"gp", "glp"},
    {"gu", "gum"},
    {"gt", "gtm"},
    {"gg", "ggy"},
    {"gn", "gin"},
    {"gw", "gnb"},
    {"gy", "guy"},
    {"ht", "hti"},
    {"hm", "hmd"},
    {"va", "vat"},
    {"hn", "hnd"},
    {"hk", "hkg"},
    {"hu", "hun"},
    {"is", "isl"},
    {"in", "ind"},
    {"id", "idn"},
    {"ir", "irn"},
    {"iq", "irq"},
    {"ie", "irl"},
    {"im", "imn"},
    {"il", "isr"},
    {"it", "ita"},
    {"jm", "jam"},
    {"jp", "jpn"},
    {"je", "jey"},
    {"jo", "jor"},
    {"kz", "kaz"},
    {"ke", "ken"},
    {"ki", "kir"},
    {"kp", "prk"},
    {"kr", "kor"},
    {"kw", "kwt"},
    {"kg", "kgz"},
    {"la", "lao"},
    {"lv", "lva"},
    {"lb", "lbn"},
    {"ls", "lso"},
    {"lr", "lbr"},
    {"ly", "lby"},
    {"li", "lie"},
    {"lt", "ltu"},
    {"lu", "lux"},
    {"mo", "mac"},
    {"mk", "mkd"},
    {"mg", "mdg"},
    {"mw", "mwi"},
    {"my", "mys"},
    {"mv", "mdv"},
    {"ml", "mli"},
    {"mt", "mlt"},
    {"mh", "mhl"},
    {"mq", "mtq"},
    {"mr", "mrt"},
    {"mu", "mus"},
    {"yt", "myt"},
    {"mx", "mex"},
    {"fm", "fsm"},
    {"md", "mda"},
    {"mc", "mco"},
    {"mn", "mng"},
    {"me", "mne"},
    {"ms", "msr"},
    {"ma", "mar"},
    {"mz", "moz"},
    {"mm", "mmr"},
    {"na", "nam"},
    {"nr", "nru"},
    {"np", "npl"},
    {"nl", "nld"},
    {"an", "ant"},
    {"nc", "ncl"},
    {"nz", "nzl"},
    {"ni", "nic"},
    {"ne", "ner"},
    {"ng", "nga"},
    {"nu", "niu"},
    {"nf", "nfk"},
    {"mp", "mnp"},
    {"no", "nor"},
    {"om", "omn"},
    {"pk", "pak"},
    {"pw", "plw"},
    {"ps", "pse"},
    {"pa", "pan"},
    {"pg", "png"},
    {"py", "pry"},
    {"pe", "per"},
    {"ph", "phl"},
    {"pn", "pcn"},
    {"pl", "pol"},
    {"pt", "prt"},
    {"pr", "pri"},
    {"qa", "qat"},
    {"re", "reu"},
    {"ro", "rou"},
    {"ru", "rus"},
    {"rw", "rwa"},
    {"bl", "blm"},
    {"sh", "shn"},
    {"kn", "kna"},
    {"lc", "lca"},
    {"mf", "maf"},
    {"pm", "spm"},
    {"vc", "vct"},
    {"ws", "wsm"},
    {"sm", "smr"},
    {"st", "stp"},
    {"sa", "sau"},
    {"sn", "sen"},
    {"rs", "srb"},
    {"sc", "syc"},
    {"sl", "sle"},
    {"sg", "sgp"},
    {"sk", "svk"},
    {"si", "svn"},
    {"sb", "slb"},
    {"so", "som"},
    {"za", "zaf"},
    {"gs", "sgs"},
    {"es", "esp"},
    {"lk", "lka"},
    {"sd", "sdn"},
    {"sr", "sur"},
    {"sj", "sjm"},
    {"sz", "swz"},
    {"se", "swe"},
    {"ch", "che"},
    {"sy", "syr"},
    {"tw", "twn"},
    {"tj", "tjk"},
    {"tz", "tza"},
    {"th", "tha"},
    {"tl", "tls"},
    {"tg", "tgo"},
    {"tk", "tkl"},
    {"to", "ton"},
    {"tt", "tto"},
    {"tn", "tun"},
    {"tr", "tur"},
    {"tm", "tkm"},
    {"tc", "tca"},
    {"tv", "tuv"},
    {"ug", "uga"},
    {"ua", "ukr"},
    {"ae", "are"},
    {"gb", "gbr"},
    {"us", "usa"},
    {"um", "umi"},
    {"uy", "ury"},
    {"uz", "uzb"},
    {"vu", "vut"},
    {"ve", "ven"},
    {"vn", "vnm"},
    {"vg", "vgb"},
    {"vi", "vir"},
    {"wf", "wlf"},
    {"eh", "esh"},
    {"ye", "yem"},
    {"zm", "zmb"},
    {"zw", "zwe"}
}};
// clang-format on<|MERGE_RESOLUTION|>--- conflicted
+++ resolved
@@ -365,13 +365,9 @@
     return false;
 
   std::string descTmp(desc);
-<<<<<<< HEAD
   UnicodeUtils::Trim(descTmp);
-=======
-  StringUtils::Trim(descTmp);
 
   // First find to user-defined languages
->>>>>>> f0c49f90
   for (STRINGLOOKUPTABLE::const_iterator it = m_mapUser.begin(); it != m_mapUser.end(); ++it)
   {
     if (UnicodeUtils::EqualsNoCase(descTmp, it->second))
