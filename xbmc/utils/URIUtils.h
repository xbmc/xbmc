/*
 *      Copyright (C) 2005-2010 Team XBMC
 *      http://www.xbmc.org
 *
 *  This Program is free software; you can redistribute it and/or modify
 *  it under the terms of the GNU General Public License as published by
 *  the Free Software Foundation; either version 2, or (at your option)
 *  any later version.
 *
 *  This Program is distributed in the hope that it will be useful,
 *  but WITHOUT ANY WARRANTY; without even the implied warranty of
 *  MERCHANTABILITY or FITNESS FOR A PARTICULAR PURPOSE. See the
 *  GNU General Public License for more details.
 *
 *  You should have received a copy of the GNU General Public License
 *  along with XBMC; see the file COPYING.  If not, write to
 *  the Free Software Foundation, 675 Mass Ave, Cambridge, MA 02139, USA.
 *  http://www.gnu.org/copyleft/gpl.html
 *
 */
#pragma once

#include "StdString.h"

class CURL;

class URIUtils
{
public:
  URIUtils(void);
  virtual ~URIUtils(void);
  static CStdString GetParentFolderURI(const CStdString& uri,
                                       bool preserveFileNameInPath);
  static bool IsInPath(const CStdString &uri, const CStdString &baseURI);

  static void GetDirectory(const CStdString& strFilePath,
                           CStdString& strDirectoryPath);
  static const CStdString GetExtension(const CStdString& strFileName);
  static void GetExtension(const CStdString& strFile, CStdString& strExtension);
  static const CStdString GetFileName(const CStdString& strFileNameAndPath);
  static void RemoveExtension(CStdString& strFileName);
  static CStdString ReplaceExtension(const CStdString& strFile,
                                     const CStdString& strNewExtension);
  static void Split(const CStdString& strFileNameAndPath, 
                    CStdString& strPath, CStdString& strFileName);
  static CStdStringArray SplitPath(const CStdString& strPath);

  static void GetCommonPath(CStdString& strPath, const CStdString& strPath2);
  static CStdString GetParentPath(const CStdString& strPath);
  static bool GetParentPath(const CStdString& strPath, CStdString& strParent);

  static bool IsAddonsPath(const CStdString& strFile);
  static bool IsCDDA(const CStdString& strFile);
  static bool IsDAAP(const CStdString& strFile);
  static bool IsDOSPath(const CStdString &path);
  static bool IsDVD(const CStdString& strFile);
  static bool IsFTP(const CStdString& strFile);
  static bool IsHD(const CStdString& strFileName);
  static bool IsHDHomeRun(const CStdString& strFile);
  static bool IsSlingbox(const CStdString& strFile);
  static bool IsHTSP(const CStdString& strFile);
  static bool IsInArchive(const CStdString& strFile);
  static bool IsInRAR(const CStdString& strFile);
  static bool IsInternetStream(const CURL& url, bool bStrictCheck = false);
  static bool IsInZIP(const CStdString& strFile);
  static bool IsISO9660(const CStdString& strFile);
  static bool IsLastFM(const CStdString& strFile);
  static bool IsLiveTV(const CStdString& strFile);
  static bool IsMultiPath(const CStdString& strPath);
  static bool IsMusicDb(const CStdString& strFile);
  static bool IsMythTV(const CStdString& strFile);
  static bool IsNfs(const CStdString& strFile);  
  static bool IsOnDVD(const CStdString& strFile);
  static bool IsOnLAN(const CStdString& strFile);
  static bool IsPlugin(const CStdString& strFile);
<<<<<<< HEAD
  static bool IsPVRRecording(const CStdString& strFile);
=======
  static bool IsScript(const CStdString& strFile);
>>>>>>> 6a8845a3
  static bool IsRAR(const CStdString& strFile);
  static bool IsRemote(const CStdString& strFile);
  static bool IsSmb(const CStdString& strFile);
  static bool IsSpecial(const CStdString& strFile);
  static bool IsStack(const CStdString& strFile);
  static bool IsTuxBox(const CStdString& strFile);
  static bool IsUPnP(const CStdString& strFile);
  static bool IsURL(const CStdString& strFile);
  static bool IsVideoDb(const CStdString& strFile);
  static bool IsVTP(const CStdString& strFile);
  static bool IsZIP(const CStdString& strFile);

  static void AddSlashAtEnd(CStdString& strFolder);
  static bool HasSlashAtEnd(const CStdString& strFile);
  static void RemoveSlashAtEnd(CStdString& strFolder);

  static void CreateArchivePath(CStdString& strUrlPath,
                                const CStdString& strType,
                                const CStdString& strArchivePath,
                                const CStdString& strFilePathInArchive,
                                const CStdString& strPwd="");

  static void AddFileToFolder(const CStdString& strFolder,
                              const CStdString& strFile, CStdString& strResult);
  static CStdString AddFileToFolder(const CStdString &strFolder, 
                                    const CStdString &strFile)
  {
    CStdString result;
    AddFileToFolder(strFolder, strFile, result);
    return result;
  }
};
<|MERGE_RESOLUTION|>--- conflicted
+++ resolved
@@ -73,11 +73,8 @@
   static bool IsOnDVD(const CStdString& strFile);
   static bool IsOnLAN(const CStdString& strFile);
   static bool IsPlugin(const CStdString& strFile);
-<<<<<<< HEAD
   static bool IsPVRRecording(const CStdString& strFile);
-=======
   static bool IsScript(const CStdString& strFile);
->>>>>>> 6a8845a3
   static bool IsRAR(const CStdString& strFile);
   static bool IsRemote(const CStdString& strFile);
   static bool IsSmb(const CStdString& strFile);
