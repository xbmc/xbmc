--- conflicted
+++ resolved
@@ -126,12 +126,7 @@
         if (m_item.HasVideoInfoTag() && m_item.GetVideoInfoTag()->HasStreamDetails())
         {
           CFileItem dbItem(m_item);
-<<<<<<< HEAD
           videodatabase.GetStreamDetails(dbItem); // Fetch stream details from the db (if any)
-          
-=======
-
->>>>>>> 32b1a5ef
           // Check whether the item's db streamdetails need updating
           if (!videodatabase.GetStreamDetails(dbItem) || dbItem.GetVideoInfoTag()->m_streamDetails != m_item.GetVideoInfoTag()->m_streamDetails)
           {
