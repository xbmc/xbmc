/*
 *      Copyright (C) 2005-2010 Team XBMC
 *      http://www.xbmc.org
 *
 *  This Program is free software; you can redistribute it and/or modify
 *  it under the terms of the GNU General Public License as published by
 *  the Free Software Foundation; either version 2, or (at your option)
 *  any later version.
 *
 *  This Program is distributed in the hope that it will be useful,
 *  but WITHOUT ANY WARRANTY; without even the implied warranty of
 *  MERCHANTABILITY or FITNESS FOR A PARTICULAR PURPOSE. See the
 *  GNU General Public License for more details.
 *
 *  You should have received a copy of the GNU General Public License
 *  along with XBMC; see the file COPYING.  If not, write to
 *  the Free Software Foundation, 675 Mass Ave, Cambridge, MA 02139, USA.
 *  http://www.gnu.org/copyleft/gpl.html
 *
 */

#include "URIUtils.h"
#include "Application.h"
#include "FileItem.h"
#include "filesystem/MultiPathDirectory.h"
#include "filesystem/MythDirectory.h"
#include "filesystem/SpecialProtocol.h"
#include "filesystem/StackDirectory.h"
#include "network/DNSNameCache.h"
#include "settings/Settings.h"
#include "URL.h"

#include <netinet/in.h>
#include <arpa/inet.h>

using namespace std;
using namespace XFILE;

CStdString URIUtils::GetParentFolderURI(const CStdString& uri, bool preserveFileNameInPath)
{
  if (preserveFileNameInPath)
    return AddFileToFolder(GetParentPath(uri), GetFileName(uri));
  else
    return GetParentPath(uri);
}

bool URIUtils::IsInPath(const CStdString &uri, const CStdString &baseURI)
{
  CStdString uriPath = CSpecialProtocol::TranslatePath(uri);
  CStdString basePath = CSpecialProtocol::TranslatePath(baseURI);
  return (strncmp(uriPath.c_str(), basePath.c_str(), basePath.GetLength()) == 0);
}

/* returns filename extension including period of filename */
const CStdString URIUtils::GetExtension(const CStdString& strFileName)
{
  if(IsURL(strFileName))
  {
    CURL url(strFileName);
    return GetExtension(url.GetFileName());
  }

  int period = strFileName.find_last_of('.');
  if(period >= 0)
  {
    if( strFileName.find_first_of('/', period+1) != string::npos ) return "";
    if( strFileName.find_first_of('\\', period+1) != string::npos ) return "";
    return strFileName.substr(period);
  }
  else
    return "";
}

void URIUtils::GetExtension(const CStdString& strFile, CStdString& strExtension)
{
  strExtension = GetExtension(strFile);
}

void URIUtils::RemoveExtension(CStdString& strFileName)
{
  if(IsURL(strFileName))
  {
    CURL url(strFileName);
    strFileName = url.GetFileName();
    RemoveExtension(strFileName);
    url.SetFileName(strFileName);
    strFileName = url.Get();
    return;
  }

  int iPos = strFileName.ReverseFind(".");
  // Extension found
  if (iPos > 0)
  {
    CStdString strExtension;
    GetExtension(strFileName, strExtension);
    strExtension.ToLower();
    strExtension += "|";

    CStdString strFileMask;
    strFileMask = g_settings.m_pictureExtensions;
    strFileMask += "|" + g_settings.m_musicExtensions;
    strFileMask += "|" + g_settings.m_videoExtensions;
#if defined(__APPLE__)
    strFileMask += "|.py|.xml|.milk|.xpr|.xbt|.cdg|.app|.applescript|.workflow";
#else
    strFileMask += "|.py|.xml|.milk|.xpr|.xbt|.cdg";
#endif
    strFileMask += "|";

    if (strFileMask.Find(strExtension) >= 0)
      strFileName = strFileName.Left(iPos);
  }
}

CStdString URIUtils::ReplaceExtension(const CStdString& strFile,
                                      const CStdString& strNewExtension)
{
  if(IsURL(strFile))
  {
    CURL url(strFile);
    url.SetFileName(ReplaceExtension(url.GetFileName(), strNewExtension));
    return url.Get();
  }

  CStdString strChangedFile;
  CStdString strExtension;
  GetExtension(strFile, strExtension);
  if ( strExtension.size() )
  {
    strChangedFile = strFile.substr(0, strFile.size() - strExtension.size()) ;
    strChangedFile += strNewExtension;
  }
  else
  {
    strChangedFile = strFile;
    strChangedFile += strNewExtension;
  }
  return strChangedFile;
}

/* returns a filename given an url */
/* handles both / and \, and options in urls*/
const CStdString URIUtils::GetFileName(const CStdString& strFileNameAndPath)
{
  if(IsURL(strFileNameAndPath))
  {
    CURL url(strFileNameAndPath);
    return GetFileName(url.GetFileName());
  }

  /* find any slashes */
  const int slash1 = strFileNameAndPath.find_last_of('/');
  const int slash2 = strFileNameAndPath.find_last_of('\\');

  /* select the last one */
  int slash;
  if(slash2>slash1)
    slash = slash2;
  else
    slash = slash1;

  return strFileNameAndPath.substr(slash+1);
}

void URIUtils::Split(const CStdString& strFileNameAndPath,
                     CStdString& strPath, CStdString& strFileName)
{
  //Splits a full filename in path and file.
  //ex. smb://computer/share/directory/filename.ext -> strPath:smb://computer/share/directory/ and strFileName:filename.ext
  //Trailing slash will be preserved
  strFileName = "";
  strPath = "";
  int i = strFileNameAndPath.size() - 1;
  while (i > 0)
  {
    char ch = strFileNameAndPath[i];
    // Only break on ':' if it's a drive separator for DOS (ie d:foo)
    if (ch == '/' || ch == '\\' || (ch == ':' && i == 1)) break;
    else i--;
  }
  if (i == 0)
    i--;

  strPath = strFileNameAndPath.Left(i + 1);
  strFileName = strFileNameAndPath.Right(strFileNameAndPath.size() - i - 1);
}

void URIUtils::GetCommonPath(CStdString& strParent, const CStdString& strPath)
{
  // find the common path of parent and path
  unsigned int j = 1;
  while (j <= min(strParent.size(), strPath.size()) && strnicmp(strParent.c_str(), strPath.c_str(), j) == 0)
    j++;
  strParent = strParent.Left(j - 1);
  // they should at least share a / at the end, though for things such as path/cd1 and path/cd2 there won't be
  if (!HasSlashAtEnd(strParent))
  {
    // currently GetDirectory() removes trailing slashes
    GetDirectory(strParent.Mid(0), strParent);
    AddSlashAtEnd(strParent);
  }
}

CStdString URIUtils::GetParentPath(const CStdString& strPath)
{
  CStdString strReturn;
  GetParentPath(strPath, strReturn);
  return strReturn;
}

bool URIUtils::GetParentPath(const CStdString& strPath, CStdString& strParent)
{
  strParent = "";

  CURL url(strPath);
  CStdString strFile = url.GetFileName();
  if ( ((url.GetProtocol() == "rar") || (url.GetProtocol() == "zip")) && strFile.IsEmpty())
  {
    strFile = url.GetHostName();
    return GetParentPath(strFile, strParent);
  }
  else if (url.GetProtocol() == "stack")
  {
    CStackDirectory dir;
    CFileItemList items;
    dir.GetDirectory(strPath,items);
    GetDirectory(items[0]->m_strPath,items[0]->m_strDVDLabel);
    if (items[0]->m_strDVDLabel.Mid(0,6).Equals("rar://") || items[0]->m_strDVDLabel.Mid(0,6).Equals("zip://"))
      GetParentPath(items[0]->m_strDVDLabel, strParent);
    else
      strParent = items[0]->m_strDVDLabel;
    for( int i=1;i<items.Size();++i)
    {
      GetDirectory(items[i]->m_strPath,items[i]->m_strDVDLabel);
      if (items[0]->m_strDVDLabel.Mid(0,6).Equals("rar://") || items[0]->m_strDVDLabel.Mid(0,6).Equals("zip://"))
        GetParentPath(items[i]->m_strDVDLabel, items[i]->m_strPath);
      else
        items[i]->m_strPath = items[i]->m_strDVDLabel;

      GetCommonPath(strParent,items[i]->m_strPath);
    }
    return true;
  }
  else if (url.GetProtocol() == "multipath")
  {
    // get the parent path of the first item
    return GetParentPath(CMultiPathDirectory::GetFirstPath(strPath), strParent);
  }
  else if (url.GetProtocol() == "plugin")
  {
    if (!url.GetOptions().IsEmpty())
    {
      url.SetOptions("");
      strParent = url.Get();
      return true;
    }
    if (!url.GetFileName().IsEmpty())
    {
      url.SetFileName("");
      strParent = url.Get();
      return true;
    }
    if (!url.GetHostName().IsEmpty())
    {
      url.SetHostName("");
      strParent = url.Get();
      return true;
    }
    return true;  // already at root
  }
  else if (url.GetProtocol() == "special")
  {
    if (HasSlashAtEnd(strFile) )
      strFile = strFile.Left(strFile.size() - 1);
    if(strFile.ReverseFind('/') < 0)
      return false;
  }
  else if (strFile.size() == 0)
  {
    if (url.GetHostName().size() > 0)
    {
      // we have an share with only server or workgroup name
      // set hostname to "" and return true to get back to root
      url.SetHostName("");
      strParent = url.Get();
      return true;
    }
    return false;
  }

  if (HasSlashAtEnd(strFile) )
  {
    strFile = strFile.Left(strFile.size() - 1);
  }

  int iPos = strFile.ReverseFind('/');
#ifndef _LINUX
  if (iPos < 0)
  {
    iPos = strFile.ReverseFind('\\');
  }
#endif
  if (iPos < 0)
  {
    url.SetFileName("");
    strParent = url.Get();
    return true;
  }

  strFile = strFile.Left(iPos);

  AddSlashAtEnd(strFile);

  url.SetFileName(strFile);
  strParent = url.Get();
  return true;
}

bool URIUtils::IsRemote(const CStdString& strFile)
{
  if (IsCDDA(strFile) || IsISO9660(strFile))
    return false;

  if (IsSpecial(strFile))
    return IsRemote(CSpecialProtocol::TranslatePath(strFile));

  if(IsStack(strFile))
    return IsRemote(CStackDirectory::GetFirstStackedFile(strFile));

  if(IsMultiPath(strFile))
  { // virtual paths need to be checked separately
    vector<CStdString> paths;
    if (CMultiPathDirectory::GetPaths(strFile, paths))
    {
      for (unsigned int i = 0; i < paths.size(); i++)
        if (IsRemote(paths[i])) return true;
    }
    return false;
  }

  CURL url(strFile);
  if(IsInArchive(strFile))
    return IsRemote(url.GetHostName());

  if (!url.IsLocal())
    return true;

  return false;
}

bool URIUtils::IsOnDVD(const CStdString& strFile)
{
#ifdef _WIN32
  if (strFile.Mid(1,1) == ":")
    return (GetDriveType(strFile.Left(2)) == DRIVE_CDROM);
#else
  if (strFile.Left(2).CompareNoCase("d:") == 0)
    return true;
#endif

  if (strFile.Left(4).CompareNoCase("dvd:") == 0)
    return true;

  if (strFile.Left(4).CompareNoCase("udf:") == 0)
    return true;

  if (strFile.Left(8).CompareNoCase("iso9660:") == 0)
    return true;

  if (strFile.Left(5).CompareNoCase("cdda:") == 0)
    return true;

  return false;
}

bool URIUtils::IsOnLAN(const CStdString& strPath)
{
  if(IsMultiPath(strPath))
    return IsOnLAN(CMultiPathDirectory::GetFirstPath(strPath));

  if(IsStack(strPath))
    return IsOnLAN(CStackDirectory::GetFirstStackedFile(strPath));

  if(IsSpecial(strPath))
    return IsOnLAN(CSpecialProtocol::TranslatePath(strPath));

  if(IsDAAP(strPath))
    return true;
  
  if(IsPlugin(strPath))
    return false;

  if(IsTuxBox(strPath))
    return true;

  if(IsUPnP(strPath))
    return true;

  CURL url(strPath);
  if(IsInArchive(strPath))
    return IsOnLAN(url.GetHostName());

  if(!IsRemote(strPath))
    return false;

  if(IsPlugin(strPath))
    return false;

  CStdString host = url.GetHostName();
  if(host.length() == 0)
    return false;

  // assume a hostname without dot's
  // is local (smb netbios hostnames)
  if(host.find('.') == string::npos)
    return true;

  unsigned long address = ntohl(inet_addr(host.c_str()));
  if(address == INADDR_NONE)
  {
    CStdString ip;
    if(CDNSNameCache::Lookup(host, ip))
      address = ntohl(inet_addr(ip.c_str()));
  }

  if(address != INADDR_NONE)
  {
    // check if we are on the local subnet
    if (!g_application.getNetwork().GetFirstConnectedInterface())
      return false;

    if (g_application.getNetwork().HasInterfaceForIP(address))
      return true;
  }

  return false;
}

bool URIUtils::IsMultiPath(const CStdString& strPath)
{
  return strPath.Left(10).Equals("multipath:");
}

bool URIUtils::IsHD(const CStdString& strFileName)
{
  CURL url(strFileName);

  if (IsSpecial(strFileName))
    return IsHD(CSpecialProtocol::TranslatePath(strFileName));

  if(IsStack(strFileName))
    return IsHD(CStackDirectory::GetFirstStackedFile(strFileName));

  if (IsInArchive(strFileName))
    return IsHD(url.GetHostName());

  return url.IsLocal();
}

bool URIUtils::IsDVD(const CStdString& strFile)
{
#if defined(_WIN32)
  if (strFile.Left(6).Equals("dvd://"))
    return true;

  if(strFile.Mid(1) != ":\\"
  && strFile.Mid(1) != ":")
    return false;

  if(GetDriveType(strFile.c_str()) == DRIVE_CDROM)
    return true;
#else
  CStdString strFileLow = strFile;
  strFileLow.MakeLower();
  if (strFileLow == "d:/"  || strFileLow == "d:\\"  || strFileLow == "d:" || strFileLow == "iso9660://" || strFileLow == "udf://" || strFileLow == "dvd://1" )
    return true;
#endif

  return false;
}

bool URIUtils::IsStack(const CStdString& strFile)
{
  return strFile.Left(6).Equals("stack:");
}

bool URIUtils::IsRAR(const CStdString& strFile)
{
  CStdString strExtension;
  GetExtension(strFile,strExtension);

  if (strExtension.Equals(".001") && strFile.Mid(strFile.length()-7,7).CompareNoCase(".ts.001"))
    return true;

  if (strExtension.CompareNoCase(".cbr") == 0)
    return true;

  if (strExtension.CompareNoCase(".rar") == 0)
    return true;

  return false;
}

bool URIUtils::IsInArchive(const CStdString &strFile)
{
  return IsInZIP(strFile) || IsInRAR(strFile);
}

bool URIUtils::IsInZIP(const CStdString& strFile)
{
  CURL url(strFile);

  return url.GetProtocol() == "zip" && url.GetFileName() != "";
}

bool URIUtils::IsInRAR(const CStdString& strFile)
{
  CURL url(strFile);

  return url.GetProtocol() == "rar" && url.GetFileName() != "";
}

bool URIUtils::IsZIP(const CStdString& strFile) // also checks for comic books!
{
  CStdString strExtension;
  GetExtension(strFile,strExtension);

  if (strExtension.CompareNoCase(".zip") == 0)
    return true;

  if (strExtension.CompareNoCase(".cbz") == 0)
    return true;

  return false;
}

bool URIUtils::IsSpecial(const CStdString& strFile)
{
  CStdString strFile2(strFile);

  if (IsStack(strFile))
    strFile2 = CStackDirectory::GetFirstStackedFile(strFile);

  return strFile2.Left(8).Equals("special:");
}

bool URIUtils::IsPlugin(const CStdString& strFile)
{
  CURL url(strFile);
  return url.GetProtocol().Equals("plugin");
}

bool URIUtils::IsAddonsPath(const CStdString& strFile)
{
  CURL url(strFile);
  return url.GetProtocol().Equals("addons");
}

bool URIUtils::IsCDDA(const CStdString& strFile)
{
  return strFile.Left(5).Equals("cdda:");
}

bool URIUtils::IsISO9660(const CStdString& strFile)
{
  return strFile.Left(8).Equals("iso9660:");
}

bool URIUtils::IsSmb(const CStdString& strFile)
{
  CStdString strFile2(strFile);

  if (IsStack(strFile))
    strFile2 = CStackDirectory::GetFirstStackedFile(strFile);

  return strFile2.Left(4).Equals("smb:");
}

bool URIUtils::IsURL(const CStdString& strFile)
{
  return strFile.Find("://") >= 0;
}

bool URIUtils::IsFTP(const CStdString& strFile)
{
  CStdString strFile2(strFile);

  if (IsStack(strFile))
    strFile2 = CStackDirectory::GetFirstStackedFile(strFile);

  CURL url(strFile2);

  return url.GetTranslatedProtocol() == "ftp"  ||
         url.GetTranslatedProtocol() == "ftps";
}

bool URIUtils::IsInternetStream(const CURL& url, bool bStrictCheck /* = false */)
{
  
  CStdString strProtocol = url.GetProtocol();
  
  if (strProtocol.IsEmpty())
    return false;

  // there's nothing to stop internet streams from being stacked
  if (strProtocol == "stack")
    return IsInternetStream(CStackDirectory::GetFirstStackedFile(url.Get()));

  CStdString strProtocol2 = url.GetTranslatedProtocol();

  // Special case these
  if (strProtocol2 == "ftp" || strProtocol2 == "ftps" ||
      strProtocol  == "dav" || strProtocol  == "davs")
    return bStrictCheck;

  if (strProtocol2 == "http" || strProtocol2 == "https" ||
      strProtocol  == "rtp"  || strProtocol  == "udp"   ||
      strProtocol  == "rtmp" || strProtocol  == "rtsp")
    return true;

  return false;
}

bool URIUtils::IsDAAP(const CStdString& strFile)
{
  return strFile.Left(5).Equals("daap:");
}

bool URIUtils::IsUPnP(const CStdString& strFile)
{
  return strFile.Left(5).Equals("upnp:");
}

bool URIUtils::IsTuxBox(const CStdString& strFile)
{
  return strFile.Left(7).Equals("tuxbox:");
}

bool URIUtils::IsMythTV(const CStdString& strFile)
{
  return strFile.Left(5).Equals("myth:");
}

bool URIUtils::IsHDHomeRun(const CStdString& strFile)
{
  return strFile.Left(10).Equals("hdhomerun:");
}

bool URIUtils::IsSlingbox(const CStdString& strFile)
{
  return strFile.Left(6).Equals("sling:");
}

bool URIUtils::IsVTP(const CStdString& strFile)
{
  return strFile.Left(4).Equals("vtp:");
}

bool URIUtils::IsHTSP(const CStdString& strFile)
{
  return strFile.Left(5).Equals("htsp:");
}

bool URIUtils::IsPVRRecording(const CStdString& strFile)
{
  CStdString strFileWithoutSlash(strFile);
  RemoveSlashAtEnd(strFileWithoutSlash);

  return strFileWithoutSlash.Right(4).Equals(".pvr") &&
      strFile.Left(16).Equals("pvr://recordings");
}

bool URIUtils::IsLiveTV(const CStdString& strFile)
{
  CStdString strFileWithoutSlash(strFile);
  RemoveSlashAtEnd(strFileWithoutSlash);

  return IsTuxBox(strFileWithoutSlash) ||
      IsVTP(strFileWithoutSlash) ||
      IsHDHomeRun(strFileWithoutSlash) ||
<<<<<<< HEAD
      IsSlingbox(strFile) ||
=======
      IsSlingbox(strFileWithoutSlash) ||
>>>>>>> a7fc3fb9
      IsHTSP(strFileWithoutSlash) ||
      strFileWithoutSlash.Left(4).Equals("sap:") ||
      (strFileWithoutSlash.Right(4).Equals(".pvr") && !strFileWithoutSlash.Left(16).Equals("pvr://recordings")) ||
      (IsMythTV(strFileWithoutSlash) && CMythDirectory::IsLiveTV(strFileWithoutSlash));
}

bool URIUtils::IsMusicDb(const CStdString& strFile)
{
  return strFile.Left(8).Equals("musicdb:");
}

bool URIUtils::IsVideoDb(const CStdString& strFile)
{
  return strFile.Left(8).Equals("videodb:");
}

bool URIUtils::IsLastFM(const CStdString& strFile)
{
  return strFile.Left(7).Equals("lastfm:");
}

bool URIUtils::IsDOSPath(const CStdString &path)
{
  if (path.size() > 1 && path[1] == ':' && isalpha(path[0]))
    return true;

  // windows network drives
  if (path.size() > 1 && path[0] == '\\' && path[1] == '\\')
    return true;

  return false;
}

void URIUtils::AddSlashAtEnd(CStdString& strFolder)
{
  if (IsURL(strFolder))
  {
    CURL url(strFolder);
    CStdString file = url.GetFileName();
    if(!file.IsEmpty() && file != strFolder)
    {
      AddSlashAtEnd(file);
      url.SetFileName(file);
      strFolder = url.Get();
      return;
    }
  }

  if (!HasSlashAtEnd(strFolder))
  {
    if (IsDOSPath(strFolder))
      strFolder += '\\';
    else
      strFolder += '/';
  }
}

bool URIUtils::HasSlashAtEnd(const CStdString& strFile)
{
  if (strFile.size() == 0) return false;
  char kar = strFile.c_str()[strFile.size() - 1];

  if (kar == '/' || kar == '\\')
    return true;

  return false;
}

void URIUtils::RemoveSlashAtEnd(CStdString& strFolder)
{
  if (IsURL(strFolder))
  {
    CURL url(strFolder);
    CStdString file = url.GetFileName();
    if (!file.IsEmpty() && file != strFolder)
    {
      RemoveSlashAtEnd(file);
      url.SetFileName(file);
      strFolder = url.Get();
      return;
    }
    if(url.GetHostName().IsEmpty())
      return;
  }

  while (HasSlashAtEnd(strFolder))
    strFolder.Delete(strFolder.size() - 1);
}

void URIUtils::AddFileToFolder(const CStdString& strFolder, 
                                const CStdString& strFile,
                                CStdString& strResult)
{
  if (IsURL(strFolder))
  {
    CURL url(strFolder);
    if (url.GetFileName() != strFolder)
    {
      AddFileToFolder(url.GetFileName(), strFile, strResult);
      url.SetFileName(strResult);
      strResult = url.Get();
      return;
    }
  }

  strResult = strFolder;
  if(!strResult.IsEmpty())
    AddSlashAtEnd(strResult);

  // Remove any slash at the start of the file
  if (strFile.size() && (strFile[0] == '/' || strFile[0] == '\\'))
    strResult += strFile.Mid(1);
  else
    strResult += strFile;

  // correct any slash directions
  if (!IsDOSPath(strFolder))
    strResult.Replace('\\', '/');
  else
    strResult.Replace('/', '\\');
}

void URIUtils::GetDirectory(const CStdString& strFilePath,
                            CStdString& strDirectoryPath)
{
  // Will from a full filename return the directory the file resides in.
  // Keeps the final slash at end

  int iPos1 = strFilePath.ReverseFind('/');
  int iPos2 = strFilePath.ReverseFind('\\');

  if (iPos2 > iPos1)
  {
    iPos1 = iPos2;
  }

  if (iPos1 > 0)
  {
    strDirectoryPath = strFilePath.Left(iPos1 + 1); // include the slash
  }
}

void URIUtils::CreateArchivePath(CStdString& strUrlPath,
                                 const CStdString& strType,
                                 const CStdString& strArchivePath,
                                 const CStdString& strFilePathInArchive,
                                 const CStdString& strPwd)
{
  CStdString strBuffer;

  strUrlPath = strType+"://";

  if( !strPwd.IsEmpty() )
  {
    strBuffer = strPwd;
    CURL::Encode(strBuffer);
    strUrlPath += strBuffer;
    strUrlPath += "@";
  }

  strBuffer = strArchivePath;
  CURL::Encode(strBuffer);

  strUrlPath += strBuffer;

  strBuffer = strFilePathInArchive;
  strBuffer.Replace('\\', '/');
  strBuffer.TrimLeft('/');

  strUrlPath += "/";
  strUrlPath += strBuffer;

#if 0 // options are not used
  strBuffer = strCachePath;
  CURL::Encode(strBuffer);

  strUrlPath += "?cache=";
  strUrlPath += strBuffer;

  strBuffer.Format("%i", wOptions);
  strUrlPath += "&flags=";
  strUrlPath += strBuffer;
#endif
}
<|MERGE_RESOLUTION|>--- conflicted
+++ resolved
@@ -679,11 +679,7 @@
   return IsTuxBox(strFileWithoutSlash) ||
       IsVTP(strFileWithoutSlash) ||
       IsHDHomeRun(strFileWithoutSlash) ||
-<<<<<<< HEAD
-      IsSlingbox(strFile) ||
-=======
       IsSlingbox(strFileWithoutSlash) ||
->>>>>>> a7fc3fb9
       IsHTSP(strFileWithoutSlash) ||
       strFileWithoutSlash.Left(4).Equals("sap:") ||
       (strFileWithoutSlash.Right(4).Equals(".pvr") && !strFileWithoutSlash.Left(16).Equals("pvr://recordings")) ||
