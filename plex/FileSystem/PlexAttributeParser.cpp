--- conflicted
+++ resolved
@@ -175,17 +175,7 @@
 void CPlexAttributeParserMediaFlag::Process(const CURL &url, const CStdString &key, const CStdString &value, CFileItem *item)
 {
   static std::map<std::string, std::string> FlagsMap;
-  static CCriticalSection FlagsMapSection;
-<<<<<<< HEAD
-  CSingleLock Lock(FlagsMapSection);
-
-=======
-
-  FlagsMapSection.lock();
->>>>>>> 8ed13785
   std::map<std::string, std::string>::const_iterator got = FlagsMap.find(key + "|" + value);
-  FlagsMapSection.unlock();
-
   if ((got != FlagsMap.end()) && true)
   {
     item->SetArt("mediaTag::" + key, got->second);
@@ -226,13 +216,7 @@
 
     /* also store the raw value */
     item->SetProperty("mediaTag-" + key, value);
-
-<<<<<<< HEAD
-=======
-    FlagsMapSection.lock();
->>>>>>> 8ed13785
     FlagsMap[key + "|" + value] = item->GetArt("mediaTag::" + key);
-    FlagsMapSection.unlock();
   }
 }
 
