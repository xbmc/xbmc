
include(CheckSystemIncludes)
include(CheckSystemFunctions)

set(PLEX_TARGET_NAME PlexHomeTheater)

set(CONFIG_INTERNAL_LIBS
  lib_hts
  lib_squish
  lib_upnp
)

<<<<<<< HEAD
=======
OPTION(ENABLE_DVD_DRIVE "Enable the DVD drive" ON)
OPTION(ENABLE_PYTHON "Enable Python addon support" OFF)

>>>>>>> e83572a1
if(APPLE)
  include(CMakeConfigOSX)
elseif(WIN32)
  include(CMakeConfigWin)
elseif(UNIX)
  include(CMakeConfigLinux)
endif()

if(UNIX)
  include(CMakeConfigPOSIX)
endif(UNIX)

############ global definitions set for all platforms
add_definitions(-D__PLEX__ -D__PLEX__XBMC__ -DPLEX_TARGET_NAME="${EXECUTABLE_NAME}" -DPLEX_VERSION="${PLEX_VERSION_STRING_SHORT_BUILD}")

if(${CMAKE_BUILD_TYPE} STREQUAL "Debug")
  add_definitions(-DDEBUG)
else()
  add_definitions(-DNDEBUG)
endif()

include(CheckFFmpegIncludes)
include(CheckCrystalHDInclude)
include(CheckLibshairportConfig)

if(DEFINED SDL_FOUND)
  set(HAVE_SDL 1)
endif()

<<<<<<< HEAD
set(USE_UPNP 1)
set(HAS_LIBRTMP 1)

OPTION(ENABLE_DVD_DRIVE "Enable the DVD drive" ON)
=======
if(ENABLE_PYTHON)
  set(HAS_PYTHON 1)
endif()

set(USE_UPNP 1)
set(HAS_LIBRTMP 1)

>>>>>>> e83572a1
if(ENABLE_DVD_DRIVE)
  set(HAS_DVD_DRIVE 1)
endif(ENABLE_DVD_DRIVE)

configure_file(${root}/xbmc/DllPaths_generated.h.in ${CMAKE_BINARY_DIR}/xbmc/DllPaths_generated.h)
configure_file(${plexdir}/config.h.in ${CMAKE_BINARY_DIR}/xbmc/config.h)
set_source_files_properties(xbmc/config.h PROPERTIES GENERATED TRUE)<|MERGE_RESOLUTION|>--- conflicted
+++ resolved
@@ -10,12 +10,9 @@
   lib_upnp
 )
 
-<<<<<<< HEAD
-=======
 OPTION(ENABLE_DVD_DRIVE "Enable the DVD drive" ON)
 OPTION(ENABLE_PYTHON "Enable Python addon support" OFF)
 
->>>>>>> e83572a1
 if(APPLE)
   include(CMakeConfigOSX)
 elseif(WIN32)
@@ -45,12 +42,6 @@
   set(HAVE_SDL 1)
 endif()
 
-<<<<<<< HEAD
-set(USE_UPNP 1)
-set(HAS_LIBRTMP 1)
-
-OPTION(ENABLE_DVD_DRIVE "Enable the DVD drive" ON)
-=======
 if(ENABLE_PYTHON)
   set(HAS_PYTHON 1)
 endif()
@@ -58,7 +49,6 @@
 set(USE_UPNP 1)
 set(HAS_LIBRTMP 1)
 
->>>>>>> e83572a1
 if(ENABLE_DVD_DRIVE)
   set(HAS_DVD_DRIVE 1)
 endif(ENABLE_DVD_DRIVE)
