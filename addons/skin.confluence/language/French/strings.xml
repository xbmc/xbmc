<?xml version="1.0" encoding="utf-8" standalone="yes"?>
<strings>
  <!-- Misc labels -->
  <string id="31000">Changement des</string>
  <string id="31001">J'aime</string>
  <string id="31002">Je deteste</string>
  <string id="31003">Options d'alimentation</string>
  <string id="31004">En cours...</string>
  <string id="31005">Cacher INFO</string>
  <string id="31006">Options d'Affichage</string>
  <string id="31007">Plugins</string>
  <string id="31008">Plein Ecran</string>

  <string id="31020">Récemment ajouté</string>
  <string id="31021">Vidéo - Fichiers</string>
  <string id="31022">Musique - Fichiers</string>
  <string id="31023">Lecture</string>
  <string id="31024">Page</string>
  <string id="31025">Objets</string>
  <string id="31026">Options diverses</string>
  <string id="31027">Emplacement</string>
 
  <!-- View Type labels -->
  <string id="31028">Affiche Wrap</string>
  <string id="31029">Fanart</string>
  <string id="31030">Liste complète</string>
  <string id="31031">Vignettes</string>
  <string id="31032">Image Wrap</string>
  <string id="31033">Info</string>

  <!-- Extra labels -->
  <string id="31040">Lecture en cours</string>

  <string id="31042">LECTURE</string>
  <string id="31043">PAUSE</string>
  <string id="31044">AVANCE RAPIDE</string>
  <string id="31045">RETOUR RAPIDE</string>
  <string id="31046">Propriétés audio</string>
  <string id="31047">Préréglage Actuel</string>
  <string id="31048">Préréglages Visualisation</string>
  <string id="31049">Echéance</string>
  <string id="31050">Tri : Ascendant</string>
  <string id="31051">Tri : Descendant</string>

  <!-- Playlist Editor labels -->
  <string id="31055">Ouvrir playlist</string>
  <string id="31056">Sauvegarder playlist</string>
  <string id="31057">Fermer playlist</string>
  <string id="31058">Fichiers musique du système</string>
  <string id="31059">Playlist actuelle</string>
  <string id="31060">Ce fichier est empilé, sélectionnez la partie que vous souhaitez lire.</string>
  <string id="31061">Selection actuelle</string>
  
  <!-- Skin Settings labels -->
  <string id="31100"></string>
  <string id="31101">Options de l'écran d'accueil</string>
  <string id="31102">Arrière-plan</string>
  <string id="31103">Afficher "Pause" dans diaporama d'images</string>
  <string id="31104">Jouer les trailers dans un fenêtre [COLOR=grey3](Uniquement dans les infos du film)[/COLOR]</string>
  <string id="31105"></string>
  <string id="31106">Options diverses</string>
  <string id="31107">Ne pas détecter le format par le nom de fichier [COLOR=grey3](Blu-ray, HD-DVD)[/COLOR]</string>
  <string id="31108">Masquer les Boutons du Menu Principal</string>
  <string id="31109">Arrière-plans Média</string>
  <string id="31110">Modifier l'arrière-plan pour le type de média</string>
  <string id="31111">Masquer</string>
  <string id="31112">Options</string>
  <string id="31113">Image simple</string>
  <string id="31114">Image multiple</string>
  <string id="31115">Personnaliser</string>
  <string id="31116"></string>
  <string id="31117">Afficher les vidéos récemment ajoutées</string>
  <string id="31118">Sous-menu Programmes de la page d'accueil</string>
  <string id="31119"></string>
  <string id="31120">ÉTIQUETTE DU BOUTON</string>
  <string id="31121"></string>
  <string id="31122">Page météo</string>
  <string id="31123">Préférer les "Affiches" aux "Bannières" pour les émissions TV</string>
  <string id="31124">Afficher la vidéo en cours de lecture en arrière-plan</string>
  <string id="31125">Afficher la visualisation en cours de lecture en arrière-plan</string>

  <string id="31126"></string>
  <string id="31127"></string>
  <string id="31128">Lyrics</string>
  <string id="31129"></string>
  <string id="31130"></string>
  
  <string id="31131"></string>
  <string id="31132">Add-on Lyrics</string>
  <string id="31133">Add-on Sous-titres</string>
  <string id="31134">Sous-menu Videos de la page d'acceuil</string>
  <string id="31135">Sous-menu Musique de la page d'acceuil</string>
  <string id="31136">Sous-menu Images de la page d'acceuil</string>
  
  <string id="31140">OSD Musique</string>
  <string id="31141">OSD Vidéo</string>

  <!-- Script labels -->
  <string id="31200">Raccourcis</string>
  <string id="31201">Catégories</string>
  <string id="31202">Voir le casting</string>
  <string id="31203">Choisissez votre chanson</string>
  <string id="31204">Section Liens</string>
  <string id="31205">Lyrics Source</string>

  <!-- Extra labels -->
  <string id="31300">Temp. Actuelle</string>
  <string id="31301">Dernière mise à jour</string>
  <string id="31302">Menu</string>
  <string id="31303"></string>
  <string id="31304">Image</string>
  <string id="31305">Aucun disque de média détecté</string>
  <string id="31306">Éjecter</string>
  <string id="31307">Sans Fanart</string>
  <string id="31308">Détails du film</string>
  <string id="31309">Mémoire utilisée:</string>
  <string id="31310">Numéro de la piste</string>
  <string id="31311">Image fanart[CR][CR]Indisponible[CR][CR]Cliquer sur le bouton pour définir</string>
  <string id="31312">Scraper Actuel</string>
  <string id="31313">Choisissez un Scraper</string>
  <string id="31314">Options Contenu du Scan</string>
  <string id="31315">Basic</string>
  <string id="31316"></string>
  <string id="31317">Définir le chemin du Fanart</string>
  <string id="31318">Petit Fanart</string>
  <string id="31319">Profil sélectionné</string>
  <string id="31320">Derniers connectés</string>
  <string id="31321">Sélecteur chanson Karaoké</string>
  <string id="31322">Diffusé</string>
  <string id="31323">Derniers films</string>
  <string id="31324">Derniers épisodes</string>
  <string id="31325">Options Playliste</string>
  <string id="31326">Créé</string>
  <string id="31327">Résolution</string>
  <string id="31328">Récemment ajouté</string>
  <string id="31329">[B]Réglage minuterie ![/B] [COLOR=grey2] - Fermer le système automatiquement dans[/COLOR]</string>
  <string id="31330">Cliquer sur le bouton pour voir[CR][CR]le trailer du film</string>
  <string id="31331">Détails de l'Album</string>

  <!-- Video and Music OSD Labels  -->
  <string id="31351">Pause</string>
  <string id="31352">Stop</string>
  <string id="31353">Avance Rapide</string>
  <string id="31354">Retour Rapide</string>
  <string id="31355">Menu film</string>
  <string id="31356">Télécharger les sous-titres</string>
  <string id="31357"></string>
  
  <!-- Skin Fontsets -->
  <string id="31390">Par défaut</string>
  <string id="31391">Par défaut sans Majuscule</string>
  <string id="31392">Basé sur Arial</string>
  
  <!-- Description Labels  -->
  <string id="31400">[B]CONFIGURATION DES PARAMÈTRES APPARENCE[/B][CR][CR]Changer le skin · Choisir la langue et la région · Changer les options de liste[CR]Changer l'économiseur d'écran</string>
  <string id="31401">[B]CONFIGURATION DES PARAMÈTRES VIDÉO[/B][CR][CR]Gérer votre médiathèque · Définir les options de lecture · Changer les options de liste[CR]Régler la police des sous-titres</string>
  <string id="31402">[B]CONFIGURATION DES PARAMÈTRES MUSIQUE[/B][CR][CR]Gérer votre médiathèque · Définir les options de lecture · Changer les options de liste[CR]Soumettre des chansons · Changer les options karaoké</string>  
  <string id="31403">[B]CONFIGURATION DES PARAMÈTRES IMAGE[/B][CR][CR]Définir les options de lecture · Configurer les diaporamas</string>
  <string id="31404">[B]CONFIGURATION DES PARAMÈTRES MÉTÉO[/B][CR][CR]Choisir les trois villes qui recueilleront les informations météorologiques</string>  
  <string id="31405">[B]CONFIGURATION DES PARAMÈTRES RÉSEAU[/B][CR][CR]Permettre le contrôle de XBMC via UPnP et HTTP · Configurer le partage des fichiers[CR]Définir les options d'accès Internet</string>
  <string id="31406">[B]CONFIGURATION DES PARAMÈTRES SYSTÈME[/B][CR][CR]Configurer les sorties vidéo et audio · Configurer les périphériques de contrôle[CR]Définir les options de gestion d'énergie · Activer le débogage · Configurer la sécurité</string>
  <string id="31407">[B]CONFIGURATION DES PARAMÈTRES THÈME[/B][CR][CR]Configuration du skin Confluence · Ajouter et supprimer des éléments du menu d'accueil[CR]Changer les arrière-plans du skin</string>
  <string id="31408">[B]CONFIGURATION DES ADD-ONS[/B][CR][CR]Gérer les Add-ons installés· Recherche et installation d'Add-ons depuis xbmc.org[CR]Modifier les paramètres Add-on</string>
  <string id="31409">[B]CONFIGURATION DES PARAMÈTRES TV[/B][CR][CR]Changer l'affichage plein écran · Gestion des paramètres de l'EPG</string>
  
  <string id="31421">Sélectionnez un profil d'utilisateur[CR]pour vous connecter et continuer</string>
<<<<<<< HEAD
  
  <!-- Extra Unified PVR labels -->
  <string id="31500">Programmations</string>
  <string id="31501">Date/Heure</string>
  <string id="31502">TV</string>
  <string id="31503">Ajouter un Groupe</string>
  <string id="31504">Renommer le Groupe</string>
  <string id="31505">Supprimer le Groupe</string>
  <string id="31506">Groupes[CR]Disponibles</string>
  <string id="31509">Groupe de chaînes</string>
  <string id="31510">Programmer</string>
  <string id="31511">Paramètres de la chaîne</string>
  
=======

  <!-- Weather plugin -->
  <string id="31900">Cartes Météo</string>
  <string id="31901">Prévisions sur 36 Heures</string>
  <string id="31902">Prévisions Heure par Heure</string>
  <string id="31903">Prévisions pour le Weekend</string>
  <string id="31904">Prévisions sur 10 Jours</string>
  <string id="31905">Prévisions</string>
  <string id="31906">Cartes &amp; Vidéo</string>
  <string id="31907">Bulletin vidéo [COLOR=grey2](affichage en plein écran)[/COLOR]</string>
  <string id="31908">Risque de pluie</string>
  <string id="31909">Récupération des prévisions météo...</string>

>>>>>>> 5db9543b
</strings><|MERGE_RESOLUTION|>--- conflicted
+++ resolved
@@ -164,7 +164,6 @@
   <string id="31409">[B]CONFIGURATION DES PARAMÈTRES TV[/B][CR][CR]Changer l'affichage plein écran · Gestion des paramètres de l'EPG</string>
   
   <string id="31421">Sélectionnez un profil d'utilisateur[CR]pour vous connecter et continuer</string>
-<<<<<<< HEAD
   
   <!-- Extra Unified PVR labels -->
   <string id="31500">Programmations</string>
@@ -178,8 +177,6 @@
   <string id="31510">Programmer</string>
   <string id="31511">Paramètres de la chaîne</string>
   
-=======
-
   <!-- Weather plugin -->
   <string id="31900">Cartes Météo</string>
   <string id="31901">Prévisions sur 36 Heures</string>
@@ -191,6 +188,4 @@
   <string id="31907">Bulletin vidéo [COLOR=grey2](affichage en plein écran)[/COLOR]</string>
   <string id="31908">Risque de pluie</string>
   <string id="31909">Récupération des prévisions météo...</string>
-
->>>>>>> 5db9543b
 </strings>