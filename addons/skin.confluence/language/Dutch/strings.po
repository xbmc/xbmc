# XBMC Media Center language file
# Addon Name: Confluence
# Addon id: skin.confluence
# Addon version: 2.1.0
# Addon Provider: Jezz_X, Team XBMC
msgid ""
msgstr ""
"Project-Id-Version: XBMC Main Translation Project (Frodo)\n"
"Report-Msgid-Bugs-To: http://trac.xbmc.org/\n"
"POT-Creation-Date: 2012-05-04 12:52+0000\n"
"PO-Revision-Date: 2012-09-18 03:08+0000\n"
"Last-Translator: XBMC Translation Team\n"
"Language-Team: Dutch (http://www.transifex.com/projects/p/XBMC-Main-Frodo/language/nl/)\n"
"MIME-Version: 1.0\n"
"Content-Type: text/plain; charset=UTF-8\n"
"Content-Transfer-Encoding: 8bit\n"
"Language: nl\n"
"Plural-Forms: nplurals=2; plural=(n != 1);\n"

msgctxt "#31000"
msgid "Change Your"
msgstr "Aanpassen"

msgctxt "#31003"
msgid "Power Options"
msgstr "Energiebeheer"

msgctxt "#31004"
msgid "Working..."
msgstr "Bezig..."

msgctxt "#31005"
msgid "Hide Information"
msgstr "Info verbergen"

msgctxt "#31006"
msgid "View Options"
msgstr "Weergave Opties"

msgctxt "#31008"
msgid "Fullscreen"
msgstr "Volledig scherm"

msgctxt "#31009"
msgid "Total Duration"
msgstr "Totale duur"

msgctxt "#31022"
msgid "Music - Files"
msgstr "Muziek - Bestanden"

msgctxt "#31023"
msgid "Playing"
msgstr "Afspelen"

msgctxt "#31024"
msgid "Page"
msgstr "Pagina"

msgctxt "#31025"
msgid "Items"
msgstr "Items"

msgctxt "#31026"
msgid "Misc Options"
msgstr "Diverse opties"

msgctxt "#31027"
msgid "Location"
msgstr "Locatie"

msgctxt "#31028"
msgid "Poster Wrap"
msgstr "Poster Wrap"

msgctxt "#31029"
msgid "Fanart"
msgstr "Fanart"

msgctxt "#31031"
msgid "Pic Thumbs"
msgstr "Foto miniaturen"

msgctxt "#31032"
msgid "Image Wrap"
msgstr "Image Wrap"

msgctxt "#31033"
msgid "Info"
msgstr "Info"

msgctxt "#31040"
msgid "Now Playing"
msgstr "Afspelen"

msgctxt "#31042"
msgid "PLAYING"
msgstr "AFSPELEN"

msgctxt "#31043"
msgid "PAUSED"
msgstr "PAUZE"

msgctxt "#31044"
msgid "FAST FORWARD"
msgstr "VOORUITSPOELEN"

msgctxt "#31045"
msgid "REWIND"
msgstr "TERUGSPOELEN"

msgctxt "#31048"
msgid "Visualization Presets"
msgstr "Visualisatiestijl"

msgctxt "#31049"
msgid "End Time"
msgstr "Eindigt om"

msgctxt "#31050"
msgid "Sort: Ascending"
msgstr "Sorteren: Oplopend"

msgctxt "#31051"
msgid "Sort: Descending"
msgstr "Sorteren: Aflopend"

msgctxt "#31055"
msgid "Open playlist"
msgstr "Afspeellijst openen"

msgctxt "#31056"
msgid "Save playlist"
msgstr "Afspeellijst bewaren"

msgctxt "#31057"
msgid "Close playlist"
msgstr "Afspeellijst sluiten"

msgctxt "#31058"
msgid "System music files"
msgstr "Muziekbestanden systeem"

msgctxt "#31059"
msgid "Current playlist"
msgstr "Huidige afspeellijst"

msgctxt "#31060"
msgid "This file is stacked, select the part you want to play from."
msgstr "Dit bestand bestaat uit meerdere delen, selecteer het deel dat u wilt afspelen."

msgctxt "#31061"
msgid "Current Selected"
msgstr "Nu geselecteerd"

msgctxt "#31101"
msgid "Home screen options"
msgstr "Beginschermopties"

msgctxt "#31102"
msgid "Background"
msgstr "Achtergronden"

msgctxt "#31103"
msgid "Show \"Paused\" in picture slide show"
msgstr "Laat \"PAUZE\" zien in diavoorstelling"

msgctxt "#31104"
msgid "Play Trailers in a window [COLOR=grey3](Video Information Dialog Only)[/COLOR]"
msgstr "Trailers afspelen in een venster [COLOR=grey3](Alleen Video Informatiedialoog)[/COLOR]"

msgctxt "#31106"
msgid "Miscellaneous options"
msgstr "Diverse opties"

msgctxt "#31107"
msgid "Hide Flagging read from video filenames [COLOR=grey3](Blu-ray, HD-DVD)[/COLOR]"
msgstr "Verberg markeringen uit bestandennaam [COLOR=grey3](Blu-ray, HD-DVD)[/COLOR]"

msgctxt "#31108"
msgid "Hide Main Menu Buttons"
msgstr "Verberg knoppen hoofdmenu"

msgctxt "#31109"
msgid "Enable Custom Background"
msgstr ""

msgctxt "#31110"
msgid "Background path:"
msgstr ""

msgctxt "#31111"
msgid "Hide"
msgstr "Verbergen"

msgctxt "#31112"
msgid "Options"
msgstr "Opties"

msgctxt "#31116"
msgid "Show Recently added Albums"
msgstr "Toon recent toegevoegde albums"

msgctxt "#31117"
msgid "Show Recently added Videos"
msgstr "Laat onlangs toegevoegde video's zien"

msgctxt "#31118"
msgid "Home Page Programs Submenu"
msgstr "Beginscherm submenu"

msgctxt "#31119"
msgid "Hide Background Fanart"
msgstr "Fanart achtergronden verbergen"

msgctxt "#31122"
msgid "Weather Page"
msgstr "Weerpagina"

msgctxt "#31123"
msgid "Use \"Posters\" instead of \"Banners\" for TV Shows"
msgstr "Gebruik \"Posters\" in plaats van \"Banners\" voor series"

msgctxt "#31124"
msgid "Show Background \"Now Playing\" Video"
msgstr "Laat achtergrond \"Nu Afspelen\" zien voor video"

msgctxt "#31125"
msgid "Show Background \"Now Playing\" Visualization"
msgstr "Laat achtergrond \"Nu Afspelen\" zien voor visualisatie"

msgctxt "#31126"
msgid "Play TV theme songs in video library (TvTunes add-on)"
msgstr "Speel de Themesong van de TV serie af in de videobibliotheek. (TvTunes add-on)"

msgctxt "#31127"
msgid "TvTunes"
msgstr "TvTunes"

msgctxt "#31128"
msgid "Lyrics"
msgstr "Songteksten"

msgctxt "#31129"
msgid "Hide Fanart in full screen visualization"
msgstr ""

msgctxt "#31132"
msgid "Lyrics Add-on"
msgstr "Songtekst Add-on"

msgctxt "#31133"
msgid "Subtitle Add-on"
msgstr "Ondertiteling Add-on"

msgctxt "#31134"
msgid "Home Page Videos Submenu"
msgstr "Begin Scherm Videos Submenu"

msgctxt "#31135"
msgid "Home Page Music Submenu"
msgstr "Begin Scherm Music Submenu"

msgctxt "#31136"
msgid "Home Page Pictures Submenu"
msgstr "Begin Scherm Pictures Submenu"

msgctxt "#31140"
msgid "Music OSD"
msgstr "Muziek-OSD"

msgctxt "#31141"
msgid "Video OSD"
msgstr "Video-OSD"

msgctxt "#31200"
msgid "Shortcuts"
msgstr "Snelkoppelingen"

msgctxt "#31203"
msgid "Choose Your Song"
msgstr "Kies uw nummer"

msgctxt "#31205"
msgid "Lyrics Source"
msgstr "Liedtekst bron"

msgctxt "#31206"
msgid "Found"
msgstr "Gevonden"

msgctxt "#31207"
msgid "Find More Items"
msgstr "Vind meer items"

msgctxt "#31208"
msgid "Upcoming Episodes"
msgstr "Aankomende afleveringen"

msgctxt "#31300"
msgid "Current Temp"
msgstr "Huidige temperatuur"

msgctxt "#31301"
msgid "Last Updated"
msgstr "Laatst bijgewerkt"

msgctxt "#31303"
msgid "Data provider"
msgstr "Data provider"

msgctxt "#31307"
msgid "Hide Fanart"
msgstr "Fanart verbergen"

msgctxt "#31308"
msgid "Movie Details"
msgstr "Filmdetails"

msgctxt "#31309"
msgid "Memory Used:"
msgstr "Geheugengebruik:"

msgctxt "#31310"
msgid "Track Number"
msgstr "Tracknummer"

msgctxt "#31311"
msgid "Fanart image[CR][CR]Unavailable[CR][CR] Click button to set"
msgstr "Fanartafbeelding[CR][CR]niet beschikbaar[CR][CR] klik hier om in te stellen"

msgctxt "#31312"
msgid "Current Scraper"
msgstr "Huidige scraper"

msgctxt "#31313"
msgid "Choose a Scraper"
msgstr "Scraper kiezen"

msgctxt "#31314"
msgid "Content Scanning Options"
msgstr "Opties inhoudsscanner"

msgctxt "#31317"
msgid "Set Fanart Path"
msgstr "Fanartpad opgeven"

msgctxt "#31319"
msgid "Selected Profile"
msgstr "Profiel selecteren"

msgctxt "#31320"
msgid "Last Logged In"
msgstr "Laatst ingelogd op"

msgctxt "#31321"
msgid "Karaoke Song Selector"
msgstr "Nummerkeuze karaoke"

msgctxt "#31322"
msgid "Aired"
msgstr "Uitgezonden"

msgctxt "#31325"
msgid "Playlist Options"
msgstr "Afspeellijstopties"

msgctxt "#31326"
msgid "Created"
msgstr "Gemaakt"

msgctxt "#31327"
msgid "Resolution"
msgstr "Resolutie"

msgctxt "#31328"
msgid "Recently Added"
msgstr "Onlangs toegevoegd"

msgctxt "#31329"
msgid "[B]Timer set![/B] [COLOR=grey2] - System auto shutdown in[/COLOR]"
msgstr "[B]Timer geconfigureerd![/B] [COLOR=grey2] - Systeem schakelt automatisch uit in[/COLOR]"

msgctxt "#31330"
msgid "Click button to play[CR][CR]Movie trailer"
msgstr "Klik op de knop om af te spelen[CR][CR]Filmtrailer"

msgctxt "#31331"
msgid "Album Details"
msgstr "Album Details"

msgctxt "#31351"
msgid "Pause"
msgstr "Pauze"

msgctxt "#31352"
msgid "Stop"
msgstr "Stop"

msgctxt "#31353"
msgid "Fast Forward"
msgstr "Vooruitspoelen"

msgctxt "#31354"
msgid "Rewind"
msgstr "Terugspoelen"

msgctxt "#31355"
msgid "Movie menu"
msgstr "Filmmenu"

msgctxt "#31356"
msgid "Download Subtitles"
msgstr "Ondertitels downloaden"

msgctxt "#31390"
msgid "Skin default"
msgstr "Skinstandaard"

msgctxt "#31391"
msgid "Skin default with no Caps"
msgstr "Skinstandaard zonder hoofdletters"

msgctxt "#31392"
msgid "Arial based"
msgstr "Gebaseerd op Arial"

msgctxt "#31400"
msgid "[B]CONFIGURE APPEARANCE SETTINGS[/B][CR][CR]Change the skin · Set language and region · Change file listing options[CR]Set up a screensaver"
msgstr "[B]INSTELLINGEN UITERLIJK CONFIGUREREN[/B][CR][CR]Wijzig skin · Stel taal en regio in · Configureer bestandslijstopties en schermbeveiliging"

msgctxt "#31401"
msgid "[B]CONFIGURE VIDEO SETTINGS[/B][CR][CR]Manage your video library · Set video playback options · Change video listing options[CR]Set subtitle fonts"
msgstr "[B]VIDEO-INSTELLINGEN CONFIGUREREN[/B][CR][CR]Beheer uw videobibliotheek · Configureer videoafspeelopties en -bestandslijstsopties · Stel lettertype in voor ondertitels"

msgctxt "#31402"
msgid "[B]CONFIGURE MUSIC SETTINGS[/B][CR][CR]Manage your music library · Set music playback options · Change music listing options[CR]Setup song submission · Set karaoke options"
msgstr "[B]MUZIEKINSTELLINGEN CONFIGUREREN[/B][CR][CR]Beheer uw muziekbibliotheek · Configureer muziekafspeelopties en -bestandslijstopties · Configureer nummer indienen · Configureer karaokeopties"

msgctxt "#31403"
msgid "[B]CONFIGURE PICTURE SETTINGS[/B][CR][CR]Set picture listing options · Configure slideshows"
msgstr "[B]FOTO-INSTELLINGEN CONFIGUREREN[/B][CR][CR]Configureer fotobestandslijstopties en diavoorstelling."

msgctxt "#31404"
msgid "[B]CONFIGURE WEATHER SETTINGS[/B][CR][CR]Set three cities to collect weather information"
msgstr "[B]WEERINSTELLINGEN CONFIGUREREN[/B][CR][CR]Geef drie locaties op voor weersverwachtingen."

msgctxt "#31406"
msgid "[B]CONFIGURE SYSTEM SETTINGS[/B][CR][CR]Setup and calibrate displays · Configure audio output · Setup remote controls[CR]Set power saving options · Enable debugging · Setup master lock"
msgstr "[B]SYSTEEMINSTELLINGEN CONFIGUREREN[/B][CR][CR]Configureer en kalibreer schermgeluidsuitgang · Configureer invoerapparaten en energiebeheeropties · Schakel debugging in · Configureer vergrendelopties"

msgctxt "#31407"
msgid "[B]CONFIGURE SKIN SETTINGS[/B][CR][CR]Setup the Confluence skin · Add and remove home menu items[CR]Change skin backgrounds"
msgstr "[B]SKININSTELLINGEN CONFIGUREREN[/B][CR][CR]Configureer de Confluence-skin · Voeg items toe aan of verwijder ze uit het beginscherm · Wijzig skinachtergronden"

msgctxt "#31408"
msgid "[B]CONFIGURE ADD-ONS[/B][CR][CR]Manage your installed Add-ons · Browse for and install Add-ons from xbmc.org[CR]Modify Add-on settings"
msgstr "[B]ADD-ONS CONFIGUREREN[/B][CR][CR]Beheer uw geïnstalleerde Add-ons · Zoek en installeer Add-ons via xbmc.org · Wijzig Add-oninstellingen"

msgctxt "#31409"
msgid "[B]CONFIGURE TV SETTINGS[/B][CR][CR]Change fullscreen info · Manage EPG data settings"
msgstr ""

msgctxt "#31410"
msgid "[B]CONFIGURE SERVICE SETTINGS[/B][CR][CR]Setup control of XBMC via UPnP and HTTP · Configure file sharing[CR]Enable Zeroconf · Configure AirPlay"
msgstr ""

msgctxt "#31421"
msgid "Select your XBMC user Profile[CR]to login and continue"
msgstr "Selecteer uw XBMC-gebruikersprofiel[CR]om in te loggen"

msgctxt "#31500"
msgid "Recording Timers"
msgstr "Geplande opnames"

msgctxt "#31501"
msgid "Scheduled Time"
msgstr "Opname starttijd"

msgctxt "#31502"
msgid "Live TV"
msgstr "Televisie"

msgctxt "#31503"
msgid "Add Group"
msgstr "Groep toevoegen"

msgctxt "#31504"
msgid "Rename Group"
msgstr "Groep hernoemen"

msgctxt "#31505"
msgid "Delete Group"
msgstr "Groep verwijderen"

msgctxt "#31506"
msgid "Available[CR]Groups"
msgstr "Beschikbare[CR]Groepen"

msgctxt "#31509"
msgid "Channel Group"
msgstr "Groep"

msgctxt "#31510"
msgid "Timer Set"
msgstr "Geplande opname ingesteld"

msgctxt "#31511"
msgid "Channel Options"
msgstr "Kanaal opties"
<<<<<<< HEAD

msgctxt "#31900"
msgid "Weather Maps"
msgstr "Weer Kaarten"
=======
>>>>>>> 004ebdd9

msgctxt "#31901"
msgid "36 Hour Forecast"
msgstr "36 Uur Voorspelling"

msgctxt "#31902"
msgid "Hourly Forecast"
msgstr "Uurs Voorspelling"

msgctxt "#31903"
msgid "Weekend Forecast"
msgstr "Weekend Voorspelling"

msgctxt "#31904"
msgid "10 Day Forecast"
msgstr "10 Dagen Voorspelling"

msgctxt "#31905"
msgid "Forecast"
msgstr "Voorspelling"

msgctxt "#31906"
msgid "Maps & Video"
msgstr "Kaarten en Video"

msgctxt "#31908"
msgid "Chance of Precipitation"
msgstr "Kans Op Neerslag"

msgctxt "#31909"
msgid "Fetching forecast info..."
msgstr "Weersvoorspelling ophalen..."<|MERGE_RESOLUTION|>--- conflicted
+++ resolved
@@ -508,13 +508,6 @@
 msgctxt "#31511"
 msgid "Channel Options"
 msgstr "Kanaal opties"
-<<<<<<< HEAD
-
-msgctxt "#31900"
-msgid "Weather Maps"
-msgstr "Weer Kaarten"
-=======
->>>>>>> 004ebdd9
 
 msgctxt "#31901"
 msgid "36 Hour Forecast"
