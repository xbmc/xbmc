--- conflicted
+++ resolved
@@ -413,34 +413,10 @@
   },
   displayAlbumDetails: function(event) {
     this.showAlbumSelectorBlock(event.data.album);
-    var s_albumid = 0;
-    var p_album_id = "";
-     if(event.data.album.albumid != undefined) {
-         s_albumid = event.data.album.albumid;
-         p_album_id = ', "albumid" : ' + event.data.album.albumid;
-      }
-      else if(event.data.album.spotify_albumid != undefined) {
-        s_albumid = event.data.album.spotify_albumid;
-        s_albumid = s_albumid.substr(26,22);
-        p_album_id = ', "albumid" : 1, "spotify_albumid" : "' + event.data.album.spotify_albumid+'"';
-      }
-    var albumDetailsContainer = $('#albumDetails' + s_albumid);
+    var albumDetailsContainer = $('#albumDetails' + event.data.album.albumid);
     $('#topScrollFade').hide();
     if (!albumDetailsContainer || albumDetailsContainer.length == 0) {
       $('#spinner').show();
-<<<<<<< HEAD
-      jQuery.ajax({
-        type: 'POST',
-        contentType: 'application/json',
-        url: JSON_RPC + '?GetSongs',
-        data: '{"jsonrpc": "2.0", "method": "AudioLibrary.GetSongs", "params": { "properties": ["title", "artist", "genre", "track", "duration", "year", "rating", "playcount"] '+p_album_id+' , "sort": { "method" : "track"} }, "id": 1}',
-        success: jQuery.proxy(function(data) {
-          albumDetailsContainer = $('<div>');
-          albumDetailsContainer.attr('id', 'albumDetails' + s_albumid)
-                     .addClass('contentContainer')
-                     .addClass('albumContainer')
-                     .html('<table class="albumView"><thead><tr class="headerRow"><th>Artwork</th><th>&nbsp;</th><th>Name</th><th class="time">Time</th><th>Artist</th><th>Genre</th></tr></thead><tbody class="resultSet"></tbody></table>');
-=======
       xbmc.rpc.request({
         'context': this,
         'method': 'AudioLibrary.GetSongs',
@@ -465,7 +441,6 @@
             .addClass('contentContainer')
             .addClass('albumContainer')
             .html('<table class="albumView"><thead><tr class="headerRow"><th>Artwork</th><th>&nbsp;</th><th>Name</th><th class="time">Time</th><th>Artist</th><th>Genre</th></tr></thead><tbody class="resultSet"></tbody></table>');
->>>>>>> 192701b6
           $('.contentContainer').hide();
           $('#content').append(albumDetailsContainer);
           var albumThumbnail = event.data.album.thumbnail;
@@ -479,7 +454,7 @@
               for (var a = 0; a < 5; a++) {
                 trackRow.append($('<td>').html('&nbsp').attr('style', 'display: none'));
               }
-              $('#albumDetails' + s_albumid + ' .resultSet').append(trackRow);
+              $('#albumDetails' + event.data.album.albumid + ' .resultSet').append(trackRow);
             }
             var trackRow = $('<tr>').addClass('trackRow').addClass('tr' + i % 2).bind('click', { album: event.data.album, itmnbr: i }, jQuery.proxy(this.playTrack,this));
             var trackNumberTD = $('<td>')
@@ -503,38 +478,32 @@
               .html(item.genre.join(', '));
 
             trackRow.append(trackGenreTD);
-            $('#albumDetails' + s_albumid + ' .resultSet').append(trackRow);
+            $('#albumDetails' + event.data.album.albumid + ' .resultSet').append(trackRow);
           }, this));
           if (trackCount > 0) {
             var trackRow = $('<tr>').addClass('fillerTrackRow');
             for (var i = 0; i < 5; i++) {
               trackRow.append($('<td>').html('&nbsp'));
             }
-            $('#albumDetails' + s_albumid + ' .resultSet').append(trackRow);
+            $('#albumDetails' + event.data.album.albumid + ' .resultSet').append(trackRow);
 
             var trackRow2 = $('<tr>').addClass('fillerTrackRow2');
             trackRow2.append($('<td>').addClass('albumBG').html('&nbsp'));
             for (var i = 0; i < 5; i++) {
               trackRow2.append($('<td>').html('&nbsp'));
             }
-            $('#albumDetails' + s_albumid + ' .resultSet').append(trackRow2);
-          }
-          $('#albumDetails' + s_albumid + ' .albumThumb')
+            $('#albumDetails' + event.data.album.albumid + ' .resultSet').append(trackRow2);
+          }
+          $('#albumDetails' + event.data.album.albumid + ' .albumThumb')
             .append(this.generateThumb('album', albumThumbnail, albumTitle, albumArtist))
             .append($('<div>').addClass('footerPadding'));
           $('#spinner').hide();
-<<<<<<< HEAD
-          myScroll = new iScroll('albumDetails' + s_albumid);
-        }, this),
-        dataType: 'json'});
-=======
           myScroll = new iScroll('albumDetails' + event.data.album.albumid);
         }
       });
->>>>>>> 192701b6
     } else {
       $('.contentContainer').hide();
-      $('#albumDetails' + s_albumid).show();
+      $('#albumDetails' + event.data.album.albumid).show();
     }
   },
   togglePosterView: function(event){
@@ -789,43 +758,6 @@
     this.updatePlayButtonLocation();
   },
   playTrack: function(event) {
-<<<<<<< HEAD
-     if(event.data.album.albumid != undefined) {
-       s_albumid = event.data.album.albumid;
-       p_album_id = '"albumid" : ' + event.data.album.albumid;
-      }
-      else if(event.data.album.spotify_albumid != undefined) {
-         s_albumid = event.data.album.spotify_albumid;
-         s_albumid = s_albumid.substr(26,22);
-         p_album_id = '"spotify_albumid" : "' + event.data.album.spotify_albumid+'"';
-      }
-    jQuery.ajax({
-      type: 'POST',
-      contentType: 'application/json',
-      url: JSON_RPC + '?ClearPlaylist',
-      data: '{"jsonrpc": "2.0", "method": "Playlist.Clear", "params": { "playlistid": ' + this.playlists["audio"] + ' }, "id": 1}',
-      success: jQuery.proxy(function(data) {
-        //check that clear worked.
-        jQuery.ajax({
-          type: 'POST',
-          contentType: 'application/json',
-          url: JSON_RPC + '?AddAlbumToPlaylist',
-          data: '{"jsonrpc": "2.0", "method": "Playlist.Add", "params": { "playlistid": ' + this.playlists["audio"] + ', "item": { '+p_album_id+' } }, "id": 1}',
-          success: jQuery.proxy(function(data) {
-            //play specific song in playlist
-            jQuery.ajax({
-              type: 'POST',
-              contentType: 'application/json',
-              url: JSON_RPC + '?PlaylistItemPlay',
-              data: '{"jsonrpc": "2.0", "method": "Player.Open", "params": { "item": { "playlistid": ' + this.playlists["audio"] + ', "position": '+ event.data.itmnbr + ' } }, "id": 1}',
-              success: jQuery.proxy(function(data) {
-              }, this),
-              dataType: 'json'});
-          }, this),
-          dataType: 'json'});
-      }, this),
-      dataType: 'json'});
-=======
     xbmc.rpc.request({
       'context': this,
       'method': 'Playlist.Clear',
@@ -857,7 +789,6 @@
         });
       }
     });
->>>>>>> 192701b6
   },
   movieLibraryOpen: function() {
     this.resetPage();
