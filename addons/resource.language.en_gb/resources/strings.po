# Kodi Media Center language file
msgid ""
msgstr ""
"Project-Id-Version: XBMC Main\n"
"Report-Msgid-Bugs-To: http://trac.xbmc.org/\n"
"POT-Creation-Date: YEAR-MO-DA HO:MI+ZONE\n"
"PO-Revision-Date: YEAR-MO-DA HO:MI+ZONE\n"
"Last-Translator: Kodi Translation Team\n"
"Language-Team: English (http://www.transifex.com/projects/p/xbmc-main/language/en/)\n"
"MIME-Version: 1.0\n"
"Content-Type: text/plain; charset=UTF-8\n"
"Content-Transfer-Encoding: 8bit\n"
"Language: en\n"
"Plural-Forms: nplurals=2; plural=(n != 1);\n"

#: xbmc/addons/Addon.cpp
#: system/settings/settings.xml
msgctxt "#0"
msgid "Programs"
msgstr ""

#: Used in Confluence
msgctxt "#1"
msgid "Pictures"
msgstr ""

#: Used in Confluence
msgctxt "#2"
msgid "Music"
msgstr ""

#: Used in Confluence
#: system/settings/settings.xml
#: xbmc/media/MediaTypes.cpp
msgctxt "#3"
msgid "Videos"
msgstr ""

#: Used in Confluence
msgctxt "#4"
msgid "TV-Guide"
msgstr ""

#: Used in Confluence
#: xbmc/windows/GUIWindowFileManager.cpp
msgctxt "#5"
msgid "Settings"
msgstr ""

#: Unknown
#: xbmc/windows/GUIWindowFileManager.cpp
msgctxt "#6"
msgid "Kodi SVN"
msgstr ""

#: Used in Confluence
msgctxt "#7"
msgid "File manager"
msgstr ""

msgctxt "#8"
msgid "Weather"
msgstr ""

#: Unknown
msgctxt "#9"
msgid "Kodi media center"
msgstr ""

#empty string with id 10
#strings from 11 to 17 are reserved for weather translation

#. Weather token
msgctxt "#11"
msgid "Monday"
msgstr ""

#. Weather token
msgctxt "#12"
msgid "Tuesday"
msgstr ""

#. Weather token
msgctxt "#13"
msgid "Wednesday"
msgstr ""

#. Weather token
msgctxt "#14"
msgid "Thursday"
msgstr ""

#. Weather token
msgctxt "#15"
msgid "Friday"
msgstr ""

#. Weather token
msgctxt "#16"
msgid "Saturday"
msgstr ""

#. Weather token
msgctxt "#17"
msgid "Sunday"
msgstr ""

#empty strings from id 18 to 20

msgctxt "#21"
msgid "January"
msgstr ""

msgctxt "#22"
msgid "February"
msgstr ""

msgctxt "#23"
msgid "March"
msgstr ""

msgctxt "#24"
msgid "April"
msgstr ""

msgctxt "#25"
msgid "May"
msgstr ""

msgctxt "#26"
msgid "June"
msgstr ""

msgctxt "#27"
msgid "July"
msgstr ""

msgctxt "#28"
msgid "August"
msgstr ""

msgctxt "#29"
msgid "September"
msgstr ""

msgctxt "#30"
msgid "October"
msgstr ""

msgctxt "#31"
msgid "November"
msgstr ""

msgctxt "#32"
msgid "December"
msgstr ""

#empty strings from id 33 to 40

msgctxt "#41"
msgid "Mon"
msgstr ""

msgctxt "#42"
msgid "Tue"
msgstr ""

msgctxt "#43"
msgid "Wed"
msgstr ""

msgctxt "#44"
msgid "Thu"
msgstr ""

msgctxt "#45"
msgid "Fri"
msgstr ""

msgctxt "#46"
msgid "Sat"
msgstr ""

msgctxt "#47"
msgid "Sun"
msgstr ""

#empty strings from id 48 to 50

msgctxt "#51"
msgid "Jan"
msgstr ""

msgctxt "#52"
msgid "Feb"
msgstr ""

msgctxt "#53"
msgid "Mar"
msgstr ""

msgctxt "#54"
msgid "Apr"
msgstr ""

msgctxt "#55"
msgid "May"
msgstr ""

msgctxt "#56"
msgid "Jun"
msgstr ""

msgctxt "#57"
msgid "Jul"
msgstr ""

msgctxt "#58"
msgid "Aug"
msgstr ""

msgctxt "#59"
msgid "Sep"
msgstr ""

msgctxt "#60"
msgid "Oct"
msgstr ""

msgctxt "#61"
msgid "Nov"
msgstr ""

msgctxt "#62"
msgid "Dec"
msgstr ""

#empty strings from id 63 to 70
#strings from 71 to 97 are reserved for weather translation

#. Weather token
msgctxt "#71"
msgid "N"
msgstr ""

#. Weather token
msgctxt "#72"
msgid "NNE"
msgstr ""

#. Weather token
msgctxt "#73"
msgid "NE"
msgstr ""

#. Weather token
msgctxt "#74"
msgid "ENE"
msgstr ""

#. Weather token
msgctxt "#75"
msgid "E"
msgstr ""

#. Weather token
msgctxt "#76"
msgid "ESE"
msgstr ""

#. Weather token
msgctxt "#77"
msgid "SE"
msgstr ""

#. Weather token
msgctxt "#78"
msgid "SSE"
msgstr ""

#. Weather token
msgctxt "#79"
msgid "S"
msgstr ""

#. Weather token
msgctxt "#80"
msgid "SSW"
msgstr ""

#. Weather token
msgctxt "#81"
msgid "SW"
msgstr ""

#. Weather token
msgctxt "#82"
msgid "WSW"
msgstr ""

#. Weather token
msgctxt "#83"
msgid "W"
msgstr ""

#. Weather token
msgctxt "#84"
msgid "WNW"
msgstr ""

#. Weather token
msgctxt "#85"
msgid "NW"
msgstr ""

#. Weather token
msgctxt "#86"
msgid "NNW"
msgstr ""

#. Weather token
msgctxt "#87"
msgid "VAR"
msgstr ""

#. Weather token
msgctxt "#88"
msgid "South"
msgstr ""

#. Weather token
msgctxt "#89"
msgid "North"
msgstr ""

#. Weather token
msgctxt "#90"
msgid "West"
msgstr ""

#. Weather token
msgctxt "#91"
msgid "East"
msgstr ""

#. Weather token
msgctxt "#92"
msgid "Variable"
msgstr ""

#empty strings from id 93 to 97
#strings through to 97 reserved for weather translation

msgctxt "#98"
msgid "View: Auto"
msgstr ""

msgctxt "#99"
msgid "View: Auto big"
msgstr ""

msgctxt "#100"
msgid "View: Icons"
msgstr ""

msgctxt "#101"
msgid "View: List"
msgstr ""

msgctxt "#102"
msgid "Scan"
msgstr ""

msgctxt "#103"
msgid "Sort by: Name"
msgstr ""

msgctxt "#104"
msgid "Sort by: Date"
msgstr ""

msgctxt "#105"
msgid "Sort by: Size"
msgstr ""

#: xbmc/dialogs/GUIDialogYesNo.cpp
msgctxt "#106"
msgid "No"
msgstr ""

#: xbmc/dialogs/GUIDialogYesNo.cpp
msgctxt "#107"
msgid "Yes"
msgstr ""

msgctxt "#108"
msgid "Slideshow"
msgstr ""

msgctxt "#109"
msgid "Create thumbs"
msgstr ""

msgctxt "#110"
msgid "Create thumbnails"
msgstr ""

msgctxt "#111"
msgid "Shortcuts"
msgstr ""

msgctxt "#112"
msgid "Paused"
msgstr ""

#: xbmc/addons/AddonInstaller.cpp
msgctxt "#113"
msgid "Update failed"
msgstr ""

#: xbmc/addons/AddonInstaller.cpp
msgctxt "#114"
msgid "Installation failed"
msgstr ""

#: xbmc/windows/GUIWindowFileManager.cpp
msgctxt "#115"
msgid "Copy"
msgstr ""

#: xbmc/windows/GUIWindowFileManager.cpp
msgctxt "#116"
msgid "Move"
msgstr ""

#: xbmc/windows/GUIWindowFileManager.cpp
msgctxt "#117"
msgid "Delete"
msgstr ""

#: xbmc/dialogs/GUIDialogFavourites.cpp
#: xbmc/windows/GUIWindowFileManager.cpp
msgctxt "#118"
msgid "Rename"
msgstr ""

#: xbmc/dialogs/GUIDialogFileBrowser.cpp
msgctxt "#119"
msgid "New folder"
msgstr ""

#: xbmc/windows/GUIWindowFileManager.cpp
msgctxt "#120"
msgid "Confirm file copy"
msgstr ""

#: xbmc/windows/GUIWindowFileManager.cpp
msgctxt "#121"
msgid "Confirm file move"
msgstr ""

#: xbmc/windows/GUIWindowFileManager.cpp
msgctxt "#122"
msgid "Confirm delete"
msgstr ""

#: xbmc/windows/GUIWindowFileManager.cpp
msgctxt "#123"
msgid "Copy these files?"
msgstr ""

#: xbmc/windows/GUIWindowFileManager.cpp
msgctxt "#124"
msgid "Move these files?"
msgstr ""

#: xbmc/windows/GUIWindowFileManager.cpp
msgctxt "#125"
msgid "Delete these files? - Deleting files cannot be undone!"
msgstr ""

#: xbmc/dialogs/GUIDialogMediaFilter.cpp
#: xbmc/playlists/SmartPlaylist.cpp
msgctxt "#126"
msgid "Status"
msgstr ""

#: xbmc/dialogs/GUIDialogSelect.cpp
#: xbmc/windows/GUIMediaWindow.cpp
#: xbmc/windows/GUIWindowFileManager.cpp
msgctxt "#127"
msgid "Objects"
msgstr ""

#: xbmc/addons/guidialogaddonsettings.cpp
#: system/settings/settings.xml
msgctxt "#128"
msgid "General"
msgstr ""

msgctxt "#129"
msgid "Slideshow"
msgstr ""

msgctxt "#130"
msgid "System info"
msgstr ""

#: system/settings/settings.xml
msgctxt "#131"
msgid "Display"
msgstr ""

#: xbmc/dialogs/GUIDialogMediaFilter.cpp
#: xbmc/dialogs/GUIDialogSmartPlaylistEditor.cpp
#: xbmc/filesystem/VideoDatabaseDirectory/DirectoryNodeMusicVideosOverview.cpp
#: xbmc/media/MediaTypes.cpp
#: xbmc/playlists/SmartPlaylist.cpp
msgctxt "#132"
msgid "Albums"
msgstr ""

#: xbmc/dialogs/GUIDialogMediaFilter.cpp
#: xbmc/dialogs/GUIDialogSmartPlaylistEditor.cpp
#: xbmc/filesystem/VideoDatabaseDirectory/DirectoryNodeMusicVideosOverview.cpp
#: xbmc/filesystem/MusicDatabaseDirectory/DirectoryNodeOverview.cpp
#: xbmc/media/MediaTypes.cpp
#: xbmc/playlists/SmartPlaylist.cpp
msgctxt "#133"
msgid "Artists"
msgstr ""

#: xbmc/dialogs/GUIDialogMediaFilter.cpp
#: xbmc/dialogs/GUIDialogSmartPlaylistEditor.cpp
#: xbmc/dialogs/GUIDialogSmartPlaylistRule.cpp
#: xbmc/filesystem/MusicDatabaseDirectory/DirectoryNodeOverview.cpp
#: xbmc/media/MediaTypes.cpp
msgctxt "#134"
msgid "Songs"
msgstr ""

#: xbmc/filesystem/VideoDatabaseDirectory/DirectoryNodeMoviesOverview.cpp
#: xbmc/filesystem/VideoDatabaseDirectory/DirectoryNodeMusicVideosOverview.cpp
#: xbmc/filesystem/MusicDatabaseDirectory/DirectoryNodeOverview.cpp
#: xbmc/filesystem/VideoDatabaseDirectory/DirectoryNodeTvShowOverview.cpp
msgctxt "#135"
msgid "Genres"
msgstr ""

msgctxt "#136"
msgid "Playlists"
msgstr ""

#: xbmc/addons/GUIViewStateAddonBrowser.cpp
msgctxt "#137"
msgid "Search"
msgstr ""

msgctxt "#138"
msgid "System Information"
msgstr ""

msgctxt "#139"
msgid "Temperatures:"
msgstr ""

msgctxt "#140"
msgid "CPU:"
msgstr ""

msgctxt "#141"
msgid "GPU:"
msgstr ""

msgctxt "#142"
msgid "Time:"
msgstr ""

msgctxt "#143"
msgid "Current:"
msgstr ""

msgctxt "#144"
msgid "Build:"
msgstr ""

msgctxt "#145"
msgid "Network:"
msgstr ""

msgctxt "#146"
msgid "Type:"
msgstr ""

msgctxt "#147"
msgid "Static"
msgstr ""

msgctxt "#148"
msgid "DHCP"
msgstr ""

#: xbmc/windows/GUIWindowSystemInfo.cpp
msgctxt "#149"
msgid "MAC address"
msgstr ""

#: xbmc/windows/GUIWindowSystemInfo.cpp
msgctxt "#150"
msgid "IP address"
msgstr ""

msgctxt "#151"
msgid "Link:"
msgstr ""

msgctxt "#152"
msgid "Half duplex"
msgstr ""

msgctxt "#153"
msgid "Full duplex"
msgstr ""

msgctxt "#154"
msgid "Storage"
msgstr ""

msgctxt "#155"
msgid "Drive"
msgstr ""

msgctxt "#156"
msgid "Free"
msgstr ""

msgctxt "#157"
msgid "Video"
msgstr ""

#: xbmc/windows/GUIWindowSystemInfo.cpp
msgctxt "#158"
msgid "Free memory"
msgstr ""

msgctxt "#159"
msgid "No link"
msgstr ""

msgctxt "#160"
msgid "Free"
msgstr ""

msgctxt "#161"
msgid "Unavailable"
msgstr ""

msgctxt "#162"
msgid "Tray open"
msgstr ""

msgctxt "#163"
msgid "Reading"
msgstr ""

msgctxt "#164"
msgid "No disc"
msgstr ""

msgctxt "#165"
msgid "Disc present"
msgstr ""

#: xbmc/addons/Addon.cpp
#: system/settings/settings.xml
msgctxt "#166"
msgid "Skin"
msgstr ""

#: xbmc/windows/GUIWindowFileManager.cpp
#: xbmc/windows/GUIWindowFileManager.cpp
msgctxt "#167"
msgid "Cancel file operations"
msgstr ""

#: xbmc/settings/windows/GUIWindowSettingsCategory.cpp
msgctxt "#168"
msgid "%s- %s"
msgstr ""

#: system/settings/settings.xml
msgctxt "#169"
msgid "Resolution"
msgstr ""

#: system/settings/settings.xml
msgctxt "#170"
msgid "Adjust display refresh rate to match video"
msgstr ""

#: xbmc/playlists/SmartPlayList.cpp
#: xbmc/utils/SortUtils.cpp
msgctxt "#171"
msgid "Sort title"
msgstr ""

msgctxt "#172"
msgid "Release date"
msgstr ""

#: system/settings/settings.xml
msgctxt "#173"
msgid "Display 4:3 videos as"
msgstr ""

#empty string with id 174

#: xbmc/playlists/SmartPlaylist.cpp
msgctxt "#175"
msgid "Moods"
msgstr ""

#: xbmc/playlists/SmartPlaylist.cpp
msgctxt "#176"
msgid "Styles"
msgstr ""

#empty strings from id 177 to 178

#: xbmc/media/MediaTypes.cpp
#: xbmc/music/karaoke/GUIDialogKaraokeSongSelector.cpp
msgctxt "#179"
msgid "Song"
msgstr ""

#: xbmc/dialogs/GUIDialogMediaFilter.cpp
#: xbmc/playlists/SmartPlaylist.cpp
msgctxt "#180"
msgid "Duration"
msgstr ""

msgctxt "#181"
msgid "Select album"
msgstr ""

#: xbmc/music/dialogs/GUIDialogMusicInfo.cpp
msgctxt "#182"
msgid "Tracks"
msgstr ""

#: xbmc/music/dialogs/GUIDialogMusicInfo.cpp
#: xbmc/playlists/SmartPlaylist.cpp
msgctxt "#183"
msgid "Review"
msgstr ""

msgctxt "#184"
msgid "Refresh"
msgstr ""

msgctxt "#185"
msgid "Searching album"
msgstr ""

#: xbmc/addons/GUIViewStateAddonBrowser.cpp
#: xbmc/dialogs/GUIDialogSelect.cpp
msgctxt "#186"
msgid "OK"
msgstr ""

msgctxt "#187"
msgid "No albums found!"
msgstr ""

#: xbmc/windows/GUIWindowFileManager.cpp
msgctxt "#188"
msgid "Select all"
msgstr ""

msgctxt "#189"
msgid "Scanning media info"
msgstr ""

msgctxt "#190"
msgid "Save"
msgstr ""

msgctxt "#191"
msgid "Shuffle"
msgstr ""

msgctxt "#192"
msgid "Clear"
msgstr ""

msgctxt "#193"
msgid "Scan"
msgstr ""

msgctxt "#194"
msgid "Searching..."
msgstr ""

#: xbmc/addons/guidialogaddoninfo.cpp
msgctxt "#195"
msgid "No info found!"
msgstr ""

msgctxt "#196"
msgid "Select movie:"
msgstr ""

msgctxt "#197"
msgid "Querying %s info"
msgstr ""

msgctxt "#198"
msgid "Loading movie details"
msgstr ""

#: xbmc/addons/Addon.cpp
#: system/settings/settings.xml
msgctxt "#199"
msgid "Web interface"
msgstr ""

msgctxt "#200"
msgid "Audio encoders"
msgstr ""

#: xbmc/filesystem/AddonsDirectory.cpp
msgctxt "#201"
msgid "Audio decoders"
msgstr ""

#: xbmc/playlists/SmartPlaylist.cpp
msgctxt "#202"
msgid "Tagline"
msgstr ""

#: xbmc/playlists/SmartPlaylist.cpp
msgctxt "#203"
msgid "Plot outline"
msgstr ""

#empty string with id 204

#: xbmc/playlists/SmartPlaylist.cpp
msgctxt "#205"
msgid "Votes"
msgstr ""

msgctxt "#206"
msgid "Cast"
msgstr ""

#: xbmc/playlists/SmartPlaylist.cpp
msgctxt "#207"
msgid "Plot"
msgstr ""

#: xbmc/dialogs/GUIDialogPlayEject.cpp
#: system/settings/settings.xml
msgctxt "#208"
msgid "Play"
msgstr ""

#. used as label for an action/button to play or navigate to the next item
msgctxt "#209"
msgid "Next"
msgstr ""

#. used as label for an action/button to play or navigate to the previous item
msgctxt "#210"
msgid "Previous"
msgstr ""

#: system/settings/settings.xml
msgctxt "#211"
msgid "50 Hz"
msgstr ""

#: system/settings/settings.xml
msgctxt "#212"
msgid "59.94 Hz"
msgstr ""

msgctxt "#213"
msgid "Calibrate user interface..."
msgstr ""

#: system/settings/settings.xml
#: xbmc/video/dialogs/GUIDialogVideoSettings.cpp
msgctxt "#214"
msgid "Video calibration..."
msgstr ""

msgctxt "#215"
msgid "Soften"
msgstr ""

#: xbmc/video/dialogs/GUIDialogVideoSettings.cpp
msgctxt "#216"
msgid "Zoom amount"
msgstr ""

#: xbmc/video/dialogs/GUIDialogVideoSettings.cpp
msgctxt "#217"
msgid "Pixel ratio"
msgstr ""

#: xbmc/dialogs/GUIDialogFileBrowser.cpp
#: xbmc/windows/GUIMediaWindow.cpp
#: xbmc/windows/GUIWindowFileManager.cpp
msgctxt "#218"
msgid "DVD drive"
msgstr ""

#: xbmc/dialogs/GUIDialogFileBrowser.cpp
#: xbmc/dialogs/GUIDialogPlayEject.cpp
#: xbmc/windows/GUIMediaWindow.cpp
#: xbmc/windows/GUIWindowFileManager.cpp
msgctxt "#219"
msgid "Please insert disc"
msgstr ""

#: xbmc/dialogs/GUIDialogFileBrowser.cpp
#: xbmc/windows/GUIMediaWindow.cpp
#: xbmc/windows/GUIWindowFileManager.cpp
msgctxt "#220"
msgid "Remote share"
msgstr ""

#: xbmc/dialogs/GUIDialogFileBrowser.cpp
#: xbmc/windows/GUIMediaWindow.cpp
#: xbmc/windows/GUIWindowFileManager.cpp
msgctxt "#221"
msgid "Network is not connected"
msgstr ""

msgctxt "#222"
msgid "Cancel"
msgstr ""

#empty string with id 223

msgctxt "#224"
msgid "Speed"
msgstr ""

#: xbmc/video/dialogs/GUIDialogVideoSettings.cpp
msgctxt "#225"
msgid "Vertical Shift"
msgstr ""

#: system/settings/settings.xml
msgctxt "#226"
msgid "Test patterns..."
msgstr ""

#: system/settings/settings.xml
msgctxt "#227"
msgid "Lookup audio CD track names from freedb.org"
msgstr ""

msgctxt "#228"
msgid "Shuffle playlist on load"
msgstr ""

msgctxt "#229"
msgid "HDD spindown time"
msgstr ""

msgctxt "#230"
msgid "Video filters"
msgstr ""

#: system/peripherals.xml
#: xbmc/addons/GUIViewStateAddonBrowser.cpp
#: xbmc/dialogs/GUIDialogMediaSource.cpp
#: xbmc/playlists/SmartPlaylist.cpp
#: system/settings/settings.xml
msgctxt "#231"
msgid "None"
msgstr ""

msgctxt "#232"
msgid "Point"
msgstr ""

msgctxt "#233"
msgid "Linear"
msgstr ""

msgctxt "#234"
msgid "Anisotropic"
msgstr ""

msgctxt "#235"
msgid "Quincunx"
msgstr ""

msgctxt "#236"
msgid "Gaussian cubic"
msgstr ""

msgctxt "#237"
msgid "Minification"
msgstr ""

msgctxt "#238"
msgid "Magnification"
msgstr ""

msgctxt "#239"
msgid "Clear playlist on finish"
msgstr ""

#: system/settings/settings.xml
msgctxt "#240"
msgid "Display Mode"
msgstr ""

msgctxt "#241"
msgid "Full Screen #%d"
msgstr ""

msgctxt "#242"
msgid "Windowed"
msgstr ""

#: system/settings/settings.xml
msgctxt "#243"
msgid "Refresh Rate"
msgstr ""

msgctxt "#244"
msgid "Full screen"
msgstr ""

msgctxt "#245"
msgid "Sizing: (%i,%i)->(%i,%i) (Zoom x%2.2f) AR:%2.2f:1 (Pixels: %2.2f:1) (VShift: %2.2f)"
msgstr ""

msgctxt "#246"
msgid "Monitor"
msgstr ""

msgctxt "#247"
msgid "Scripts"
msgstr ""

#: system/settings/settings.xml
msgctxt "#248"
msgid "Language"
msgstr ""

#: xbmc/dialogs/GUIDialogMediaSource.cpp
#: xbmc/media/MediaTypes.cpp
msgctxt "#249"
msgid "Music"
msgstr ""

#: system/settings/settings.xml
msgctxt "#250"
msgid "Visualisation"
msgstr ""

msgctxt "#251"
msgid "Select destination directory"
msgstr ""

#: system/settings/settings.xml
msgctxt "#252"
msgid "Stereo upmix"
msgstr ""

msgctxt "#253"
msgid "Number of channels"
msgstr ""

#: system/settings/settings.xml
msgctxt "#254"
msgid "DTS capable receiver"
msgstr ""

msgctxt "#255"
msgid "CDDB"
msgstr ""

msgctxt "#256"
msgid "Fetching CD information"
msgstr ""

#: xbmc/dialogs/GUIDialogFileBrowser.cpp
#: xbmc/video/windows/GUIWindowVideoNav.cpp
msgctxt "#257"
msgid "Error"
msgstr ""

#: system/settings/settings.xml
msgctxt "#258"
msgid "Enable tag reading"
msgstr ""

msgctxt "#259"
msgid "Opening"
msgstr ""

msgctxt "#260"
msgid "Shoutcast"
msgstr ""

msgctxt "#261"
msgid "Waiting for start..."
msgstr ""

msgctxt "#262"
msgid "Scripts output"
msgstr ""

#: system/settings/settings.xml
msgctxt "#263"
msgid "Allow control of Kodi via HTTP"
msgstr ""

msgctxt "#264"
msgid "Record"
msgstr ""

msgctxt "#265"
msgid "Stop Rec."
msgstr ""

msgctxt "#266"
msgid "Sort by: Track"
msgstr ""

msgctxt "#267"
msgid "Sort by: Time"
msgstr ""

msgctxt "#268"
msgid "Sort by: Title"
msgstr ""

msgctxt "#269"
msgid "Sort by: Artist"
msgstr ""

msgctxt "#270"
msgid "Sort by: Album"
msgstr ""

#: xbmc/filesystem/MusicDatabaseDirectory/DirectoryNodeOverview.cpp
msgctxt "#271"
msgid "Top 100"
msgstr ""

msgctxt "#272"
msgid "Top-Left overscan compensation"
msgstr ""

msgctxt "#273"
msgid "Bottom-Right overscan compensation"
msgstr ""

msgctxt "#274"
msgid "Subtitle positioning"
msgstr ""

msgctxt "#275"
msgid "Pixel ratio adjustment"
msgstr ""

msgctxt "#276"
msgid "Adjust the arrow to change the amount of overscan"
msgstr ""

msgctxt "#277"
msgid "Adjust the bar to change the subtitles position"
msgstr ""

msgctxt "#278"
msgid "Adjust the rectangle so it is perfectly square"
msgstr ""

msgctxt "#279"
msgid "Unable to load settings"
msgstr ""

msgctxt "#280"
msgid "Using default settings"
msgstr ""

msgctxt "#281"
msgid "Please check the XML files"
msgstr ""

msgctxt "#282"
msgid "Found %i items"
msgstr ""

#: xbmc/filesystem/AddonsDirectory.cpp
msgctxt "#283"
msgid "Search results"
msgstr ""

msgctxt "#284"
msgid "No results found"
msgstr ""

#: system/settings/settings.xml
msgctxt "#285"
msgid "Preferred audio language"
msgstr ""

#: system/settings/settings.xml
msgctxt "#286"
msgid "Preferred subtitle language"
msgstr ""

#: system/settings/settings.xml
msgctxt "#287"
msgid "Subtitles"
msgstr ""

msgctxt "#288"
msgid "Font"
msgstr ""

#: system/settings/settings.xml
msgctxt "#289"
msgid "Size"
msgstr ""

msgctxt "#290"
msgid "Dynamic range compression"
msgstr ""

#: xbmc/dialogs/GUIDialogMediaSource.cpp
#: xbmc/media/MediaTypes.cpp
msgctxt "#291"
msgid "Video"
msgstr ""

msgctxt "#292"
msgid "Audio"
msgstr ""

msgctxt "#293"
msgid "Browse for subtitles"
msgstr ""

msgctxt "#294"
msgid "Create bookmark"
msgstr ""

#empty string with id 295

msgctxt "#296"
msgid "Clear bookmarks"
msgstr ""

msgctxt "#297"
msgid "Audio offset"
msgstr ""

msgctxt "#298"
msgid "Bookmarks"
msgstr ""

msgctxt "#299"
msgid "Bookmark %i"
msgstr ""

msgctxt "#300"
msgid "MP1 capable receiver"
msgstr ""

msgctxt "#301"
msgid "MP2 capable receiver"
msgstr ""

msgctxt "#302"
msgid "MP3 capable receiver"
msgstr ""

msgctxt "#303"
msgid "Delay"
msgstr ""

msgctxt "#304"
msgid "Language"
msgstr ""

#: system/peripherals.xml
#: xbmc/filesystem/AddonsDirectory.cpp
#: system/settings/settings.xml
msgctxt "#305"
msgid "Enabled"
msgstr ""

msgctxt "#306"
msgid "Non-interleaved"
msgstr ""

#empty string with id 307

msgctxt "#308"
msgid "Original stream's language"
msgstr ""

msgctxt "#309"
msgid "User interface language"
msgstr ""

#. Setting in international settings
#: system/settings/settings.xml
msgctxt "#310"
msgid "Keyboard layouts"
msgstr ""

#. Keyboard layout name e.g. "English QWERTY"
#: xbmc/input/KeyboardLayout.cpp
msgctxt "#311"
msgid "%s %s"
msgstr ""

msgctxt "#312"
msgid "(0=auto)"
msgstr ""

msgctxt "#313"
msgid "Cleaning database"
msgstr ""

msgctxt "#314"
msgid "Preparing..."
msgstr ""

msgctxt "#315"
msgid "Database error"
msgstr ""

msgctxt "#316"
msgid "Searching songs..."
msgstr ""

msgctxt "#317"
msgid "Cleaned database successfully"
msgstr ""

msgctxt "#318"
msgid "Cleaning songs..."
msgstr ""

msgctxt "#319"
msgid "Error cleaning songs"
msgstr ""

msgctxt "#320"
msgid "Cleaning artists..."
msgstr ""

msgctxt "#321"
msgid "Error cleaning artists"
msgstr ""

msgctxt "#322"
msgid "Cleaning genres..."
msgstr ""

msgctxt "#323"
msgid "Error cleaning genres"
msgstr ""

msgctxt "#324"
msgid "Cleaning paths..."
msgstr ""

msgctxt "#325"
msgid "Error cleaning paths"
msgstr ""

msgctxt "#326"
msgid "Cleaning albums..."
msgstr ""

msgctxt "#327"
msgid "Error cleaning albums"
msgstr ""

msgctxt "#328"
msgid "Writing changes..."
msgstr ""

msgctxt "#329"
msgid "Error writing changes"
msgstr ""

msgctxt "#330"
msgid "This may take some time..."
msgstr ""

msgctxt "#331"
msgid "Compressing database..."
msgstr ""

msgctxt "#332"
msgid "Error compressing database"
msgstr ""

msgctxt "#333"
msgid "Do you want to clean the library?"
msgstr ""

#: system/settings/settings.xml
msgctxt "#334"
msgid "Clean library..."
msgstr ""

msgctxt "#335"
msgid "Start"
msgstr ""

msgctxt "#336"
msgid "Framerate conversion"
msgstr ""

#: system/settings/settings.xml
msgctxt "#337"
msgid "Output configuration"
msgstr ""

#: system/settings/settings.xml
msgctxt "#338"
msgid "Fixed"
msgstr ""

#: system/settings/settings.xml
msgctxt "#339"
msgid "Optimized"
msgstr ""

msgctxt "#340"
msgid "Various artists"
msgstr ""

#: xbmc/dialogs/GUIDialogContextMenu.cpp
msgctxt "#341"
msgid "Play disc"
msgstr ""

#: xbmc/filesystem/VideoDatabaseDirectory/DirectoryNodeOverview.cpp
msgctxt "#342"
msgid "Movies"
msgstr ""

msgctxt "#343"
msgid "Adjust framerate"
msgstr ""

#: xbmc/filesystem/VideoDatabaseDirectory/DirectoryNodeMoviesOverview.cpp
#: xbmc/filesystem/VideoDatabaseDirectory/DirectoryNodeTvShowOverview.cpp
#: xbmc/playlists/SmartPlaylist.cpp
msgctxt "#344"
msgid "Actors"
msgstr ""

msgctxt "#345"
msgid "Year"
msgstr ""

#: system/settings/settings.xml
msgctxt "#346"
msgid "Maintain original volume on downmix"
msgstr ""

#: system/settings/settings.xml
msgctxt "#347"
msgid "DTS-HD capable receiver"
msgstr ""

#: system/settings/settings.xml
msgctxt "#348"
msgid "Enable passthrough"
msgstr ""

#: system/settings/settings.xml
msgctxt "#349"
msgid "TrueHD capable receiver"
msgstr ""

#: xbmc/dialogs/GUIDialogMediaSource.cpp
msgctxt "#350"
msgid "Programs"
msgstr ""

#: system/settings/darwin.xml
msgctxt "#351"
msgid "Off"
msgstr ""

msgctxt "#352"
msgid "Dim"
msgstr ""

msgctxt "#353"
msgid "Black"
msgstr ""

msgctxt "#354"
msgid "Matrix trails"
msgstr ""

#: system/settings/settings.xml
msgctxt "#355"
msgid "Screensaver time"
msgstr ""

#: system/settings/settings.xml
msgctxt "#356"
msgid "Screensaver mode"
msgstr ""

#: system/settings/settings.xml
msgctxt "#357"
msgid "Shutdown function timer"
msgstr ""

msgctxt "#358"
msgid "All albums"
msgstr ""

#: xbmc/filesystem/MusicDatabaseDirectory/DirectoryNodeOverview.cpp
msgctxt "#359"
msgid "Recently added albums"
msgstr ""

#: system/settings/settings.xml
msgctxt "#360"
msgid "Screensaver"
msgstr ""

msgctxt "#361"
msgid "R. Slideshow"
msgstr ""

msgctxt "#362"
msgid "Screensaver dim level"
msgstr ""

msgctxt "#363"
msgid "Sort by: File"
msgstr ""

#: system/settings/settings.xml
msgctxt "#364"
msgid "Dolby Digital (AC3) capable receiver"
msgstr ""

msgctxt "#365"
msgid "Sort by: Name"
msgstr ""

msgctxt "#366"
msgid "Sort by: Year"
msgstr ""

msgctxt "#367"
msgid "Sort by: Rating"
msgstr ""

msgctxt "#368"
msgid "IMDb"
msgstr ""

#: xbmc/filesystem/VideoDatabaseDirectory/DirectoryNodeMoviesOverview.cpp
#: xbmc/filesystem/VideoDatabaseDirectory/DirectoryNodeMusicVideosOverview.cpp
#: xbmc/filesystem/VideoDatabaseDirectory/DirectoryNodeTvShowOverview.cpp
msgctxt "#369"
msgid "Title"
msgstr ""

#strings from 370 to 395 are reserved for weather translation

#. Weather token
msgctxt "#370"
msgid "Thunderstorms"
msgstr ""

#. Weather token
msgctxt "#371"
msgid "Partly"
msgstr ""

#. Weather token
msgctxt "#372"
msgid "Mostly"
msgstr ""

#. Weather token
msgctxt "#373"
msgid "Sunny"
msgstr ""

#. Weather token
msgctxt "#374"
msgid "Cloudy"
msgstr ""

#. Weather token
msgctxt "#375"
msgid "Snow"
msgstr ""

#. Weather token
msgctxt "#376"
msgid "Rain"
msgstr ""

#. Weather token
msgctxt "#377"
msgid "Light"
msgstr ""

#. Weather token
#: xbmc/LangInfo.cpp
msgctxt "#378"
msgid "AM"
msgstr ""

#. Weather token
#: xbmc/LangInfo.cpp
msgctxt "#379"
msgid "PM"
msgstr ""

#. Weather token
msgctxt "#380"
msgid "Showers"
msgstr ""

#. Weather token
msgctxt "#381"
msgid "Few"
msgstr ""

#. Weather token
msgctxt "#382"
msgid "Scattered"
msgstr ""

#. Weather token
msgctxt "#383"
msgid "Wind"
msgstr ""

#. Weather token
msgctxt "#384"
msgid "Strong"
msgstr ""

#. Weather token
msgctxt "#385"
msgid "Fair"
msgstr ""

#. Weather token
msgctxt "#386"
msgid "Clear"
msgstr ""

#. Weather token
msgctxt "#387"
msgid "Clouds"
msgstr ""

#. Weather token
msgctxt "#388"
msgid "Early"
msgstr ""

#. Weather token
msgctxt "#389"
msgid "Shower"
msgstr ""

#. Weather token
msgctxt "#390"
msgid "Flurries"
msgstr ""

#. Weather token
msgctxt "#391"
msgid "Low"
msgstr ""

#. Weather token
msgctxt "#392"
msgid "Medium"
msgstr ""

#. Weather token
msgctxt "#393"
msgid "High"
msgstr ""

#. Weather token
msgctxt "#394"
msgid "Fog"
msgstr ""

#. Weather token
msgctxt "#395"
msgid "Haze"
msgstr ""

msgctxt "#396"
msgid "Select location"
msgstr ""

msgctxt "#397"
msgid "Refresh time"
msgstr ""

msgctxt "#398"
msgid "Temperature units"
msgstr ""

msgctxt "#399"
msgid "Speed units"
msgstr ""

#: xbmc/windows/GUIWindowWeather.cpp
msgctxt "#400"
msgid "Weather"
msgstr ""

#: xbmc/windows/GUIWindowWeather.cpp
msgctxt "#401"
msgid "Temp"
msgstr ""

#: xbmc/windows/GUIWindowWeather.cpp
msgctxt "#402"
msgid "Feels like"
msgstr ""

#: xbmc/windows/GUIWindowWeather.cpp
msgctxt "#403"
msgid "UV index"
msgstr ""

#: xbmc/windows/GUIWindowWeather.cpp
msgctxt "#404"
msgid "Wind"
msgstr ""

#: xbmc/windows/GUIWindowWeather.cpp
msgctxt "#405"
msgid "Dew point"
msgstr ""

#: xbmc/windows/GUIWindowWeather.cpp
msgctxt "#406"
msgid "Humidity"
msgstr ""

#empty strings from id 407 to 408

msgctxt "#409"
msgid "Defaults"
msgstr ""

msgctxt "#410"
msgid "Accessing weather service"
msgstr ""

msgctxt "#411"
msgid "Getting weather for:"
msgstr ""

msgctxt "#412"
msgid "Unable to get weather data"
msgstr ""

msgctxt "#413"
msgid "Manual"
msgstr ""

#: xbmc/music/dialogs/GUIDialogMusicInfo.cpp
msgctxt "#414"
msgid "No review for this album"
msgstr ""

msgctxt "#415"
msgid "Downloading thumbnail..."
msgstr ""

#: xbmc/music/dialogs/GUIDialogMusicInfo.cpp
msgctxt "#416"
msgid "Not available"
msgstr ""

msgctxt "#417"
msgid "View: Big icons"
msgstr ""

#: system/settings/settings.xml
msgctxt "#418"
msgid "Low"
msgstr ""

msgctxt "#419"
msgid "High"
msgstr ""

#: system/settings/settings.xml
msgctxt "#420"
msgid "Best Match"
msgstr ""

#: system/settings/settings.xml
msgctxt "#421"
msgid "Keep audio device alive"
msgstr ""

msgctxt "#422"
msgid "Delete album info"
msgstr ""

msgctxt "#423"
msgid "Delete CD information"
msgstr ""

msgctxt "#424"
msgid "Select"
msgstr ""

msgctxt "#425"
msgid "No album information found"
msgstr ""

msgctxt "#426"
msgid "No CD information found"
msgstr ""

msgctxt "#427"
msgid "Disc"
msgstr ""

msgctxt "#428"
msgid "Insert correct CD/DVD"
msgstr ""

#: xbmc/dialogs/GUIDialogPlayEject.cpp
msgctxt "#429"
msgid "Please insert the following disc:"
msgstr ""

msgctxt "#430"
msgid "Sort by: DVD#"
msgstr ""

msgctxt "#431"
msgid "No cache"
msgstr ""

msgctxt "#432"
msgid "Remove movie from library"
msgstr ""

msgctxt "#433"
msgid "Really remove '%s'?"
msgstr ""

#. From <wind dir.> at <speed> <unit>
msgctxt "#434"
msgid "From %s at %i %s"
msgstr ""

msgctxt "#435"
msgid "No optical disc drive detected"
msgstr ""

msgctxt "#436"
msgid "You need an optical disc drive to play this video"
msgstr ""

msgctxt "#437"
msgid "Removable disk"
msgstr ""

msgctxt "#438"
msgid "Opening file"
msgstr ""

#: system/settings/settings.xml
msgctxt "#439"
msgid "Cache"
msgstr ""

msgctxt "#440"
msgid "Hard disk"
msgstr ""

msgctxt "#441"
msgid "UDF"
msgstr ""

msgctxt "#442"
msgid "Local network"
msgstr ""

msgctxt "#443"
msgid "Internet"
msgstr ""

msgctxt "#444"
msgid "Video"
msgstr ""

msgctxt "#445"
msgid "Audio"
msgstr ""

msgctxt "#446"
msgid "DVD"
msgstr ""

msgctxt "#447"
msgid "Autorun media"
msgstr ""

#: system/settings/settings.xml
msgctxt "#448"
msgid "Dolby Digital Plus (E-AC3) capable receiver"
msgstr ""

#: system/settings/settings.xml
msgctxt "#449"
msgid "Enabled"
msgstr ""

msgctxt "#450"
msgid "Columns"
msgstr ""

msgctxt "#451"
msgid "Row 1 address"
msgstr ""

msgctxt "#452"
msgid "Row 2 address"
msgstr ""

msgctxt "#453"
msgid "Row 3 address"
msgstr ""

msgctxt "#454"
msgid "Row 4 address"
msgstr ""

msgctxt "#455"
msgid "Rows"
msgstr ""

msgctxt "#456"
msgid "Mode"
msgstr ""

msgctxt "#457"
msgid "Switch view"
msgstr ""

#: system/settings/settings.xml
msgctxt "#458"
msgid "Limit sampling rate (kHz)"
msgstr ""

msgctxt "#459"
msgid "Subs"
msgstr ""

msgctxt "#460"
msgid "Audio stream"
msgstr ""

msgctxt "#461"
msgid "[active]"
msgstr ""

msgctxt "#462"
msgid "Subtitle"
msgstr ""

msgctxt "#463"
msgid "Backlight"
msgstr ""

#: xbmc/video/dialogs/GUIDialogVideoSettings.cpp
msgctxt "#464"
msgid "Brightness"
msgstr ""

#: xbmc/video/dialogs/GUIDialogVideoSettings.cpp
msgctxt "#465"
msgid "Contrast"
msgstr ""

#: xbmc/video/dialogs/GUIDialogVideoSettings.cpp
msgctxt "#466"
msgid "Gamma"
msgstr ""

msgctxt "#467"
msgid "Type"
msgstr ""

msgctxt "#468"
msgid "Move the bar to change the OSD position"
msgstr ""

msgctxt "#469"
msgid "OSD position"
msgstr ""

msgctxt "#470"
msgid "Credits"
msgstr ""

#empty strings from id 471 to 473

msgctxt "#474"
msgid "Off"
msgstr ""

msgctxt "#475"
msgid "Music only"
msgstr ""

msgctxt "#476"
msgid "Music & video"
msgstr ""

#: xbmc/windows/GUIWindowFileManager.cpp
msgctxt "#477"
msgid "Unable to load playlist"
msgstr ""

msgctxt "#478"
msgid "OSD"
msgstr ""

msgctxt "#479"
msgid "Skin & language"
msgstr ""

#: system/settings/settings.xml
msgctxt "#480"
msgid "Appearance"
msgstr ""

msgctxt "#481"
msgid "Audio options"
msgstr ""

msgctxt "#482"
msgid "About Kodi"
msgstr ""

#empty strings from id 483 to 484

msgctxt "#485"
msgid "Delete album"
msgstr ""

msgctxt "#486"
msgid "Repeat"
msgstr ""

msgctxt "#487"
msgid "Repeat one"
msgstr ""

msgctxt "#488"
msgid "Repeat folder"
msgstr ""

#: system/settings/settings.xml
msgctxt "#489"
msgid "Play the next song automatically"
msgstr ""

#empty string with id 490

msgctxt "#491"
msgid "- Use big icons"
msgstr ""

msgctxt "#492"
msgid "Resize VobSubs"
msgstr ""

msgctxt "#493"
msgid "Advanced options (Experts Only!)"
msgstr ""

msgctxt "#494"
msgid "Overall audio headroom"
msgstr ""

msgctxt "#495"
msgid "Upsample videos to GUI resolution"
msgstr ""

msgctxt "#496"
msgid "Calibration"
msgstr ""

#: system/settings/settings.xml
msgctxt "#497"
msgid "Show file extensions"
msgstr ""

msgctxt "#498"
msgid "Sort by: Type"
msgstr ""

msgctxt "#499"
msgid "Unable to connect to online lookup service"
msgstr ""

msgctxt "#500"
msgid "Downloading album information failed"
msgstr ""

msgctxt "#501"
msgid "Looking for album names..."
msgstr ""

msgctxt "#502"
msgid "Open"
msgstr ""

msgctxt "#503"
msgid "Busy"
msgstr ""

msgctxt "#504"
msgid "Empty"
msgstr ""

msgctxt "#505"
msgid "Loading media info from files..."
msgstr ""

#empty string with id 506

msgctxt "#507"
msgid "Sort by: Usage"
msgstr ""

#empty strings from id 508 to 509

msgctxt "#510"
msgid "Enable visualisations"
msgstr ""

msgctxt "#511"
msgid "Enable video mode switching"
msgstr ""

#: system/settings/settings.xml
msgctxt "#512"
msgid "Startup window"
msgstr ""

msgctxt "#513"
msgid "Home window"
msgstr ""

msgctxt "#514"
msgid "Manual settings"
msgstr ""

#: xbmc/dialogs/GUIDialogMediaFilter.cpp
#: xbmc/dialogs/GUIDialogSmartPlaylistRule.cpp
#: xbmc/playlists/SmartPlaylist.cpp
msgctxt "#515"
msgid "Genre"
msgstr ""

#empty string with id 516

#: xbmc/filesystem/MusicDatabaseDirectory/DirectoryNodeOverview.cpp
msgctxt "#517"
msgid "Recently played albums"
msgstr ""

msgctxt "#518"
msgid "Launch"
msgstr ""

msgctxt "#519"
msgid "Launch in..."
msgstr ""

#empty string with id 520

#: xbmc/filesystem/MusicDatabaseDirectory/DirectoryNodeOverview.cpp
msgctxt "#521"
msgid "Compilations"
msgstr ""

#: xbmc/dialogs/GUIDialogContextMenu.cpp
msgctxt "#522"
msgid "Remove source"
msgstr ""

#: xbmc/windows/GUIWindowFileManager.cpp
msgctxt "#523"
msgid "Switch media"
msgstr ""

msgctxt "#524"
msgid "Select playlist"
msgstr ""

msgctxt "#525"
msgid "New playlist..."
msgstr ""

msgctxt "#526"
msgid "Add to playlist"
msgstr ""

msgctxt "#527"
msgid "Manually add to library"
msgstr ""

msgctxt "#528"
msgid "Enter title"
msgstr ""

msgctxt "#529"
msgid "Error: Duplicate title"
msgstr ""

msgctxt "#530"
msgid "Select genre"
msgstr ""

msgctxt "#531"
msgid "New genre"
msgstr ""

msgctxt "#532"
msgid "Manual addition"
msgstr ""

msgctxt "#533"
msgid "Enter genre"
msgstr ""

msgctxt "#534"
msgid "View: %s"
msgstr ""

msgctxt "#535"
msgid "List"
msgstr ""

msgctxt "#536"
msgid "Icons"
msgstr ""

msgctxt "#537"
msgid "Big list"
msgstr ""

msgctxt "#538"
msgid "Big icons"
msgstr ""

msgctxt "#539"
msgid "Wide"
msgstr ""

msgctxt "#540"
msgid "Big wide"
msgstr ""

msgctxt "#541"
msgid "Album icons"
msgstr ""

msgctxt "#542"
msgid "DVD icons"
msgstr ""

msgctxt "#543"
msgid "DVD"
msgstr ""

msgctxt "#544"
msgid "Media info"
msgstr ""

#: system/settings/settings.xml
msgctxt "#545"
msgid "Audio output device"
msgstr ""

#: system/settings/settings.xml
msgctxt "#546"
msgid "Passthrough output device"
msgstr ""

#: xbmc/music/dialogs/GUIDialogMusicInfo.cpp
msgctxt "#547"
msgid "No biography for this artist"
msgstr ""

msgctxt "#548"
msgid "Downmix multichannel audio to stereo"
msgstr ""

#: /xbmc/xbmc/pvr/windows/GUIViewStatePVR.cpp
#: /xbmc/xbmc/utils/SortUtils.cpp
msgctxt "#549"
msgid "Number"
msgstr ""

#: xbmc/windows/GUIMediaWindow.cpp
msgctxt "#550"
msgid "Sort by: %s"
msgstr ""

#: xbmc/view/GUIViewState.cpp
msgctxt "#551"
msgid "Name"
msgstr ""

msgctxt "#552"
msgid "Date"
msgstr ""

#: xbmc/filesystem/BlurayDirectory.cpp
msgctxt "#553"
msgid "Size"
msgstr ""

#: xbmc/filesystem/BlurayDirectory.cpp
#: xbmc/playlists/SmartPlaylist.cpp
msgctxt "#554"
msgid "Track"
msgstr ""

msgctxt "#555"
msgid "Time"
msgstr ""

#: xbmc/dialogs/GUIDialogMediaFilter.cpp
#: xbmc/playlists/SmartPlaylist.cpp
msgctxt "#556"
msgid "Title"
msgstr ""

#: xbmc/dialogs/GUIDialogMediaFilter.cpp
#: xbmc/dialogs/GUIDialogSmartPlaylistRule.cpp
#: xbmc/media/MediaTypes.cpp
#: xbmc/playlists/SmartPlaylist.cpp
msgctxt "#557"
msgid "Artist"
msgstr ""

#: xbmc/dialogs/GUIDialogMediaFilter.cpp
#: xbmc/dialogs/GUIDialogSmartPlaylistRule.cpp
#: xbmc/media/MediaTypes.cpp
#: xbmc/playlists/SmartPlaylist.cpp
msgctxt "#558"
msgid "Album"
msgstr ""

#: xbmc/dialogs/GUIDialogSmartPlaylistRule.cpp
#: xbmc/playlists/SmartPlaylist.cpp
msgctxt "#559"
msgid "Playlist"
msgstr ""

msgctxt "#560"
msgid "ID"
msgstr ""

#: xbmc/playlists/SmartPlaylist.cpp
msgctxt "#561"
msgid "File"
msgstr ""

#: xbmc/dialogs/GUIDialogMediaFilter.cpp
#: xbmc/dialogs/GUIDialogSmartPlaylistRule.cpp
#: xbmc/filesystem/VideoDatabaseDirectory/DirectoryNodeMoviesOverview.cpp
#: xbmc/filesystem/VideoDatabaseDirectory/DirectoryNodeMusicVideosOverview.cpp
#: xbmc/filesystem/VideoDatabaseDirectory/DirectoryNodeTvShowOverview.cpp
#: xbmc/playlists/SmartPlaylist.cpp
msgctxt "#562"
msgid "Year"
msgstr ""

#: xbmc/dialogs/GUIDialogMediaFilter.cpp
#: xbmc/playlists/SmartPlaylist.cpp
msgctxt "#563"
msgid "Rating"
msgstr ""

#: xbmc/dialogs/GUIDialogMediaFilter.cpp
#: xbmc/playlists/SmartPlaylist.cpp
msgctxt "#564"
msgid "Type"
msgstr ""

msgctxt "#565"
msgid "Usage"
msgstr ""

#: xbmc/playlists/SmartPlaylist.cpp
msgctxt "#566"
msgid "Album artist"
msgstr ""

#: xbmc/playlists/SmartPlaylist.cpp
msgctxt "#567"
msgid "Play count"
msgstr ""

#: xbmc/dialogs/GUIDialogMediaFilter.cpp
#: xbmc/playlists/SmartPlaylist.cpp
msgctxt "#568"
msgid "Last played"
msgstr ""

#: xbmc/playlists/SmartPlaylist.cpp
msgctxt "#569"
msgid "Comment"
msgstr ""

#: xbmc/dialogs/GUIDialogMediaFilter.cpp
#: xbmc/playlists/SmartPlaylist.cpp
msgctxt "#570"
msgid "Date added"
msgstr ""

#: xbmc/playlists/SmartPlaylist.cpp
msgctxt "#571"
msgid "Default"
msgstr ""

#: xbmc/dialogs/GUIDialogMediaFilter.cpp
#: xbmc/playlists/SmartPlaylist.cpp
msgctxt "#572"
msgid "Studio"
msgstr ""

#: xbmc/playlists/SmartPlaylist.cpp
msgctxt "#573"
msgid "Path"
msgstr ""

#: xbmc/dialogs/GUIDialogSmartPlaylistRule.cpp
#: xbmc/playlists/SmartPlaylist.cpp
msgctxt "#574"
msgid "Country"
msgstr ""

#: xbmc/dialogs/GUIDialogMediaFilter.cpp
#: xbmc/playlists/SmartPlaylist.cpp
msgctxt "#575"
msgid "In progress"
msgstr ""

msgctxt "#576"
msgid "Times played"
msgstr ""

msgctxt "#577"
msgid "Date Taken"
msgstr ""

#empty strings from id 578 to 579

msgctxt "#580"
msgid "Sort direction"
msgstr ""

msgctxt "#581"
msgid "Sort method"
msgstr ""

msgctxt "#582"
msgid "View mode"
msgstr ""

msgctxt "#583"
msgid "Remember views for different folders"
msgstr ""

msgctxt "#584"
msgid "Ascending"
msgstr ""

msgctxt "#585"
msgid "Descending"
msgstr ""

msgctxt "#586"
msgid "Edit playlist"
msgstr ""

msgctxt "#587"
msgid "Filter"
msgstr ""

msgctxt "#588"
msgid "Cancel party mode"
msgstr ""

msgctxt "#589"
msgid "Party mode"
msgstr ""

#: xbmc/playlists/SmartPlaylist.cpp
msgctxt "#590"
msgid "Random"
msgstr ""

msgctxt "#591"
msgid "Off"
msgstr ""

msgctxt "#592"
msgid "One"
msgstr ""

msgctxt "#593"
msgid "All"
msgstr ""

msgctxt "#594"
msgid "Off"
msgstr ""

msgctxt "#595"
msgid "Repeat: Off"
msgstr ""

msgctxt "#596"
msgid "Repeat: One"
msgstr ""

msgctxt "#597"
msgid "Repeat: All"
msgstr ""

#empty strings from id 598 to 599

msgctxt "#600"
msgid "Rip audio CD"
msgstr ""

#: system/settings/settings.xml
msgctxt "#601"
msgid "Medium"
msgstr ""

#: system/settings/settings.xml
msgctxt "#602"
msgid "Standard"
msgstr ""

#: system/settings/settings.xml
msgctxt "#603"
msgid "Extreme"
msgstr ""

msgctxt "#604"
msgid "Constant bitrate"
msgstr ""

msgctxt "#605"
msgid "Ripping..."
msgstr ""

#empty string with id 606

msgctxt "#607"
msgid "To:"
msgstr ""

msgctxt "#608"
msgid "Could not rip CD or track"
msgstr ""

msgctxt "#609"
msgid "CDDARipPath is not set."
msgstr ""

msgctxt "#610"
msgid "Rip audio track"
msgstr ""

msgctxt "#611"
msgid "Enter number"
msgstr ""

msgctxt "#612"
msgid "Bits/sample"
msgstr ""

msgctxt "#613"
msgid "Sample rate"
msgstr ""

#: xbmc/playlists/SmartPlayList.cpp
msgctxt "#614"
msgid "Virtual folder"
msgstr ""

#empty strings from id 615 to 619

#: system/settings/settings.xml
msgctxt "#620"
msgid "Audio CDs"
msgstr ""

#: system/settings/settings.xml
msgctxt "#621"
msgid "Encoder"
msgstr ""

#: system/settings/settings.xml
msgctxt "#622"
msgid "Quality"
msgstr ""

#: system/settings/settings.xml
msgctxt "#623"
msgid "Bitrate"
msgstr ""

msgctxt "#624"
msgid "Include track number"
msgstr ""

msgctxt "#625"
msgid "All songs of"
msgstr ""

msgctxt "#626"
msgid "In progress TV shows"
msgstr ""

#empty strings from id 627 to 628

msgctxt "#629"
msgid "View mode"
msgstr ""

#: system/settings/settings.xml
#: xbmc/video/dialogs/GUIDialogVideoSettings.cpp
msgctxt "#630"
msgid "Normal"
msgstr ""

#: system/settings/settings.xml
#: xbmc/video/dialogs/GUIDialogVideoSettings.cpp
msgctxt "#631"
msgid "Zoom"
msgstr ""

#: xbmc/video/dialogs/GUIDialogVideoSettings.cpp
msgctxt "#632"
msgid "Stretch 4:3"
msgstr ""

#: system/settings/settings.xml
#: xbmc/video/dialogs/GUIDialogVideoSettings.cpp
msgctxt "#633"
msgid "Wide Zoom"
msgstr ""

#: system/settings/settings.xml
#: xbmc/video/dialogs/GUIDialogVideoSettings.cpp
msgctxt "#634"
msgid "Stretch 16:9"
msgstr ""

#: xbmc/video/dialogs/GUIDialogVideoSettings.cpp
msgctxt "#635"
msgid "Original Size"
msgstr ""

#: xbmc/video/dialogs/GUIDialogVideoSettings.cpp
msgctxt "#636"
msgid "Custom"
msgstr ""

msgctxt "#637"
msgid "ReplayGain"
msgstr ""

#: system/settings/settings.xml
msgctxt "#638"
msgid "ReplayGain volume adjustments"
msgstr ""

#: system/settings/settings.xml
msgctxt "#639"
msgid "Use track levels"
msgstr ""

#: system/settings/settings.xml
msgctxt "#640"
msgid "Use album levels"
msgstr ""

#: system/settings/settings.xml
msgctxt "#641"
msgid "PreAmp Level - ReplayGained files"
msgstr ""

#: system/settings/settings.xml
msgctxt "#642"
msgid "PreAmp Level - Non ReplayGained files"
msgstr ""

#: system/settings/settings.xml
msgctxt "#643"
msgid "Avoid clipping on ReplayGained files"
msgstr ""

#empty string with id 644

msgctxt "#645"
msgid "Need to unpack a big file. Continue?"
msgstr ""

msgctxt "#646"
msgid "Remove from library"
msgstr ""

#: system/settings/settings.xml
msgctxt "#647"
msgid "Export video library"
msgstr ""

#: system/settings/settings.xml
msgctxt "#648"
msgid "Import video library"
msgstr ""

msgctxt "#649"
msgid "Importing"
msgstr ""

msgctxt "#650"
msgid "Exporting"
msgstr ""

msgctxt "#651"
msgid "Browse for library"
msgstr ""

#: xbmc/filesystem/MusicDatabaseDirectory/DirectoryNodeOverview.cpp
#: xbmc/playlists/SmartPlaylist.cpp
msgctxt "#652"
msgid "Years"
msgstr ""

msgctxt "#653"
msgid "Update library"
msgstr ""

msgctxt "#654"
msgid "Show debug info"
msgstr ""

msgctxt "#655"
msgid "Browse for executable"
msgstr ""

msgctxt "#656"
msgid "Browse for playlist"
msgstr ""

#: xbmc/dialogs/GUIDialogSmartPlaylistRule.cpp
msgctxt "#657"
msgid "Browse for folder"
msgstr ""

msgctxt "#658"
msgid "Song information"
msgstr ""

#: xbmc/video/dialogs/GUIDialogVideoSettings.cpp
msgctxt "#659"
msgid "Non-linear stretch"
msgstr ""

msgctxt "#660"
msgid "Volume amplification"
msgstr ""

msgctxt "#661"
msgid "Choose export folder"
msgstr ""

#: xbmc/video/windows/GUIWindowVideoNav.cpp
msgctxt "#662"
msgid "This file is no longer available."
msgstr ""

msgctxt "#663"
msgid "Would you like to remove it from the library?"
msgstr ""

msgctxt "#664"
msgid "Browse for Script"
msgstr ""

#: system/settings/settings.xml
msgctxt "#665"
msgid "Compression level"
msgstr ""

#: system/settings/settings.xml
msgctxt "#666"
msgid "Enable component-specific logging"
msgstr ""

#: system/settings/settings.xml
msgctxt "#667"
msgid "Enable Dolby Digital transcoding"
msgstr ""

#: system/settings/settings.xml
msgctxt "#668"
msgid "Specify component-specific logging..."
msgstr ""

#: xbmc/settings/AdvancedSettings.cpp
msgctxt "#669"
msgid "Verbose logging for SMB library"
msgstr ""

#: xbmc/settings/AdvancedSettings.cpp
msgctxt "#670"
msgid "Verbose logging for CURL library (http, dav)"
msgstr ""

#empty string with id 671

#: xbmc/settings/AdvancedSettings.cpp
msgctxt "#672"
msgid "Verbose logging for FFMPEG libraries"
msgstr ""

#: xbmc/settings/AdvancedSettings.cpp
msgctxt "#673"
msgid "Verbose logging for RTMP library"
msgstr ""

#: xbmc/settings/AdvancedSettings.cpp
msgctxt "#674"
msgid "Verbose logging for DBUS calls"
msgstr ""

#: xbmc/settings/AdvancedSettings.cpp
msgctxt "#675"
msgid "Verbose logging for JSON-RPC requests"
msgstr ""

#: xbmc/settings/AdvancedSettings.cpp
msgctxt "#676"
msgid "Verbose logging for AUDIO component"
msgstr ""

#: xbmc/settings/AdvancedSettings.cpp
msgctxt "#677"
msgid "Verbose logging for AirTunes library"
msgstr ""

#: xbmc/settings/AdvancedSettings.cpp
msgctxt "#678"
msgid "Verbose logging for UPnP components"
msgstr ""

#: xbmc/settings/AdvancedSettings.cpp
msgctxt "#679"
msgid "Verbose logging for CEC library"
msgstr ""

#: xbmc/settings/AdvancedSettings.cpp
msgctxt "#680"
msgid "Verbose logging for VIDEO component"
msgstr ""

#empty strings from id 681 to 699

msgctxt "#700"
msgid "Cleaning up library"
msgstr ""

msgctxt "#701"
msgid "Removing old songs from the library"
msgstr ""

msgctxt "#702"
msgid "This path has been scanned before"
msgstr ""

#empty strings from id 703 to 704

msgctxt "#705"
msgid "Network"
msgstr ""

#: system/settings/settings.xml
msgctxt "#706"
msgid "Server"
msgstr ""

#empty string with id 707

#: system/settings/settings.xml
msgctxt "#708"
msgid "Use an HTTP proxy server to access the internet"
msgstr ""

#empty strings from id 709 to 710

msgctxt "#711"
msgid "Internet Protocol (IP)"
msgstr ""

msgctxt "#712"
msgid "Invalid port specified. Value must be between 1 and 65535."
msgstr ""

msgctxt "#713"
msgid "HTTP proxy"
msgstr ""

#empty string with id 714

#: system/settings/settings.xml
msgctxt "#715"
msgid "Assignment"
msgstr ""

#: system/settings/settings.xml
msgctxt "#716"
msgid "Automatic (DHCP)"
msgstr ""

#: system/settings/settings.xml
msgctxt "#717"
msgid "Manual (Static)"
msgstr ""

#empty string with id 718

#: system/settings/settings.xml
msgctxt "#719"
msgid "IP address"
msgstr ""

#: system/settings/settings.xml
msgctxt "#720"
msgid "Netmask"
msgstr ""

#: system/settings/settings.xml
msgctxt "#721"
msgid "Default gateway"
msgstr ""

#: system/settings/settings.xml
msgctxt "#722"
msgid "DNS server"
msgstr ""

msgctxt "#723"
msgid "Save & restart"
msgstr ""

msgctxt "#724"
msgid "Invalid address specified. Value must be AAA.BBB.CCC.DDD"
msgstr ""

msgctxt "#725"
msgid "with numbers between 0 and 255."
msgstr ""

msgctxt "#726"
msgid "Changes not saved. Continue without saving?"
msgstr ""

msgctxt "#727"
msgid "Web server"
msgstr ""

msgctxt "#728"
msgid "FTP server"
msgstr ""

#empty string with id 729

#: system/settings/settings.xml
msgctxt "#730"
msgid "Port"
msgstr ""

#empty string with id 731

msgctxt "#732"
msgid "Save & apply"
msgstr ""

#: system/settings/settings.xml
msgctxt "#733"
msgid "Password"
msgstr ""

msgctxt "#734"
msgid "No pass"
msgstr ""

#: system/settings/settings.xml
msgctxt "#735"
msgid "Character set"
msgstr ""

#: system/settings/settings.xml
msgctxt "#736"
msgid "Style"
msgstr ""

#: system/settings/settings.xml
msgctxt "#737"
msgid "Colour"
msgstr ""

#: system/settings/settings.xml
msgctxt "#738"
msgid "Normal"
msgstr ""

#: system/settings/settings.xml
msgctxt "#739"
msgid "Bold"
msgstr ""

#: system/settings/settings.xml
msgctxt "#740"
msgid "Italics"
msgstr ""

#: system/settings/settings.xml
msgctxt "#741"
msgid "Bold italics"
msgstr ""

msgctxt "#742"
msgid "White"
msgstr ""

msgctxt "#743"
msgid "Yellow"
msgstr ""

#: xbmc/dialogs/GUIDialogMediaSource.cpp
msgctxt "#744"
msgid "Files"
msgstr ""

msgctxt "#745"
msgid "No scanned information for this view"
msgstr ""

msgctxt "#746"
msgid "Please turn off library mode"
msgstr ""

msgctxt "#747"
msgid "Error loading image"
msgstr ""

msgctxt "#748"
msgid "Edit path"
msgstr ""

msgctxt "#749"
msgid "Mirror image"
msgstr ""

#: xbmc/dialogs/GUIDialogContextMenu.cpp
#: xbmc/video/dialogs/GUIDialogVideoSettings.cpp
msgctxt "#750"
msgid "Are you sure?"
msgstr ""

#: xbmc/dialogs/GUIDialogContextMenu.cpp
msgctxt "#751"
msgid "Removing source"
msgstr ""

#empty strings from id 752 to 753

msgctxt "#754"
msgid "Add program link"
msgstr ""

msgctxt "#755"
msgid "Edit program path"
msgstr ""

msgctxt "#756"
msgid "Edit program name"
msgstr ""

msgctxt "#757"
msgid "Edit path depth"
msgstr ""

#empty string with id 758

msgctxt "#759"
msgid "View: Big list"
msgstr ""

msgctxt "#760"
msgid "Yellow"
msgstr ""

msgctxt "#761"
msgid "White"
msgstr ""

msgctxt "#762"
msgid "Blue"
msgstr ""

msgctxt "#763"
msgid "Bright green"
msgstr ""

msgctxt "#764"
msgid "Yellow green"
msgstr ""

msgctxt "#765"
msgid "Cyan"
msgstr ""

msgctxt "#766"
msgid "Light grey"
msgstr ""

msgctxt "#767"
msgid "Grey"
msgstr ""

#empty strings from id 768 to 769
#strings 768 and 769 reserved for more subtitle colours

msgctxt "#770"
msgid "Error %i: share not available"
msgstr ""

#empty string with id 771

#: system/settings/settings.xml
msgctxt "#772"
msgid "Audio output"
msgstr ""

msgctxt "#773"
msgid "Seeking"
msgstr ""

msgctxt "#774"
msgid "Slideshow folder"
msgstr ""

#: system/settings/settings.xml
msgctxt "#775"
msgid "Network interface"
msgstr ""

#: system/settings/settings.xml
msgctxt "#776"
msgid "Wireless network name (ESSID)"
msgstr ""

#: system/settings/settings.xml
msgctxt "#777"
msgid "Wireless password"
msgstr ""

#: system/settings/settings.xml
msgctxt "#778"
msgid "Wireless security"
msgstr ""

#: system/settings/settings.xml
msgctxt "#779"
msgid "Save and apply network interface settings"
msgstr ""

#: system/settings/settings.xml
msgctxt "#780"
msgid "No encryption"
msgstr ""

#: system/settings/settings.xml
msgctxt "#781"
msgid "WEP"
msgstr ""

#: system/settings/settings.xml
msgctxt "#782"
msgid "WPA"
msgstr ""

#: system/settings/settings.xml
msgctxt "#783"
msgid "WPA2"
msgstr ""

msgctxt "#784"
msgid "Applying network interface settings. Please wait."
msgstr ""

msgctxt "#785"
msgid "Network interface restarted successfully."
msgstr ""

msgctxt "#786"
msgid "Network interface did not start successfully."
msgstr ""

#: system/settings/settings.xml
msgctxt "#787"
msgid "Interface disabled"
msgstr ""

msgctxt "#788"
msgid "Network interface disabled successfully."
msgstr ""

#: xbmc/network/GUIDialogAccessPoints.cpp
msgctxt "#789"
msgid "Wireless network name (ESSID)"
msgstr ""

#: system/settings/settings.xml
msgctxt "#790"
msgid "Remote control"
msgstr ""

#: system/settings/settings.xml
msgctxt "#791"
msgid "Allow programs on this system to control Kodi"
msgstr ""

#: system/settings/settings.xml
msgctxt "#792"
msgid "Port"
msgstr ""

#: system/settings/settings.xml
msgctxt "#793"
msgid "Port range"
msgstr ""

#: system/settings/settings.xml
msgctxt "#794"
msgid "Allow programs on other systems to control Kodi"
msgstr ""

#: system/settings/settings.xml
msgctxt "#795"
msgid "Initial repeat delay (ms)"
msgstr ""

#: system/settings/settings.xml
msgctxt "#796"
msgid "Continuous repeat delay (ms)"
msgstr ""

msgctxt "#797"
msgid "Maximum number of clients"
msgstr ""

#: system/settings/settings.xml
msgctxt "#798"
msgid "Internet access"
msgstr ""

msgctxt "#799"
msgid "Library Update"
msgstr ""

#: xbmc/music/windows/GUIWindowMusicBase.cpp
msgctxt "#800"
msgid "Music library needs to rescan tags from files."
msgstr ""

#: xbmc/music/windows/GUIWindowMusicBase.cpp
msgctxt "#801"
msgid "Would you like to scan now?"
msgstr ""

#. Label of progess bar which shows the available/total space of pvr backend
#: xbmc/pvr/PVRGUIInfo.cpp
msgctxt "#802"
msgid "%s of %s available"
msgstr ""

#empty strings from id 803 to 849

msgctxt "#850"
msgid "Invalid port number entered"
msgstr ""

msgctxt "#851"
msgid "Valid port range is 1-65535"
msgstr ""

msgctxt "#852"
msgid "Valid port range is 1024-65535"
msgstr ""

#empty strings from id 853 to 996

#: xbmc/windows/GUIMediaWindow.cpp
msgctxt "#997"
msgid "Add Pictures..."
msgstr ""

#: xbmc/windows/GUIMediaWindow.cpp
msgctxt "#998"
msgid "Add Music..."
msgstr ""

#: xbmc/windows/GUIMediaWindow.cpp
msgctxt "#999"
msgid "Add Videos..."
msgstr ""

#: system/settings/settings.xml
msgctxt "#1000"
msgid "Preview"
msgstr ""

#: xbmc/dialogs/GUIDialogMediaSource.cpp
msgctxt "#1001"
msgid "Unable to connect"
msgstr ""

msgctxt "#1002"
msgid "Kodi was unable to connect to the network location."
msgstr ""

#: xbmc/dialogs/GUIDialogMediaSource.cpp
msgctxt "#1003"
msgid "This could be due to the network not being connected."
msgstr ""

#: xbmc/dialogs/GUIDialogMediaSource.cpp
msgctxt "#1004"
msgid "Would you like to add it anyway?"
msgstr ""

#empty string with id 1005

msgctxt "#1006"
msgid "IP address"
msgstr ""

msgctxt "#1007"
msgid "Add network location"
msgstr ""

msgctxt "#1008"
msgid "Protocol"
msgstr ""

#: xbmc/network/GUIDialogNetworkSetup.cpp
msgctxt "#1009"
msgid "Server address"
msgstr ""

#: xbmc/network/GUIDialogNetworkSetup.cpp
msgctxt "#1010"
msgid "Server name"
msgstr ""

#: xbmc/network/GUIDialogNetworkSetup.cpp
msgctxt "#1011"
msgid "Remote path"
msgstr ""

#: xbmc/network/GUIDialogNetworkSetup.cpp
msgctxt "#1012"
msgid "Shared folder"
msgstr ""

msgctxt "#1013"
msgid "Port"
msgstr ""

msgctxt "#1014"
msgid "Username"
msgstr ""

#: xbmc/network/GUIDialogNetworkSetup.cpp
msgctxt "#1015"
msgid "Browse for network server"
msgstr ""

#: xbmc/network/GUIDialogNetworkSetup.cpp
msgctxt "#1016"
msgid "Enter the network address of the server"
msgstr ""

#: xbmc/network/GUIDialogNetworkSetup.cpp
msgctxt "#1017"
msgid "Enter the path on the server"
msgstr ""

#: xbmc/network/GUIDialogNetworkSetup.cpp
msgctxt "#1018"
msgid "Enter the port number"
msgstr ""

#: xbmc/network/GUIDialogNetworkSetup.cpp
msgctxt "#1019"
msgid "Enter the username"
msgstr ""

#: xbmc/dialogs/GUIDialogMediaSource.cpp
msgctxt "#1020"
msgid "Add %s source"
msgstr ""

#: xbmc/dialogs/GUIDialogMediaSource.cpp
msgctxt "#1021"
msgid "Enter the paths or browse for the media locations."
msgstr ""

#: xbmc/dialogs/GUIDialogMediaSource.cpp
msgctxt "#1022"
msgid "Enter a name for this media Source."
msgstr ""

#: xbmc/dialogs/GUIDialogFileBrowser.cpp
msgctxt "#1023"
msgid "Browse for new share"
msgstr ""

msgctxt "#1024"
msgid "Browse"
msgstr ""

#: xbmc/dialogs/GUIDialogMediaSource.cpp
msgctxt "#1025"
msgid "Could not retrieve directory information."
msgstr ""

#: xbmc/dialogs/GUIDialogContextMenu.cpp
#: xbmc/windows/GUIMediaWindow.cpp
#: xbmc/windows/GUIWindowFileManager.cpp
msgctxt "#1026"
msgid "Add source"
msgstr ""

#: xbmc/dialogs/GUIDialogContextMenu.cpp
msgctxt "#1027"
msgid "Edit source"
msgstr ""

#: xbmc/dialogs/GUIDialogMediaSource.cpp
msgctxt "#1028"
msgid "Edit %s source"
msgstr ""

msgctxt "#1029"
msgid "Enter the new label"
msgstr ""

#: xbmc/dialogs/GUIDialogFavourites.cpp
#: xbmc/music/dialogs/GUIDialogMusicInfo.cpp
#: xbmc/music/dialogs/GUIDialogSongInfo.cpp
msgctxt "#1030"
msgid "Browse for image"
msgstr ""

msgctxt "#1031"
msgid "Browse for image folder"
msgstr ""

#: xbmc/dialogs/GUIDialogFileBrowser.cpp
msgctxt "#1032"
msgid "Add network location..."
msgstr ""

msgctxt "#1033"
msgid "Browse for file"
msgstr ""

msgctxt "#1034"
msgid "Submenu"
msgstr ""

msgctxt "#1035"
msgid "Enable submenu buttons"
msgstr ""

msgctxt "#1036"
msgid "Favourites"
msgstr ""

#: xbmc/addons/Addon.cpp
msgctxt "#1037"
msgid "Video Add-ons"
msgstr ""

#: xbmc/addons/Addon.cpp
msgctxt "#1038"
msgid "Music Add-ons"
msgstr ""

#: xbmc/addons/Addon.cpp
msgctxt "#1039"
msgid "Picture Add-ons"
msgstr ""

#: xbmc/windows/GUIMediaWindow.cpp
msgctxt "#1040"
msgid "Loading directory"
msgstr ""

msgctxt "#1041"
msgid "Retrieved %i items"
msgstr ""

msgctxt "#1042"
msgid "Retrieved %i of %i items"
msgstr ""

#: xbmc/addons/Addon.cpp
msgctxt "#1043"
msgid "Program Add-ons"
msgstr ""

msgctxt "#1044"
msgid "Set plug-in thumb"
msgstr ""

#: xbmc/dialogs/GUIDialogContextMenu.cpp
msgctxt "#1045"
msgid "Add-on settings"
msgstr ""

msgctxt "#1046"
msgid "Access points"
msgstr ""

#: xbmc/network/GUIDialogAccessPoints.cpp
msgctxt "#1047"
msgid "Other..."
msgstr ""

#: system/settings/settings.xml
msgctxt "#1048"
msgid "Username"
msgstr ""

msgctxt "#1049"
msgid "Script settings"
msgstr ""

#: xbmc/filesystem/MusicDatabaseDirectory/DirectoryNodeOverview.cpp
msgctxt "#1050"
msgid "Singles"
msgstr ""

msgctxt "#1051"
msgid "Enter web address"
msgstr ""

#empty strings from id 1052 to 1179

#: system/settings/settings.xml
msgctxt "#1180"
msgid "Proxy type"
msgstr ""

#: system/settings/settings.xml
msgctxt "#1181"
msgid "HTTP"
msgstr ""

#: system/settings/settings.xml
msgctxt "#1182"
msgid "SOCKS4"
msgstr ""

#: system/settings/settings.xml
msgctxt "#1183"
msgid "SOCKS4A"
msgstr ""

#: system/settings/settings.xml
msgctxt "#1184"
msgid "SOCKS5"
msgstr ""

#: system/settings/settings.xml
msgctxt "#1185"
msgid "SOCKS5 with remote dns resolving"
msgstr ""

#empty strings from id 1186 to 1199
#strings 1186 to 1189 reserved for more proxy types

#: xbmc/settings/win32.xml
msgctxt "#1200"
msgid "SMB client"
msgstr ""

#empty string with id 1201

#: system/settings/settings.xml
msgctxt "#1202"
msgid "Workgroup"
msgstr ""

msgctxt "#1203"
msgid "Default username"
msgstr ""

msgctxt "#1204"
msgid "Default password"
msgstr ""

#empty strings from id 1205 to 1206

#: system/settings/settings.xml
msgctxt "#1207"
msgid "WINS server"
msgstr ""

msgctxt "#1208"
msgid "Mount SMB shares"
msgstr ""

#empty string with id 1209

msgctxt "#1210"
msgid "Remove"
msgstr ""

msgctxt "#1211"
msgid "Music"
msgstr ""

msgctxt "#1212"
msgid "Video"
msgstr ""

#: xbmc/dialogs/GUIDialogMediaSource.cpp
msgctxt "#1213"
msgid "Pictures"
msgstr ""

msgctxt "#1214"
msgid "Files"
msgstr ""

msgctxt "#1215"
msgid "Music & video "
msgstr ""

msgctxt "#1216"
msgid "Music & pictures"
msgstr ""

msgctxt "#1217"
msgid "Music & files"
msgstr ""

msgctxt "#1218"
msgid "Video & pictures"
msgstr ""

msgctxt "#1219"
msgid "Video & files"
msgstr ""

msgctxt "#1220"
msgid "Pictures & files"
msgstr ""

msgctxt "#1221"
msgid "Music & video & pictures"
msgstr ""

msgctxt "#1222"
msgid "Music & video & pictures & files"
msgstr ""

msgctxt "#1223"
msgid "Disabled"
msgstr ""

#empty strings from id 1224 to 1225

msgctxt "#1226"
msgid "Files & music & video"
msgstr ""

msgctxt "#1227"
msgid "Files & pictures & music"
msgstr ""

msgctxt "#1228"
msgid "Files & pictures & video"
msgstr ""

msgctxt "#1229"
msgid "Music & programs"
msgstr ""

msgctxt "#1230"
msgid "Video & programs"
msgstr ""

msgctxt "#1231"
msgid "Pictures & programs"
msgstr ""

msgctxt "#1232"
msgid "Music & video & pictures & programs"
msgstr ""

msgctxt "#1233"
msgid "Programs & video & music"
msgstr ""

msgctxt "#1234"
msgid "Programs & pictures & music"
msgstr ""

msgctxt "#1235"
msgid "Programs & pictures & video"
msgstr ""

#empty strings from id 1236 to 1258

#: system/settings/settings.xml
msgctxt "#1259"
msgid "Zeroconf"
msgstr ""

#: system/settings/settings.xml
msgctxt "#1260"
msgid "Announce these services to other systems via Zeroconf"
msgstr ""

#empty strings from id 1261 to 1267

#: system/settings/settings.xml
msgctxt "#1268"
msgid "iOS 8 compatibility mode"
msgstr ""

msgctxt "#1269"
msgid "Allow volume control"
msgstr ""

msgctxt "#1270"
msgid "Allow Kodi to receive AirPlay content"
msgstr ""

#: system/settings/settings.xml
msgctxt "#1271"
msgid "Device name"
msgstr ""

#: system/settings/settings.xml
msgctxt "#1272"
msgid "Use password protection"
msgstr ""

#: system/settings/settings.xml
msgctxt "#1273"
msgid "AirPlay"
msgstr ""

msgctxt "#1274"
msgid "AirTunes"
msgstr ""

#. Filter movies/tvshows/music/episodes/artists/musicvideos/albums/songs
#: xbmc/dialogs/GUIDialogMediaFilter.cpp
msgctxt "#1275"
msgid "Filter %s"
msgstr ""

#empty strings from id 1276 to 1299

msgctxt "#1300"
msgid "Custom audio device"
msgstr ""

msgctxt "#1301"
msgid "Custom passthrough device"
msgstr ""

#empty strings from id 1302 to 1374
#strings from 1350 to 1449 are reserved for weather translation

#. Weather token
msgctxt "#1375"
msgid "Temperature"
msgstr ""

#. Weather token
msgctxt "#1376"
msgid "Pressure"
msgstr ""

#. Weather token
msgctxt "#1377"
msgid "Proximity"
msgstr ""

#. Weather token
msgctxt "#1378"
msgid "Intensity"
msgstr ""

#. Weather token
msgctxt "#1379"
msgid "Ragged"
msgstr ""

#. Weather token
msgctxt "#1380"
msgid "Very"
msgstr ""

#. Weather token
msgctxt "#1381"
msgid "Extreme"
msgstr ""

#. Weather token
msgctxt "#1382"
msgid "Whirls"
msgstr ""

#. Weather token
msgctxt "#1383"
msgid "Sky Is Clear"
msgstr ""

#. Weather token
msgctxt "#1384"
msgid "Broken"
msgstr ""

#. Weather token
msgctxt "#1385"
msgid "Tornado"
msgstr ""

#. Weather token
msgctxt "#1386"
msgid "Tropical"
msgstr ""

#. Weather token
msgctxt "#1387"
msgid "Hurricane"
msgstr ""

#. Weather token
msgctxt "#1388"
msgid "Cold"
msgstr ""

#. Weather token
msgctxt "#1389"
msgid "Windy"
msgstr ""

#. Weather token
msgctxt "#1390"
msgid "Settings"
msgstr ""

#. Weather token
msgctxt "#1391"
msgid "Breeze"
msgstr ""

#. Weather token
msgctxt "#1392"
msgid "Gentle"
msgstr ""

#. Weather token
msgctxt "#1393"
msgid "High wind, near gale"
msgstr ""

#. Weather token
msgctxt "#1394"
msgid "Severe"
msgstr ""

#. Weather token
msgctxt "#1395"
msgid "Violent"
msgstr ""

#. Weather token
msgctxt "#1396"
msgid "Drifting"
msgstr ""

#. Weather token
msgctxt "#1397"
msgid "and"
msgstr ""

#. Weather token
msgctxt "#1398"
msgid "Freezing"
msgstr ""

#. Weather token
msgctxt "#1399"
msgid "Late"
msgstr ""

#. Weather token
msgctxt "#1400"
msgid "Isolated"
msgstr ""

#. Weather token
msgctxt "#1401"
msgid "Thundershowers"
msgstr ""

#. Weather token
msgctxt "#1402"
msgid "Thunder"
msgstr ""

#. Weather token
msgctxt "#1403"
msgid "Sun"
msgstr ""

#. Weather token
msgctxt "#1404"
msgid "Heavy"
msgstr ""

#. Weather token
msgctxt "#1405"
msgid "in"
msgstr ""

#. Weather token
msgctxt "#1406"
msgid "the"
msgstr ""

#. Weather token
msgctxt "#1407"
msgid "Vicinity"
msgstr ""

#. Weather token
msgctxt "#1408"
msgid "Ice"
msgstr ""

#. Weather token
msgctxt "#1409"
msgid "Crystals"
msgstr ""

#. Weather token
msgctxt "#1410"
msgid "Calm"
msgstr ""

#. Weather token
msgctxt "#1411"
msgid "with"
msgstr ""

#. Weather token
msgctxt "#1412"
msgid "windy"
msgstr ""

#. Weather token
msgctxt "#1413"
msgid "Patches"
msgstr ""

#. Weather token
msgctxt "#1414"
msgid "Thunderstorm"
msgstr ""

#. Weather token
msgctxt "#1415"
msgid "Drizzle"
msgstr ""

#. Weather token
msgctxt "#1416"
msgid "Foggy"
msgstr ""

#. Weather token
msgctxt "#1417"
msgid "Grains"
msgstr ""

#. Weather token
msgctxt "#1418"
msgid "Thunderstorms"
msgstr ""

#. Weather token
msgctxt "#1419"
msgid "Shallow"
msgstr ""

#. Weather token
msgctxt "#1420"
msgid "Moderate"
msgstr ""

#. Weather token
msgctxt "#1421"
msgid "Very High"
msgstr ""

#. Weather token
msgctxt "#1422"
msgid "Windy"
msgstr ""

#. Weather token
msgctxt "#1423"
msgid "Mist"
msgstr ""

#. Weather token
msgctxt "#1424"
msgid "Overcast"
msgstr ""

#. Weather token
msgctxt "#1425"
msgid "Pellets"
msgstr ""

#. Weather token
msgctxt "#1426"
msgid "Hail"
msgstr ""

#. Weather token
msgctxt "#1427"
msgid "Smoke"
msgstr ""

#. Weather token
msgctxt "#1428"
msgid "Volcanic"
msgstr ""

#. Weather token
msgctxt "#1429"
msgid "Ash"
msgstr ""

#. Weather token
msgctxt "#1430"
msgid "Widespread"
msgstr ""

#. Weather token
msgctxt "#1431"
msgid "Dust"
msgstr ""

#. Weather token
msgctxt "#1432"
msgid "Sand"
msgstr ""

#. Weather token
msgctxt "#1433"
msgid "Spray"
msgstr ""

#. Weather token
msgctxt "#1434"
msgid "Whirls"
msgstr ""

#. Weather token
msgctxt "#1435"
msgid "Sandstorm"
msgstr ""

#. Weather token
msgctxt "#1436"
msgid "Blowing"
msgstr ""

#. Weather token
msgctxt "#1437"
msgid "Pellet"
msgstr ""

#. Weather token
msgctxt "#1438"
msgid "Small"
msgstr ""

#. Weather token
msgctxt "#1439"
msgid "and"
msgstr ""

#. Weather token
msgctxt "#1440"
msgid "Sleet"
msgstr ""

#. Weather token
msgctxt "#1441"
msgid "with"
msgstr ""

#. Weather token
msgctxt "#1442"
msgid "Chance"
msgstr ""

#. Weather token
msgctxt "#1443"
msgid "of"
msgstr ""

#. Weather token
msgctxt "#1444"
msgid "Funnel"
msgstr ""

#. Weather token
msgctxt "#1445"
msgid "Cloud"
msgstr ""

#. Weather token
msgctxt "#1446"
msgid "Unknown"
msgstr ""

#. Weather token
msgctxt "#1447"
msgid "Squals"
msgstr ""

#. Weather token
msgctxt "#1448"
msgid "Precipitation"
msgstr ""

#. Weather token
msgctxt "#1449"
msgid "Partial"
msgstr ""

#strings through to 1449 reserved for weather translation

#: system/settings/settings.xml
msgctxt "#1450"
msgid "Put display to sleep when idle"
msgstr ""

#empty strings from id 1451 to 2049
#strings through to 1470 reserved for power-saving

msgctxt "#2050"
msgid "Runtime"
msgstr ""

#empty strings from id 2051 to 2079

#: xbmc/windows/GUIMediaWindow.cpp
msgctxt "#2080"
msgid "Empty list"
msgstr ""

#: xbmc/windows/GUIMediaWindow.cpp
msgctxt "#2081"
msgid "Went back to parent list because the active list has been emptied"
msgstr ""

#empty strings from id 2082 to 2100

msgctxt "#2101"
msgid "Newer version needed - See log"
msgstr ""

#. Notification message indicating an add-on error. "<Add-on name> error".
#: xbmc/interfaces/python/PythonInvoker.cpp
msgctxt "#2102"
msgid "%s error"
msgstr ""

#. Fallback message indicating an add-on error.
#: xbmc/interfaces/python/PythonInvoker.cpp
msgctxt "#2103"
msgid "Add-on error"
msgstr ""

#. Used for add-on error kaitoast.
#: xbmc/interfaces/python/PythonInvoker.cpp
msgctxt "#2104"
msgid "See log for more info."
msgstr ""

#empty strings from id 2105 to 9999

#: xbmc/guilib/WindowIDs.h
msgctxt "#10000"
msgid "Home"
msgstr ""

#: xbmc/guilib/WindowIDs.h
msgctxt "#10001"
msgid "Programs"
msgstr ""

#: xbmc/guilib/WindowIDs.h
msgctxt "#10002"
msgid "Pictures"
msgstr ""

#: xbmc/guilib/WindowIDs.h
msgctxt "#10003"
msgid "File manager"
msgstr ""

#: xbmc/addons/GUIDialogAddonSettings.cpp
#: xbmc/guilib/WindowIDs.h
msgctxt "#10004"
msgid "Settings"
msgstr ""

#: xbmc/guilib/WindowIDs.h
msgctxt "#10005"
msgid "Music"
msgstr ""

#: xbmc/guilib/WindowIDs.h
msgctxt "#10006"
msgid "Videos"
msgstr ""

#: xbmc/guilib/WindowIDs.h
msgctxt "#10007"
msgid "System information"
msgstr ""

#: xbmc/guilib/WindowIDs.h
msgctxt "#10008"
msgid "Settings - General"
msgstr ""

msgctxt "#10009"
msgid "Settings - Screen"
msgstr ""

msgctxt "#10010"
msgid "Settings - Appearance - GUI Calibration"
msgstr ""

#: xbmc/guilib/WindowIDs.h
msgctxt "#10011"
msgid "Settings - Videos - Screen Calibration"
msgstr ""

#: xbmc/guilib/WindowIDs.h
msgctxt "#10012"
msgid "Settings - Pictures"
msgstr ""

#: xbmc/guilib/WindowIDs.h
msgctxt "#10013"
msgid "Settings - Programs"
msgstr ""

#: xbmc/guilib/WindowIDs.h
msgctxt "#10014"
msgid "Settings - Weather"
msgstr ""

#: xbmc/guilib/WindowIDs.h
msgctxt "#10015"
msgid "Settings - Music"
msgstr ""

#: xbmc/guilib/WindowIDs.h
msgctxt "#10016"
msgid "Settings - System"
msgstr ""

#: xbmc/guilib/WindowIDs.h
msgctxt "#10017"
msgid "Settings - Videos"
msgstr ""

#: xbmc/guilib/WindowIDs.h
msgctxt "#10018"
msgid "Settings - Network"
msgstr ""

#: xbmc/guilib/WindowIDs.h
msgctxt "#10019"
msgid "Settings - Appearance"
msgstr ""

#: xbmc/guilib/WindowIDs.h
msgctxt "#10020"
msgid "Scripts"
msgstr ""

msgctxt "#10021"
msgid "Settings - TV"
msgstr ""

#empty strings from id 10022 to 10024

#: xbmc/guilib/WindowIDs.h
msgctxt "#10025"
msgid "Videos"
msgstr ""

#empty strings from id 10026 to 10027

#: xbmc/guilib/WindowIDs.h
msgctxt "#10028"
msgid "Videos/Playlist"
msgstr ""

#: xbmc/guilib/WindowIDs.h
msgctxt "#10029"
msgid "Login screen"
msgstr ""

#empty strings from id 10030 to 10033

#: xbmc/guilib/WindowIDs.h
msgctxt "#10034"
msgid "Settings - Profiles"
msgstr ""

msgctxt "#10035"
msgid "Reset"
msgstr ""

msgctxt "#10036"
msgid "Basic"
msgstr ""

msgctxt "#10037"
msgid "Standard"
msgstr ""

msgctxt "#10038"
msgid "Advanced"
msgstr ""

msgctxt "#10039"
msgid "Expert"
msgstr ""

#: xbmc/guilib/WindowIDs.h
msgctxt "#10040"
msgid "Add-on browser"
msgstr ""

#: xbmc/settings/windows/GUIWindowSettingsCategory.cpp
msgctxt "#10041"
msgid "Reset above settings to default"
msgstr ""

#: xbmc/settings/windows/GUIWindowSettingsCategory.cpp
msgctxt "#10042"
msgid "Are you sure you want to reset the settings in this category?"
msgstr ""

msgctxt "#10043"
msgid "Help"
msgstr ""

msgctxt "#10044"
msgid "No help available"
msgstr ""

msgctxt "#10045"
msgid "Resets all the visible settings to their default values."
msgstr ""

#: xbmc/settings/windows/GUIWindowSettingsCategory.cpp
msgctxt "#10046"
msgid "No categories available"
msgstr ""

#: xbmc/settings/windows/GUIWindowSettingsCategory.cpp
msgctxt "#10047"
msgid "Try changing the setting level to see additional categories and settings."
msgstr ""

#empty strings from id 10048 to 10099

#: xbmc/guilib/WindowIDs.h
msgctxt "#10100"
msgid "Yes/No dialogue"
msgstr ""

#: xbmc/guilib/WindowIDs.h
msgctxt "#10101"
msgid "Progress dialogue"
msgstr ""

#empty strings from id 10102 to 10125

#: xbmc/guilib/WindowIDs.h
msgctxt "#10126"
msgid "File browser"
msgstr ""

#empty string with id 10127

#: xbmc/guilib/WindowIDs.h
msgctxt "#10128"
msgid "Network setup"
msgstr ""

#: xbmc/guilib/WindowIDs.h
msgctxt "#10129"
msgid "Media source"
msgstr ""

#: xbmc/guilib/WindowIDs.h
msgctxt "#10130"
msgid "Profile settings"
msgstr ""

#: xbmc/guilib/WindowIDs.h
msgctxt "#10131"
msgid "Lock settings"
msgstr ""

#: xbmc/guilib/WindowIDs.h
msgctxt "#10132"
msgid "Content settings"
msgstr ""

#empty string with id 10133

#: xbmc/guilib/WindowIDs.h
msgctxt "#10134"
msgid "Favourites"
msgstr ""

#: xbmc/guilib/WindowIDs.h
msgctxt "#10135"
msgid "Songs/Info"
msgstr ""

#: xbmc/guilib/WindowIDs.h
msgctxt "#10136"
msgid "Smart playlist editor"
msgstr ""

#: xbmc/guilib/WindowIDs.h
msgctxt "#10137"
msgid "Smart playlist rule editor"
msgstr ""

#empty string with id 10138

#: xbmc/guilib/WindowIDs.h
msgctxt "#10139"
msgid "Pictures/Info"
msgstr ""

#: xbmc/guilib/WindowIDs.h
msgctxt "#10140"
msgid "Add-on settings"
msgstr ""

#empty strings from id 10141 to 10145

#: xbmc/guilib/WindowIDs.h
msgctxt "#10146"
msgid "Add-ons/Info"
msgstr ""

#empty strings from id 10147 to 10209

msgctxt "#10210"
msgid "Looking for subtitles..."
msgstr ""

msgctxt "#10211"
msgid "Looking for or caching subtitles..."
msgstr ""

msgctxt "#10212"
msgid "terminating"
msgstr ""

msgctxt "#10213"
msgid "buffering"
msgstr ""

msgctxt "#10214"
msgid "Opening stream"
msgstr ""

#empty strings from id 10215 to 10499

#: xbmc/guilib/WindowIDs.h
msgctxt "#10500"
msgid "Music/Playlist"
msgstr ""

#: xbmc/guilib/WindowIDs.h
msgctxt "#10501"
msgid "Music/Files"
msgstr ""

#: xbmc/guilib/WindowIDs.h
msgctxt "#10502"
msgid "Music/Library"
msgstr ""

#: xbmc/guilib/WindowIDs.h
msgctxt "#10503"
msgid "Playlist editor"
msgstr ""

#: xbmc/filesystem/MusicDatabaseDirectory/DirectoryNodeTop100.cpp
msgctxt "#10504"
msgid "Top 100 songs"
msgstr ""

#: xbmc/filesystem/MusicDatabaseDirectory/DirectoryNodeTop100.cpp
msgctxt "#10505"
msgid "Top 100 albums"
msgstr ""

msgctxt "#10506"
msgid "Programs"
msgstr ""

msgctxt "#10507"
msgid "Configuration"
msgstr ""

msgctxt "#10508"
msgid "Weather forecast"
msgstr ""

msgctxt "#10509"
msgid "Network gaming"
msgstr ""

msgctxt "#10510"
msgid "Extensions"
msgstr ""

msgctxt "#10511"
msgid "System info"
msgstr ""

#empty strings from id 10512 to 10515

msgctxt "#10516"
msgid "Music - Library"
msgstr ""

msgctxt "#10517"
msgid "Now Playing - Music"
msgstr ""

#empty strings from id 10518 to 10521

msgctxt "#10522"
msgid "Now Playing - Videos"
msgstr ""

msgctxt "#10523"
msgid "Album info"
msgstr ""

msgctxt "#10524"
msgid "Movie info"
msgstr ""

#empty strings from id 10525 to 11999

#: xbmc/guilib/WindowIDs.h
msgctxt "#12000"
msgid "Select dialogue"
msgstr ""

#: xbmc/guilib/WindowIDs.h
msgctxt "#12001"
msgid "Music/Info"
msgstr ""

#: xbmc/guilib/WindowIDs.h
msgctxt "#12002"
msgid "Dialogue OK"
msgstr ""

#: xbmc/guilib/WindowIDs.h
msgctxt "#12003"
msgid "Videos/Info"
msgstr ""

msgctxt "#12004"
msgid "Scripts/Info"
msgstr ""

#: xbmc/guilib/WindowIDs.h
msgctxt "#12005"
msgid "Fullscreen video"
msgstr ""

#: xbmc/guilib/WindowIDs.h
msgctxt "#12006"
msgid "Audio visualisation"
msgstr ""

#empty string with id 12007

#: xbmc/guilib/WindowIDs.h
msgctxt "#12008"
msgid "File stacking dialogue"
msgstr ""

#. Does not match window ID description
#: xbmc/guilib/WindowIDs.h
msgctxt "#12009"
msgid "Rebuild index..."
msgstr ""

#: unknown
msgctxt "#12010"
msgid "Return to music window"
msgstr ""

#: unknown
msgctxt "#12011"
msgid "Return to videos window"
msgstr ""

#empty strings from id 12012 to 12020

#: xbmc\Autorun.cpp
#: xbmc\pvr\windows\GUIWindowPVRRecordings.cpp
#: xbmc\video\windows\GUIWindowVideoBase.cpp
msgctxt "#12021"
msgid "Start from beginning"
msgstr ""

#: xbmc\pvr\windows\GUIWindowPVRRecordings.cpp
#: xbmc\video\windows\GUIWindowVideoBase.cpp
msgctxt "#12022"
msgid "Resume from %s"
msgstr ""

#empty strings from id 12023 to 12309

#: skin.confluence
#: skin.retouched
msgctxt "#12310"
msgid "0"
msgstr ""

#: skin.confluence
#: skin.retouched
msgctxt "#12311"
msgid "1"
msgstr ""

#: skin.confluence
#: skin.retouched
msgctxt "#12312"
msgid "2"
msgstr ""

#: skin.confluence
#: skin.retouched
msgctxt "#12313"
msgid "3"
msgstr ""

#: skin.confluence
#: skin.retouched
msgctxt "#12314"
msgid "4"
msgstr ""

#: skin.confluence
#: skin.retouched
msgctxt "#12315"
msgid "5"
msgstr ""

#: skin.confluence
#: skin.retouched
msgctxt "#12316"
msgid "6"
msgstr ""

#: skin.confluence
#: skin.retouched
msgctxt "#12317"
msgid "7"
msgstr ""

#: skin.confluence
#: skin.retouched
msgctxt "#12318"
msgid "8"
msgstr ""

#: skin.confluence
#: skin.retouched
msgctxt "#12319"
msgid "9"
msgstr ""

#: unknown
msgctxt "#12320"
msgid "c"
msgstr ""

#: skin.confluence
msgctxt "#12321"
msgid "Ok"
msgstr ""

#: xbmc/dialogs/GUIDialogGamepad.cpp
msgctxt "#12322"
msgid "*"
msgstr ""

#empty strings from id 12323 to 12324

#: xbmc\GUIPassword.cpp
msgctxt "#12325"
msgid "Locked! Enter code..."
msgstr ""

#: xbmc/network/GUIDialogNetworkSetup.cpp
msgctxt "#12326"
msgid "Enter password"
msgstr ""

#: unknown
msgctxt "#12327"
msgid "Enter master code"
msgstr ""

#: unknown
msgctxt "#12328"
msgid "Enter unlock code"
msgstr ""

#: unknown
msgctxt "#12329"
msgid "or press C to cancel"
msgstr ""

#: xbmc/dialogs/GUIDialogGamepad.cpp
msgctxt "#12330"
msgid "Enter gamepad button combo and"
msgstr ""

#: xbmc/dialogs/GUIDialogGamepad.cpp
msgctxt "#12331"
msgid "press OK, or Back to cancel"
msgstr ""

#: xbmc/dialogs/GUIDialogContextMenu.cpp
msgctxt "#12332"
msgid "Set lock"
msgstr ""

msgctxt "#12333"
msgid "Unlock"
msgstr ""

#: xbmc/dialogs/GUIDialogContextMenu.cpp
#: xbmc/windows/GUIWindowLoginScreen.cpp
msgctxt "#12334"
msgid "Reset lock"
msgstr ""

#: xbmc/dialogs/GUIDialogContextMenu.cpp
msgctxt "#12335"
msgid "Remove lock"
msgstr ""

#empty string with id 12336

#: xbmc\profiles\dialogs\GUIDialogLockSettings.cpp
msgctxt "#12337"
msgid "Numeric password"
msgstr ""

#: xbmc\profiles\dialogs\GUIDialogLockSettings.cpp
msgctxt "#12338"
msgid "Gamepad button combo"
msgstr ""

#: xbmc\profiles\dialogs\GUIDialogLockSettings.cpp
msgctxt "#12339"
msgid "Full-text password"
msgstr ""

#: xbmc/dialogs/GUIDialogNumeric.cpp
msgctxt "#12340"
msgid "Enter new password"
msgstr ""

#: xbmc/dialogs/GUIDialogNumeric.cpp
msgctxt "#12341"
msgid "Re-Enter new password"
msgstr ""

#: xbmc/dialogs/GUIDialogGamepad.cpp
#: xbmc/dialogs/GUIDialogNumeric.cpp
msgctxt "#12342"
msgid "Incorrect password,"
msgstr ""

#: xbmc/dialogs/GUIDialogGamepad.cpp
#: xbmc/dialogs/GUIDialogNumeric.cpp
msgctxt "#12343"
msgid "retries left "
msgstr ""

#: xbmc/dialogs/GUIDialogGamepad.cpp
#: xbmc/dialogs/GUIDialogNumeric.cpp
msgctxt "#12344"
msgid "Passwords entered did not match."
msgstr ""

#: xbmc\GUIPassword.cpp
msgctxt "#12345"
msgid "Access denied"
msgstr ""

#: xbmc\GUIPassword.cpp
msgctxt "#12346"
msgid "Password retry limit exceeded."
msgstr ""

#: unknown
msgctxt "#12347"
msgid "The system will now power down."
msgstr ""

#: xbmc\GUIPassword.cpp
msgctxt "#12348"
msgid "Item locked"
msgstr ""

#empty strings with id 12349 to 12352

#: xbmc/dialogs/GUIDialogContextMenu.cpp
msgctxt "#12353"
msgid "Reactivate lock"
msgstr ""

#empty strings with id 12354 to 12355

#: xbmc/dialogs/GUIDialogContextMenu.cpp
msgctxt "#12356"
msgid "Change lock"
msgstr ""

#: xbmc/dialogs/GUIDialogGamepad.cpp
#: xbmc/dialogs/GUIDialogNumeric.cpp
msgctxt "#12357"
msgid "Source lock"
msgstr ""

#: xbmc/dialogs/GUIDialogGamepad.cpp
#: xbmc/dialogs/GUIDialogNumeric.cpp
msgctxt "#12358"
msgid "Password entry was blank. Try again."
msgstr ""

#empty string with id 12359

#: xbmc\GUIPassword.cpp
#: xbmc\profiles\dialogs\GUIDialogProfileSettings.cpp
msgctxt "#12360"
msgid "Master lock"
msgstr ""

#empty string with id 12361

#: unknown
msgctxt "#12362"
msgid "Shutdown system if Master Lock retries exceeded"
msgstr ""

#empty strings from id 12363 to 12366

#: xbmc\GUIPassword.cpp
msgctxt "#12367"
msgid "Master code is not valid"
msgstr ""

#: xbmc\GUIPassword.cpp
msgctxt "#12368"
msgid "Please enter a valid master code"
msgstr ""

#empty strings from id 12369 to 12372

#: unknown
msgctxt "#12373"
msgid "Settings & file manager"
msgstr ""

#empty strings from id 12374 to 12375

#: xbmc\video\dialogs\GUIDialogAudioSubtitleSettings.cpp
#: xbmc\video\dialogs\GUIDialogVideoSettings.cpp
msgctxt "#12376"
msgid "Set as default for all videos"
msgstr ""

#: xbmc\video\dialogs\GUIDialogAudioSubtitleSettings.cpp
#: xbmc\video\dialogs\GUIDialogVideoSettings.cpp
msgctxt "#12377"
msgid "This will reset any previously saved values"
msgstr ""

#: system/settings/settings.xml
msgctxt "#12378"
msgid "Amount of time to display each image"
msgstr ""

#: system/settings/settings.xml
msgctxt "#12379"
msgid "Use pan and zoom effects"
msgstr ""

#empty strings from id 12380 to 12381

#. time format with meridiem (xx) e.g. "HH:mm:ss xx"
#: xbmc/LangInfo.cpp
msgctxt "#12382"
msgid "%s xx"
msgstr ""

#: system/settings/settings.xml
msgctxt "#12383"
msgid "12-hour clock"
msgstr ""

#: system/settings/settings.xml
msgctxt "#12384"
msgid "24-hour clock"
msgstr ""

#: unknown
msgctxt "#12385"
msgid "Day/Month"
msgstr ""

#: unknown
msgctxt "#12386"
msgid "Month/Day"
msgstr ""

#empty strings from id 12387 to 12389

#: xbmc/windows/GUIWindowSystemInfo.cpp
msgctxt "#12390"
msgid "System uptime"
msgstr ""

#: skin.confluence
#: xbmc\utils\SystemInfo.cpp
msgctxt "#12391"
msgid "Minutes"
msgstr ""

#: skin.confluence
#: xbmc\utils\SystemInfo.cpp
msgctxt "#12392"
msgid "Hours"
msgstr ""

#: skin.confluence
#: xbmc\utils\SystemInfo.cpp
msgctxt "#12393"
msgid "Days"
msgstr ""

#: xbmc/windows/GUIWindowSystemInfo.cpp
msgctxt "#12394"
msgid "Total uptime"
msgstr ""

#: xbmc/windows/GUIWindowSystemInfo.cpp
msgctxt "#12395"
msgid "Battery level"
msgstr ""

#. Used on the button to toggle add-on update mode in the Add-on Manager.
#: xbmc/addons/GUIWindowAddonBrowser.cpp
msgctxt "#12396"
msgid "Auto updates: On"
msgstr ""

#. Used on the button to toggle add-on update mode in the Add-on Manager.
#: xbmc/addons/GUIWindowAddonBrowser.cpp
msgctxt "#12397"
msgid "Auto updates: Notify"
msgstr ""

#. Used on the button to toggle add-on update mode in the Add-on Manager.
#: xbmc/addons/GUIWindowAddonBrowser.cpp
msgctxt "#12398"
msgid "Auto updates: Never"
msgstr ""

#empty strings from id 12399 to 12599

#: xbmc/guilib/WindowIDs.h
msgctxt "#12600"
msgid "Weather"
msgstr ""

#empty strings from id 12601 to 12899

#: xbmc/guilib/WindowIDs.h
msgctxt "#12900"
msgid "Screensaver"
msgstr ""

#: xbmc/guilib/WindowIDs.h
msgctxt "#12901"
msgid "Fullscreen OSD"
msgstr ""

#empty strings from id 12902 to 12999
#string id 12902 to 12905 match in WindowIDs.h

#: system/settings/settings.xml
msgctxt "#13000"
msgid "System"
msgstr ""

#: unknown
msgctxt "#13001"
msgid "Immediate HD spindown"
msgstr ""

#: unknown
msgctxt "#13002"
msgid "Video only"
msgstr ""

#: unknown
msgctxt "#13003"
msgid "- Delay"
msgstr ""

#: unknown
msgctxt "#13004"
msgid "- Minimum file duration"
msgstr ""

#: system/peripherals.xml
#: system/settings/settings.xml
msgctxt "#13005"
msgid "Shutdown"
msgstr ""

#empty strings from id 13006 to 13007

#: system/settings/settings.xml
msgctxt "#13008"
msgid "Shutdown function"
msgstr ""

#: system/settings/settings.xml
msgctxt "#13009"
msgid "Quit"
msgstr ""

#: system/settings/settings.xml
msgctxt "#13010"
msgid "Hibernate"
msgstr ""

#: system/settings/settings.xml
#: system/peripherals.xml
msgctxt "#13011"
msgid "Suspend"
msgstr ""

#: skin.confluence
#: skin.retouched
msgctxt "#13012"
msgid "Exit"
msgstr ""

#: skin.confluence
#: skin.retouched
msgctxt "#13013"
msgid "Reboot"
msgstr ""

#: system/settings/settings.xml
msgctxt "#13014"
msgid "Minimise"
msgstr ""

#: unknown
msgctxt "#13015"
msgid "Power button action"
msgstr ""

#: skin.confluence
#: skin.retouched
msgctxt "#13016"
msgid "Power off System"
msgstr ""

#: skin.confluence
msgctxt "#13017"
msgid "Inhibit idle shutdown"
msgstr ""

#: skin.confluence
msgctxt "#13018"
msgid "Allow idle shutdown"
msgstr ""

#empty string with id 13019

#: unknown
msgctxt "#13020"
msgid "Is another session active, perhaps over ssh?"
msgstr ""

#: xbmc\storage\MediaManager.cpp
msgctxt "#13021"
msgid "Mounted removable harddrive"
msgstr ""

#: xbmc\storage\MediaManager.cpp
msgctxt "#13022"
msgid "Unsafe device removal"
msgstr ""

#: xbmc\storage\MediaManager.cpp
msgctxt "#13023"
msgid "Successfully removed device"
msgstr ""

msgctxt "#13024"
msgid "Joystick plugged"
msgstr ""

msgctxt "#13025"
msgid "Joystick unplugged"
msgstr ""

#: system/settings/settings.xml
msgctxt "#13026"
msgid "Try to wake remote servers on access"
msgstr ""

#: xbmc/network/WakeOnAccess.cpp
msgctxt "#13027"
msgid "Wake on Lan (%s)"
msgstr ""

#: xbmc/network/WakeOnAccess.cpp
msgctxt "#13028"
msgid "Waiting for network to connect..."
msgstr ""

#: xbmc/network/WakeOnAccess.cpp
msgctxt "#13029"
msgid "Failed to execute Wake on Lan!"
msgstr ""

#: xbmc/network/WakeOnAccess.cpp
msgctxt "#13030"
msgid "Waiting for server to wake up..."
msgstr ""

#: xbmc/network/WakeOnAccess.cpp
msgctxt "#13031"
msgid "Extended wait for server to wake up..."
msgstr ""

#: xbmc/network/WakeOnAccess.cpp
msgctxt "#13032"
msgid "Waiting for services to launch..."
msgstr ""

#: xbmc/network/WakeOnAccess.cpp
msgctxt "#13033"
msgid "MAC Discovery"
msgstr ""

#: xbmc/network/WakeOnAccess.cpp
msgctxt "#13034"
msgid "Updated for %s"
msgstr ""

#: xbmc/network/WakeOnAccess.cpp
msgctxt "#13035"
msgid "Found for %s"
msgstr ""

#: xbmc/network/WakeOnAccess.cpp
msgctxt "#13036"
msgid "Failed for %s"
msgstr ""

#empty strings from id 13037 to 13049

#: xbmc\powermanagement\PowerManager.cpp
msgctxt "#13050"
msgid "Running low on battery"
msgstr ""

#empty strings from id 13051 to 13099

#: xbmc\interfaces\legacy\Window.cpp
msgctxt "#13100"
msgid "Flicker filter"
msgstr ""

#: system/settings/settings.xml
msgctxt "#13101"
msgid "Let driver choose (requires restart)"
msgstr ""

#empty strings from id 13102 to 13104

#: system/settings/settings.xml
msgctxt "#13105"
msgid "Vertical blank sync"
msgstr ""

#: system/settings/settings.xml
msgctxt "#13106"
msgid "Disabled"
msgstr ""

#: system/settings/settings.xml
msgctxt "#13107"
msgid "Enabled during video playback"
msgstr ""

#: system/settings/settings.xml
msgctxt "#13108"
msgid "Always enabled"
msgstr ""

#: unknown
msgctxt "#13109"
msgid "Test & apply resolution"
msgstr ""

#: xbmc\settings\DisplaySettings.cpp
msgctxt "#13110"
msgid "Save resolution?"
msgstr ""

#: xbmc\settings\DisplaySettings.cpp
msgctxt "#13111"
msgid "Would you like to keep this change?"
msgstr ""

#: unknown
msgctxt "#13112"
msgid "High quality upscaling"
msgstr ""

#: unknown
msgctxt "#13113"
msgid "Disabled"
msgstr ""

#: unknown
msgctxt "#13114"
msgid "Enabled for SD content"
msgstr ""

msgctxt "#13115"
msgid "Always enabled"
msgstr ""

msgctxt "#13116"
msgid "Upscaling method"
msgstr ""

msgctxt "#13117"
msgid "Bicubic"
msgstr ""

msgctxt "#13118"
msgid "Lanczos"
msgstr ""

#: unknown
msgctxt "#13119"
msgid "Sinc"
msgstr ""

#: xbmc\video\dialogs\GUIDialogVideoSettings.cpp
msgctxt "#13120"
msgid "VDPAU"
msgstr ""

#empty string with id 13121

#: system/settings/settings.xml
msgctxt "#13122"
msgid "VDPAU Studio level colour conversion"
msgstr ""

msgctxt "#13123"
msgid "Keep skin?"
msgstr ""

#empty strings from id 13124 to 13129

#: system/settings/settings.xml
msgctxt "#13130"
msgid "Blank other displays"
msgstr ""

#: unknown
msgctxt "#13131"
msgid "Disabled"
msgstr ""

#: unknown
msgctxt "#13132"
msgid "Blank displays"
msgstr ""

#empty strings from id 13133 to 13139

#: xbmc\network\NetworkServices.cpp
msgctxt "#13140"
msgid "Active connections detected!"
msgstr ""

#: xbmc\network\NetworkServices.cpp
msgctxt "#13141"
msgid "If you proceed, you might not be able to control Kodi"
msgstr ""

#: xbmc\network\NetworkServices.cpp
msgctxt "#13142"
msgid "any longer. Are you sure you want to stop the Event server?"
msgstr ""

#empty string with id 13143

#: xbmc\osx\XBMCHelper.cpp
msgctxt "#13144"
msgid "Change Apple Remote mode?"
msgstr ""

#: xbmc\osx\XBMCHelper.cpp
msgctxt "#13145"
msgid "If you are currently using the Apple Remote to control"
msgstr ""

#: xbmc\osx\XBMCHelper.cpp
msgctxt "#13146"
msgid "Kodi, changing this setting might affect your ability"
msgstr ""

#: xbmc\osx\XBMCHelper.cpp
msgctxt "#13147"
msgid "to continue controlling it. Do you want to proceed?"
msgstr ""

#empty strings from id 13148 to 13158

#: xbmc/windows/GUIWindowSystemInfo.cpp
msgctxt "#13159"
msgid "Subnet mask"
msgstr ""

#: xbmc/windows/GUIWindowSystemInfo.cpp
msgctxt "#13160"
msgid "Gateway"
msgstr ""

#: xbmc/windows/GUIWindowSystemInfo.cpp
msgctxt "#13161"
msgid "Primary DNS"
msgstr ""

#: unknown
msgctxt "#13162"
msgid "Initialise failed"
msgstr ""

#empty strings from id 13163 to 13169

#: skin.confluence
msgctxt "#13170"
msgid "Never"
msgstr ""

#: unknown
msgctxt "#13171"
msgid "Immediately"
msgstr ""

#: unknown
msgctxt "#13172"
msgid "After %i secs"
msgstr ""

#: unknown
msgctxt "#13173"
msgid "HDD install date:"
msgstr ""

#: unknown
msgctxt "#13174"
msgid "HDD power cycle count:"
msgstr ""

#empty strings from id 13175 to 13199

#: skin.confluence
#: skin.retouched
#: xbmc\profiles\ProfilesManager.cpp
#: xbmc/profiles/dialogs/GUIDialogProfileSettings.cpp
msgctxt "#13200"
msgid "Profiles"
msgstr ""

#: xbmc\profiles\ProfilesManager.cpp
msgctxt "#13201"
msgid "Delete profile '%s'?"
msgstr ""

#empty strings from id 13202 to 13203

#: unknown
msgctxt "#13204"
msgid "Last loaded profile:"
msgstr ""

#: xbmc/music/karaoke/GUIDialogKaraokeSongSelector.cpp
msgctxt "#13205"
msgid "Unknown"
msgstr ""

msgctxt "#13206"
msgid "Overwrite"
msgstr ""

#empty string with id 13207

msgctxt "#13208"
msgid "Alarm clock"
msgstr ""

msgctxt "#13209"
msgid "Alarm clock interval (in minutes)"
msgstr ""

msgctxt "#13210"
msgid "Started, alarm in %im"
msgstr ""

msgctxt "#13211"
msgid "Alarm!"
msgstr ""

msgctxt "#13212"
msgid "Cancelled with %im%is left"
msgstr ""

#. minutes (left from countdown)
msgctxt "#13213"
msgid "%2.0fm"
msgstr ""

#. seconds (left from countdown)
msgctxt "#13214"
msgid "%2.0fs"
msgstr ""

#empty strings from id 13215 to 13248

msgctxt "#13249"
msgid "Search for subtitles in RARs"
msgstr ""

msgctxt "#13250"
msgid "Browse for subtitle..."
msgstr ""

msgctxt "#13251"
msgid "Move item"
msgstr ""

msgctxt "#13252"
msgid "Move item here"
msgstr ""

msgctxt "#13253"
msgid "Cancel move"
msgstr ""

#empty strings from id 13254 to 13269

msgctxt "#13270"
msgid "Hardware:"
msgstr ""

#: xbmc/windows/GUIWindowSystemInfo.cpp
msgctxt "#13271"
msgid "CPU Usage:"
msgstr ""

#empty strings from id 13272 to 13273

msgctxt "#13274"
msgid "Connected, but no DNS is available."
msgstr ""

msgctxt "#13275"
msgid "Hard Disk"
msgstr ""

msgctxt "#13276"
msgid "DVD-ROM"
msgstr ""

msgctxt "#13277"
msgid "Storage"
msgstr ""

msgctxt "#13278"
msgid "Default"
msgstr ""

msgctxt "#13279"
msgid "Network"
msgstr ""

msgctxt "#13280"
msgid "Video"
msgstr ""

msgctxt "#13281"
msgid "Hardware"
msgstr ""

#empty string with id 13282

#: xbmc/windows/GUIWindowSystemInfo.cpp
msgctxt "#13283"
msgid "Operating system:"
msgstr ""

#: xbmc/windows/GUIWindowSystemInfo.cpp
msgctxt "#13284"
msgid "CPU speed:"
msgstr ""

#empty string with id 13285

msgctxt "#13286"
msgid "Video encoder:"
msgstr ""

#: xbmc/windows/GUIWindowSystemInfo.cpp
msgctxt "#13287"
msgid "Screen resolution:"
msgstr ""

#empty strings from id 13288 to 13291

msgctxt "#13292"
msgid "A/V cable:"
msgstr ""

#empty string with id 13293

msgctxt "#13294"
msgid "DVD region:"
msgstr ""

#: xbmc/windows/GUIWindowSystemInfo.cpp
msgctxt "#13295"
msgid "Internet:"
msgstr ""

msgctxt "#13296"
msgid "Connected"
msgstr ""

msgctxt "#13297"
msgid "Not connected. Check network settings."
msgstr ""

#empty string with id 13298

msgctxt "#13299"
msgid "Target temperature"
msgstr ""

msgctxt "#13300"
msgid "Fan speed"
msgstr ""

msgctxt "#13301"
msgid "Auto temperature control"
msgstr ""

msgctxt "#13302"
msgid "Fan speed override"
msgstr ""

#: system/settings/settings.xml
msgctxt "#13303"
msgid "Fonts"
msgstr ""

msgctxt "#13304"
msgid "Enable flipping bi-directional strings"
msgstr ""

#: system/settings/settings.xml
msgctxt "#13305"
msgid "Show RSS news feeds"
msgstr ""

#: system/settings/settings.xml
msgctxt "#13306"
msgid "Show parent folder items"
msgstr ""

#: system/settings/settings.xml
msgctxt "#13307"
msgid "Track naming template"
msgstr ""

msgctxt "#13308"
msgid "Do you wish to reboot your system"
msgstr ""

msgctxt "#13309"
msgid "instead of just Kodi?"
msgstr ""

msgctxt "#13310"
msgid "Zoom effect"
msgstr ""

msgctxt "#13311"
msgid "Float effect"
msgstr ""

msgctxt "#13312"
msgid "Black bar reduction"
msgstr ""

msgctxt "#13313"
msgid "Restart"
msgstr ""

#: system/settings/settings.xml
msgctxt "#13314"
msgid "Crossfade between songs"
msgstr ""

msgctxt "#13315"
msgid "Regenerate thumbnails"
msgstr ""

msgctxt "#13316"
msgid "Recursive thumbnails"
msgstr ""

msgctxt "#13317"
msgid "View slideshow"
msgstr ""

msgctxt "#13318"
msgid "Recursive slideshow"
msgstr ""

#: system/settings/settings.xml
msgctxt "#13319"
msgid "Randomise"
msgstr ""

msgctxt "#13320"
msgid "Stereo"
msgstr ""

msgctxt "#13321"
msgid "Left only"
msgstr ""

msgctxt "#13322"
msgid "Right only"
msgstr ""

#: system/settings/settings.xml
msgctxt "#13323"
msgid "Enable karaoke support"
msgstr ""

msgctxt "#13324"
msgid "Background transparency"
msgstr ""

msgctxt "#13325"
msgid "Foreground transparency"
msgstr ""

msgctxt "#13326"
msgid "A/V delay"
msgstr ""

#: system/settings/settings.xml
msgctxt "#13327"
msgid "Karaoke"
msgstr ""

msgctxt "#13328"
msgid "%s not found"
msgstr ""

msgctxt "#13329"
msgid "Error opening %s"
msgstr ""

msgctxt "#13330"
msgid "Unable to load %s"
msgstr ""

msgctxt "#13331"
msgid "Error: Out of memory"
msgstr ""

#: xbmc/dialogs/GUIDialogFavourites.cpp
msgctxt "#13332"
msgid "Move up"
msgstr ""

#: xbmc/dialogs/GUIDialogFavourites.cpp
msgctxt "#13333"
msgid "Move down"
msgstr ""

msgctxt "#13334"
msgid "Edit label"
msgstr ""

#: xbmc/dialogs/GUIDialogContextMenu.cpp
msgctxt "#13335"
msgid "Make default"
msgstr ""

msgctxt "#13336"
msgid "Remove button"
msgstr ""

#empty strings from id 13337 to 13339

msgctxt "#13340"
msgid "Leave as is"
msgstr ""

msgctxt "#13341"
msgid "Green"
msgstr ""

msgctxt "#13342"
msgid "Orange"
msgstr ""

msgctxt "#13343"
msgid "Red"
msgstr ""

msgctxt "#13344"
msgid "Cycle"
msgstr ""

msgctxt "#13345"
msgid "Switch LED off on playback"
msgstr ""

msgctxt "#13346"
msgid "Movie information"
msgstr ""

msgctxt "#13347"
msgid "Queue item"
msgstr ""

msgctxt "#13348"
msgid "Search IMDb..."
msgstr ""

msgctxt "#13349"
msgid "Scan for new content"
msgstr ""

msgctxt "#13350"
msgid "Current playlist"
msgstr ""

msgctxt "#13351"
msgid "Album information"
msgstr ""

msgctxt "#13352"
msgid "Scan item to library"
msgstr ""

msgctxt "#13353"
msgid "Stop scanning"
msgstr ""

msgctxt "#13354"
msgid "Render method"
msgstr ""

msgctxt "#13355"
msgid "Low quality pixel shader"
msgstr ""

msgctxt "#13356"
msgid "Hardware overlays"
msgstr ""

msgctxt "#13357"
msgid "High quality pixel shader"
msgstr ""

msgctxt "#13358"
msgid "Play item"
msgstr ""

msgctxt "#13359"
msgid "Set artist thumb"
msgstr ""

#: system/settings/settings.xml
msgctxt "#13360"
msgid "Automatically generate thumbnails"
msgstr ""

msgctxt "#13361"
msgid "Enable voice"
msgstr ""

#empty strings from id 13362 to 13374

msgctxt "#13375"
msgid "Enable device"
msgstr ""

msgctxt "#13376"
msgid "Volume"
msgstr ""

msgctxt "#13377"
msgid "Default view mode"
msgstr ""

msgctxt "#13378"
msgid "Default brightness"
msgstr ""

msgctxt "#13379"
msgid "Default contrast"
msgstr ""

msgctxt "#13380"
msgid "Default gamma"
msgstr ""

msgctxt "#13381"
msgid "Resume video"
msgstr ""

msgctxt "#13382"
msgid "Voice mask - Port 1"
msgstr ""

msgctxt "#13383"
msgid "Voice mask - Port 2"
msgstr ""

msgctxt "#13384"
msgid "Voice mask - Port 3"
msgstr ""

msgctxt "#13385"
msgid "Voice mask - Port 4"
msgstr ""

msgctxt "#13386"
msgid "Use time based seeking"
msgstr ""

#: system/settings/settings.xml
msgctxt "#13387"
msgid "Track naming template - right"
msgstr ""

msgctxt "#13388"
msgid "Preset"
msgstr ""

msgctxt "#13389"
msgid "There are no presets available\nfor this visualisation"
msgstr ""

msgctxt "#13390"
msgid "There are no settings available\nfor this visualisation"
msgstr ""

#: xbmc/dialogs/GUIDialogContextMenu.cpp
#: xbmc/dialogs/GUIDialogPlayEject.cpp
msgctxt "#13391"
msgid "Eject/Load"
msgstr ""

#: system/settings/settings.xml
msgctxt "#13392"
msgid "Use visualisation if playing audio"
msgstr ""

#: xbmc/windows/GUIWindowFileManager.cpp
msgctxt "#13393"
msgid "Calculate size"
msgstr ""

#: xbmc/windows/GUIWindowFileManager.cpp
msgctxt "#13394"
msgid "Calculating folder size"
msgstr ""

#: xbmc/video/dialogs/GUIDialogVideoSettings.cpp
msgctxt "#13395"
msgid "Video settings"
msgstr ""

#: xbmc/video/dialogs/GUIDialogAudioSubtitleSettings.cpp
msgctxt "#13396"
msgid "Audio and subtitle settings"
msgstr ""

msgctxt "#13397"
msgid "Enable subtitles"
msgstr ""

msgctxt "#13398"
msgid "Shortcuts"
msgstr ""

#: system/settings/settings.xml
msgctxt "#13399"
msgid "Ignore articles when sorting (e.g. \"the\")"
msgstr ""

#: system/settings/settings.xml
msgctxt "#13400"
msgid "Crossfade between songs on the same album"
msgstr ""

#: xbmc/dialogs/GUIDialogMediaFilter.cpp
#: xbmc/dialogs/GUIDialogSmartPlaylistRule.cpp
msgctxt "#13401"
msgid "Browse for %s"
msgstr ""

msgctxt "#13402"
msgid "Show track position"
msgstr ""

#: xbmc/dialogs/GUIDialogContextMenu.cpp
msgctxt "#13403"
msgid "Clear default"
msgstr ""

#: system/settings/settings.xml
msgctxt "#13404"
msgid "Resume"
msgstr ""

msgctxt "#13405"
msgid "Get thumb"
msgstr ""

msgctxt "#13406"
msgid "Picture information"
msgstr ""

msgctxt "#13407"
msgid "%s presets"
msgstr ""

msgctxt "#13408"
msgid "(IMDb user rating)"
msgstr ""

#: xbmc/playlists/SmartPlaylist.cpp
msgctxt "#13409"
msgid "Top 250"
msgstr ""

msgctxt "#13410"
msgid "Tune in on Last.fm"
msgstr ""

msgctxt "#13411"
msgid "Minimum fan speed"
msgstr ""

msgctxt "#13412"
msgid "Play from here"
msgstr ""

#: xbmc/addons/guidialogaddoninfo.cpp
msgctxt "#13413"
msgid "Downloading"
msgstr ""

#: system/settings/settings.xml
msgctxt "#13414"
msgid "Include artists who appear only on compilations"
msgstr ""

#: system/settings/settings.xml
msgctxt "#13415"
msgid "Render method"
msgstr ""

#: system/settings/settings.xml
#: xbmc/cores/VideoRenderers/BaseRenderer.cpp
msgctxt "#13416"
msgid "Auto detect"
msgstr ""

#: xbmc/cores/VideoRenderers/BaseRenderer.cpp
msgctxt "#13417"
msgid "Basic shaders (ARB)"
msgstr ""

#: xbmc/cores/VideoRenderers/BaseRenderer.cpp
msgctxt "#13418"
msgid "Advanced shaders (GLSL)"
msgstr ""

#: system/settings/settings.xml
#: xbmc/cores/VideoRenderers/BaseRenderer.cpp
msgctxt "#13419"
msgid "Software"
msgstr ""

#: xbmc/dialogs/GUIDialogContextMenu.cpp
msgctxt "#13420"
msgid "Remove safely"
msgstr ""

msgctxt "#13421"
msgid "VDPAU"
msgstr ""

msgctxt "#13422"
msgid "Start slideshow here"
msgstr ""

msgctxt "#13423"
msgid "Remember for this path"
msgstr ""

#empty string with id 13424

#: system/settings/settings.xml
msgctxt "#13425"
msgid "Allow hardware acceleration (VDPAU)"
msgstr ""

#: system/settings/settings.xml
msgctxt "#13426"
msgid "Allow hardware acceleration (VAAPI)"
msgstr ""

#: system/settings/settings.xml
msgctxt "#13427"
msgid "Allow hardware acceleration (DXVA2)"
msgstr ""

#: system/settings/settings.xml
msgctxt "#13428"
msgid "Allow hardware acceleration (CrystalHD)"
msgstr ""

#: system/settings/settings.xml
msgctxt "#13429"
msgid "Allow hardware acceleration (VDADecoder)"
msgstr ""

#: system/settings/settings.xml
msgctxt "#13430"
msgid "Allow hardware acceleration (OpenMax)"
msgstr ""

#: system/settings/settings.xml
#: xbmc/cores/VideoRenderers/BaseRenderer.cpp
msgctxt "#13431"
msgid "Pixel Shaders"
msgstr ""

#: system/settings/settings.xml
msgctxt "#13432"
msgid "Allow hardware acceleration (VideoToolbox)"
msgstr ""

#: system/settings/settings.xml
msgctxt "#13433"
msgid "Play the next video automatically"
msgstr ""

#. If autoplay next video is set true
#: xbmc/video/windows/GUIWindowVideoBase.cpp
msgctxt "#13434"
msgid "Play only this"
msgstr ""

#: system/settings/settings.xml
msgctxt "#13435"
msgid "Enable HQ Scalers for scalings above"
msgstr ""

#: xbmc/settings/GUISettings.cpp
msgctxt "#13436"
msgid "Allow hardware acceleration (libstagefright)"
msgstr ""

#: system/settings/settings.xml
msgctxt "#13437"
msgid "Prefer VDPAU Video Mixer"
msgstr ""

#: system/settings/settings.xml
msgctxt "#13438"
msgid "Allow hardware acceleration (amcodec)"
msgstr ""

#: system/settings/settings.xml
msgctxt "#13439"
msgid "Allow hardware acceleration (MediaCodec)"
msgstr ""

#empty string with id 13440

#: system/settings/settings.xml
msgctxt "#13441"
msgid "Use MPEG-2 VDPAU"
msgstr ""

#. Description of setting "Videos -> Playback -> Use MPEG-2 VDPAU" with label #13441
#: system/settings/settings.xml
msgctxt "#13442"
msgid "Enable this option to use hardware acceleration for MPEG-(1/2) codecs. If disabled the CPU will be used instead. Older Radeon Cards tend to segfault with this enabled."
msgstr ""

#: system/settings/settings.xml
msgctxt "#13443"
msgid "Use MPEG-4 VDPAU"
msgstr ""

#. Description of setting "Videos -> Playback -> Use MPEG-4 VDPAU" with label #13443
#: system/settings/settings.xml
msgctxt "#13444"
msgid "Enable this option to use hardware acceleration for the MPEG-4 codec. If disabled the CPU will be used instead. Some ION Hardware has problems with this being enabled by default."
msgstr ""

#: system/settings/settings.xml
msgctxt "#13445"
msgid "Use VC-1 VDPAU"
msgstr ""

#. Description of setting "Videos -> Playback -> Use VC-1 VDPAU" with label #13445
#: system/settings/settings.xml
msgctxt "#13446"
msgid "Enable this option to use hardware acceleration for VC-1 based codecs. If disabled the CPU will be used instead. AMD Hardware with VDPAU cannot decode VC-1 Simple."
msgstr ""

#: system/settings/settings.xml
msgctxt "#13447"
msgid "Use MPEG-2 VAAPI"
msgstr ""

#. Description of setting "Videos -> Playback -> Use MPEG-2 VAAPI" with label #13447
#: system/settings/settings.xml
msgctxt "#13448"
msgid "Enable this option to use hardware acceleration for MPEG-(1/2) codecs. If disabled the CPU will be used instead. Some MPEG-2 Videos might have green artifacts."
msgstr ""

#: system/settings/settings.xml
msgctxt "#13449"
msgid "Use MPEG-4 VAAPI"
msgstr ""

#. Description of setting "Videos -> Playback -> Use MPEG-4 VAAPI" with label #13449
#: system/settings/settings.xml
msgctxt "#13450"
msgid "Enable this option to use hardware acceleration for the MPEG-4 codec. If disabled the CPU will be used instead."
msgstr ""

#: system/settings/settings.xml
msgctxt "#13451"
msgid "Use VC-1 VAAPI"
msgstr ""

#. Description of setting "Videos -> Playback -> Use VC-1 VAAPI" with label #13451
#: system/settings/settings.xml
msgctxt "#13452"
msgid "Enable this option to use hardware acceleration for VC-1 based codecs. If disabled the CPU will be used instead. Especially VC-1 Interlaced fails hard on Intel hardware."
msgstr ""

#empty string with id 13453

#. Label for a setting to configure the video decoding method
#: system/settings/settings.xml
msgctxt "#13454"
msgid "Decoding method"
msgstr ""

#. Option for video related setting #13454: Decoding method
#: system/settings/settings.xml
msgctxt "#13455"
msgid "Software"
msgstr ""

#. Option for video related setting #13454: Decoding method
#: system/settings/settings.xml
msgctxt "#13456"
msgid "Hardware accelerated"
msgstr ""

#. Option for video related setting #13454: sw filter
#: system/settings/settings.xml
msgctxt "#13457"
msgid "Prefer VAAPI render method"
msgstr ""

#: system/settings/settings.xml
msgctxt "#13458"
msgid "Allow hardware acceleration (OMXPlayer)"
msgstr ""

#. Description of setting "Videos -> Playback -> Allow hardware acceleration (OMXPlayer)" with label #13457
#: system/settings/settings.xml
msgctxt "#13459"
msgid "Use OMXPlayer for decoding of video files."
msgstr ""

#empty strings from id 13460 to 13504

#: system/settings/settings.xml
msgctxt "#13505"
msgid "Resample quality"
msgstr ""

#: system/settings/settings.xml
msgctxt "#13506"
msgid "Low(fast)"
msgstr ""

#: system/settings/settings.xml
msgctxt "#13507"
msgid "Medium"
msgstr ""

#: system/settings/settings.xml
msgctxt "#13508"
msgid "High"
msgstr ""

#: system/settings/settings.xml
msgctxt "#13509"
msgid "Really high(slow!)"
msgstr ""

msgctxt "#13510"
msgid "Sync playback to display"
msgstr ""

#: xbmc/video/dialogs/GUIDialogVideoInfo.cpp
msgctxt "#13511"
msgid "Choose art"
msgstr ""

#: xbmc/video/dialogs/GUIDialogVideoInfo.cpp
msgctxt "#13512"
msgid "Current art"
msgstr ""

#: xbmc/video/dialogs/GUIDialogVideoInfo.cpp
msgctxt "#13513"
msgid "Remote art"
msgstr ""

#: xbmc/video/dialogs/GUIDialogVideoInfo.cpp
msgctxt "#13514"
msgid "Local art"
msgstr ""

#: xbmc/video/dialogs/GUIDialogVideoInfo.cpp
msgctxt "#13515"
msgid "No art"
msgstr ""

#: xbmc/video/dialogs/GUIDialogVideoInfo.cpp
msgctxt "#13516"
msgid "Add art"
msgstr ""

#empty strings from id 13517 to 13549

#: system/settings/settings.xml
msgctxt "#13550"
msgid "Pause during refresh rate change"
msgstr ""

msgctxt "#13551"
msgid "Off"
msgstr ""

msgctxt "#13552"
msgid "%.1f Second"
msgstr ""

msgctxt "#13553"
msgid "%.1f Seconds"
msgstr ""

msgctxt "#13554"
msgid "%d Minute"
msgstr ""

msgctxt "#13555"
msgid "%d Minutes"
msgstr ""

#. Label of a setting that allows to select the skip step sizes to use for skipping
#: system/settings/settings.xml
msgctxt "#13556"
msgid "Skip steps"
msgstr ""

#. Name of a setting to configure the time to wait for subsequent keypresses in order to apply additive skipping
#: system/settings/settings.xml
msgctxt "#13557"
msgid "Skip delay"
msgstr ""

#empty strings from id 13557 to 13599

#: system/settings/darwin.xml
msgctxt "#13600"
msgid "Apple remote"
msgstr ""

#empty string with id 13601

#: system/settings/darwin.xml
msgctxt "#13602"
msgid "Allow start of Kodi using the remote"
msgstr ""

#: system/settings/darwin.xml
msgctxt "#13603"
msgid "Sequence delay time"
msgstr ""

#empty strings from id 13604 to 13609

#: system/settings/darwin.xml
msgctxt "#13610"
msgid "Disabled"
msgstr ""

#: system/settings/darwin.xml
msgctxt "#13611"
msgid "Standard"
msgstr ""

#: system/settings/darwin.xml
msgctxt "#13612"
msgid "Universal Remote"
msgstr ""

#: system/settings/darwin.xml
msgctxt "#13613"
msgid "Multi Remote (Harmony)"
msgstr ""

#empty strings from id 13614 to 13619

msgctxt "#13620"
msgid "Apple Remote Error"
msgstr ""

msgctxt "#13621"
msgid "Apple Remote support could not be enabled."
msgstr ""

#empty strings from id 13622 to 13999

msgctxt "#14000"
msgid "Stack"
msgstr ""

msgctxt "#14001"
msgid "Unstack"
msgstr ""

#empty string with id 14002

msgctxt "#14003"
msgid "Downloading playlist file..."
msgstr ""

msgctxt "#14004"
msgid "Downloading streams list..."
msgstr ""

msgctxt "#14005"
msgid "Parsing streams list..."
msgstr ""

msgctxt "#14006"
msgid "Downloading streams list failed"
msgstr ""

msgctxt "#14007"
msgid "Downloading playlist file failed"
msgstr ""

#empty string with id 14008

msgctxt "#14009"
msgid "Games directory"
msgstr ""

msgctxt "#14010"
msgid "Auto switch to thumbs based on"
msgstr ""

msgctxt "#14011"
msgid "Enable auto switching to thumbs view"
msgstr ""

msgctxt "#14012"
msgid "- Use large icons"
msgstr ""

msgctxt "#14013"
msgid "- Switch based on"
msgstr ""

msgctxt "#14014"
msgid "- Percentage"
msgstr ""

msgctxt "#14015"
msgid "No files and at least one thumb"
msgstr ""

msgctxt "#14016"
msgid "At least one file and thumb"
msgstr ""

msgctxt "#14017"
msgid "Percentage of thumbs"
msgstr ""

msgctxt "#14018"
msgid "View options"
msgstr ""

msgctxt "#14019"
msgid "Change area code 1"
msgstr ""

msgctxt "#14020"
msgid "Change area code 2"
msgstr ""

msgctxt "#14021"
msgid "Change area code 3"
msgstr ""

#: system/settings/settings.xml
msgctxt "#14022"
msgid "Library"
msgstr ""

msgctxt "#14023"
msgid "No TV"
msgstr ""

msgctxt "#14024"
msgid "Enter the nearest large town"
msgstr ""

#: system/settings/settings.xml
msgctxt "#14025"
msgid "Video/Audio/DVD cache - Hard disk"
msgstr ""

#: system/settings/settings.xml
msgctxt "#14026"
msgid "Video cache - DVD-ROM"
msgstr ""

#: system/settings/settings.xml
msgctxt "#14027"
msgid "Video cache - Local Network"
msgstr ""

#: system/settings/settings.xml
msgctxt "#14028"
msgid "Video cache - Internet"
msgstr ""

#empty string with id 14029

#: system/settings/settings.xml
msgctxt "#14030"
msgid "Audio cache - DVD-ROM"
msgstr ""

#: system/settings/settings.xml
msgctxt "#14031"
msgid "Audio cache - Local Network"
msgstr ""

#: system/settings/settings.xml
msgctxt "#14032"
msgid "Audio cache - Internet"
msgstr ""

#empty string with id 14033

#: system/settings/settings.xml
msgctxt "#14034"
msgid "DVD cache - DVD-ROM"
msgstr ""

#: system/settings/settings.xml
msgctxt "#14035"
msgid "Local Network"
msgstr ""

#: system/settings/settings.xml
msgctxt "#14036"
msgid "Services"
msgstr ""

#: system/settings/settings.xml
msgctxt "#14037"
msgid "DVD cache - Local Network"
msgstr ""

msgctxt "#14038"
msgid "Network settings changed"
msgstr ""

msgctxt "#14039"
msgid "Kodi requires to restart to change your"
msgstr ""

msgctxt "#14040"
msgid "network setup.  Would you like to restart now?"
msgstr ""

#: system/settings/settings.xml
msgctxt "#14041"
msgid "Internet connection bandwidth limitation"
msgstr ""

#empty string with id 14042

msgctxt "#14043"
msgid "- Shutdown while playing"
msgstr ""

#: system/settings/settings.xml
msgctxt "#14044"
msgid "%i min"
msgstr ""

#: system/settings/settings.xml
msgctxt "#14045"
msgid "%i sec"
msgstr ""

#: system/settings/darwin.xml
#: system/settings/settings.xml
msgctxt "#14046"
msgid "%i ms"
msgstr ""

#: system/settings/settings.xml
#: xbmc/video/dialogs/GUIDialogVideoSettings.cpp
msgctxt "#14047"
msgid "%i %%"
msgstr ""

#: system/settings/settings.xml
msgctxt "#14048"
msgid "%i kbps"
msgstr ""

#: system/settings/settings.xml
msgctxt "#14049"
msgid "%i kb"
msgstr ""

#: system/settings/settings.xml
msgctxt "#14050"
msgid "%i.0 dB"
msgstr ""

msgctxt "#14051"
msgid "Time format"
msgstr ""

msgctxt "#14052"
msgid "Date format"
msgstr ""

msgctxt "#14053"
msgid "GUI filters"
msgstr ""

#: xbmc/video/dialogs/GUIDialogAudioSubtitleSettings.cpp
msgctxt "#14054"
msgid "%2.1f dB"
msgstr ""

msgctxt "#14055"
msgid "Use background scanning"
msgstr ""

msgctxt "#14056"
msgid "Stop scan"
msgstr ""

msgctxt "#14057"
msgid "Not possible while scanning for media info"
msgstr ""

msgctxt "#14058"
msgid "Film grain effect"
msgstr ""

#: system/settings/settings.xml
msgctxt "#14059"
msgid "Search for thumbnails on remote shares"
msgstr ""

#: system/settings/settings.xml
msgctxt "#14060"
msgid "Unknown type cache - Internet"
msgstr ""

msgctxt "#14061"
msgid "Auto"
msgstr ""

msgctxt "#14062"
msgid "Enter username for"
msgstr ""

msgctxt "#14063"
msgid "Date & time"
msgstr ""

msgctxt "#14064"
msgid "Set date"
msgstr ""

msgctxt "#14065"
msgid "Set time"
msgstr ""

msgctxt "#14066"
msgid "Enter the time in 24 hour HH:MM format"
msgstr ""

msgctxt "#14067"
msgid "Enter the date in DD/MM/YYYY format"
msgstr ""

msgctxt "#14068"
msgid "Enter the IP address"
msgstr ""

msgctxt "#14069"
msgid "Apply these settings now?"
msgstr ""

msgctxt "#14070"
msgid "Apply changes now"
msgstr ""

#: system/settings/settings.xml
msgctxt "#14071"
msgid "Allow file renaming and deletion"
msgstr ""

#empty strings from id 14072 to 14073

msgctxt "#14074"
msgid "Set timezone"
msgstr ""

msgctxt "#14075"
msgid "Use daylight saving time"
msgstr ""

#: xbmc/windows/GUIMediaWindow.cpp
#: xbmc/windows/GUIWindowFileManager.cpp
msgctxt "#14076"
msgid "Add to favourites"
msgstr ""

#: xbmc/windows/GUIMediaWindow.cpp
#: xbmc/windows/GUIWindowFileManager.cpp
msgctxt "#14077"
msgid "Remove from favourites"
msgstr ""

#: system/settings/settings.xml
msgctxt "#14078"
msgid "Colours"
msgstr ""

#: system/settings/settings.xml
msgctxt "#14079"
msgid "Timezone country"
msgstr ""

#: system/settings/settings.xml
msgctxt "#14080"
msgid "Timezone"
msgstr ""

#: system/settings/settings.xml
msgctxt "#14081"
msgid "File lists"
msgstr ""

#: system/settings/settings.xml
msgctxt "#14082"
msgid "Show EXIF picture information"
msgstr ""

#: system/settings/settings.xml
msgctxt "#14083"
msgid "Use a fullscreen window rather than true fullscreen"
msgstr ""

#: system/settings/settings.xml
msgctxt "#14084"
msgid "Queue songs on selection"
msgstr ""

#empty string with id 14085

#: system/settings/settings.xml
msgctxt "#14086"
msgid "Playback"
msgstr ""

#: system/settings/settings.xml
msgctxt "#14087"
msgid "Discs"
msgstr ""

#: system/settings/settings.xml
msgctxt "#14088"
msgid "Play DVDs automatically"
msgstr ""

#: system/settings/settings.xml
msgctxt "#14089"
msgid "Font to use for text subtitles"
msgstr ""

#: system/settings/settings.xml
msgctxt "#14090"
msgid "International"
msgstr ""

#: system/settings/settings.xml
msgctxt "#14091"
msgid "Character set"
msgstr ""

#: system/settings/settings.xml
msgctxt "#14092"
msgid "Debugging"
msgstr ""

msgctxt "#14093"
msgid "Security"
msgstr ""

msgctxt "#14094"
msgid "Input devices"
msgstr ""

#: system/settings/settings.xml
msgctxt "#14095"
msgid "Power saving"
msgstr ""

#: system/settings/settings.xml
msgctxt "#14096"
msgid "Rip"
msgstr ""

#: system/settings/settings.xml
msgctxt "#14097"
msgid "Audio CD Insert Action"
msgstr ""

#: system/settings/settings.xml
msgctxt "#14098"
msgid "Play"
msgstr ""

#: system/settings/settings.xml
msgctxt "#14099"
msgid "Eject disc when CD ripping is complete"
msgstr ""

#: xbmc/music/windows/GUIWindowMusicSongs.cpp
msgctxt "#14100"
msgid "Stop ripping CD"
msgstr ""

#. Name of a settings category related to video playback
#: system/settings/settings.xml
msgctxt "#14101"
msgid "Acceleration"
msgstr ""

#. Name of a setting for Blu-ray playback mode
#: system/settings/settings.xml
msgctxt "#14102"
msgid "Blu-ray playback mode"
msgstr ""

#. Playback mode option for Blu-ray
#: system/settings/settings.xml
msgctxt "#14103"
msgid "Play main movie"
msgstr ""

#. Playback mode option for Blu-ray
#: system/settings/settings.xml
msgctxt "#14104"
msgid "Show simplified menu"
msgstr ""

#: system/settings/settings.xml
msgctxt "#14105"
msgid "Temperature unit"
msgstr ""

#: system/settings/settings.xml
msgctxt "#14106"
msgid "Speed unit"
msgstr ""

#: system/settings/settings.xml
msgctxt "#14107"
msgid "Time format"
msgstr ""

#: system/settings/settings.xml
msgctxt "#14108"
msgid "Use 12/24-hour format"
msgstr ""

#: system/settings/settings.xml
msgctxt "#14109"
msgid "Short date format"
msgstr ""

#: system/settings/settings.xml
msgctxt "#14110"
msgid "Long date format"
msgstr ""

#empty strings from id 14111 to 15010

#: xbmc/video/VideoDatabase.cpp
msgctxt "#15011"
msgid "%i Items failed to export"
msgstr ""

#: xbmc/video/VideoDatabase.cpp
msgctxt "#15012"
msgid "Unavailable source"
msgstr ""

#: xbmc/video/VideoDatabase.cpp
msgctxt "#15013"
msgid "What would you like to do with media items from %s"
msgstr ""

#: xbmc/video/VideoDatabase.cpp
msgctxt "#15014"
msgid "Keep"
msgstr ""

#: xbmc/dialogs/GUIDialogFavourites.cpp
#: xbmc/video/VideoDatabase.cpp
msgctxt "#15015"
msgid "Remove"
msgstr ""

msgctxt "#15016"
msgid "Games"
msgstr ""

#empty strings from id 15017 to 15018

msgctxt "#15019"
msgid "Add"
msgstr ""

#empty strings from id 15020 to 15051

msgctxt "#15052"
msgid "Password"
msgstr ""

#empty strings from id 15053 to 15099

msgctxt "#15100"
msgid "Library"
msgstr ""

msgctxt "#15101"
msgid "Database"
msgstr ""

#: xbmc/filesystem/MusicDatabaseDirectory/DirectoryNode.cpp
#: xbmc/filesystem/MusicDatabaseDirectory/DirectoryNodeAlbum.cpp
#: xbmc/filesystem/MusicDatabaseDirectory/DirectoryNodeCompilations.cpp
#: xbmc/filesystem/MusicDatabaseDirectory/DirectoryNodeRcentlyAdded.cpp
#: xbmc/filesystem/MusicDatabaseDirectory/DirectoryNodeRcentlyPlayed.cpp
#: xbmc/filesystem/MusicDatabaseDirectory/DirectoryNodeYearAlbum.cpp
msgctxt "#15102"
msgid "* All albums"
msgstr ""

#: xbmc/filesystem/MusicDatabaseDirectory/DirectoryNode.cpp
#: xbmc/filesystem/MusicDatabaseDirectory/DirectoryNodeArtist.cpp
msgctxt "#15103"
msgid "* All artists"
msgstr ""

#: xbmc/filesystem/MusicDatabaseDirectory/DirectoryNode.cpp
msgctxt "#15104"
msgid "* All songs"
msgstr ""

#: xbmc/filesystem/MusicDatabaseDirectory/DirectoryNode.cpp
msgctxt "#15105"
msgid "* All genres"
msgstr ""

#empty string with id 15106

msgctxt "#15107"
msgid "Buffering..."
msgstr ""

#: system/settings/settings.xml
msgctxt "#15108"
msgid "Navigation sounds"
msgstr ""

msgctxt "#15109"
msgid "Skin default"
msgstr ""

msgctxt "#15110"
msgid "Larger font size"
msgstr ""

#: system/settings/settings.xml
msgctxt "#15111"
msgid "Theme"
msgstr ""

#: system/settings/settings.xml
msgctxt "#15112"
msgid "Default theme"
msgstr ""

#empty strings from id 15113 to 15199

msgctxt "#15200"
msgid "Last.fm"
msgstr ""

#empty strings from id 15201 to 15206

#: xbmc/GUIInfoManager.cpp
msgctxt "#15207"
msgid "Connected"
msgstr ""

#: xbmc/GUIInfoManager.cpp
msgctxt "#15208"
msgid "Not connected"
msgstr ""

#empty strings from id 15209 to 15212

#: xbmc/windows/GUIWindowFileManager.cpp
msgctxt "#15213"
msgid "Play using..."
msgstr ""

msgctxt "#15214"
msgid "Use smoothed A/V synchronisation"
msgstr ""

msgctxt "#15215"
msgid "Hide file names in thumbs view"
msgstr ""

msgctxt "#15216"
msgid "Play in party mode"
msgstr ""

#empty strings from id 15217 to 15299

#: xbmc/windows/GUIMediaWindow.cpp
#: xbmc/windows/GUIWindowFileManager.cpp
msgctxt "#15300"
msgid "Path not found or invalid"
msgstr ""

#: xbmc/windows/GUIMediaWindow.cpp
#: xbmc/windows/GUIWindowFileManager.cpp
msgctxt "#15301"
msgid "Could not connect to network server"
msgstr ""

msgctxt "#15302"
msgid "No servers found"
msgstr ""

#: xbmc/windows/GUIMediaWindow.cpp
#: xbmc/windows/GUIWindowFileManager.cpp
msgctxt "#15303"
msgid "Workgroup not found"
msgstr ""

#empty strings from id 15304 to 15309

msgctxt "#15310"
msgid "Opening multi-path source"
msgstr ""

msgctxt "#15311"
msgid "Path:"
msgstr ""

#empty strings from id 15312 to 15999

#: system/settings/settings.xml
msgctxt "#16000"
msgid "General"
msgstr ""

#empty string with id 16001

msgctxt "#16002"
msgid "Internet lookup"
msgstr ""

msgctxt "#16003"
msgid "Player"
msgstr ""

msgctxt "#16004"
msgid "Play media from disc"
msgstr ""

#empty strings from id 16005 to 16007

#: xbmc/dialogs/GUIDialogFavourites.cpp
msgctxt "#16008"
msgid "Enter new title"
msgstr ""

msgctxt "#16009"
msgid "Enter the movie name"
msgstr ""

msgctxt "#16010"
msgid "Enter the profile name"
msgstr ""

msgctxt "#16011"
msgid "Enter the album name"
msgstr ""

#: xbmc/dialogs/GUIDialogSmartPlaylistEditor.cpp
msgctxt "#16012"
msgid "Enter the playlist name"
msgstr ""

#: xbmc/dialogs/GUIDialogSmartPlaylistEditor.cpp
msgctxt "#16013"
msgid "Enter new filename"
msgstr ""

#: xbmc/windows/GUIWindowFileManager.cpp
msgctxt "#16014"
msgid "Enter folder name"
msgstr ""

msgctxt "#16015"
msgid "Enter directory"
msgstr ""

msgctxt "#16016"
msgid "Available options: %A, %T, %N, %B, %D, %G, %Y, %F, %S"
msgstr ""

#: xbmc/filesystem/AddonsDirectory.cpp
msgctxt "#16017"
msgid "Enter search string"
msgstr ""

#: system/settings/settings.xml
#: xbmc/playlists/SmartPlaylist.cpp
msgctxt "#16018"
msgid "None"
msgstr ""

#: xbmc/video/dialogs/GUIDialogVideoSettings.cpp
msgctxt "#16019"
msgid "Auto select"
msgstr ""

#: xbmc/video/dialogs/GUIDialogVideoSettings.cpp
msgctxt "#16020"
msgid "De-interlace"
msgstr ""

#: xbmc/video/dialogs/GUIDialogVideoSettings.cpp
msgctxt "#16021"
msgid "Bob"
msgstr ""

#: xbmc/video/dialogs/GUIDialogVideoSettings.cpp
msgctxt "#16022"
msgid "Bob (inverted)"
msgstr ""

#empty string with id 16023

#: xbmc/dialogs/GUIDialogProgress.cpp
msgctxt "#16024"
msgid "Cancelling..."
msgstr ""

msgctxt "#16025"
msgid "Enter the artist name"
msgstr ""

msgctxt "#16026"
msgid "Playback failed"
msgstr ""

msgctxt "#16027"
msgid "One or more items failed to play."
msgstr ""

msgctxt "#16028"
msgid "Enter value"
msgstr ""

msgctxt "#16029"
msgid "Check the log file for details."
msgstr ""

msgctxt "#16030"
msgid "Party mode aborted."
msgstr ""

msgctxt "#16031"
msgid "No matching songs in the library."
msgstr ""

msgctxt "#16032"
msgid "Could not initialise database."
msgstr ""

msgctxt "#16033"
msgid "Could not open database."
msgstr ""

msgctxt "#16034"
msgid "Could not get songs from database."
msgstr ""

#: xbmc/dialogs/GUIDialogSmartPlaylistEditor.cpp
msgctxt "#16035"
msgid "Party mode playlist"
msgstr ""

#: xbmc/video/dialogs/GUIDialogVideoSettings.cpp
msgctxt "#16036"
msgid "De-interlace (Half)"
msgstr ""

msgctxt "#16037"
msgid "Deinterlace video"
msgstr ""

#: xbmc/video/dialogs/GUIDialogVideoSettings.cpp
msgctxt "#16038"
msgid "Deinterlace method"
msgstr ""

#: xbmc/video/dialogs/GUIDialogVideoSettings.cpp
msgctxt "#16039"
msgid "Off"
msgstr ""

#: xbmc/video/dialogs/GUIDialogVideoSettings.cpp
msgctxt "#16040"
msgid "Auto"
msgstr ""

#: xbmc/video/dialogs/GUIDialogVideoSettings.cpp
msgctxt "#16041"
msgid "On"
msgstr ""

#empty strings from id 16042 to 16099

msgctxt "#16100"
msgid "All Videos"
msgstr ""

msgctxt "#16101"
msgid "Unwatched"
msgstr ""

msgctxt "#16102"
msgid "Watched"
msgstr ""

msgctxt "#16103"
msgid "Mark as watched"
msgstr ""

msgctxt "#16104"
msgid "Mark as unwatched"
msgstr ""

msgctxt "#16105"
msgid "Edit title"
msgstr ""

msgctxt "#16106"
msgid "Manage..."
msgstr ""

msgctxt "#16107"
msgid "Edit sort title"
msgstr ""

#empty strings from id 16108 to 16199

#: xbmc/windows/GUIWindowFileManager.cpp
msgctxt "#16200"
msgid "Operation was aborted"
msgstr ""

#: xbmc/windows/GUIWindowFileManager.cpp
msgctxt "#16201"
msgid "Copy failed"
msgstr ""

#: xbmc/windows/GUIWindowFileManager.cpp
msgctxt "#16202"
msgid "Failed to copy at least one file"
msgstr ""

#: xbmc/windows/GUIWindowFileManager.cpp
msgctxt "#16203"
msgid "Move failed"
msgstr ""

#: xbmc/windows/GUIWindowFileManager.cpp
msgctxt "#16204"
msgid "Failed to move at least one file"
msgstr ""

#: xbmc/windows/GUIWindowFileManager.cpp
msgctxt "#16205"
msgid "Delete failed"
msgstr ""

#: xbmc/windows/GUIWindowFileManager.cpp
msgctxt "#16206"
msgid "Failed to delete at least one file"
msgstr ""

#empty strings from id 16207 to 16299

#: xbmc/video/dialogs/GUIDialogVideoSettings.cpp
msgctxt "#16300"
msgid "Video scaling method"
msgstr ""

#: xbmc/video/dialogs/GUIDialogVideoSettings.cpp
msgctxt "#16301"
msgid "Nearest neighbour"
msgstr ""

#: xbmc/video/dialogs/GUIDialogVideoSettings.cpp
msgctxt "#16302"
msgid "Bilinear"
msgstr ""

#: xbmc/video/dialogs/GUIDialogVideoSettings.cpp
msgctxt "#16303"
msgid "Bicubic"
msgstr ""

#: xbmc/video/dialogs/GUIDialogVideoSettings.cpp
msgctxt "#16304"
msgid "Lanczos2"
msgstr ""

#: xbmc/video/dialogs/GUIDialogVideoSettings.cpp
msgctxt "#16305"
msgid "Lanczos3"
msgstr ""

#: xbmc/video/dialogs/GUIDialogVideoSettings.cpp
msgctxt "#16306"
msgid "Sinc8"
msgstr ""

#: xbmc/video/dialogs/GUIDialogVideoSettings.cpp
msgctxt "#16307"
msgid "Bicubic (software)"
msgstr ""

#: xbmc/video/dialogs/GUIDialogVideoSettings.cpp
msgctxt "#16308"
msgid "Lanczos (software)"
msgstr ""

#: xbmc/video/dialogs/GUIDialogVideoSettings.cpp
msgctxt "#16309"
msgid "Sinc (software)"
msgstr ""

#: xbmc/video/dialogs/GUIDialogVideoSettings.cpp
msgctxt "#16310"
msgid "Temporal"
msgstr ""

#: xbmc/video/dialogs/GUIDialogVideoSettings.cpp
msgctxt "#16311"
msgid "Temporal/Spatial"
msgstr ""

#: xbmc/video/dialogs/GUIDialogVideoSettings.cpp
msgctxt "#16312"
msgid "(VDPAU)Noise Reduction"
msgstr ""

#: xbmc/video/dialogs/GUIDialogVideoSettings.cpp
msgctxt "#16313"
msgid "(VDPAU)Sharpness"
msgstr ""

#: xbmc/video/dialogs/GUIDialogVideoSettings.cpp
msgctxt "#16314"
msgid "Inverse Telecine"
msgstr ""

#: xbmc/video/dialogs/GUIDialogVideoSettings.cpp
msgctxt "#16315"
msgid "Lanczos3 optimised"
msgstr ""

#: xbmc/video/dialogs/GUIDialogVideoSettings.cpp
msgctxt "#16316"
msgid "Auto"
msgstr ""

#: xbmc/video/dialogs/GUIDialogVideoSettings.cpp
msgctxt "#16317"
msgid "Temporal (Half)"
msgstr ""

#: xbmc/video/dialogs/GUIDialogVideoSettings.cpp
msgctxt "#16318"
msgid "Temporal/Spatial (Half)"
msgstr ""

#: xbmc/cores/VideoRenderers/BaseRenderer.cpp
msgctxt "#16319"
msgid "DXVA"
msgstr ""

#: xbmc/video/dialogs/GUIDialogVideoSettings.cpp
msgctxt "#16320"
msgid "DXVA Bob"
msgstr ""

#: xbmc/video/dialogs/GUIDialogVideoSettings.cpp
msgctxt "#16321"
msgid "DXVA Best"
msgstr ""

#: xbmc/video/dialogs/GUIDialogVideoSettings.cpp
msgctxt "#16322"
msgid "Spline36"
msgstr ""

#: xbmc/video/dialogs/GUIDialogVideoSettings.cpp
msgctxt "#16323"
msgid "Spline36 optimised"
msgstr ""

#: xbmc/video/dialogs/GUIDialogVideoSettings.cpp
msgctxt "#16324"
msgid "Software Blend"
msgstr ""

#: xbmc/video/dialogs/GUIDialogVideoSettings.cpp
msgctxt "#16325"
msgid "VDPAU - Bob"
msgstr ""

#: xbmc/cores/VideoRenderers/BaseRenderer.cpp
msgctxt "#16326"
msgid "DXVA-HD"
msgstr ""

#: xbmc/video/dialogs/GUIDialogVideoSettings.cpp
msgctxt "#16327"
msgid "VAAPI Bob"
msgstr ""

#: xbmc/video/dialogs/GUIDialogVideoSettings.cpp
msgctxt "#16328"
msgid "VAAPI Motion Adaptive"
msgstr ""

#: xbmc/video/dialogs/GUIDialogVideoSettings.cpp
msgctxt "#16329"
msgid "VAAPI Motion Compensated"
msgstr ""

#. Description of OSD video settings for deinterlace method with label #16330
#: xbmc/video/dialogs/GUIDialogVideoSettings.cpp
msgctxt "#16330"
msgid "MMAL - Advanced"
msgstr ""

#. Description of OSD video settings for deinterlace method with label #16331
#: xbmc/video/dialogs/GUIDialogVideoSettings.cpp
msgctxt "#16331"
msgid "MMAL - Advanced (Half)"
msgstr ""

#. Description of OSD video settings for deinterlace method with label #16332
#: xbmc/video/dialogs/GUIDialogVideoSettings.cpp
msgctxt "#16332"
msgid "MMAL - Bob"
msgstr ""

#. Description of OSD video settings for deinterlace method with label #16333
#: xbmc/video/dialogs/GUIDialogVideoSettings.cpp
msgctxt "#16333"
msgid "MMAL - Bob (Half)"
msgstr ""

#. Description of OSD video settings for deinterlace method with label #16334
#: xbmc/video/dialogs/GUIDialogVideoSettings.cpp
msgctxt "#16334"
msgid "IMX - Fast motion"
msgstr ""

#. Description of OSD video settings for deinterlace method with label #16335
#: xbmc/video/dialogs/GUIDialogVideoSettings.cpp
msgctxt "#16335"
msgid "IMX - Fast motion (Double)"
msgstr ""

#empty strings from id 16336 to 16399

#: xbmc/video/dialogs/GUIDialogVideoSettings.cpp
msgctxt "#16400"
msgid "Post-processing"
msgstr ""

#empty strings from id 16401 to 17499

msgctxt "#17500"
msgid "Display sleep timeout"
msgstr ""

#empty strings from id 17501 to 17996

#: system/settings/settings.xml
msgctxt "#17997"
msgid "%i MByte"
msgstr ""

#: system/settings/settings.xml
msgctxt "#17998"
msgid "%i hours"
msgstr ""

#: system/settings/settings.xml
msgctxt "#17999"
msgid "%i days"
msgstr ""

#empty strings from id 18000 to 18999

msgctxt "#19000"
msgid "Switch to channel"
msgstr ""

msgctxt "#19001"
msgid "Separate the search words by using AND, OR and/or NOT."
msgstr ""

msgctxt "#19002"
msgid "or use phrases to find an exact match, like \"The wizard of Oz\"."
msgstr ""

#. Label of the button / context menu entry to find similar programs in the PVR EPG data
#: skin.confluence
#: xbmc/pvr/windows/GUIWindowPVRChannels.cpp
#: xbmc/pvr/windows/GUIWindowPVRGuide.cpp
#: xbmc/pvr/windows/GUIWindowPVRRecordings.cpp
#: xbmc/pvr/windows/GUIWindowPVRTimers.cpp
msgctxt "#19003"
msgid "Find similar"
msgstr ""

#: xbmc/epg/EpgContainer.cpp
msgctxt "#19004"
msgid "Importing EPG from clients"
msgstr ""

msgctxt "#19005"
msgid "PVR stream information"
msgstr ""

msgctxt "#19006"
msgid "Receiving device"
msgstr ""

msgctxt "#19007"
msgid "Device status"
msgstr ""

msgctxt "#19008"
msgid "Signal quality"
msgstr ""

msgctxt "#19009"
msgid "SNR"
msgstr ""

msgctxt "#19010"
msgid "BER"
msgstr ""

msgctxt "#19011"
msgid "UNC"
msgstr ""

#: xbmc/windows/GUIWindowSystemInfo.cpp
msgctxt "#19012"
msgid "PVR Backend"
msgstr ""

msgctxt "#19013"
msgid "Free to air"
msgstr ""

msgctxt "#19014"
msgid "Fixed"
msgstr ""

msgctxt "#19015"
msgid "Encryption"
msgstr ""

msgctxt "#19016"
msgid "PVR Backend %i - %s"
msgstr ""

#: xbmc/dialogs/GUIDialogMediaSource.cpp
msgctxt "#19017"
msgid "Recordings"
msgstr ""

#. Name of a setting, asking to enter the path to a folder that contains icons for TV channels
#: system/settings/settings.xml
msgctxt "#19018"
msgid "Folder with channel icons"
msgstr ""

#: xbmc/windows/GUIWindowSystemInfo.cpp
#: skin.confluence
msgctxt "#19019"
msgid "Channels"
msgstr ""

msgctxt "#19020"
msgid "TV"
msgstr ""

msgctxt "#19021"
msgid "Radio"
msgstr ""

msgctxt "#19022"
msgid "Hidden"
msgstr ""

msgctxt "#19023"
msgid "TV channels"
msgstr ""

msgctxt "#19024"
msgid "Radio channels"
msgstr ""

#: xbmc/windows/GUIWindowSystemInfo.cpp
msgctxt "#19025"
msgid "Upcoming recordings"
msgstr ""

msgctxt "#19026"
msgid "Add timer..."
msgstr ""

msgctxt "#19027"
msgid "No search results"
msgstr ""

msgctxt "#19028"
msgid "No EPG entries"
msgstr ""

msgctxt "#19029"
msgid "Channel"
msgstr ""

msgctxt "#19030"
msgid "Now"
msgstr ""

#. Label prefix for the next playing tv-show (PVR) or media, like "Next: The Simpsons", "Next: AC/DC - Thunderstruck". It's also used as EPG display mode (EPG: timeline / now / next)
msgctxt "#19031"
msgid "Next"
msgstr ""

msgctxt "#19032"
msgid "Timeline"
msgstr ""

msgctxt "#19033"
msgid "Information"
msgstr ""

msgctxt "#19034"
msgid "Already started recording on this channel"
msgstr ""

msgctxt "#19035"
msgid "%s could not be played. Check the log for details."
msgstr ""

msgctxt "#19036"
msgid "This recording cannot be played. Check the log for details."
msgstr ""

#: system/settings/settings.xml
msgctxt "#19037"
msgid "Show signal quality"
msgstr ""

msgctxt "#19038"
msgid "Not supported by the PVR backend."
msgstr ""

msgctxt "#19039"
msgid "Are you sure you want to hide this channel?"
msgstr ""

msgctxt "#19040"
msgid "Timer"
msgstr ""

msgctxt "#19041"
msgid "Are you sure you want to rename this recording?"
msgstr ""

msgctxt "#19042"
msgid "Are you sure you want to rename this timer?"
msgstr ""

#: system/settings/settings.xml
msgctxt "#19043"
msgid "Recording"
msgstr ""

msgctxt "#19044"
msgid "Please check your configuration or check the log for details."
msgstr ""

msgctxt "#19045"
msgid "No PVR clients have been started yet. Wait for the PVR clients to start up or check the log for details."
msgstr ""

msgctxt "#19046"
msgid "New channel"
msgstr ""

msgctxt "#19047"
msgid "Programme info"
msgstr ""

msgctxt "#19048"
msgid "Group manager"
msgstr ""

msgctxt "#19049"
msgid "Show channel"
msgstr ""

msgctxt "#19050"
msgid "Show visible channels"
msgstr ""

msgctxt "#19051"
msgid "Show hidden channels"
msgstr ""

msgctxt "#19052"
msgid "Move channel to:"
msgstr ""

msgctxt "#19053"
msgid "Recording information"
msgstr ""

msgctxt "#19054"
msgid "Hide channel"
msgstr ""

#: xbmc/epg/EpgInfoTag.cpp
msgctxt "#19055"
msgid "No information available"
msgstr ""

msgctxt "#19056"
msgid "New timer"
msgstr ""

msgctxt "#19057"
msgid "Edit timer"
msgstr ""

msgctxt "#19058"
msgid "Timer enabled"
msgstr ""

msgctxt "#19059"
msgid "Stop recording"
msgstr ""

msgctxt "#19060"
msgid "Delete timer"
msgstr ""

msgctxt "#19061"
msgid "Add timer"
msgstr ""

msgctxt "#19062"
msgid "Sort by: Channel"
msgstr ""

msgctxt "#19063"
msgid "Go to begin"
msgstr ""

msgctxt "#19064"
msgid "Go to end"
msgstr ""

msgctxt "#19065"
msgid "Timer settings"
msgstr ""

#. Name of a shortcut to a custom folder for channel icons
#: xbmc/pvr/windows/GUIWindowPVRChannels.cpp
#: xbmc/pvr/dialogs/GUIDialogPVRChannelManager.cpp
msgctxt "#19066"
msgid "Channel icons"
msgstr ""

msgctxt "#19067"
msgid "This event is already being recorded."
msgstr ""

msgctxt "#19068"
msgid "This recording could not be deleted. Check the log for details."
msgstr ""

#. Electronic program guide. used by ?
msgctxt "#19069"
msgid "EPG"
msgstr ""

msgctxt "#19070"
msgid "Go to now"
msgstr ""

msgctxt "#19071"
msgid "EPG update interval"
msgstr ""

#: system/settings/settings.xml
msgctxt "#19072"
msgid "Do not store the EPG in the database"
msgstr ""

#: system/settings/settings.xml
msgctxt "#19073"
msgid "Delay channel switch"
msgstr ""

msgctxt "#19074"
msgid "Active:"
msgstr ""

msgctxt "#19075"
msgid "Name:"
msgstr ""

msgctxt "#19076"
msgid "Folder:"
msgstr ""

msgctxt "#19077"
msgid "Radio:"
msgstr ""

msgctxt "#19078"
msgid "Channel:"
msgstr ""

msgctxt "#19079"
msgid "Day:"
msgstr ""

msgctxt "#19080"
msgid "Begin:"
msgstr ""

msgctxt "#19081"
msgid "End:"
msgstr ""

msgctxt "#19082"
msgid "Priority:"
msgstr ""

msgctxt "#19083"
msgid "Lifetime (days):"
msgstr ""

msgctxt "#19084"
msgid "First day:"
msgstr ""

msgctxt "#19085"
msgid "Unknown channel %u"
msgstr ""

msgctxt "#19086"
msgid "Mo-__-__-__-__-__-__"
msgstr ""

msgctxt "#19087"
msgid "__-Tu-__-__-__-__-__"
msgstr ""

msgctxt "#19088"
msgid "__-__-We-__-__-__-__"
msgstr ""

msgctxt "#19089"
msgid "__-__-__-Th-__-__-__"
msgstr ""

msgctxt "#19090"
msgid "__-__-__-__-Fr-__-__"
msgstr ""

msgctxt "#19091"
msgid "__-__-__-__-__-Sa-__"
msgstr ""

msgctxt "#19092"
msgid "__-__-__-__-__-__-Su"
msgstr ""

msgctxt "#19093"
msgid "Mo-Tu-We-Th-Fr-__-__"
msgstr ""

msgctxt "#19094"
msgid "Mo-Tu-We-Th-Fr-Sa-__"
msgstr ""

msgctxt "#19095"
msgid "Mo-Tu-We-Th-Fr-Sa-Su"
msgstr ""

msgctxt "#19096"
msgid "__-__-__-__-__-Sa-Su"
msgstr ""

msgctxt "#19097"
msgid "Enter the name for the recording"
msgstr ""

msgctxt "#19098"
msgid "Warning"
msgstr ""

#: xbmc/pvr/PVRGUIInfo.cpp
msgctxt "#19099"
msgid "Service"
msgstr ""

#: xbmc/pvr/PVRGUIInfo.cpp
msgctxt "#19100"
msgid "Mux"
msgstr ""

#: xbmc/pvr/PVRGUIInfo.cpp
msgctxt "#19101"
msgid "Provider"
msgstr ""

msgctxt "#19102"
msgid "Please switch to another channel."
msgstr ""

#. Title of numeric dialog for choosing a channel by entering a number
#: xbmc/pvr/windows/GUIWindowPVRCommon.cpp
msgctxt "#19103"
msgid "Go to channel"
msgstr ""

msgctxt "#19104"
msgid "Enter the name of the folder for the recording"
msgstr ""

msgctxt "#19105"
msgid "Please select a channel"
msgstr ""

msgctxt "#19106"
msgid "Next timer on"
msgstr ""

msgctxt "#19107"
msgid "at"
msgstr ""

#: system/settings/settings.xml
msgctxt "#19108"
msgid "Framerate (fallback)"
msgstr ""

msgctxt "#19109"
msgid "Couldn't save timer. Check the log for details."
msgstr ""

msgctxt "#19110"
msgid "An unexpected error occurred. Try again later or check the log for details."
msgstr ""

msgctxt "#19111"
msgid "PVR backend error. Check the log for details."
msgstr ""

msgctxt "#19112"
msgid "Delete this recording?"
msgstr ""

msgctxt "#19113"
msgid "Delete all recordings in this folder?"
msgstr ""

#: xbmc/windows/GUIWindowSystemInfo.cpp
msgctxt "#19114"
msgid "Version"
msgstr ""

#: xbmc/windows/GUIWindowSystemInfo.cpp
msgctxt "#19115"
msgid "Address"
msgstr ""

#: xbmc/windows/GUIWindowSystemInfo.cpp
msgctxt "#19116"
msgid "Disksize"
msgstr ""

#: system/settings/settings.xml
msgctxt "#19117"
msgid "Search for channels"
msgstr ""

msgctxt "#19118"
msgid "Cannot use PVR functions while searching."
msgstr ""

msgctxt "#19119"
msgid "On which server do you want to search?"
msgstr ""

#: xbmc/windows/GUIWindowSystemInfo.cpp
msgctxt "#19120"
msgid "Client number"
msgstr ""

msgctxt "#19121"
msgid "Avoid repeats"
msgstr ""

msgctxt "#19122"
msgid "This timer is still recording. Are you sure you want to delete this timer?"
msgstr ""

msgctxt "#19123"
msgid "Free to air channels only"
msgstr ""

msgctxt "#19124"
msgid "Ignore present timers"
msgstr ""

msgctxt "#19125"
msgid "Ignore present recordings"
msgstr ""

msgctxt "#19126"
msgid "Start time"
msgstr ""

msgctxt "#19127"
msgid "End time"
msgstr ""

msgctxt "#19128"
msgid "Start date"
msgstr ""

msgctxt "#19129"
msgid "End date"
msgstr ""

msgctxt "#19130"
msgid "Minimum duration"
msgstr ""

msgctxt "#19131"
msgid "Maximum duration"
msgstr ""

msgctxt "#19132"
msgid "Include unknown genres"
msgstr ""

msgctxt "#19133"
msgid "Search string"
msgstr ""

msgctxt "#19134"
msgid "Include description"
msgstr ""

msgctxt "#19135"
msgid "Case sensitive"
msgstr ""

msgctxt "#19136"
msgid "Channel unavailable"
msgstr ""

msgctxt "#19137"
msgid "No groups defined"
msgstr ""

msgctxt "#19138"
msgid "Please create a group first"
msgstr ""

msgctxt "#19139"
msgid "Name of the new group"
msgstr ""

#: xbmc/pvr/windows/GUIWindowPVRSearch.cpp
msgctxt "#19140"
msgid "Search..."
msgstr ""

msgctxt "#19141"
msgid "Group"
msgstr ""

msgctxt "#19142"
msgid "Search guide"
msgstr ""

msgctxt "#19143"
msgid "Group management"
msgstr ""

msgctxt "#19144"
msgid "No groups defined"
msgstr ""

msgctxt "#19145"
msgid "Grouped"
msgstr ""

msgctxt "#19146"
msgid "Groups"
msgstr ""

msgctxt "#19147"
msgid "The PVR backend does not support this action. Check the log for details."
msgstr ""

msgctxt "#19148"
msgid "Channel"
msgstr ""

msgctxt "#19149"
msgid "Mo"
msgstr ""

msgctxt "#19150"
msgid "Tu"
msgstr ""

msgctxt "#19151"
msgid "We"
msgstr ""

msgctxt "#19152"
msgid "Th"
msgstr ""

msgctxt "#19153"
msgid "Fr"
msgstr ""

msgctxt "#19154"
msgid "Sa"
msgstr ""

msgctxt "#19155"
msgid "Su"
msgstr ""

msgctxt "#19156"
msgid "from"
msgstr ""

msgctxt "#19157"
msgid "Next recording"
msgstr ""

msgctxt "#19158"
msgid "Currently recording"
msgstr ""

msgctxt "#19159"
msgid "from"
msgstr ""

msgctxt "#19160"
msgid "to"
msgstr ""

#empty string with id 19161

msgctxt "#19162"
msgid "Recording active"
msgstr ""

#: xbmc/windows/GUIWindowSystemInfo.cpp
msgctxt "#19163"
msgid "Recordings"
msgstr ""

msgctxt "#19164"
msgid "Cannot start recording. Check the log for details."
msgstr ""

msgctxt "#19165"
msgid "Switch"
msgstr ""

#: xbmc/windows/GUIWindowSystemInfo.cpp
msgctxt "#19166"
msgid "PVR information"
msgstr ""

#: system/settings/settings.xml
msgctxt "#19167"
msgid "Scan for missing icons"
msgstr ""

#. Used in system info to show amount of it
#: xbmc/windows/GUIWindowSystemInfo.cpp
msgctxt "#19168"
msgid "Deleted and recoverable recordings"
msgstr ""

msgctxt "#19169"
msgid "Hide video information box"
msgstr ""

#: system/settings/settings.xml
msgctxt "#19170"
msgid "Timeout when starting playback"
msgstr ""

#: system/settings/settings.xml
msgctxt "#19171"
msgid "Start playback minimised"
msgstr ""

#: system/settings/settings.xml
msgctxt "#19172"
msgid "Instant recording duration"
msgstr ""

#: system/settings/settings.xml
msgctxt "#19173"
msgid "Default recording priority"
msgstr ""

#: system/settings/settings.xml
msgctxt "#19174"
msgid "Default recording lifetime"
msgstr ""

#: system/settings/settings.xml
msgctxt "#19175"
msgid "Margin at the start of a recording"
msgstr ""

#: system/settings/settings.xml
msgctxt "#19176"
msgid "Margin at the end of a recording"
msgstr ""

#: system/settings/settings.xml
msgctxt "#19177"
msgid "Playback"
msgstr ""

#: system/settings/settings.xml
msgctxt "#19178"
msgid "Show channel information when switching channels"
msgstr ""

#. Used as extension header on recordings window
#: xbmc/pvr/windows/GUIWindowPVRRecordings.cpp
msgctxt "#19179"
msgid "Deleted"
msgstr ""

#: system/settings/settings.xml
msgctxt "#19180"
msgid "TV"
msgstr ""

#: system/settings/settings.xml
msgctxt "#19181"
msgid "Menu/OSD"
msgstr ""

#: system/settings/settings.xml
msgctxt "#19182"
msgid "Days to display in the EPG"
msgstr ""

#: system/settings/settings.xml
msgctxt "#19183"
msgid "Radio"
msgstr ""

#. Used on pvr recordings as button to show of them
#: skin.confluence
msgctxt "#19184"
msgid "Deleted recordings"
msgstr ""

#: system/settings/settings.xml
msgctxt "#19185"
msgid "Reset the PVR database"
msgstr ""

msgctxt "#19186"
msgid "All data in the PVR database is being erased"
msgstr ""

#: system/settings/settings.xml
msgctxt "#19187"
msgid "Reset the EPG database"
msgstr ""

msgctxt "#19188"
msgid "EPG is being reset"
msgstr ""

#: system/settings/settings.xml
msgctxt "#19189"
msgid "Continue last channel on startup"
msgstr ""

#: system/settings/settings.xml
msgctxt "#19190"
msgid "Background"
msgstr ""

msgctxt "#19191"
msgid "PVR service"
msgstr ""

msgctxt "#19192"
msgid "None of the connected PVR backends supports scanning for channels."
msgstr ""

msgctxt "#19193"
msgid "The channel scan cannot be started. Check the log for details."
msgstr ""

msgctxt "#19194"
msgid "Continue?"
msgstr ""

msgctxt "#19195"
msgid "Client actions"
msgstr ""

msgctxt "#19196"
msgid "PVR client specific actions"
msgstr ""

#: xbmc/addons/addoncallbackspvr.cpp
msgctxt "#19197"
msgid "Recording started on: %s"
msgstr ""

#: xbmc/addons/addoncallbackspvr.cpp
msgctxt "#19198"
msgid "Recording finished on: %s"
msgstr ""

#: system/settings/settings.xml
msgctxt "#19199"
msgid "Channel manager"
msgstr ""

msgctxt "#19200"
msgid "EPG source:"
msgstr ""

msgctxt "#19201"
msgid "Channel name:"
msgstr ""

msgctxt "#19202"
msgid "Channel icon:"
msgstr ""

msgctxt "#19203"
msgid "Edit channel"
msgstr ""

msgctxt "#19204"
msgid "New channel"
msgstr ""

msgctxt "#19205"
msgid "Group management"
msgstr ""

msgctxt "#19206"
msgid "Activate EPG:"
msgstr ""

msgctxt "#19207"
msgid "Group:"
msgstr ""

msgctxt "#19208"
msgid "Enter the name of the new channel"
msgstr ""

msgctxt "#19209"
msgid "Kodi virtual backend"
msgstr ""

msgctxt "#19210"
msgid "Client"
msgstr ""

msgctxt "#19211"
msgid "Delete channel"
msgstr ""

msgctxt "#19212"
msgid "This list contains changes"
msgstr ""

msgctxt "#19213"
msgid "Select backend"
msgstr ""

msgctxt "#19214"
msgid "Enter a valid URL for the new channel"
msgstr ""

msgctxt "#19215"
msgid "The PVR backend does not support timers."
msgstr ""

msgctxt "#19216"
msgid "All radio channels"
msgstr ""

msgctxt "#19217"
msgid "All TV channels"
msgstr ""

msgctxt "#19218"
msgid "Visible"
msgstr ""

msgctxt "#19219"
msgid "Ungrouped channels"
msgstr ""

msgctxt "#19220"
msgid "Channels in"
msgstr ""

#: system/settings/settings.xml
msgctxt "#19221"
msgid "Synchronise channel groups with backend(s)"
msgstr ""

msgctxt "#19222"
msgid "EPG"
msgstr ""

msgctxt "#19223"
msgid "No PVR Add-on could be enabled. Check your settings or the log for more info."
msgstr ""

msgctxt "#19224"
msgid "Recording aborted"
msgstr ""

msgctxt "#19225"
msgid "Recording scheduled"
msgstr ""

msgctxt "#19226"
msgid "Recording started"
msgstr ""

msgctxt "#19227"
msgid "Recording completed"
msgstr ""

msgctxt "#19228"
msgid "Recording deleted"
msgstr ""

msgctxt "#19229"
msgid "Close channel OSD after switching channels"
msgstr ""

#: system/settings/settings.xml
msgctxt "#19230"
msgid "Prevent EPG updates during playback"
msgstr ""

#: system/settings/settings.xml
msgctxt "#19231"
msgid "Always use the channel order from the backend(s)"
msgstr ""

msgctxt "#19232"
msgid "Clear search results"
msgstr ""

#: system/settings/settings.xml
msgctxt "#19233"
msgid "Display a notification on timer updates"
msgstr ""

#: system/settings/settings.xml
msgctxt "#19234"
msgid "Use backend channels numbers (only works with 1 enabled PVR Add-on)"
msgstr ""

msgctxt "#19235"
msgid "PVR manager is starting up"
msgstr ""

msgctxt "#19236"
msgid "Loading channels from clients"
msgstr ""

msgctxt "#19237"
msgid "Loading timers from clients"
msgstr ""

msgctxt "#19238"
msgid "Loading recordings from clients"
msgstr ""

msgctxt "#19239"
msgid "Starting background threads"
msgstr ""

msgctxt "#19240"
msgid "No PVR Add-on enabled"
msgstr ""

msgctxt "#19241"
msgid "The PVR manager has been enabled without any"
msgstr ""

msgctxt "#19242"
msgid "enabled PVR Add-on. Enable at least one Add-on"
msgstr ""

msgctxt "#19243"
msgid "in order to use the PVR functionality."
msgstr ""

#: system/settings/settings.xml
msgctxt "#19244"
msgid "Backend idle time"
msgstr ""

#: system/settings/settings.xml
msgctxt "#19245"
msgid "Set wakeup command (cmd [timestamp])"
msgstr ""

#: system/settings/settings.xml
msgctxt "#19246"
msgid "Wakeup before recording"
msgstr ""

#: system/settings/settings.xml
msgctxt "#19247"
msgid "Daily wakeup"
msgstr ""

#: system/settings/settings.xml
msgctxt "#19248"
msgid "Daily wakeup time (HH:MM:SS)"
msgstr ""

msgctxt "#19249"
msgid "Filter channels"
msgstr ""

#: xbmc/epg/EpgContainer.cpp
msgctxt "#19250"
msgid "Loading EPG from database"
msgstr ""

msgctxt "#19251"
msgid "Update EPG information"
msgstr ""

msgctxt "#19252"
msgid "Schedule EPG update for this channel?"
msgstr ""

msgctxt "#19253"
msgid "EPG update scheduled for channel"
msgstr ""

msgctxt "#19254"
msgid "EPG update failed for channel"
msgstr ""

msgctxt "#19255"
msgid "Start recording"
msgstr ""

msgctxt "#19256"
msgid "Stop recording"
msgstr ""

msgctxt "#19257"
msgid "Lock channel"
msgstr ""

msgctxt "#19258"
msgid "Unlock channel"
msgstr ""

#: system/settings/settings.xml
msgctxt "#19259"
msgid "Parental control"
msgstr ""

#: system/settings/settings.xml
msgctxt "#19260"
msgid "Unlock duration"
msgstr ""

#: system/settings/settings.xml
msgctxt "#19261"
msgid "Change PIN"
msgstr ""

msgctxt "#19262"
msgid "Parental control. Enter PIN:"
msgstr ""

msgctxt "#19263"
msgid "Locked channel. Enter PIN:"
msgstr ""

msgctxt "#19264"
msgid "Incorrect PIN"
msgstr ""

msgctxt "#19265"
msgid "The entered PIN number was incorrect."
msgstr ""

#: xbmc/epg/EpgInfoTag.cpp
msgctxt "#19266"
msgid "Parental locked"
msgstr ""

msgctxt "#19267"
msgid "Parental locked:"
msgstr ""

#: system/settings/settings.xml
msgctxt "#19268"
msgid "Do not show 'no information available' labels"
msgstr ""

#: system/settings/settings.xml
msgctxt "#19269"
msgid "Do not show 'connection lost' warnings"
msgstr ""

#. Label of the option to switch between a grouped recordings list and a non-grouped recordings list.
#: skin.confluence
msgctxt "#19270"
msgid "Group Items"
msgstr ""

msgctxt "#19271"
msgid "No PVR Add-ons could be found"
msgstr ""

msgctxt "#19272"
msgid "You need a tuner, backend software, and an"
msgstr ""

msgctxt "#19273"
msgid "Add-on for the backend to be able to use PVR."
msgstr ""

msgctxt "#19274"
msgid "Please visit http://kodi.wiki/view/PVR to learn more."
msgstr ""

#: xbmc/pvr/timers/PVRTimerInfoTag.cpp
msgctxt "#19275"
msgid "Conflict warning"
msgstr ""

#: xbmc/pvr/timers/PVRTimerInfoTag.cpp
msgctxt "#19276"
msgid "Conflict error"
msgstr ""

#: xbmc/pvr/timers/PVRTimerInfoTag.cpp
msgctxt "#19277"
msgid "Recording conflict"
msgstr ""

#: xbmc/pvr/timers/PVRTimerInfoTag.cpp
msgctxt "#19278"
msgid "Recording error"
msgstr ""

#: system/settings/settings.xml
msgctxt "#19279"
msgid "Client specific"
msgstr ""

#: system/settings/settings.xml
msgctxt "#19280"
msgid "Client specific settings"
msgstr ""

#: system/settings/settings.xml
msgctxt "#19281"
msgid "Confirm channel switches by pressing OK"
msgstr ""

#. Label for a select option or list item, representing an icon graphic (like a TV channel icon)
#: xbmc/pvr/windows/GUIWindowPVRChannels.cpp
#: xbmc/pvr/dialogs/GUIDialogPVRChannelManager.cpp
msgctxt "#19282"
msgid "Current icon"
msgstr ""

#. Label for a select option or list item, representing an icon graphic (like a TV channel icon)
#: xbmc/pvr/windows/GUIWindowPVRChannels.cpp
#: xbmc/pvr/dialogs/GUIDialogPVRChannelManager.cpp
msgctxt "#19283"
msgid "No icon"
msgstr ""

#. Label for a select/menu option to select an icon graphic
#: xbmc/pvr/windows/GUIWindowPVRChannels.cpp
#: xbmc/pvr/dialogs/GUIDialogPVRChannelManager.cpp
msgctxt "#19284"
msgid "Choose icon"
msgstr ""

#. Label for a select/menu option to select an icon graphic
#: xbmc/pvr/windows/GUIWindowPVRChannels.cpp
#: xbmc/pvr/dialogs/GUIDialogPVRChannelManager.cpp
msgctxt "#19285"
msgid "Browse for icon"
msgstr ""

#. Notification message if process starts searching for missing channel icons
#: xbmc/pvr/PVRManager.cpp
msgctxt "#19286"
msgid "Searching for channel icons"
msgstr ""

#. Label for the default pvr channel group
#: xbmc/pvr/windows/GUIWindowPVRCommon.cpp
msgctxt "#19287"
msgid "All channels"
msgstr ""

#: system/settings/settings.xml
msgctxt "#19288"
msgid "Foreground"
msgstr ""

#. Label for button to hide a group in the group manager
#: addons/skin/confluence
msgctxt "#19289"
msgid "Hide group"
msgstr ""

#. Used on recordings context menu
#: xbmc/pvr/windows/GUIWindowPVRRecordings.cpp
msgctxt "#19290"
msgid "Undelete"
msgstr ""

#. Used on recordings context menu
#: xbmc/pvr/windows/GUIWindowPVRRecordings.cpp
msgctxt "#19291"
msgid "Delete permanently"
msgstr ""

#. Used on recordings context menu
#: xbmc/pvr/windows/GUIWindowPVRRecordings.cpp
msgctxt "#19292"
msgid "Delete all permanently"
msgstr ""

#. Used on yes no dialog
#: xbmc/pvr/windows/GUIWindowPVRRecordings.cpp
msgctxt "#19293"
msgid "Delete all recordings permanently?"
msgstr ""

#. Used on yes no dialog
#: xbmc/pvr/windows/GUIWindowPVRRecordings.cpp
msgctxt "#19294"
msgid "Delete this recording permanently?"
msgstr ""

#empty strings from id 19295 to 19498

#: xbmc/epg/Epg.cpp
msgctxt "#19499"
msgid "Other/Unknown"
msgstr ""

#: xbmc/epg/Epg.cpp
msgctxt "#19500"
msgid "Movie/Drama"
msgstr ""

#: xbmc/epg/Epg.cpp
msgctxt "#19501"
msgid "Detective/Thriller"
msgstr ""

#: xbmc/epg/Epg.cpp
msgctxt "#19502"
msgid "Adventure/Western/War"
msgstr ""

#: xbmc/epg/Epg.cpp
msgctxt "#19503"
msgid "Science Fiction/Fantasy/Horror"
msgstr ""

#: xbmc/epg/Epg.cpp
msgctxt "#19504"
msgid "Comedy"
msgstr ""

#: xbmc/epg/Epg.cpp
msgctxt "#19505"
msgid "Soap/Melodrama/Folkloric"
msgstr ""

#: xbmc/epg/Epg.cpp
msgctxt "#19506"
msgid "Romance"
msgstr ""

#: xbmc/epg/Epg.cpp
msgctxt "#19507"
msgid "Serious/Classical/Religious/Historical Movie/Drama"
msgstr ""

#: xbmc/epg/Epg.cpp
msgctxt "#19508"
msgid "Adult Movie/Drama"
msgstr ""

#empty strings from id 19509 to 19515

#: xbmc/epg/Epg.cpp
msgctxt "#19516"
msgid "News/Current Affairs"
msgstr ""

#: xbmc/epg/Epg.cpp
msgctxt "#19517"
msgid "News/Weather Report"
msgstr ""

#: xbmc/epg/Epg.cpp
msgctxt "#19518"
msgid "News Magazine"
msgstr ""

#: xbmc/epg/Epg.cpp
msgctxt "#19519"
msgid "Documentary"
msgstr ""

#: xbmc/epg/Epg.cpp
msgctxt "#19520"
msgid "Discussion/Interview/Debate"
msgstr ""

#empty strings from id 19521 to 19531

#: xbmc/epg/Epg.cpp
msgctxt "#19532"
msgid "Show/Game Show"
msgstr ""

#: xbmc/epg/Epg.cpp
msgctxt "#19533"
msgid "Game Show/Quiz/Contest"
msgstr ""

#: xbmc/epg/Epg.cpp
msgctxt "#19534"
msgid "Variety Show"
msgstr ""

#: xbmc/epg/Epg.cpp
msgctxt "#19535"
msgid "Talk Show"
msgstr ""

#empty strings from id 19536 to 19547

#: xbmc/epg/Epg.cpp
msgctxt "#19548"
msgid "Sports"
msgstr ""

#: xbmc/epg/Epg.cpp
msgctxt "#19549"
msgid "Special Event"
msgstr ""

#: xbmc/epg/Epg.cpp
msgctxt "#19550"
msgid "Sport Magazine"
msgstr ""

#: xbmc/epg/Epg.cpp
msgctxt "#19551"
msgid "Football"
msgstr ""

#: xbmc/epg/Epg.cpp
msgctxt "#19552"
msgid "Tennis/Squash"
msgstr ""

#: xbmc/epg/Epg.cpp
msgctxt "#19553"
msgid "Team Sports"
msgstr ""

#: xbmc/epg/Epg.cpp
msgctxt "#19554"
msgid "Athletics"
msgstr ""

#: xbmc/epg/Epg.cpp
msgctxt "#19555"
msgid "Motor Sport"
msgstr ""

#: xbmc/epg/Epg.cpp
msgctxt "#19556"
msgid "Water Sport"
msgstr ""

#: xbmc/epg/Epg.cpp
msgctxt "#19557"
msgid "Winter Sports"
msgstr ""

#: xbmc/epg/Epg.cpp
msgctxt "#19558"
msgid "Equestrian"
msgstr ""

#: xbmc/epg/Epg.cpp
msgctxt "#19559"
msgid "Martial Sports"
msgstr ""

#empty strings from id 19560 to 19563

#: xbmc/epg/Epg.cpp
msgctxt "#19564"
msgid "Children's/Youth Programmes"
msgstr ""

#: xbmc/epg/Epg.cpp
msgctxt "#19565"
msgid "Pre-school Children's Programmes"
msgstr ""

#: xbmc/epg/Epg.cpp
msgctxt "#19566"
msgid "Entertainment Programmes for 6 to 14"
msgstr ""

#: xbmc/epg/Epg.cpp
msgctxt "#19567"
msgid "Entertainment Programmes for 10 to 16"
msgstr ""

#: xbmc/epg/Epg.cpp
msgctxt "#19568"
msgid "Informational/Educational/School Programme"
msgstr ""

#: xbmc/epg/Epg.cpp
msgctxt "#19569"
msgid "Cartoons/Puppets"
msgstr ""

#empty strings from id 19570 to 19579

msgctxt "#19580"
msgid "Music/Ballet/Dance"
msgstr ""

#: xbmc/epg/Epg.cpp
msgctxt "#19581"
msgid "Rock/Pop"
msgstr ""

#: xbmc/epg/Epg.cpp
msgctxt "#19582"
msgid "Serious/Classical Music"
msgstr ""

#: xbmc/epg/Epg.cpp
msgctxt "#19583"
msgid "Folk/Traditional Music"
msgstr ""

#: xbmc/epg/Epg.cpp
msgctxt "#19584"
msgid "Musical/Opera"
msgstr ""

#: xbmc/epg/Epg.cpp
msgctxt "#19585"
msgid "Ballet"
msgstr ""

#empty strings from id 19586 to 19595

#: xbmc/epg/Epg.cpp
msgctxt "#19596"
msgid "Arts/Culture"
msgstr ""

#: xbmc/epg/Epg.cpp
msgctxt "#19597"
msgid "Performing Arts"
msgstr ""

#: xbmc/epg/Epg.cpp
msgctxt "#19598"
msgid "Fine Arts"
msgstr ""

#: xbmc/epg/Epg.cpp
msgctxt "#19599"
msgid "Religion"
msgstr ""

#: xbmc/epg/Epg.cpp
msgctxt "#19600"
msgid "Popular Culture/Traditional Arts"
msgstr ""

#: xbmc/epg/Epg.cpp
msgctxt "#19601"
msgid "Literature"
msgstr ""

#: xbmc/epg/Epg.cpp
msgctxt "#19602"
msgid "Film/Cinema"
msgstr ""

#: xbmc/epg/Epg.cpp
msgctxt "#19603"
msgid "Experimental Film/Video"
msgstr ""

#: xbmc/epg/Epg.cpp
msgctxt "#19604"
msgid "Broadcasting/Press"
msgstr ""

#: xbmc/epg/Epg.cpp
msgctxt "#19605"
msgid "New Media"
msgstr ""

#: xbmc/epg/Epg.cpp
msgctxt "#19606"
msgid "Arts/Culture Magazines"
msgstr ""

#: xbmc/epg/Epg.cpp
msgctxt "#19607"
msgid "Fashion"
msgstr ""

#empty strings from id 19608 to 19611

#: xbmc/epg/Epg.cpp
msgctxt "#19612"
msgid "Social/Political/Economics"
msgstr ""

#: xbmc/epg/Epg.cpp
msgctxt "#19613"
msgid "Magazines/Reports/Documentary"
msgstr ""

#: xbmc/epg/Epg.cpp
msgctxt "#19614"
msgid "Economics/Social Advisory"
msgstr ""

#: xbmc/epg/Epg.cpp
msgctxt "#19615"
msgid "Remarkable People"
msgstr ""

#empty strings from id 19616 to 19627

#: xbmc/epg/Epg.cpp
msgctxt "#19628"
msgid "Education/Science/Factual"
msgstr ""

#: xbmc/epg/Epg.cpp
msgctxt "#19629"
msgid "Nature/Animals/Environment"
msgstr ""

#: xbmc/epg/Epg.cpp
msgctxt "#19630"
msgid "Technology/Natural Sciences"
msgstr ""

#: xbmc/epg/Epg.cpp
msgctxt "#19631"
msgid "Medicine/Physiology/Psychology"
msgstr ""

#: xbmc/epg/Epg.cpp
msgctxt "#19632"
msgid "Foreign Countries/Expeditions"
msgstr ""

#: xbmc/epg/Epg.cpp
msgctxt "#19633"
msgid "Social/Spiritual Sciences"
msgstr ""

#: xbmc/epg/Epg.cpp
msgctxt "#19634"
msgid "Further Education"
msgstr ""

#: xbmc/epg/Epg.cpp
msgctxt "#19635"
msgid "Languages"
msgstr ""

#empty strings from id 19636 to 19643

#: xbmc/epg/Epg.cpp
msgctxt "#19644"
msgid "Leisure/Hobbies"
msgstr ""

#: xbmc/epg/Epg.cpp
msgctxt "#19645"
msgid "Tourism/Travel"
msgstr ""

#: xbmc/epg/Epg.cpp
msgctxt "#19646"
msgid "Handicraft"
msgstr ""

#: xbmc/epg/Epg.cpp
msgctxt "#19647"
msgid "Motoring"
msgstr ""

#: xbmc/epg/Epg.cpp
msgctxt "#19648"
msgid "Fitness & Health"
msgstr ""

#: xbmc/epg/Epg.cpp
msgctxt "#19649"
msgid "Cooking"
msgstr ""

#: xbmc/epg/Epg.cpp
msgctxt "#19650"
msgid "Advertisement/Shopping"
msgstr ""

#: xbmc/epg/Epg.cpp
msgctxt "#19651"
msgid "Gardening"
msgstr ""

#empty strings from id 19652 to 19659

#: xbmc/epg/Epg.cpp
msgctxt "#19660"
msgid "Special Characteristics"
msgstr ""

#: xbmc/epg/Epg.cpp
msgctxt "#19661"
msgid "Original Language"
msgstr ""

#: xbmc/epg/Epg.cpp
msgctxt "#19662"
msgid "Black & White"
msgstr ""

#: xbmc/epg/Epg.cpp
msgctxt "#19663"
msgid "Unpublished"
msgstr ""

#: xbmc/epg/Epg.cpp
msgctxt "#19664"
msgid "Live Broadcast"
msgstr ""

#empty strings from id 19665 to 19675

#: xbmc/epg/Epg.cpp
msgctxt "#19676"
msgid "Drama"
msgstr ""

#: xbmc/epg/Epg.cpp
msgctxt "#19677"
msgid "Detective/Thriller"
msgstr ""

#: xbmc/epg/Epg.cpp
msgctxt "#19678"
msgid "Adventure/Western/War"
msgstr ""

#: xbmc/epg/Epg.cpp
msgctxt "#19679"
msgid "Science Fiction/Fantasy/Horror"
msgstr ""

#: xbmc/epg/Epg.cpp
msgctxt "#19680"
msgid "Comedy"
msgstr ""

#: xbmc/epg/Epg.cpp
msgctxt "#19681"
msgid "Soap/Melodrama/Folkloric"
msgstr ""

#: xbmc/epg/Epg.cpp
msgctxt "#19682"
msgid "Romance"
msgstr ""

#: xbmc/epg/Epg.cpp
msgctxt "#19683"
msgid "Serious/ClassicalReligion/Historical"
msgstr ""

#: xbmc/epg/Epg.cpp
msgctxt "#19684"
msgid "Adult"
msgstr ""

#. Title for shutdown confirmation dialog
#: xbmc/pvr/PVRManager.cpp
msgctxt "#19685"
msgid "Confirm shutdown"
msgstr ""

#empty string with id 19686

#: xbmc/pvr/windows/GUIWindowPVRGuide.cpp
msgctxt "#19687"
msgid "Play recording"
msgstr ""

#: xbmc/pvr/addons/PVRClients.cpp
msgctxt "#19688"
msgid "Scanning for PVR services"
msgstr ""

#: xbmc/pvr/addons/PVRClients.cpp
msgctxt "#19689"
msgid "%s service found at %s"
msgstr ""

#: xbmc/pvr/addons/PVRClient.cpp
msgctxt "#19690"
msgid "Do you want to use this service?"
msgstr ""

#. Text for shutdown confirmation dialog.
#: xbmc/pvr/PVRManager.cpp
msgctxt "#19691"
msgid "PVR is currently recording '%s' on channel '%s'."
msgstr ""

#. Text for shutdown confirmation dialog
#: xbmc/pvr/PVRManager.cpp
msgctxt "#19692"
msgid "PVR will start recording '%s' on channel '%s' in %s."
msgstr ""

#. Text for shutdown confirmation dialog
#: xbmc/pvr/PVRManager.cpp
msgctxt "#19693"
msgid "Daily wakeup is due in %s."
msgstr ""

#. Text for shutdown confirmation dialog
#: xbmc/pvr/PVRManager.cpp
msgctxt "#19694"
msgid "%d minutes"
msgstr ""

#. Text for shutdown confirmation dialog
#: xbmc/pvr/PVRManager.cpp
msgctxt "#19695"
msgid "about a minute"
msgstr ""

#. Yes button label for shutdown confirmation dialog
#: xbmc/pvr/PVRManager.cpp
msgctxt "#19696"
msgid "Shutdown anyway"
msgstr ""

#empty strings from id 19697 to 19999

#: system/settings/settings.xml
msgctxt "#20000"
msgid "Saved music folder"
msgstr ""

msgctxt "#20001"
msgid "Use external DVD player"
msgstr ""

msgctxt "#20002"
msgid "External DVD player"
msgstr ""

msgctxt "#20003"
msgid "Trainers folder"
msgstr ""

#: system/settings/settings.xml
msgctxt "#20004"
msgid "Screenshot folder"
msgstr ""

#empty string with id 20005

#: system/settings/settings.xml
msgctxt "#20006"
msgid "Playlists folder"
msgstr ""

msgctxt "#20007"
msgid "Recordings"
msgstr ""

#: xbmc/dialogs/GUIDialogMediaSource.cpp
msgctxt "#20008"
msgid "Screenshots"
msgstr ""

msgctxt "#20009"
msgid "Use Kodi"
msgstr ""

#empty string with id 20010

#: xbmc/dialogs/GUIDialogMediaSource.cpp
msgctxt "#20011"
msgid "Music playlists"
msgstr ""

#: xbmc/dialogs/GUIDialogMediaSource.cpp
msgctxt "#20012"
msgid "Video playlists"
msgstr ""

msgctxt "#20013"
msgid "Do you wish to launch the game?"
msgstr ""

msgctxt "#20014"
msgid "Sort by: Playlist"
msgstr ""

#: xbmc/music/dialogs/GUIDialogMusicInfo.cpp
msgctxt "#20015"
msgid "Remote thumb"
msgstr ""

#: xbmc/dialogs/GUIDialogContextMenu.cpp
#: xbmc/music/dialogs/GUIDialogMusicInfo.cpp
#: xbmc/music/dialogs/GUIDialogSongInfo.cpp
msgctxt "#20016"
msgid "Current thumb"
msgstr ""

#: xbmc/dialogs/GUIDialogContextMenu.cpp
#: xbmc/music/dialogs/GUIDialogMusicInfo.cpp
#: xbmc/music/dialogs/GUIDialogSongInfo.cpp
msgctxt "#20017"
msgid "Local thumb"
msgstr ""

#: xbmc/dialogs/GUIDialogContextMenu.cpp
#: xbmc/music/dialogs/GUIDialogMusicInfo.cpp
#: xbmc/music/dialogs/GUIDialogSongInfo.cpp
msgctxt "#20018"
msgid "No thumb"
msgstr ""

#: xbmc/dialogs/GUIDialogContextMenu.cpp
#: xbmc/dialogs/GUIDialogFavourites.cpp
msgctxt "#20019"
msgid "Choose thumbnail"
msgstr ""

#empty strings from id 20020 to 20022
#string id 20022 will always be set to an empty string (LocalizeStrings.cpp)

msgctxt "#20023"
msgid "Conflict"
msgstr ""

msgctxt "#20024"
msgid "Scan new"
msgstr ""

msgctxt "#20025"
msgid "Scan all"
msgstr ""

#: system/settings/settings.xml
msgctxt "#20026"
msgid "Region"
msgstr ""

#empty strings from id 20027 to 20036
#string id's 20027 thru 20034 are reserved for temperature strings (LocalizeStrings.cpp)

#: xbmc/LangInfo.cpp
msgctxt "#20035"
msgid "Regional (%s)"
msgstr ""

#. Used for date/time format settings like "10:00:00 (HH:mm:ss)"
#: xbmc/LangInfo.cpp
msgctxt "#20036"
msgid "%s (%s)"
msgstr ""

msgctxt "#20037"
msgid "Summary"
msgstr ""

msgctxt "#20038"
msgid "Lock music window"
msgstr ""

msgctxt "#20039"
msgid "Lock videos window"
msgstr ""

msgctxt "#20040"
msgid "Lock pictures window"
msgstr ""

msgctxt "#20041"
msgid "Lock programs & scripts windows"
msgstr ""

msgctxt "#20042"
msgid "Lock file manager"
msgstr ""

msgctxt "#20043"
msgid "Lock settings"
msgstr ""

msgctxt "#20044"
msgid "Start fresh"
msgstr ""

msgctxt "#20045"
msgid "Enter master mode"
msgstr ""

msgctxt "#20046"
msgid "Leave master mode"
msgstr ""

msgctxt "#20047"
msgid "Create profile '%s'?"
msgstr ""

msgctxt "#20048"
msgid "Start with fresh settings"
msgstr ""

msgctxt "#20049"
msgid "Best available"
msgstr ""

msgctxt "#20050"
msgid "Auto-switch between 16x9 and 4x3"
msgstr ""

msgctxt "#20051"
msgid "Treat stacked files as single file"
msgstr ""

msgctxt "#20052"
msgid "Caution"
msgstr ""

msgctxt "#20053"
msgid "Left master mode"
msgstr ""

msgctxt "#20054"
msgid "Entered master mode"
msgstr ""

msgctxt "#20055"
msgid "Allmusic.com thumb"
msgstr ""

#empty string with id 20056

msgctxt "#20057"
msgid "Remove thumbnail"
msgstr ""

msgctxt "#20058"
msgid "Add profile..."
msgstr ""

msgctxt "#20059"
msgid "Query info for all albums"
msgstr ""

msgctxt "#20060"
msgid "Media info"
msgstr ""

msgctxt "#20061"
msgid "Separate"
msgstr ""

msgctxt "#20062"
msgid "Shares with default"
msgstr ""

msgctxt "#20063"
msgid "Shares with default (read only)"
msgstr ""

msgctxt "#20064"
msgid "Copy default"
msgstr ""

msgctxt "#20065"
msgid "Profile picture"
msgstr ""

msgctxt "#20066"
msgid "Lock preferences"
msgstr ""

#: xbmc/windows/GUIWindowLoginScreen.cpp
msgctxt "#20067"
msgid "Edit profile"
msgstr ""

#: xbmc/windows/GUIWindowLoginScreen.cpp
msgctxt "#20068"
msgid "Profile lock"
msgstr ""

#: xbmc/dialogs/GUIDialogFileBrowser.cpp
msgctxt "#20069"
msgid "Could not create folder"
msgstr ""

#: xbmc/windows/GUIWindowFileManager.cpp
msgctxt "#20070"
msgid "Profile directory"
msgstr ""

msgctxt "#20071"
msgid "Start with fresh media sources"
msgstr ""

#: xbmc/dialogs/GUIDialogFileBrowser.cpp
msgctxt "#20072"
msgid "Make sure the selected folder is writable"
msgstr ""

#: xbmc/dialogs/GUIDialogFileBrowser.cpp
msgctxt "#20073"
msgid "and that the new folder name is valid"
msgstr ""

#: xbmc/playlists/SmartPlaylist.cpp
msgctxt "#20074"
msgid "MPAA rating"
msgstr ""

#: xbmc/windows/GUIWindowLoginScreen.cpp
msgctxt "#20075"
msgid "Enter master lock code"
msgstr ""

#: system/settings/settings.xml
msgctxt "#20076"
msgid "Ask for master lock code on startup"
msgstr ""

msgctxt "#20077"
msgid "Skin settings"
msgstr ""

msgctxt "#20078"
msgid "- no link set -"
msgstr ""

msgctxt "#20079"
msgid "Enable animations"
msgstr ""

msgctxt "#20080"
msgid "Disable RSS during music"
msgstr ""

msgctxt "#20081"
msgid "Enable shortcut buttons"
msgstr ""

msgctxt "#20082"
msgid "Show programs in main menu"
msgstr ""

msgctxt "#20083"
msgid "Show music info"
msgstr ""

msgctxt "#20084"
msgid "Show weather info"
msgstr ""

msgctxt "#20085"
msgid "Show system info"
msgstr ""

msgctxt "#20086"
msgid "Show available disk space C: E: F:"
msgstr ""

msgctxt "#20087"
msgid "Show available disk space E: F: G:"
msgstr ""

msgctxt "#20088"
msgid "Weather info"
msgstr ""

msgctxt "#20089"
msgid "Drive space free"
msgstr ""

msgctxt "#20090"
msgid "Enter the name of an existing share"
msgstr ""

msgctxt "#20091"
msgid "Lock code"
msgstr ""

msgctxt "#20092"
msgid "Load profile"
msgstr ""

msgctxt "#20093"
msgid "Profile name"
msgstr ""

msgctxt "#20094"
msgid "Media sources"
msgstr ""

msgctxt "#20095"
msgid "Enter profile lock code"
msgstr ""

msgctxt "#20096"
msgid "Login screen"
msgstr ""

msgctxt "#20097"
msgid "Fetching album info"
msgstr ""

msgctxt "#20098"
msgid "Fetching info for album"
msgstr ""

msgctxt "#20099"
msgid "Can't rip CD or track while playing from CD"
msgstr ""

#: system/settings/settings.xml
msgctxt "#20100"
msgid "Master lock code and settings"
msgstr ""

msgctxt "#20101"
msgid "Entering master lock code always enables master mode"
msgstr ""

msgctxt "#20102"
msgid "or copy from default?"
msgstr ""

msgctxt "#20103"
msgid "Save changes to profile?"
msgstr ""

msgctxt "#20104"
msgid "Old settings found."
msgstr ""

msgctxt "#20105"
msgid "Do you want to use them?"
msgstr ""

msgctxt "#20106"
msgid "Old media sources found."
msgstr ""

msgctxt "#20107"
msgid "Separate (locked)"
msgstr ""

#: xbmc/windows/GUIWindowFileManager.cpp
msgctxt "#20108"
msgid "Root"
msgstr ""

#: system/settings/settings.xml
msgctxt "#20109"
msgid "Zoom"
msgstr ""

msgctxt "#20110"
msgid "UPnP settings"
msgstr ""

msgctxt "#20111"
msgid "Autostart UPnP client"
msgstr ""

#: xbmc/windows/GUIWindowLoginScreen.cpp
msgctxt "#20112"
msgid "Last login: %s"
msgstr ""

#: xbmc/windows/GUIWindowLoginScreen.cpp
msgctxt "#20113"
msgid "Never logged on"
msgstr ""

#: xbmc/windows/GUIWindowLoginScreen.cpp
msgctxt "#20114"
msgid "Profile %i / %i"
msgstr ""

#: xbmc/windows/GUIWindowLoginScreen.cpp
msgctxt "#20115"
msgid "User login / Select a profile"
msgstr ""

msgctxt "#20116"
msgid "Use lock on login screen"
msgstr ""

#: xbmc/windows/GUIWindowLoginScreen.cpp
msgctxt "#20117"
msgid "Invalid lock code."
msgstr ""

msgctxt "#20118"
msgid "This requires the master lock to be set."
msgstr ""

msgctxt "#20119"
msgid "Would you like to set it now?"
msgstr ""

msgctxt "#20120"
msgid "Loading program information"
msgstr ""

msgctxt "#20121"
msgid "Party on!"
msgstr ""

#: xbmc/playlists/SmartPlaylist.cpp
msgctxt "#20122"
msgid "True"
msgstr ""

msgctxt "#20123"
msgid "Mixing drinks"
msgstr ""

msgctxt "#20124"
msgid "Filling glasses"
msgstr ""

msgctxt "#20125"
msgid "Logged on as"
msgstr ""

msgctxt "#20126"
msgid "Log off"
msgstr ""

#empty string with id 20127

#: xbmc/windows/GUIWindowFileManager.cpp
msgctxt "#20128"
msgid "Go to root"
msgstr ""

#: xbmc/video/dialogs/GUIDialogVideoSettings.cpp
msgctxt "#20129"
msgid "Weave"
msgstr ""

#: xbmc/video/dialogs/GUIDialogVideoSettings.cpp
msgctxt "#20130"
msgid "Weave (inverted)"
msgstr ""

#: xbmc/video/dialogs/GUIDialogVideoSettings.cpp
msgctxt "#20131"
msgid "Blend"
msgstr ""

msgctxt "#20132"
msgid "Restart video"
msgstr ""

#: xbmc/dialogs/GUIDialogFileBrowser.cpp
msgctxt "#20133"
msgid "Edit network location"
msgstr ""

#: xbmc/dialogs/GUIDialogFileBrowser.cpp
msgctxt "#20134"
msgid "Remove network location"
msgstr ""

msgctxt "#20135"
msgid "Do you want to scan the folder?"
msgstr ""

msgctxt "#20136"
msgid "Memory unit"
msgstr ""

msgctxt "#20137"
msgid "Memory unit mounted"
msgstr ""

msgctxt "#20138"
msgid "Unable to mount memory unit"
msgstr ""

msgctxt "#20139"
msgid "In port %i, slot %i"
msgstr ""

msgctxt "#20140"
msgid "Lock screensaver"
msgstr ""

#: xbmc/media/MediaTypes.cpp
msgctxt "#20141"
msgid "Set"
msgstr ""

msgctxt "#20142"
msgid "Username"
msgstr ""

msgctxt "#20143"
msgid "Enter password for"
msgstr ""

msgctxt "#20144"
msgid "Shutdown timer"
msgstr ""

msgctxt "#20145"
msgid "Shutdown interval (in minutes)"
msgstr ""

msgctxt "#20146"
msgid "Started, shutdown in %im"
msgstr ""

msgctxt "#20147"
msgid "Shutdown in 30 minutes"
msgstr ""

msgctxt "#20148"
msgid "Shutdown in 60 minutes"
msgstr ""

msgctxt "#20149"
msgid "Shutdown in 120 minutes"
msgstr ""

msgctxt "#20150"
msgid "Custom shutdown timer"
msgstr ""

msgctxt "#20151"
msgid "Cancel shutdown timer"
msgstr ""

msgctxt "#20152"
msgid "Lock preferences for %s"
msgstr ""

#: xbmc/dialogs/GUIDialogFileBrowser.cpp
msgctxt "#20153"
msgid "Browse..."
msgstr ""

#: xbmc/windows/GUIWindowSystemInfo.cpp
msgctxt "#20154"
msgid "Summary information"
msgstr ""

#: xbmc/windows/GUIWindowSystemInfo.cpp
msgctxt "#20155"
msgid "Storage information"
msgstr ""

msgctxt "#20156"
msgid "Hard disk information"
msgstr ""

msgctxt "#20157"
msgid "DVD-ROM information"
msgstr ""

#: xbmc/windows/GUIWindowSystemInfo.cpp
msgctxt "#20158"
msgid "Network information"
msgstr ""

#: xbmc/windows/GUIWindowSystemInfo.cpp
msgctxt "#20159"
msgid "Video information"
msgstr ""

#: xbmc/windows/GUIWindowSystemInfo.cpp
msgctxt "#20160"
msgid "Hardware information"
msgstr ""

msgctxt "#20161"
msgid "Total"
msgstr ""

msgctxt "#20162"
msgid "Used"
msgstr ""

msgctxt "#20163"
msgid "of"
msgstr ""

msgctxt "#20164"
msgid "Locking not supported"
msgstr ""

msgctxt "#20165"
msgid "Not locked"
msgstr ""

msgctxt "#20166"
msgid "Locked"
msgstr ""

msgctxt "#20167"
msgid "Frozen"
msgstr ""

msgctxt "#20168"
msgid "Requires reset"
msgstr ""

msgctxt "#20169"
msgid "Week"
msgstr ""

msgctxt "#20170"
msgid "Line"
msgstr ""

#: xbmc/network/GUIDialogNetworkSetup.cpp
msgctxt "#20171"
msgid "Windows network (SMB)"
msgstr ""

msgctxt "#20172"
msgid "XBMSP server"
msgstr ""

#: xbmc/network/GUIDialogNetworkSetup.cpp
msgctxt "#20173"
msgid "FTP server"
msgstr ""

#empty string with id 20174

#: xbmc/network/GUIDialogNetworkSetup.cpp
msgctxt "#20175"
msgid "UPnP server"
msgstr ""

msgctxt "#20176"
msgid "Show video info"
msgstr ""

msgctxt "#20177"
msgid "Done"
msgstr ""

msgctxt "#20178"
msgid "Shift"
msgstr ""

msgctxt "#20179"
msgid "Caps Lock"
msgstr ""

msgctxt "#20180"
msgid "Symbols"
msgstr ""

msgctxt "#20181"
msgid "Backspace"
msgstr ""

msgctxt "#20182"
msgid "Space"
msgstr ""

msgctxt "#20183"
msgid "Reload skin"
msgstr ""

#: system/settings/settings.xml
msgctxt "#20184"
msgid "Rotate pictures using EXIF information"
msgstr ""

msgctxt "#20185"
msgid "Use poster view styles for TV shows"
msgstr ""

msgctxt "#20186"
msgid "Please wait"
msgstr ""

#: system/settings/settings.xml
msgctxt "#20187"
msgid "UPnP"
msgstr ""

#: xbmc/network/upnp/UPnPServer.cpp
#: system/settings/settings.xml
msgctxt "#20188"
msgid "Announce library updates via UPnP"
msgstr ""

msgctxt "#20189"
msgid "Enable auto scrolling for plot & review"
msgstr ""

msgctxt "#20190"
msgid "Custom"
msgstr ""

#: system/settings/settings.xml
msgctxt "#20191"
msgid "Enable debug logging"
msgstr ""

#: system/settings/settings.xml
msgctxt "#20192"
msgid "Download additional information during updates"
msgstr ""

#: system/settings/settings.xml
msgctxt "#20193"
msgid "Default service for album information"
msgstr ""

#: system/settings/settings.xml
msgctxt "#20194"
msgid "Default service for artist information"
msgstr ""

msgctxt "#20195"
msgid "Change scraper"
msgstr ""

#: system/settings/settings.xml
msgctxt "#20196"
msgid "Export music library"
msgstr ""

#: system/settings/settings.xml
msgctxt "#20197"
msgid "Import music library"
msgstr ""

msgctxt "#20198"
msgid "No artist found!"
msgstr ""

msgctxt "#20199"
msgid "Downloading artist info failed"
msgstr ""

#empty strings from id 20200 to 20219
#string id's 20200 thru 20211 are reserved for speedstrings (LocalizeStrings.cpp)

#: system/settings/settings.xml
msgctxt "#20220"
msgid "Override song tags with online information"
msgstr ""

#. Description of setting "Music -> Library -> Override song tags with online information" with label #20220
#: system/settings/settings.xml
msgctxt "#20221"
msgid "With this enabled, any information that is downloaded for albums and artists will override anything you have set in your song tags, such as genres, year, song artists etc. Useful if you have MusicBrainz identifiers in your song tags."
msgstr ""

#empty strings from id 20222 to 20239

#: xbmc/dialogs/GUIDialogMediaSource.cpp
msgctxt "#20240"
msgid "Android music"
msgstr ""

#: xbmc/dialogs/GUIDialogMediaSource.cpp
msgctxt "#20241"
msgid "Android videos"
msgstr ""

#: xbmc/dialogs/GUIDialogMediaSource.cpp
msgctxt "#20242"
msgid "Android pictures"
msgstr ""

#: xbmc/dialogs/GUIDialogMediaSource.cpp
msgctxt "#20243"
msgid "Android photos"
msgstr ""

msgctxt "#20244"
msgid "Android Apps"
msgstr ""

#empty strings from id 20245 to 20249

msgctxt "#20250"
msgid "Party on! (videos)"
msgstr ""

msgctxt "#20251"
msgid "Mixing drinks (videos)"
msgstr ""

msgctxt "#20252"
msgid "Filling glasses (videos)"
msgstr ""

#: xbmc/network/GUIDialogNetworkSetup.cpp
msgctxt "#20253"
msgid "WebDAV server (HTTP)"
msgstr ""

#: xbmc/network/GUIDialogNetworkSetup.cpp
msgctxt "#20254"
msgid "WebDAV server (HTTPS)"
msgstr ""

msgctxt "#20255"
msgid "First logon, edit your profile"
msgstr ""

#empty string with id 20256

#empty strings from id 20257 to 20258

#: xbmc/network/GUIDialogNetworkSetup.cpp
msgctxt "#20259"
msgid "Network Filesystem (NFS)"
msgstr ""

#: xbmc/network/GUIDialogNetworkSetup.cpp
msgctxt "#20260"
msgid "Secure Shell (SSH/SFTP)"
msgstr ""

#empty string with id 20261

#: xbmc/storage/MediaManager.cpp
msgctxt "#20262"
msgid "Zeroconf Browser"
msgstr ""

#empty strings from id 20263 to 20299

#: xbmc/network/GUIDialogNetworkSetup.cpp
msgctxt "#20300"
msgid "Web server directory (HTTP)"
msgstr ""

#: xbmc/network/GUIDialogNetworkSetup.cpp
msgctxt "#20301"
msgid "Web server directory (HTTPS)"
msgstr ""

msgctxt "#20302"
msgid "Unable to write to folder:"
msgstr ""

msgctxt "#20303"
msgid ""
msgstr ""

#: xbmc/network/GUIDialogNetworkSetup.cpp
msgctxt "#20304"
msgid "RSS Feed"
msgstr ""

#empty strings from id 20305 to 20306

#: xbmc/windows/GUIWindowSystemInfo.cpp
msgctxt "#20307"
msgid "Secondary DNS"
msgstr ""

msgctxt "#20308"
msgid "DHCP server:"
msgstr ""

#: xbmc/windows/GUIWindowFileManager.cpp
msgctxt "#20309"
msgid "Make new folder"
msgstr ""

#empty string with id 20310

msgctxt "#20311"
msgid "Unknown or onboard (protected)"
msgstr ""

#empty strings from id 20312 to 20313

msgctxt "#20314"
msgid "Videos - Library"
msgstr ""

#empty string with id 20315

msgctxt "#20316"
msgid "Sort by: ID"
msgstr ""

msgctxt "#20317"
msgid "Scanning movies using %s"
msgstr ""

msgctxt "#20318"
msgid "Scanning music videos using %s"
msgstr ""

msgctxt "#20319"
msgid "Scanning tvshows using %s"
msgstr ""

msgctxt "#20320"
msgid "Scanning artists using %s"
msgstr ""

msgctxt "#20321"
msgid "Scanning albums using %s"
msgstr ""

#empty string with id 20322

#: xbmc/video/windows/GUIWindowVideoNav.cpp
msgctxt "#20323"
msgid "Movie plot"
msgstr ""

msgctxt "#20324"
msgid "Play part..."
msgstr ""

msgctxt "#20325"
msgid "Calibration reset"
msgstr ""

msgctxt "#20326"
msgid "This will reset the calibration values for %s"
msgstr ""

msgctxt "#20327"
msgid "to its default values."
msgstr ""

msgctxt "#20328"
msgid "Browse for destination"
msgstr ""

msgctxt "#20329"
msgid "Movies are in separate folders that match the movie title"
msgstr ""

msgctxt "#20330"
msgid "Use folder names for lookups"
msgstr ""

msgctxt "#20331"
msgid "File"
msgstr ""

msgctxt "#20332"
msgid "Use file or folder names in lookups?"
msgstr ""

msgctxt "#20333"
msgid "Set content"
msgstr ""

msgctxt "#20334"
msgid "Folder"
msgstr ""

msgctxt "#20335"
msgid "Look for content recursively?"
msgstr ""

msgctxt "#20336"
msgid "Unlock sources"
msgstr ""

#: xbmc/dialogs/GUIDialogMediaFilter.cpp
#: xbmc/dialogs/GUIDialogSmartPlaylistRule.cpp
#: xbmc/playlists/SmartPlaylist.cpp
msgctxt "#20337"
msgid "Actor"
msgstr ""

#: xbmc/media/MediaTypes.cpp
msgctxt "#20338"
msgid "Movie"
msgstr ""

#: xbmc/dialogs/GUIDialogMediaFilter.cpp
#: xbmc/dialogs/GUIDialogSmartPlaylistRule.cpp
#: xbmc/playlists/SmartPlaylist.cpp
msgctxt "#20339"
msgid "Director"
msgstr ""

msgctxt "#20340"
msgid "Do you want to remove all items within"
msgstr ""

msgctxt "#20341"
msgid "this path from the Kodi library?"
msgstr ""

#: xbmc/dialogs/GUIDialogMediaFilter.cpp
#: xbmc/dialogs/GUIDialogSmartPlaylistEditor.cpp
#: xbmc/dialogs/GUIDialogSmartPlaylistRule.cpp
#: xbmc/media/MediaTypes.cpp
msgctxt "#20342"
msgid "Movies"
msgstr ""

#: xbmc/dialogs/GUIDialogMediaFilter.cpp
#: xbmc/dialogs/GUIDialogSmartPlaylistEditor.cpp
#: xbmc/filesystem/VideoDatabaseDirectory/DirectoryNodeOverview.cpp
msgctxt "#20343"
msgid "TV shows"
msgstr ""

msgctxt "#20344"
msgid "This directory contains"
msgstr ""

msgctxt "#20345"
msgid "Run automated scan"
msgstr ""

msgctxt "#20346"
msgid "Scan recursively"
msgstr ""

msgctxt "#20347"
msgid "as"
msgstr ""

#: xbmc/filesystem/VideoDatabaseDirectory/DirectoryNodeMoviesOverview.cpp
#: xbmc/filesystem/VideoDatabaseDirectory/DirectoryNodeMusicVideosOverview.cpp
#: xbmc/playlists/SmartPlaylist.cpp
msgctxt "#20348"
msgid "Directors"
msgstr ""

msgctxt "#20349"
msgid "No video files found in this path!"
msgstr ""

msgctxt "#20350"
msgid "votes"
msgstr ""

msgctxt "#20351"
msgid "TV show information"
msgstr ""

msgctxt "#20352"
msgid "Episode information"
msgstr ""

msgctxt "#20353"
msgid "Loading TV show details"
msgstr ""

msgctxt "#20354"
msgid "Fetching episode guide"
msgstr ""

msgctxt "#20355"
msgid "Loading info for episodes in directory"
msgstr ""

msgctxt "#20356"
msgid "Select TV show:"
msgstr ""

msgctxt "#20357"
msgid "Enter the TV show name"
msgstr ""

#: xbmc/filesystem/VideoDatabaseDirectory/DirectoryNodeSeasons.cpp
msgctxt "#20358"
msgid "Season %i"
msgstr ""

#: xbmc/media/MediaTypes.cpp
#: xbmc/playlists/SmartPlaylist.cpp
msgctxt "#20359"
msgid "Episode"
msgstr ""

#: xbmc/dialogs/GUIDialogMediaFilter.cpp
#: xbmc/dialogs/GUIDialogSmartPlaylistEditor.cpp
#: xbmc/dialogs/GUIDialogSmartPlaylistRule.cpp
#: xbmc/media/MediaTypes.cpp
#: xbmc/playlists/SmartPlaylist.cpp
msgctxt "#20360"
msgid "Episodes"
msgstr ""

msgctxt "#20361"
msgid "Loading episode details"
msgstr ""

msgctxt "#20362"
msgid "Remove episode from library"
msgstr ""

msgctxt "#20363"
msgid "Remove TV show from library"
msgstr ""

#: xbmc/playlists/SmartPlaylist.cpp
msgctxt "#20364"
msgid "TV show"
msgstr ""

msgctxt "#20365"
msgid "Episode plot"
msgstr ""

#: xbmc/filesystem/VideoDatabaseDirectory/DirectoryNode.cpp
#: xbmc/filesystem/VideoDatabaseDirectory/DirectoryNodeSeasons.cpp
msgctxt "#20366"
msgid "* All seasons"
msgstr ""

msgctxt "#20367"
msgid "Hide watched"
msgstr ""

msgctxt "#20368"
msgid "Prod code"
msgstr ""

#: system/settings/settings.xml
msgctxt "#20369"
msgid "Show plot for unwatched items"
msgstr ""

msgctxt "#20370"
msgid "* Hidden to prevent spoilers *"
msgstr ""

msgctxt "#20371"
msgid "Set season thumb"
msgstr ""

msgctxt "#20372"
msgid "Season image"
msgstr ""

#: xbmc/media/MediaTypes.cpp
#: xbmc/playlists/SmartPlaylist.cpp
msgctxt "#20373"
msgid "Season"
msgstr ""

msgctxt "#20374"
msgid "Downloading movie information"
msgstr ""

msgctxt "#20375"
msgid "Unassign content"
msgstr ""

msgctxt "#20376"
msgid "Original title"
msgstr ""

msgctxt "#20377"
msgid "Refresh TV show information"
msgstr ""

msgctxt "#20378"
msgid "Refresh info for all episodes?"
msgstr ""

msgctxt "#20379"
msgid "Selected folder contains a single TV show"
msgstr ""

msgctxt "#20380"
msgid "Exclude selected folder from scans"
msgstr ""

#: xbmc/filesystem/VideoDatabaseDirectory/DirectoryNodeSeasons.cpp
msgctxt "#20381"
msgid "Specials"
msgstr ""

#empty string with id 20382

msgctxt "#20383"
msgid "Selected folder contains a single video"
msgstr ""

msgctxt "#20384"
msgid "Link to TV show"
msgstr ""

msgctxt "#20385"
msgid "Remove link to TV show"
msgstr ""

#: xbmc/filesystem/VideoDatabaseDirectory/DirectoryNodeOverview.cpp
msgctxt "#20386"
msgid "Recently added movies"
msgstr ""

#: xbmc/filesystem/VideoDatabaseDirectory/DirectoryNodeOverview.cpp
msgctxt "#20387"
msgid "Recently added episodes"
msgstr ""

#: xbmc/filesystem/VideoDatabaseDirectory/DirectoryNodeMoviesOverview.cpp
#: xbmc/filesystem/VideoDatabaseDirectory/DirectoryNodeMusicVideosOverview.cpp
#: xbmc/filesystem/VideoDatabaseDirectory/DirectoryNodeTvShowOverview.cpp
#: xbmc/playlists/SmartPlaylist.cpp
msgctxt "#20388"
msgid "Studios"
msgstr ""

#: xbmc/dialogs/GUIDialogMediaFilter.cpp
#: xbmc/dialogs/GUIDialogSmartPlaylistEditor.cpp
#: xbmc/dialogs/GUIDialogSmartPlaylistRule.cpp
#: xbmc/filesystem/VideoDatabaseDirectory/DirectoryNodeOverview.cpp
#: xbmc/media/MediaTypes.cpp
msgctxt "#20389"
msgid "Music videos"
msgstr ""

#: xbmc/filesystem/VideoDatabaseDirectory/DirectoryNodeOverview.cpp
msgctxt "#20390"
msgid "Recently added music videos"
msgstr ""

#: xbmc/media/MediaTypes.cpp
msgctxt "#20391"
msgid "Music video"
msgstr ""

msgctxt "#20392"
msgid "Remove music video from library"
msgstr ""

msgctxt "#20393"
msgid "Music video information"
msgstr ""

msgctxt "#20394"
msgid "Loading music video information"
msgstr ""

#: xbmc/dialogs/GUIDialogSmartPlaylistEditor.cpp
msgctxt "#20395"
msgid "Mixed"
msgstr ""

msgctxt "#20396"
msgid "Go to albums by artist"
msgstr ""

msgctxt "#20397"
msgid "Go to album"
msgstr ""

msgctxt "#20398"
msgid "Play song"
msgstr ""

msgctxt "#20399"
msgid "Go to music videos from album"
msgstr ""

msgctxt "#20400"
msgid "Go to music videos by artist"
msgstr ""

msgctxt "#20401"
msgid "Play music video"
msgstr ""

#: system/settings/settings.xml
msgctxt "#20402"
msgid "Download actor thumbnails when adding to library"
msgstr ""

msgctxt "#20403"
msgid "Set actor thumb"
msgstr ""

#: xbmc/video/dialogs/GUIDialogVideoBookmarks.cpp
msgctxt "#20404"
msgid "Remove bookmark"
msgstr ""

msgctxt "#20405"
msgid "Remove episode bookmark"
msgstr ""

msgctxt "#20406"
msgid "Set episode bookmark"
msgstr ""

msgctxt "#20407"
msgid "Scraper settings"
msgstr ""

msgctxt "#20408"
msgid "Downloading music video information"
msgstr ""

msgctxt "#20409"
msgid "Downloading TV show information"
msgstr ""

msgctxt "#20410"
msgid "Trailer"
msgstr ""

msgctxt "#20411"
msgid "Flatten"
msgstr ""

#: system/settings/settings.xml
msgctxt "#20412"
msgid "Flatten TV show seasons"
msgstr ""

msgctxt "#20413"
msgid "Get fanart"
msgstr ""

msgctxt "#20414"
msgid "Show fanart in video and music libraries"
msgstr ""

msgctxt "#20415"
msgid "Scanning for new content"
msgstr ""

#: xbmc/dialogs/GUIDialogMediaFilter.cpp
#: xbmc/playlists/SmartPlaylist.cpp
msgctxt "#20416"
msgid "First aired"
msgstr ""

#: xbmc/dialogs/GUIDialogSmartPlaylistRule.cpp
#: xbmc/playlists/SmartPlaylist.cpp
msgctxt "#20417"
msgid "Writer"
msgstr ""

#: xbmc/playlists/SmartPlayList.cpp
msgctxt "#20418"
msgid "Writers"
msgstr ""

#: system/settings/settings.xml
msgctxt "#20419"
msgid "Replace file names with library titles"
msgstr ""

#: system/settings/settings.xml
msgctxt "#20420"
msgid "Never"
msgstr ""

#: system/settings/settings.xml
msgctxt "#20421"
msgid "If only one season"
msgstr ""

#: system/settings/settings.xml
msgctxt "#20422"
msgid "Always"
msgstr ""

#: xbmc/playlists/SmartPlaylist.cpp
msgctxt "#20423"
msgid "Has trailer"
msgstr ""

#: xbmc/playlists/SmartPlaylist.cpp
msgctxt "#20424"
msgid "False"
msgstr ""

msgctxt "#20425"
msgid "Fanart slideshow"
msgstr ""

msgctxt "#20426"
msgid "Export to a single file or separate"
msgstr ""

msgctxt "#20427"
msgid "files per entry?"
msgstr ""

msgctxt "#20428"
msgid "Single file"
msgstr ""

msgctxt "#20429"
msgid "Separate"
msgstr ""

msgctxt "#20430"
msgid "Export thumbnails and fanart?"
msgstr ""

msgctxt "#20431"
msgid "Overwrite old files?"
msgstr ""

msgctxt "#20432"
msgid "Exclude path from library updates"
msgstr ""

#: system/settings/settings.xml
msgctxt "#20433"
msgid "Extract thumbnails and video information"
msgstr ""

#: xbmc/dialogs/GUIDialogSmartPlaylistRule.cpp
#: xbmc/filesystem/VideoDatabaseDirectory/DirectoryNodeMoviesOverview.cpp
#: xbmc/media/MediaTypes.cpp
msgctxt "#20434"
msgid "Sets"
msgstr ""

#: system/settings/settings.xml
msgctxt "#20435"
msgid "Combine split video items"
msgstr ""

msgctxt "#20436"
msgid "Export actor thumbs?"
msgstr ""

#: xbmc/music/dialogs/GUIDialogMusicInfo.cpp
msgctxt "#20437"
msgid "Choose fanart"
msgstr ""

#: xbmc/music/dialogs/GUIDialogMusicInfo.cpp
msgctxt "#20438"
msgid "Local fanart"
msgstr ""

#: xbmc/music/dialogs/GUIDialogMusicInfo.cpp
msgctxt "#20439"
msgid "No fanart"
msgstr ""

#: xbmc/music/dialogs/GUIDialogMusicInfo.cpp
msgctxt "#20440"
msgid "Current fanart"
msgstr ""

#: xbmc/music/dialogs/GUIDialogMusicInfo.cpp
msgctxt "#20441"
msgid "Remote fanart"
msgstr ""

msgctxt "#20442"
msgid "Change content"
msgstr ""

msgctxt "#20443"
msgid "Do you want to refresh info for all"
msgstr ""

msgctxt "#20444"
msgid "items within this path?"
msgstr ""

#: xbmc/music/dialogs/GUIDialogMusicInfo.cpp
msgctxt "#20445"
msgid "Fanart"
msgstr ""

msgctxt "#20446"
msgid "Locally stored information found."
msgstr ""

msgctxt "#20447"
msgid "Ignore and refresh from internet?"
msgstr ""

msgctxt "#20448"
msgid "Could not download information"
msgstr ""

msgctxt "#20449"
msgid "Unable to connect to remote server"
msgstr ""

msgctxt "#20450"
msgid "Would you like to continue scanning?"
msgstr ""

#: xbmc/filesystem/VideoDatabaseDirectory/DirectoryNodeMoviesOverview.cpp
#: xbmc/playlists/SmartPlaylist.cpp
msgctxt "#20451"
msgid "Countries"
msgstr ""

msgctxt "#20452"
msgid "episode"
msgstr ""

msgctxt "#20453"
msgid "episodes"
msgstr ""

msgctxt "#20454"
msgid "Listener"
msgstr ""

msgctxt "#20455"
msgid "Listeners"
msgstr ""

#: system/settings/settings.xml
msgctxt "#20456"
msgid "Flatten library hierarchy"
msgstr ""

#: xbmc/playlists/SmartPlaylist.cpp
msgctxt "#20457"
msgid "Movie set"
msgstr ""

#: system/settings/settings.xml
msgctxt "#20458"
msgid "Group movies in sets"
msgstr ""

#: xbmc/dialogs/GUIDialogMediaFilter.cpp
#: xbmc/dialogs/GUIDialogSmartPlaylistRule.cpp
#: xbmc/filesystem/VideoDatabaseDirectory/DirectoryNodeMoviesOverview.cpp
#: xbmc/filesystem/VideoDatabaseDirectory/DirectoryNodeMusicVideosOverview.cpp
#: xbmc/filesystem/VideoDatabaseDirectory/DirectoryNodeTvShowOverview.cpp
#: xbmc/playlists/SmartPlaylist.cpp
msgctxt "#20459"
msgid "Tags"
msgstr ""

msgctxt "#20460"
msgid "Add %s"
msgstr ""

msgctxt "#20461"
msgid "Remove %s"
msgstr ""

msgctxt "#20462"
msgid "New tag..."
msgstr ""

msgctxt "#20463"
msgid "A tag with the name '%s' already exists."
msgstr ""

msgctxt "#20464"
msgid "Select %s"
msgstr ""

msgctxt "#20465"
msgid "Manage movie set"
msgstr ""

msgctxt "#20466"
msgid "Select movie set"
msgstr ""

msgctxt "#20467"
msgid "No set (Remove from %s)"
msgstr ""

msgctxt "#20468"
msgid "Add movie to a new set"
msgstr ""

msgctxt "#20469"
msgid "Keep current set (%s)"
msgstr ""

#empty strings from id 20470 to 21329
#up to 21329 is reserved for the video db !! !

#: system/settings/settings.xml
msgctxt "#21330"
msgid "Show hidden files and directories"
msgstr ""

#empty strings from id 21331 to 21335

#: xbmc/peripherals/devices/peripheralcecadapter.cpp
msgctxt "#21336"
msgid "Connecting to: %s"
msgstr ""

#empty strings from id 2133i7 to 21358

#: xbmc/dialogs/GUIDialogFileBrowser.cpp
msgctxt "#21359"
msgid "Add media share..."
msgstr ""

#: system/settings/settings.xml
msgctxt "#21360"
msgid "Share video and music libraries through UPnP"
msgstr ""

msgctxt "#21361"
msgid "Look for remote UPnP players"
msgstr ""

#: xbmc/video/dialogs/GUIDialogVideoBookmarks.cpp
msgctxt "#21362"
msgid "Bookmark created"
msgstr ""

#: xbmc/video/dialogs/GUIDialogVideoBookmarks.cpp
msgctxt "#21363"
msgid "Episode Bookmark created"
msgstr ""

#: xbmc/dialogs/GUIDialogFileBrowser.cpp
msgctxt "#21364"
msgid "Edit media share"
msgstr ""

#: xbmc/dialogs/GUIDialogFileBrowser.cpp
msgctxt "#21365"
msgid "Remove media share"
msgstr ""

#: system/settings/settings.xml
msgctxt "#21366"
msgid "Custom subtitle folder"
msgstr ""

msgctxt "#21367"
msgid "Movie & alternate subtitle directory"
msgstr ""

#: system/settings/settings.xml
msgctxt "#21368"
msgid "Override ASS/SSA subtitles fonts"
msgstr ""

#: system/settings/settings.xml
msgctxt "#21369"
msgid "Enable mouse and touch screen support"
msgstr ""

msgctxt "#21370"
msgid "Play navigation sounds during media playback"
msgstr ""

msgctxt "#21371"
msgid "Thumbnail"
msgstr ""

#: system/settings/settings.xml
msgctxt "#21372"
msgid "Forced DVD player region"
msgstr ""

#: system/settings/darwin.xml
msgctxt "#21373"
msgid "Video output"
msgstr ""

msgctxt "#21374"
msgid "Video aspect"
msgstr ""

msgctxt "#21375"
msgid "Normal"
msgstr ""

msgctxt "#21376"
msgid "Letterbox"
msgstr ""

msgctxt "#21377"
msgid "Widescreen"
msgstr ""

msgctxt "#21378"
msgid "Enable 480p"
msgstr ""

msgctxt "#21379"
msgid "Enable 720p"
msgstr ""

msgctxt "#21380"
msgid "Enable 1080i"
msgstr ""

msgctxt "#21381"
msgid "Enter name of new playlist"
msgstr ""

#: system/settings/settings.xml
msgctxt "#21382"
msgid "Show \"Add source\" buttons in file lists"
msgstr ""

msgctxt "#21383"
msgid "Enable scrollbars"
msgstr ""

msgctxt "#21384"
msgid "Make watched filtering a toggle in video library"
msgstr ""

msgctxt "#21385"
msgid "Open"
msgstr ""

msgctxt "#21386"
msgid "Acoustic management level"
msgstr ""

msgctxt "#21387"
msgid "Fast"
msgstr ""

msgctxt "#21388"
msgid "Quiet"
msgstr ""

msgctxt "#21389"
msgid "Enable custom background"
msgstr ""

msgctxt "#21390"
msgid "Power management level"
msgstr ""

msgctxt "#21391"
msgid "High power"
msgstr ""

msgctxt "#21392"
msgid "Low power"
msgstr ""

msgctxt "#21393"
msgid "High standby"
msgstr ""

msgctxt "#21394"
msgid "Low standby"
msgstr ""

msgctxt "#21395"
msgid "Unable to cache files bigger than 4GB"
msgstr ""

msgctxt "#21396"
msgid "Chapter"
msgstr ""

msgctxt "#21397"
msgid "High quality pixel shader v2"
msgstr ""

msgctxt "#21398"
msgid "Enable playlist at startup"
msgstr ""

msgctxt "#21399"
msgid "Use tween animations"
msgstr ""

#: xbmc/playlists/SmartPlaylist.cpp
msgctxt "#21400"
msgid "contains"
msgstr ""

#: xbmc/playlists/SmartPlaylist.cpp
msgctxt "#21401"
msgid "does not contain"
msgstr ""

#: xbmc/playlists/SmartPlaylist.cpp
msgctxt "#21402"
msgid "is"
msgstr ""

#: xbmc/playlists/SmartPlaylist.cpp
msgctxt "#21403"
msgid "is not"
msgstr ""

#: xbmc/playlists/SmartPlaylist.cpp
msgctxt "#21404"
msgid "starts with"
msgstr ""

#: xbmc/playlists/SmartPlaylist.cpp
msgctxt "#21405"
msgid "ends with"
msgstr ""

#: xbmc/playlists/SmartPlaylist.cpp
msgctxt "#21406"
msgid "greater than"
msgstr ""

#: xbmc/playlists/SmartPlaylist.cpp
msgctxt "#21407"
msgid "less than"
msgstr ""

#: xbmc/playlists/SmartPlaylist.cpp
msgctxt "#21408"
msgid "after"
msgstr ""

#: xbmc/playlists/SmartPlaylist.cpp
msgctxt "#21409"
msgid "before"
msgstr ""

#: xbmc/playlists/SmartPlaylist.cpp
msgctxt "#21410"
msgid "in the last"
msgstr ""

#: xbmc/playlists/SmartPlaylist.cpp
msgctxt "#21411"
msgid "not in the last"
msgstr ""

msgctxt "#21412"
msgid "Scrapers"
msgstr ""

#: system/settings/settings.xml
msgctxt "#21413"
msgid "Default movie scraper"
msgstr ""

#: system/settings/settings.xml
msgctxt "#21414"
msgid "Default tvshow scraper"
msgstr ""

#: system/settings/settings.xml
msgctxt "#21415"
msgid "Default music video scraper"
msgstr ""

#: system/settings/settings.xml
msgctxt "#21416"
msgid "Select the first unwatched TV show season/episode"
msgstr ""

#: system/settings/settings.xml
msgctxt "#21417"
msgid "Settings"
msgstr ""

msgctxt "#21418"
msgid "Multilingual"
msgstr ""

msgctxt "#21419"
msgid "No scrapers present"
msgstr ""

#: xbmc/dialogs/GUIDialogSmartPlaylistRule.cpp
msgctxt "#21420"
msgid "Value to match"
msgstr ""

msgctxt "#21421"
msgid "Smart playlist rule"
msgstr ""

msgctxt "#21422"
msgid "Match items where"
msgstr ""

#: xbmc/dialogs/GUIDialogSmartPlaylistEditor.cpp
msgctxt "#21423"
msgid "New rule..."
msgstr ""

msgctxt "#21424"
msgid "Items must match"
msgstr ""

#: xbmc/dialogs/GUIDialogSmartPlaylistEditor.cpp
msgctxt "#21425"
msgid "all of the rules"
msgstr ""

#: xbmc/dialogs/GUIDialogSmartPlaylistEditor.cpp
msgctxt "#21426"
msgid "one or more of the rules"
msgstr ""

msgctxt "#21427"
msgid "Limit to"
msgstr ""

#: xbmc/dialogs/GUIDialogSmartPlaylistEditor.cpp
msgctxt "#21428"
msgid "No limit"
msgstr ""

msgctxt "#21429"
msgid "Order by"
msgstr ""

msgctxt "#21430"
msgid "ascending"
msgstr ""

msgctxt "#21431"
msgid "descending"
msgstr ""

msgctxt "#21432"
msgid "Edit smart playlist"
msgstr ""

msgctxt "#21433"
msgid "Name of the playlist"
msgstr ""

msgctxt "#21434"
msgid "Find items where"
msgstr ""

msgctxt "#21435"
msgid "Edit"
msgstr ""

#: xbmc/dialogs/GUIDialogSmartPlaylistEditor.cpp
msgctxt "#21436"
msgid "%i items"
msgstr ""

msgctxt "#21437"
msgid "New smart playlist..."
msgstr ""

msgctxt "#21438"
msgid "%c Drive"
msgstr ""

msgctxt "#21439"
msgid "Edit party mode rules"
msgstr ""

msgctxt "#21440"
msgid "Home folder"
msgstr ""

msgctxt "#21441"
msgid "Watched count"
msgstr ""

msgctxt "#21442"
msgid "Episode title"
msgstr ""

#: xbmc/playlists/SmartPlaylist.cpp
msgctxt "#21443"
msgid "Video resolution"
msgstr ""

#: xbmc/playlists/SmartPlaylist.cpp
msgctxt "#21444"
msgid "Audio channels"
msgstr ""

#: xbmc/playlists/SmartPlaylist.cpp
msgctxt "#21445"
msgid "Video codec"
msgstr ""

#: xbmc/playlists/SmartPlaylist.cpp
msgctxt "#21446"
msgid "Audio codec"
msgstr ""

#: xbmc/playlists/SmartPlaylist.cpp
msgctxt "#21447"
msgid "Audio language"
msgstr ""

#: xbmc/playlists/SmartPlaylist.cpp
msgctxt "#21448"
msgid "Subtitle language"
msgstr ""

#: system/settings/settings.xml
msgctxt "#21449"
msgid "Remote control sends keyboard presses"
msgstr ""

#: system/settings/settings.xml
msgctxt "#21450"
msgid "Edit"
msgstr ""

msgctxt "#21451"
msgid "Internet connection required."
msgstr ""

#: xbmc/addons/GUIViewStateAddonBrowser.cpp
#: xbmc/filesystem/AddonsDirectory.cpp
msgctxt "#21452"
msgid "Get More..."
msgstr ""

msgctxt "#21453"
msgid "Root filesystem"
msgstr ""

msgctxt "#21454"
msgid "Cache full"
msgstr ""

msgctxt "#21455"
msgid "Cache filled before reaching required amount for continous playback"
msgstr ""

#: xbmc/playlists/SmartPlaylist.cpp
msgctxt "#21456"
msgid "External storage"
msgstr ""

#: xbmc/playlists/SmartPlaylist.cpp
msgctxt "#21457"
msgid "Watched episode count"
msgstr ""

msgctxt "#21458"
msgid "Group by"
msgstr ""

msgctxt "#21459"
msgid "mixed"
msgstr ""

#: system/settings/settings.xml
msgctxt "#21460"
msgid "Subtitle position on screen"
msgstr ""

#: system/settings/settings.xml
msgctxt "#21461"
msgid "Fixed"
msgstr ""

#: system/settings/settings.xml
msgctxt "#21462"
msgid "Bottom of video"
msgstr ""

#: system/settings/settings.xml
msgctxt "#21463"
msgid "Below video"
msgstr ""

#: system/settings/settings.xml
msgctxt "#21464"
msgid "Top of video"
msgstr ""

#: system/settings/settings.xml
msgctxt "#21465"
msgid "Above video"
msgstr ""

#. Description of setting "Videos -> Library -> Select first unwatched TV show season/episode" with label #21416
#: system/settings/settings.xml
msgctxt "#21466"
msgid "When entering a TV show season or episode view automatically select the first unwatched season or episode. [On first entry] the first unwatched item will be selected only when a view is entered for the first time. [Always] the first unwatched item will be selected every time a view is entered."
msgstr ""

#. Filter (media data) from float value to float value
#: xbmc/dialogs/GUIDialogMediaFilter.cpp
msgctxt "#21467"
msgid "%.1f to %.1f"
msgstr ""

#. Filter (media data) from int value to int value
#: xbmc/dialogs/GUIDialogMediaFilter.cpp
msgctxt "#21468"
msgid "%d to %d"
msgstr ""

#. Filter (media data) from string value to string value
#: xbmc/dialogs/GUIDialogMediaFilter.cpp
#: xbmc/settings/SettingControl.cpp
msgctxt "#21469"
msgid "%s to %s"
msgstr ""

#. Field (e.g. "Genre") [count]
#: xbmc/dialogs/GUIDialogMediaFilter.cpp
msgctxt "#21470"
msgid "%s [%d]"
msgstr ""

#. One of the values valid for "Videos -> Library -> Select first unwatched TV show season/episode" with label #21416
#: system/settings/settings.xml
msgctxt "#21471"
msgid "On first entry"
msgstr ""

#: system/settings/settings.xml
msgctxt "#21472"
msgid "Include All Seasons and Specials"
msgstr ""

#. Description of setting "Videos -> Library -> Include All Seasons and Specials" with label #21472
#: system/settings/settings.xml
msgctxt "#21473"
msgid "Whether or not to consider All Seasons and Special items in the unwatched item selection."
msgstr ""

#. One of the values valid for "Videos -> Library -> Include All Seasons and Specials" with label #21472
#: system/settings/settings.xml
msgctxt "#21474"
msgid "Neither"
msgstr ""

#. One of the values valid for "Videos -> Library -> Include All Seasons and Specials" with label #21472
#: system/settings/settings.xml
msgctxt "#21475"
msgid "Both"
msgstr ""

#. One of the values valid for "Videos -> Library -> Include All Seasons and Specials" with label #21472
#: system/settings/settings.xml
msgctxt "#21476"
msgid "Just All Seasons"
msgstr ""

#. One of the values valid for "Videos -> Library -> Include All Seasons and Specials" with label #21472
#: system/settings/settings.xml
msgctxt "#21477"
msgid "Just Specials"
msgstr ""

#empty strings from id 21478 to 21601

#: xbmc/Util.cpp
msgctxt "#21602"
msgid "(External)"
msgstr ""

#empty strings from id 21603 to 21799

msgctxt "#21800"
msgid "File name"
msgstr ""

msgctxt "#21801"
msgid "File path"
msgstr ""

msgctxt "#21802"
msgid "File size"
msgstr ""

msgctxt "#21803"
msgid "File date/time"
msgstr ""

msgctxt "#21804"
msgid "Slide index"
msgstr ""

msgctxt "#21805"
msgid "Resolution"
msgstr ""

msgctxt "#21806"
msgid "Comment"
msgstr ""

msgctxt "#21807"
msgid "Colour/B&W"
msgstr ""

msgctxt "#21808"
msgid "JPEG process"
msgstr ""

#empty strings from id 21809 to 21819

msgctxt "#21820"
msgid "Date/Time"
msgstr ""

msgctxt "#21821"
msgid "Description"
msgstr ""

msgctxt "#21822"
msgid "Camera make"
msgstr ""

msgctxt "#21823"
msgid "Camera model"
msgstr ""

msgctxt "#21824"
msgid "EXIF comment"
msgstr ""

msgctxt "#21825"
msgid "Firmware"
msgstr ""

msgctxt "#21826"
msgid "Aperture"
msgstr ""

msgctxt "#21827"
msgid "Focal length"
msgstr ""

msgctxt "#21828"
msgid "Focus distance"
msgstr ""

msgctxt "#21829"
msgid "Exposure"
msgstr ""

msgctxt "#21830"
msgid "Exposure time"
msgstr ""

msgctxt "#21831"
msgid "Exposure bias"
msgstr ""

msgctxt "#21832"
msgid "Exposure mode"
msgstr ""

msgctxt "#21833"
msgid "Flash used"
msgstr ""

msgctxt "#21834"
msgid "White-balance"
msgstr ""

msgctxt "#21835"
msgid "Light source"
msgstr ""

msgctxt "#21836"
msgid "Metering mode"
msgstr ""

msgctxt "#21837"
msgid "ISO"
msgstr ""

msgctxt "#21838"
msgid "Digital zoom"
msgstr ""

msgctxt "#21839"
msgid "CCD width"
msgstr ""

msgctxt "#21840"
msgid "GPS latitude"
msgstr ""

msgctxt "#21841"
msgid "GPS longitude"
msgstr ""

msgctxt "#21842"
msgid "GPS altitude"
msgstr ""

msgctxt "#21843"
msgid "Orientation"
msgstr ""

#empty strings from id 21844 to 21856

msgctxt "#21857"
msgid "Sub-location"
msgstr ""

msgctxt "#21858"
msgid "Image type"
msgstr ""

msgctxt "#21859"
msgid "Time created"
msgstr ""

msgctxt "#21860"
msgid "Supplemental categories"
msgstr ""

msgctxt "#21861"
msgid "Keywords"
msgstr ""

msgctxt "#21862"
msgid "Caption"
msgstr ""

msgctxt "#21863"
msgid "Author"
msgstr ""

msgctxt "#21864"
msgid "Headline"
msgstr ""

msgctxt "#21865"
msgid "Special instructions"
msgstr ""

msgctxt "#21866"
msgid "Category"
msgstr ""

msgctxt "#21867"
msgid "Byline"
msgstr ""

msgctxt "#21868"
msgid "Byline title"
msgstr ""

msgctxt "#21869"
msgid "Credit"
msgstr ""

msgctxt "#21870"
msgid "Source"
msgstr ""

msgctxt "#21871"
msgid "Copyright notice"
msgstr ""

msgctxt "#21872"
msgid "Object name"
msgstr ""

msgctxt "#21873"
msgid "City"
msgstr ""

msgctxt "#21874"
msgid "State"
msgstr ""

msgctxt "#21875"
msgid "Country"
msgstr ""

msgctxt "#21876"
msgid "Original Tx Reference"
msgstr ""

msgctxt "#21877"
msgid "Date created"
msgstr ""

msgctxt "#21878"
msgid "Urgency"
msgstr ""

msgctxt "#21879"
msgid "Country code"
msgstr ""

msgctxt "#21880"
msgid "Reference service"
msgstr ""

#: system/settings/settings.xml
msgctxt "#21881"
msgid "Allow control of Kodi via UPnP"
msgstr ""

#: system/settings/settings.xml
msgctxt "#21882"
msgid "Attempt to skip introduction before DVD menu"
msgstr ""

#: xbmc/dialogs/GUIDialogMediaSource.cpp
msgctxt "#21883"
msgid "Saved music"
msgstr ""

msgctxt "#21884"
msgid "Query info for all artists"
msgstr ""

msgctxt "#21885"
msgid "Downloading album information"
msgstr ""

msgctxt "#21886"
msgid "Downloading artist information"
msgstr ""

#: xbmc/music/dialogs/GUIDialogMusicInfo.cpp
#: xbmc/playlists/SmartPlaylist.cpp
msgctxt "#21887"
msgid "Biography"
msgstr ""

#: xbmc/music/dialogs/GUIDialogMusicInfo.cpp
msgctxt "#21888"
msgid "Discography"
msgstr ""

#: xbmc/dialogs/GUIDialogMediaFilter.cpp
msgctxt "#21889"
msgid "Searching artist"
msgstr ""

msgctxt "#21890"
msgid "Select artist"
msgstr ""

msgctxt "#21891"
msgid "Artist information"
msgstr ""

#: xbmc/playlists/SmartPlaylist.cpp
msgctxt "#21892"
msgid "Instruments"
msgstr ""

#: xbmc/playlists/SmartPlaylist.cpp
msgctxt "#21893"
msgid "Born"
msgstr ""

#: xbmc/playlists/SmartPlaylist.cpp
msgctxt "#21894"
msgid "Formed"
msgstr ""

#: xbmc/playlists/SmartPlaylist.cpp
msgctxt "#21895"
msgid "Themes"
msgstr ""

#: xbmc/playlists/SmartPlaylist.cpp
msgctxt "#21896"
msgid "Disbanded"
msgstr ""

#: xbmc/playlists/SmartPlaylist.cpp
msgctxt "#21897"
msgid "Died"
msgstr ""

msgctxt "#21898"
msgid "Years active"
msgstr ""

#: xbmc/playlists/SmartPlaylist.cpp
msgctxt "#21899"
msgid "Label"
msgstr ""

msgctxt "#21900"
msgid "Born/Formed"
msgstr ""

#empty strings from id 21901 to 21999
#strings 21900 thru 21999 reserved for slideshow info

#: system/settings/settings.xml
msgctxt "#22000"
msgid "Update library on startup"
msgstr ""

#: system/settings/settings.xml
msgctxt "#22001"
msgid "Hide progress of library updates"
msgstr ""

#: system/settings/settings.xml
msgctxt "#22002"
msgid "DNS suffix"
msgstr ""

msgctxt "#22003"
msgid "%2.3fs"
msgstr ""

msgctxt "#22004"
msgid "Delayed by: %2.3fs"
msgstr ""

msgctxt "#22005"
msgid "Ahead by: %2.3fs"
msgstr ""

msgctxt "#22006"
msgid "Subtitle offset"
msgstr ""

#: xbmc/windows/GUIWindowSystemInfo.cpp
msgctxt "#22007"
msgid "OpenGL vendor:"
msgstr ""

msgctxt "#22008"
msgid "OpenGL renderer:"
msgstr ""

#: xbmc/windows/GUIWindowSystemInfo.cpp
msgctxt "#22009"
msgid "OpenGL version:"
msgstr ""

#: xbmc/windows/GUIWindowSystemInfo.cpp
msgctxt "#22010"
msgid "GPU temperature:"
msgstr ""

#: xbmc/windows/GUIWindowSystemInfo.cpp
msgctxt "#22011"
msgid "CPU temperature:"
msgstr ""

#: xbmc/windows/GUIWindowSystemInfo.cpp
msgctxt "#22012"
msgid "Total memory"
msgstr ""

msgctxt "#22013"
msgid "Profile data"
msgstr ""

#: system/settings/settings.xml
msgctxt "#22014"
msgid "Use dim if paused during video playback"
msgstr ""

msgctxt "#22015"
msgid "All recordings"
msgstr ""

msgctxt "#22016"
msgid "By title"
msgstr ""

msgctxt "#22017"
msgid "By group"
msgstr ""

#empty string with id 22018

msgctxt "#22019"
msgid "Recordings by title"
msgstr ""

#. Electronic program guide, used as label in the menu of the PVR settings section and by confluence and other skins
#: system/settings/settings.xml
#: addons/skin.confluence/720p/IncludesPVR.xml
#: addons/skin.confluence/720p/IncludesHomeMenuItems.xml
msgctxt "#22020"
msgid "Guide"
msgstr ""

#: system/settings/settings.xml
msgctxt "#22021"
msgid "Allowed error in aspect ratio to minimise black bars"
msgstr ""

#: system/settings/settings.xml
msgctxt "#22022"
msgid "Show video files in listings"
msgstr ""

#: xbmc/windows/GUIWindowSystemInfo.cpp
msgctxt "#22023"
msgid "DirectX vendor:"
msgstr ""

#: xbmc/windows/GUIWindowSystemInfo.cpp
msgctxt "#22024"
msgid "Direct3D version:"
msgstr ""

#empty strings from id 22025 to 22029
#strings 22030 thru 22060 reserved for karaoke

#: system/settings/settings.xml
msgctxt "#22030"
msgid "Font"
msgstr ""

#: system/settings/settings.xml
msgctxt "#22031"
msgid "Size"
msgstr ""

#: system/settings/settings.xml
msgctxt "#22032"
msgid "Colours"
msgstr ""

#: system/settings/settings.xml
msgctxt "#22033"
msgid "Charset"
msgstr ""

msgctxt "#22034"
msgid "Export karaoke titles as HTML"
msgstr ""

msgctxt "#22035"
msgid "Export karaoke titles as CSV"
msgstr ""

#: system/settings/settings.xml
msgctxt "#22036"
msgid "Import karaoke titles..."
msgstr ""

#: system/settings/settings.xml
msgctxt "#22037"
msgid "Show song selector automatically"
msgstr ""

#: system/settings/settings.xml
msgctxt "#22038"
msgid "Export karaoke titles..."
msgstr ""

msgctxt "#22039"
msgid "Enter song number"
msgstr ""

#: system/settings/settings.xml
msgctxt "#22040"
msgid "white/green"
msgstr ""

msgctxt "#22041"
msgid "white/red"
msgstr ""

msgctxt "#22042"
msgid "white/blue"
msgstr ""

msgctxt "#22043"
msgid "black/white"
msgstr ""

#empty strings from id 22044 to 22078

#: system/settings/settings.xml
msgctxt "#22079"
msgid "Default select action"
msgstr ""

#: system/settings/settings.xml
msgctxt "#22080"
msgid "Choose"
msgstr ""

#: system/settings/settings.xml
msgctxt "#22081"
msgid "Show Information"
msgstr ""

msgctxt "#22082"
msgid "More..."
msgstr ""

msgctxt "#22083"
msgid "Play all"
msgstr ""

#empty strings from id 22084 to 23048

msgctxt "#23049"
msgid "Teletext not available"
msgstr ""

#: system/settings/settings.xml
msgctxt "#23050"
msgid "Activate Teletext"
msgstr ""

msgctxt "#23051"
msgid "Part %i"
msgstr ""

msgctxt "#23052"
msgid "Buffering %i bytes"
msgstr ""

msgctxt "#23053"
msgid "Stopping"
msgstr ""

msgctxt "#23054"
msgid "Running"
msgstr ""

#: system/settings/settings.xml
msgctxt "#23055"
msgid "Scale Teletext to 4:3"
msgstr ""

#empty strings from id 23056 to 23099
#strings 23100 thru 23150 reserved for external player

msgctxt "#23100"
msgid "External Player Active"
msgstr ""

msgctxt "#23101"
msgid "Click OK to terminate the player"
msgstr ""

#empty strings from id 23102 to 23103

msgctxt "#23104"
msgid "Click OK when playback has ended"
msgstr ""

#empty strings from id 23105 to 23999
#strings 24000 thru 24299 reserved for the Add-ons framework

#: xbmc/addons/GUIViewStateAddonBrowser.cpp
msgctxt "#24000"
msgid "Add-on"
msgstr ""

#: xbmc/filesystem/AddonsDirectory.cpp
msgctxt "#24001"
msgid "Add-ons"
msgstr ""

msgctxt "#24002"
msgid "Add-on options"
msgstr ""

msgctxt "#24003"
msgid "Add-on Information"
msgstr ""

#empty string with id 24004

#: xbmc/addons/Addon.cpp
msgctxt "#24005"
msgid "Media sources"
msgstr ""

#empty string with id 24006

#: xbmc/addons/Addon.cpp
msgctxt "#24007"
msgid "Movie information"
msgstr ""

#: xbmc/addons/Addon.cpp
msgctxt "#24008"
msgid "Screensaver"
msgstr ""

#: xbmc/addons/Addon.cpp
msgctxt "#24009"
msgid "Script"
msgstr ""

#: xbmc/addons/Addon.cpp
msgctxt "#24010"
msgid "Visualisation"
msgstr ""

#: xbmc/addons/Addon.cpp
msgctxt "#24011"
msgid "Add-on repository"
msgstr ""

#: xbmc/addons/Addon.cpp
msgctxt "#24012"
msgid "Subtitles"
msgstr ""

#: xbmc/addons/Addon.cpp
msgctxt "#24013"
msgid "Lyrics"
msgstr ""

#: xbmc/addons/Addon.cpp
msgctxt "#24014"
msgid "TV information"
msgstr ""

#: xbmc/addons/Addon.cpp
msgctxt "#24015"
msgid "Music video information"
msgstr ""

#: xbmc/addons/Addon.cpp
msgctxt "#24016"
msgid "Album information"
msgstr ""

#: xbmc/addons/Addon.cpp
msgctxt "#24017"
msgid "Artist information"
msgstr ""

#: xbmc/addons/Addon.cpp
msgctxt "#24018"
msgid "Services"
msgstr ""

#: xbmc/addons/Addon.cpp
msgctxt "#24019"
msgid "PVR clients"
msgstr ""

msgctxt "#24020"
msgid "Configure"
msgstr ""

msgctxt "#24021"
msgid "Disable"
msgstr ""

msgctxt "#24022"
msgid "Enable"
msgstr ""

#. Defines the state of the add-on in the add-on manager window
#: xbmc/filesystem/AddonsDirectory.cpp
msgctxt "#24023"
msgid "Disabled"
msgstr ""

#. Used as an error message (triggered from content dialog) on disabled scrapers
#: xbmc/settings/dialogs/GUIDialogContentSettings.cpp
msgctxt "#24024"
msgid "Add-on disabled"
msgstr ""

#. Used as the type name for context item addons
#: xbmc/addons/Addons.cpp
msgctxt "#24025"
msgid "Context Items"
msgstr ""

#: xbmc/addons/Addon.cpp
msgctxt "#24026"
msgid "Languages"
msgstr ""

#: xbmc/addons/Addon.cpp
msgctxt "#24027"
msgid "Weather"
msgstr ""

msgctxt "#24028"
msgid "Weather.com (standard)"
msgstr ""

#: system/settings/settings.xml
msgctxt "#24029"
msgid "Service for weather information"
msgstr ""

msgctxt "#24030"
msgid "This Add-on can not be configured"
msgstr ""

msgctxt "#24031"
msgid "Error loading settings"
msgstr ""

#: xbmc/pvr/addons/PVRClients.cpp
msgctxt "#24032"
msgid "All Add-ons"
msgstr ""

#: xbmc/addons/GUIViewStateAddonBrowser.cpp
#: xbmc/filesystem/AddonsDirectory.cpp
msgctxt "#24033"
msgid "Install from repository"
msgstr ""

msgctxt "#24034"
msgid "Check for updates"
msgstr ""

#empty string id 24035

msgctxt "#24036"
msgid "Change log"
msgstr ""

msgctxt "#24037"
msgid "Uninstall"
msgstr ""

msgctxt "#24038"
msgid "Install"
msgstr ""

#: xbmc/addons/GUIViewStateAddonBrowser.cpp
#: xbmc/filesystem/AddonsDirectory.cpp
msgctxt "#24039"
msgid "Disabled Add-ons"
msgstr ""

#: xbmc/addons/GUIViewStateAddonBrowser.cpp
msgctxt "#24040"
msgid "(Clear the current setting)"
msgstr ""

#: xbmc/addons/GUIViewStateAddonBrowser.cpp
msgctxt "#24041"
msgid "Install from zip file"
msgstr ""

#: xbmc/addons/GUIViewStateAddonBrowser.cpp
msgctxt "#24042"
msgid "Downloading %i%%"
msgstr ""

#: xbmc/addons/GUIViewStateAddonBrowser.cpp
#: xbmc/filesystem/AddonsDirectory.cpp
msgctxt "#24043"
msgid "Available Updates"
msgstr ""

#: xbmc/addons/AddonInstaller.cpp
#: xbmc/addons/AddonsDatabase.cpp
msgctxt "#24044"
msgid "Dependencies not met. Please contact Add-on author."
msgstr ""

#: xbmc/addons/AddonInstaller.cpp
msgctxt "#24045"
msgid "Add-on does not have the correct structure"
msgstr ""

#: xbmc/addons/GUIDialogAddonInfo.cpp
msgctxt "#24046"
msgid "%s is used by the following installed Add-on(s)"
msgstr ""

#: xbmc\addons\GUIDialogAddonInfo.cpp
msgctxt "#24047"
msgid "This Add-on cannot be uninstalled"
msgstr ""

#: skin.confluence
msgctxt "#24048"
msgid "Rollback"
msgstr ""

#: xbmc/filesystem/AddonsDirectory.cpp
msgctxt "#24049"
msgid "Incompatible"
msgstr ""

#: unknown
msgctxt "#24050"
msgid "Available Add-ons"
msgstr ""

#: xbmc/addons/AddonVersion.cpp
msgctxt "#24051"
msgid "Version:"
msgstr ""

#: skin.confluence
#: skin.retouched
msgctxt "#24052"
msgid "Disclaimer"
msgstr ""

#: unknown
msgctxt "#24053"
msgid "License:"
msgstr ""

#: xbmc/addons/GUIDialogAddonInfo.cpp
msgctxt "#24054"
msgid "Changelog"
msgstr ""

#. Used in the Add-on Manager
#: xbmc/addons/GUIViewStateAddonBrowser.cpp
msgctxt "#24055"
msgid "Check for updates"
msgstr ""

#. Used in the Add-on Manager to specify last update time
#: xbmc/addons/GUIViewStateAddonBrowser.cpp
msgctxt "#24056"
msgid "Last updated %s"
msgstr ""

#. Used as a title in the progress dialog when installing an add-on
#: xbmc/addons/AddonInstaller.cpp
msgctxt "#24057"
msgid "Installing %s..."
msgstr ""

#. Used as a text in the progress dialog when installing an add-on
#: xbmc/addons/AddonInstaller.cpp
msgctxt "#24058"
msgid "Checking dependencies..."
msgstr ""

msgctxt "#24059"
msgid "Would you like to enable this Add-on?"
msgstr ""

msgctxt "#24060"
msgid "Would you like to disable this Add-on?"
msgstr ""

#: xbmc/addons/Repository.cpp
msgctxt "#24061"
msgid "Add-on update available!"
msgstr ""

#: xbmc/addons/GUIViewStateAddonBrowser.cpp
#: xbmc/filesystem/AddonsDirectory.cpp
#: xbmc/filesystem/AndroidAppDirectory.cpp
msgctxt "#24062"
msgid "Enabled Add-ons"
msgstr ""

msgctxt "#24063"
msgid "Auto update"
msgstr ""

#: xbmc/addons/AddonInstaller.cpp
msgctxt "#24064"
msgid "Add-on enabled"
msgstr ""

#: xbmc/addons/AddonInstaller.cpp
msgctxt "#24065"
msgid "Add-on updated"
msgstr ""

#: xbmc/addons/GUIViewStateAddonBrowser.cpp
msgctxt "#24066"
msgid "Cancel Add-on download?"
msgstr ""

#: xbmc/addons/GUIViewStateAddonBrowser.cpp
msgctxt "#24067"
msgid "Currently downloading Add-ons"
msgstr ""

#: xbmc/filesystem/AddonsDirectory.cpp
msgctxt "#24068"
msgid "Update available"
msgstr ""

msgctxt "#24069"
msgid "Update"
msgstr ""

msgctxt "#24070"
msgid "Add-on could not be loaded."
msgstr ""

msgctxt "#24071"
msgid "An unknown error has occurred."
msgstr ""

msgctxt "#24072"
msgid "Settings required"
msgstr ""

msgctxt "#24073"
msgid "Could not connect"
msgstr ""

msgctxt "#24074"
msgid "Needs to restart"
msgstr ""

msgctxt "#24075"
msgid "Disable"
msgstr ""

#: xbmc/addons/AddonInstaller.cpp
msgctxt "#24076"
msgid "Add-on Required"
msgstr ""

#. Used as a text in the progress dialog when installing an add-on
#: xbmc/addons/AddonInstaller.cpp
msgctxt "#24077"
msgid "Verifying downloaded add-on..."
msgstr ""

#. Used as a text in the progress dialog when installing an add-on
#: xbmc/addons/AddonInstaller.cpp
msgctxt "#24078"
msgid "Downloading add-on..."
msgstr ""

#. Used as a text in the progress dialog when installing an add-on
#: xbmc/addons/AddonInstaller.cpp
msgctxt "#24079"
msgid "Installing add-on dependencies..."
msgstr ""

msgctxt "#24080"
msgid "Try to reconnect?"
msgstr ""

#. The label in the add-ons manager for helper add-ons
#: xbmc/addons/Addon.cpp
msgctxt "#24081"
msgid "Helper Add-ons"
msgstr ""

#. The label in the add-ons manager for add-on libraries
#: xbmc/addons/Addon.cpp
msgctxt "#24082"
msgid "Add-on libraries"
msgstr ""

#. The label in the add-ons manager for information libraries
#: xbmc/addons/Addon.cpp
msgctxt "#24083"
msgid "Information libraries"
msgstr ""

#. The label in the add-ons manager for visualisation libraries
#: xbmc/addons/Addon.cpp
msgctxt "#24084"
msgid "Visualisation libraries"
msgstr ""

#. Used as a text in the progress dialog when installing an add-on
#: xbmc/addons/AddonInstaller.cpp
msgctxt "#24085"
msgid "Failed to install a dependency"
msgstr ""

#. Used as a text in the progress dialog when installing an add-on
#: xbmc/addons/AddonInstaller.cpp
msgctxt "#24086"
msgid "Installing add-on..."
msgstr ""

#. Used in add-on browser
#: xbmc/filesystem/AddonsDirectory.cpp
msgctxt "#24087"
msgid "All repositories"
msgstr ""

#empty strings id 24088

msgctxt "#24089"
msgid "Add-on restarts"
msgstr ""

msgctxt "#24090"
msgid "Lock Add-on manager"
msgstr ""

#: xbmc\addons\GUIDialogAddonInfo.cpp
msgctxt "#24091"
msgid "This Add-on cannot be disabled"
msgstr ""

#empty strings from id 24092 to 24093

#: xbmc/addons/guidialogaddoninfo.cpp
msgctxt "#24094"
msgid "(current)"
msgstr ""

#: xbmc/addons/guidialogaddoninfo.cpp
msgctxt "#24095"
msgid "(blacklisted)"
msgstr ""

#: xbmc/addons/Repository.cpp
msgctxt "#24096"
msgid "Add-on is incompatible or has been marked broken in repository."
msgstr ""

#: xbmc/addons/Repository.cpp
msgctxt "#24097"
msgid "Would you like to disable it on your system?"
msgstr ""

#: xbmc/filesystem/AddonsDirectory.cpp
msgctxt "#24098"
msgid "Broken"
msgstr ""

#: xbmc/addons/AddonInstaller.cpp
msgctxt "#24099"
msgid "Would you like to switch to this skin?"
msgstr ""

#: xbmc/addons/AddonInstaller.cpp
msgctxt "#24100"
msgid "To use this feature you must download an Add-on:"
msgstr ""

#: xbmc/addons/AddonInstaller.cpp
msgctxt "#24101"
msgid "Would you like to download this Add-on?"
msgstr ""

#: xbmc/Application.cpp
msgctxt "#24102"
msgid "Unable to load skin"
msgstr ""

#: xbmc/Application.cpp
msgctxt "#24103"
msgid "Skin is missing some files"
msgstr ""

#: xbmc/addons/Repository.cpp
msgctxt "#24104"
msgid "Add-on is incompatible due to unmet dependencies."
msgstr ""

#: system/settings/settings.xml
msgctxt "#24105"
msgid "Pause when searching for subtitles"
msgstr ""

#. Description of setting "Videos -> Subtitles -> Save subtitles to movie folder" with label #24115
#: system/settings/settings.xml
msgctxt "#24106"
msgid "Specify where downloaded subtitles should be saved, the same location as the video or a custom location."
msgstr ""

#: xbmc/dialogs/GUIDialogSubtitles.cpp
msgctxt "#24107"
msgid "Searching for subtitles ..."
msgstr ""

#: xbmc/dialogs/GUIDialogSubtitles.cpp
msgctxt "#24108"
msgid "%d subtitles found"
msgstr ""

#: xbmc/dialogs/GUIDialogSubtitles.cpp
msgctxt "#24109"
msgid "No subtitles found"
msgstr ""

#: xbmc/dialogs/GUIDialogSubtitles.cpp
msgctxt "#24110"
msgid "Downloading subtitles ..."
msgstr ""

#: system/settings/settings.xml
msgctxt "#24111"
msgid "Languages to download subtitles for"
msgstr ""

#. Description of setting "Videos -> Subtitles -> Languages to download subtitles for" with label #24111
#: system/settings/settings.xml
msgctxt "#24112"
msgid "Set languages to use when searching for subtitles. Not all subtitle services will use all languages."
msgstr ""

#: xbmc/dialogs/GUIDialogSubtitles.cpp
msgctxt "#24113"
msgid "Failed to download subtitle"
msgstr ""

#: xbmc/dialogs/GUIDialogSubtitles.cpp
msgctxt "#24114"
msgid "No subtitle services installed"
msgstr ""

#: system/settings/settings.xml
msgctxt "#24115"
msgid "Subtitle storage location"
msgstr ""

#: system/settings/settings.xml
msgctxt "#24116"
msgid "Default TV Service"
msgstr ""

#. Description of setting "Videos -> Subtitles -> Default TV Service" with label #24116
#: system/settings/settings.xml
msgctxt "#24117"
msgid "Select service that will be used as default to search for TV Show subtitles."
msgstr ""

#: system/settings/settings.xml
msgctxt "#24118"
msgid "Default Movie Service"
msgstr ""

#. Description of setting "Videos -> Subtitles -> Default Movie Service" with label #24118
#: system/settings/settings.xml
msgctxt "#24119"
msgid "Select service that will be used as default to search for Movie subtitles."
msgstr ""

#: xbmc/dialogs/GUIDialogSubtitles.cpp
msgctxt "#24120"
msgid "Manual search string"
msgstr ""

#: xbmc/dialogs/GUIDialogSubtitles.cpp
msgctxt "#24121"
msgid "Enter search string"
msgstr ""

#. Button in Add-on Manager -> Available Updates for updating all add-ons when auto-updating is off.
#: xbmc/filesystem/AddonDirectory.cpp
msgctxt "#24122"
msgid "Update all"
msgstr ""

#. Description of setting "Videos -> Subtitles -> Pause when searching for subtitles" with label #24105
#: system/settings/settings.xml
msgctxt "#24123"
msgid "Pause the current video while searching for subtitles and resume once the subtitle is available."
msgstr ""

#: system/settings/settings.xml
msgctxt "#24124"
msgid "Next to the video"
msgstr ""

#: system/settings/settings.xml
msgctxt "#24125"
msgid "Custom location"
msgstr ""

#: system/settings/settings.xml
msgctxt "#24126"
msgid "Auto download first subtitle"
msgstr ""

#. Description of setting "Videos -> Subtitles -> Auto download first subtitle" with label #24126
#: system/settings/settings.xml
msgctxt "#24127"
msgid "Automatically download first subtitle from the search result list"
msgstr ""

#. Info dialog after migrating userdata from xbmc to kodi
#: xbmc/Application.cpp
msgctxt "#24128"
msgid "Configuration has been moved"
msgstr ""

#. Info dialog after migrating userdata from xbmc to kodi
#: xbmc/Application.cpp
msgctxt "#24129"
msgid "The configuration of XBMC has been moved to the new location for Kodi. Please refer to http://kodi.wiki/view/Migration - this message will not be shown again!"
msgstr ""

#: system/settings/settings.xml
msgctxt "#24130"
msgid "Enable parsing for closed captions"
msgstr ""

#: system/settings/settings.xml
msgctxt "#24131"
msgid "Enable to parse for CC in video stream. Puts slightly more load on the CPU"
msgstr ""

#: xbmc/addons/LanguageResource.cpp
msgctxt "#24132"
msgid "Would you like to switch to this language?"
msgstr ""

#: xbmc/Application.cpp
msgctxt "#24133"
msgid "Failed to load language"
msgstr ""

#: xbmc/Application.cpp
msgctxt "#24134"
msgid "We were unable to load your configured language. Please check your language settings."
msgstr ""

#empty strings from id 24135 to 24992

#: xbmc/addons/CGUIViewStateAddonBrowser.cpp
#: xbmc/filesystem/AddonsDirectory.cpp
msgctxt "#24993"
msgid "Information Providers"
msgstr ""

#: xbmc/addons/CGUIViewStateAddonBrowser.cpp
#: xbmc/filesystem/AddonsDirectory.cpp
msgctxt "#24994"
msgid "Running"
msgstr ""

#: xbmc/addons/CGUIViewStateAddonBrowser.cpp
#: xbmc/filesystem/AddonsDirectory.cpp
msgctxt "#24995"
msgid "Orphaned Dependencies"
msgstr ""

#: xbmc/addons/CGUIViewStateAddonBrowser.cpp
#: xbmc/filesystem/AddonsDirectory.cpp
msgctxt "#24996"
msgid "Required Dependencies"
msgstr ""

#: xbmc/addons/CGUIViewStateAddonBrowser.cpp
#: xbmc/filesystem/AddonsDirectory.cpp
msgctxt "#24997"
msgid "System Add-ons"
msgstr ""

#: xbmc/addons/CGUIViewStateAddonBrowser.cpp
#: xbmc/filesystem/AddonsDirectory.cpp
msgctxt "#24998"
msgid "My Add-ons"
msgstr ""

#. Used in add-on browser
msgctxt "#24999"
msgid "Hide incompatible"
msgstr ""

#. Used in add-on browser
msgctxt "#25000"
msgid "Notifications"
msgstr ""

#. Used in add-on browser
msgctxt "#25001"
msgid "Hide foreign"
msgstr ""

#: xbmc/filesystem/BlurayDirectory.cpp
msgctxt "#25002"
msgid "Select from all titles ..."
msgstr ""

#. A Blu-ray playback mode and a option in the simplified Blu-ray menu
#: xbmc/filesystem/BlurayDirectory.cpp
#: system/settings/settings.xml
msgctxt "#25003"
msgid "Show Blu-ray menu"
msgstr ""

#: xbmc/filesystem/BlurayDirectory.cpp
msgctxt "#25004"
msgid "Play main title: %d"
msgstr ""

#: xbmc/filesystem/BlurayDirectory.cpp
msgctxt "#25005"
msgid "Title: %d"
msgstr ""

#: xbmc\video\windows\GUIWindowVideoBase.cpp
msgctxt "#25006"
msgid "Select playback item"
msgstr ""

#: xbmc/filesystem/BlurayDirectory.cpp
msgctxt "#25007"
msgid "Chapters: %u - duration: %s"
msgstr ""

#: xbmc/cores/dvdplayer/DVDPlayer.cpp
msgctxt "#25008"
msgid "Playback of Blu-ray failed"
msgstr ""

#: xbmc/cores/dvdplayer/DVDPlayer.cpp
msgctxt "#25009"
msgid "The menu of this Blu-ray is not supported"
msgstr ""

#: xbmc/video/dialogs/GUIDialogVideoBookmarks.cpp
msgctxt "#25010"
msgid "Chapter %u"
msgstr ""

#empty strings from id 25011 to 29799
#strings 29800 thru 29998 reserved strings used only in the default Project Mayhem III skin and not c++ code

#: skin.confluence
#: skin.retouched
msgctxt "#29800"
msgid "Library Mode"
msgstr ""

#: unused
msgctxt "#29801"
msgid "QWERTY keyboard"
msgstr ""

#: skin.confluence
msgctxt "#29802"
msgid "Passthrough Audio in use"
msgstr ""

#empty strings from id 29803 to 33000
#strings 30000 thru 30999 reserved for plug-ins and plug-in settings
#strings 31000 thru 31999 reserved for skins
#strings 32000 thru 32999 reserved for scripts
#strings 33000 thru 33999 reserved for common strings used in Add-ons

#: unknown
msgctxt "#33001"
msgid "Trailer quality"
msgstr ""

msgctxt "#33002"
msgid "Stream"
msgstr ""

msgctxt "#33003"
msgid "Download"
msgstr ""

msgctxt "#33004"
msgid "Download & play"
msgstr ""

msgctxt "#33005"
msgid "Download & save"
msgstr ""

msgctxt "#33006"
msgid "Today"
msgstr ""

msgctxt "#33007"
msgid "Tomorrow"
msgstr ""

msgctxt "#33008"
msgid "Saving"
msgstr ""

msgctxt "#33009"
msgid "Copying"
msgstr ""

msgctxt "#33010"
msgid "Set download directory"
msgstr ""

msgctxt "#33011"
msgid "Search duration"
msgstr ""

msgctxt "#33012"
msgid "Short"
msgstr ""

msgctxt "#33013"
msgid "Long"
msgstr ""

msgctxt "#33014"
msgid "Use DVD player instead of regular player"
msgstr ""

msgctxt "#33015"
msgid "Ask for download before playing video"
msgstr ""

msgctxt "#33016"
msgid "Clips"
msgstr ""

msgctxt "#33017"
msgid "Restart plug-in to enable"
msgstr ""

msgctxt "#33018"
msgid "Tonight"
msgstr ""

msgctxt "#33019"
msgid "Tomorrow Night"
msgstr ""

msgctxt "#33020"
msgid "Condition"
msgstr ""

msgctxt "#33021"
msgid "Precipitation"
msgstr ""

msgctxt "#33022"
msgid "Precip"
msgstr ""

msgctxt "#33023"
msgid "Humid"
msgstr ""

msgctxt "#33024"
msgid "Feels"
msgstr ""

msgctxt "#33025"
msgid "Observed"
msgstr ""

msgctxt "#33026"
msgid "Departure from normal"
msgstr ""

msgctxt "#33027"
msgid "Sunrise"
msgstr ""

msgctxt "#33028"
msgid "Sunset"
msgstr ""

msgctxt "#33029"
msgid "Details"
msgstr ""

msgctxt "#33030"
msgid "Outlook"
msgstr ""

msgctxt "#33031"
msgid "Coverflow"
msgstr ""

msgctxt "#33032"
msgid "Translate text"
msgstr ""

msgctxt "#33033"
msgid "Map list %s category"
msgstr ""

msgctxt "#33034"
msgid "36 Hour"
msgstr ""

msgctxt "#33035"
msgid "Maps"
msgstr ""

msgctxt "#33036"
msgid "Hourly"
msgstr ""

msgctxt "#33037"
msgid "Weekend"
msgstr ""

msgctxt "#33038"
msgid "%s day"
msgstr ""

#. Used in the media source dialog. Will result in "SAP Streams"
#: dialogs/GUIDialogMediaSource.cpp
msgctxt "#33039"
msgid "%s Streams"
msgstr ""

#. Used in the media source dialog. Will result in "HDHomerun Devices"
#: dialogs/GUIDialogMediaSource.cpp
msgctxt "#33040"
msgid "%s Devices"
msgstr ""

#empty strings from id 33041 to 33048

#: Unknown
msgctxt "#33049"
msgid "Alert"
msgstr ""

#: addons/skin.confluence/720p/weather/MapAlerts.xml
msgctxt "#33050"
msgid "Alerts"
msgstr ""

#: Unknown
msgctxt "#33051"
msgid "Choose Your"
msgstr ""

#: Unknown
msgctxt "#33052"
msgid "Check"
msgstr ""

#: Unknown
msgctxt "#33053"
msgid "Configure the"
msgstr ""

#: addons/skin.confluence/720p/script-globalsearch-main.xml
#: xbmc\filesystem\VideoDatabaseDirectory.cpp
#: xbmc/media/MediaTypes.cpp
msgctxt "#33054"
msgid "Seasons"
msgstr ""

#: Unknown
msgctxt "#33055"
msgid "Use your"
msgstr ""

#: Unknown
msgctxt "#33056"
msgid "Watch your"
msgstr ""

#: Unknown
msgctxt "#33057"
msgid "Listen to"
msgstr ""

#: Unknown
msgctxt "#33058"
msgid "View your"
msgstr ""

#: Unknown
msgctxt "#33059"
msgid "Configure the"
msgstr ""

#: Unknown
msgctxt "#33060"
msgid "Power"
msgstr ""

#: Unknown
msgctxt "#33061"
msgid "Menu"
msgstr ""

#: Unknown
msgctxt "#33062"
msgid "Play the"
msgstr ""

#: addons/skin/confluence
#: skin.retouched
msgctxt "#33063"
msgid "Options"
msgstr ""

#empty string with id 33064

#: Unknown
msgctxt "#33065"
msgid "Editor"
msgstr ""

#: Unknown
msgctxt "#33066"
msgid "About your"
msgstr ""

#: Unknown
msgctxt "#33067"
msgid "Star rating"
msgstr ""

#: Unknown
msgctxt "#33068"
msgid "Background"
msgstr ""

#: Unknown
msgctxt "#33069"
msgid "Backgrounds"
msgstr ""

#: Unknown
msgctxt "#33070"
msgid "Custom background"
msgstr ""

#: Unknown
msgctxt "#33071"
msgid "Custom backgrounds"
msgstr ""

#: Unknown
msgctxt "#33072"
msgid "View Readme"
msgstr ""

#: Unknown
msgctxt "#33073"
msgid "View Changelog"
msgstr ""

#: Unknown
msgctxt "#33074"
msgid "This version of %s requires an"
msgstr ""

#: Unknown
msgctxt "#33075"
msgid "Kodi revision of %s or greater to run."
msgstr ""

#: Unknown
msgctxt "#33076"
msgid "Please update Kodi."
msgstr ""

#: Unknown
msgctxt "#33077"
msgid "No data found!"
msgstr ""

#: Unknown
msgctxt "#33078"
msgid "Next page"
msgstr ""

#: Unknown
msgctxt "#33079"
msgid "Love"
msgstr ""

#: Unknown
msgctxt "#33080"
msgid "Hate"
msgstr ""

#: Unknown
msgctxt "#33081"
msgid "This file is stacked, select the part you want to play from."
msgstr ""

#: Unknown
msgctxt "#33082"
msgid "Path to script"
msgstr ""

#: Unknown
msgctxt "#33083"
msgid "Enable custom script button"
msgstr ""

#: addons/skin.confluence/720p/SettingsProfile.xml
msgctxt "#33084"
msgid "Auto login"
msgstr ""

#empty strings from id 33085 to 33099

#: xbmc/network/network.cpp
msgctxt "#33100"
msgid "Failed to start"
msgstr ""

#: xbmc/network/network.cpp
#: system/settings/settings.xml
msgctxt "#33101"
msgid "Webserver"
msgstr ""

#: xbmc/network/network.cpp
msgctxt "#33102"
msgid "Event Server"
msgstr ""

#: xbmc/network/network.cpp
msgctxt "#33103"
msgid "Remote communication server"
msgstr ""

#empty strings from id 33104 to 33199

#: xbmc\network\eventclient.cpp
msgctxt "#33200"
msgid "Detected New Connection"
msgstr ""

#empty strings from id 33201 to 33999
#translators: no need to add these to your language files

#: system/settings/settings.xml
msgctxt "#34000"
msgid "Lame"
msgstr ""

#: system/settings/settings.xml
msgctxt "#34001"
msgid "Vorbis"
msgstr ""

#: system/settings/settings.xml
msgctxt "#34002"
msgid "Wav"
msgstr ""

#: Unknown
msgctxt "#34003"
msgid "DXVA2"
msgstr ""

#: Unknown
msgctxt "#34004"
msgid "VAAPI"
msgstr ""

#: system/settings/settings.xml
msgctxt "#34005"
msgid "Flac"
msgstr ""

#: system/settings/settings.xml
msgctxt "#34006"
msgid "MPEG-4 Audio (FFmpeg M4A AAC)"
msgstr ""

#: system/settings/settings.xml
msgctxt "#34007"
msgid "Windows Media Audio 2 (FFmpeg wmav2)"
msgstr ""

#empty strings from id 34008 to 34099

#: system/settings/settings.xml
msgctxt "#34100"
msgid "Number of channels"
msgstr ""

#: system/settings/settings.xml
msgctxt "#34101"
msgid "2.0"
msgstr ""

#: system/settings/settings.xml
msgctxt "#34102"
msgid "2.1"
msgstr ""

#: system/settings/settings.xml
msgctxt "#34103"
msgid "3.0"
msgstr ""

#: system/settings/settings.xml
msgctxt "#34104"
msgid "3.1"
msgstr ""

#: system/settings/settings.xml
msgctxt "#34105"
msgid "4.0"
msgstr ""

#: system/settings/settings.xml
msgctxt "#34106"
msgid "4.1"
msgstr ""

#: system/settings/settings.xml
msgctxt "#34107"
msgid "5.0"
msgstr ""

#: system/settings/settings.xml
msgctxt "#34108"
msgid "5.1"
msgstr ""

#: system/settings/settings.xml
msgctxt "#34109"
msgid "7.0"
msgstr ""

#: system/settings/settings.xml
msgctxt "#34110"
msgid "7.1"
msgstr ""

#. Description of setting "System -> Audio output -> Keep audio device alive" with label #421
#: system/settings/settings.xml
msgctxt "#34111"
msgid "Select the behaviour when no sound is required for either playback or GUI sounds. [Always] - continuous inaudible signal is output, this keeps the receiving audio device alive for any new sounds, however this might also block sound from other applications. [1- 10 Minutes] - same as Always except that after the selected period of time audio enters a suspended state [Off] - audio output enters a suspended state. Note - sounds can be missed if audio enters suspended state."
msgstr ""

#empty strings from id 34112 to 34119
#34112-34119 reserved for future use

#: system/settings/settings.xml
msgctxt "#34120"
msgid "Play GUI sounds"
msgstr ""

#. play GUI sounds
#: system/settings/settings.xml
msgctxt "#34121"
msgid "Only when playback stopped"
msgstr ""

#. play GUI sounds
#: system/settings/settings.xml
msgctxt "#34122"
msgid "Always"
msgstr ""

#. play GUI sounds
#: system/settings/settings.xml
msgctxt "#34123"
msgid "Never"
msgstr ""

#. SPDIF max sampling rate
#: system/settings/settings.xml
msgctxt "#34124"
msgid "44.1"
msgstr ""

#. SPDIF max sampling rate
#: system/settings/settings.xml
msgctxt "#34125"
msgid "48.0"
msgstr ""

#. SPDIF max sampling rate
#: system/settings/settings.xml
msgctxt "#34126"
msgid "88.2"
msgstr ""

#. SPDIF max sampling rate
#: system/settings/settings.xml
msgctxt "#34127"
msgid "96.0"
msgstr ""

#. SPDIF max sampling rate
#: system/settings/settings.xml
msgctxt "#34128"
msgid "192.0"
msgstr ""

#empty strings from id 34129 to 34200
#34129-34200 reserved for future use

#: xbmc\PlayListPlayer.cpp
msgctxt "#34201"
msgid "Can't find a next item to play"
msgstr ""

#: xbmc\PlayListPlayer.cpp
msgctxt "#34202"
msgid "Can't find a previous item to play"
msgstr ""

#empty strings from id 34203 to 34299

#: xbmc\network\windows\ZeroconfWIN.cpp
msgctxt "#34300"
msgid "Failed to start Zeroconf"
msgstr ""

#: xbmc\network\windows\ZeroconfWIN.cpp
msgctxt "#34301"
msgid "Is Apple's Bonjour Service installed? See log for more info."
msgstr ""

msgctxt "#34302"
msgid "AirPlay requires Zeroconf to be enabled."
msgstr ""

msgctxt "#34303"
msgid "Unable to stop Zeroconf"
msgstr ""

msgctxt "#34304"
msgid "AirPlay and AirTunes depend on Zeroconf running."
msgstr ""

#empty strings from id 34305 to 34399

#: xbmc\cores\VideoRenderers\LinuxRendererGL.cpp
msgctxt "#34400"
msgid "Video Rendering"
msgstr ""

#: xbmc\cores\VideoRenderers\LinuxRendererGL.cpp
msgctxt "#34401"
msgid "Failed to init video filters/scalers, falling back to bilinear scaling"
msgstr ""

#: xbmc/cores/audioengine/sinks/aesinknull.cpp
msgctxt "#34402"
msgid "Failed to initialise audio device"
msgstr ""

#: xbmc/cores/audioengine/sinks/aesinknull.cpp
msgctxt "#34403"
msgid "Check your audiosettings"
msgstr ""

#description for the touchscreen when using the tvout feature on iDevices

#: xbmc/osx/IOSExternalTouchController.mm
msgctxt "#34404"
msgid "Use gestures for navigation:"
msgstr ""

#: xbmc/osx/IOSExternalTouchController.mm
msgctxt "#34405"
msgid "1 finger swipe left,right,up,down for cursors"
msgstr ""

#: xbmc/osx/IOSExternalTouchController.mm
msgctxt "#34406"
msgid "2 finger swipe left for backspace"
msgstr ""

#: xbmc/osx/IOSExternalTouchController.mm
msgctxt "#34407"
msgid "1 finger single tap for enter"
msgstr ""

#: xbmc/osx/IOSExternalTouchController.mm
msgctxt "#34408"
msgid "2 finger single tap or 1 finger long press for contextmenu"
msgstr ""

#empty strings from id 34409 to 34999

#: addons/skin.confluence/720p/DialogPeripheralManager.xml
#: system/settings/settings.xml
msgctxt "#35000"
msgid "Peripherals"
msgstr ""

#: xbmc/pheripherals/devices/PeripheralHID.cpp
#: xbmc/pheripherals/devices/Peripheralmon.cpp
msgctxt "#35001"
msgid "Generic HID device"
msgstr ""

#: xbmc/pheripherals/devices/PeripheralNIC.cpp
msgctxt "#35002"
msgid "Generic network adaptor"
msgstr ""

#: xbmc/pheripherals/devices/PeripheralDisk.cpp
msgctxt "#35003"
msgid "Generic disk"
msgstr ""

#: addons/skin.confluence/720p/DialogPeripheralSettings.xml
msgctxt "#35004"
msgid "There are no settings available\nfor this peripheral."
msgstr ""

#: xbmc/pheripherals/Peripherals.cpp
msgctxt "#35005"
msgid "New device configured"
msgstr ""

#: xbmc/pheripherals/Peripherals.cpp
msgctxt "#35006"
msgid "Device removed"
msgstr ""

#: system/peripherals.xml
msgctxt "#35007"
msgid "Keymap to use for this device"
msgstr ""

#: Unknown
msgctxt "#35008"
msgid "Keymap enabled"
msgstr ""

#: system/peripherals.xml
msgctxt "#35009"
msgid "Do not use the custom keymap for this device"
msgstr ""

#empty strings from id 35010 to 35099

#: system/settings/settings.xml
msgctxt "#35100"
msgid "Enable joystick and gamepad support"
msgstr ""

#empty string with id 35101

#: system/peripherals.xml
msgctxt "#35102"
msgid "Disable joystick when this device is present"
msgstr ""

#empty strings from id 35103 to 35499

#: Unknown
msgctxt "#35500"
msgid "Location"
msgstr ""

#: addons/skin.confluence/720p/DialogPeripheralManager.xml
msgctxt "#35501"
msgid "Class"
msgstr ""

#: Unknown
msgctxt "#35502"
msgid "Name"
msgstr ""

#: addons/skin.confluence/720p/DialogPeripheralManager.xml
msgctxt "#35503"
msgid "Vendor"
msgstr ""

#: addons/skin.confluence/720p/DialogPeripheralManager.xml
msgctxt "#35504"
msgid "Product ID"
msgstr ""

#empty strings from id 35505 to 35999

#: xbmc/peripherals/devices/PeripheralCecAdapter.cpp
msgctxt "#36000"
msgid "Pulse-Eight CEC adaptor"
msgstr ""

msgctxt "#36001"
msgid "Pulse-Eight Nyxboard"
msgstr ""

#: system/peripherals.xml
msgctxt "#36002"
msgid "Switch to keyboard side command"
msgstr ""

#: system/peripherals.xml
msgctxt "#36003"
msgid "Switch to remote side command"
msgstr ""

#: system/peripherals.xml
msgctxt "#36004"
msgid "Press \"user\" button command"
msgstr ""

#: system/peripherals.xml
msgctxt "#36005"
msgid "Enable switch side commands"
msgstr ""

msgctxt "#36006"
msgid "Could not open the adaptor"
msgstr ""

#: system/peripherals.xml
msgctxt "#36007"
msgid "Devices to power on when starting Kodi"
msgstr ""

#: system/peripherals.xml
msgctxt "#36008"
msgid "Devices to power off when stopping Kodi"
msgstr ""

#: system/peripherals.xml
msgctxt "#36009"
msgid "Put devices in standby mode when activating screensaver"
msgstr ""

msgctxt "#36010"
msgid "Wake devices when deactivating screensaver"
msgstr ""

#: xbmc/peripherals/devices/peripheralcecadapter.cpp
msgctxt "#36011"
msgid "Could not detect the CEC com port. Set it up manually."
msgstr ""

#: xbmc/peripherals/devices/peripheralcecadapter.cpp
msgctxt "#36012"
msgid "Could not initialise the CEC adaptor. Please check your settings."
msgstr ""

#empty strings from id 36013 to 36014

#: system/peripherals.xml
msgctxt "#36015"
msgid "HDMI port number"
msgstr ""

#. max. 13 characters
#: xbmc/peripherals/devices/peripheralcecadapter.cpp
msgctxt "#36016"
msgid "Connected"
msgstr ""

#: xbmc/peripherals/devices/peripheralcecadapter.cpp
msgctxt "#36017"
msgid "Could not initialise the CEC adaptor: libCEC was not found on your system."
msgstr ""

#: system/peripherals.xml
msgctxt "#36018"
msgid "Use the TV's language setting"
msgstr ""

#: system/peripherals.xml
msgctxt "#36019"
msgid "Connected to HDMI device"
msgstr ""

#: system/peripherals.xml
msgctxt "#36020"
msgid "Make Kodi the active source when starting"
msgstr ""

#: system/peripherals.xml
msgctxt "#36021"
msgid "Physical address (overrules HDMI port)"
msgstr ""

#: system/peripherals.xml
msgctxt "#36022"
msgid "COM port (leave empty unless needed)"
msgstr ""

#: xbmc/peripherals/devices/peripheralcecadapter.cpp
msgctxt "#36023"
msgid "Configuration updated"
msgstr ""

#: xbmc/peripherals/devices/peripheralcecadapter.cpp
msgctxt "#36024"
msgid "Failed to set the new configuration. Please check your settings."
msgstr ""

#: system/peripherals.xml
msgctxt "#36025"
msgid "Send 'inactive source' command when stopping Kodi"
msgstr ""

#: system/peripherals.xml
msgctxt "#36026"
msgid "Put devices in standby mode when putting the PC in standby"
msgstr ""

#: xbmc/peripherals/devices/PeripheralCecAdapter.cpp
msgctxt "#36027"
msgid "This device needs servicing"
msgstr ""

#. Label for a select option
#: xbmc/peripherals/devices/PeripheralCecAdapter.cpp
#: system/peripherals.xml
#: system/settings.xml
msgctxt "#36028"
msgid "Ignore"
msgstr ""

#: xbmc/peripherals/devices/PeripheralCecAdapter.cpp
#: system/peripherals.xml
msgctxt "#36029"
msgid "When the TV is switched off"
msgstr ""

#: xbmc/addons/addonstatushandler.cpp
#: xbmc/peripherals/devices/PeripheralCecAdapter.cpp
msgctxt "#36030"
msgid "Connection lost"
msgstr ""

#: xbmc/peripherals/devices/PeripheralCecAdapter.cpp
msgctxt "#36031"
msgid "This user does not have permissions to open the CEC adaptor"
msgstr ""

#: xbmc/peripherals/devices/PeripheralCecAdapter.cpp
msgctxt "#36032"
msgid "The port is busy. Only one program can access the CEC adaptor"
msgstr ""

#: system/peripherals.xml
msgctxt "#36033"
msgid "Pause playback when switching to another source"
msgstr ""

#empty string with id 36034

#. adjust refreshrate
#: system/settings/settings.xml
msgctxt "#36035"
msgid "Always"
msgstr ""

#. adjust refreshrate
#: system/settings/settings.xml
msgctxt "#36036"
msgid "On start/stop"
msgstr ""

#: xbmc/peripherals/devices/PeripheralCecAdapter.cpp
#: system/peripherals.xml
msgctxt "#36037"
msgid "TV"
msgstr ""

#: xbmc/peripherals/devices/PeripheralCecAdapter.cpp
#: system/peripherals.xml
msgctxt "#36038"
msgid "Amplifier / AVR device"
msgstr ""

#: xbmc/peripherals/devices/PeripheralCecAdapter.cpp
#: system/peripherals.xml
msgctxt "#36039"
msgid "TV and AVR device (explicit)"
msgstr ""

#: xbmc/peripherals/devices/peripheralcecadapter.cpp
msgctxt "#36040"
msgid "Unsupported libCEC interface version. %x is lower than the version Kodi supports (%x)"
msgstr ""

#: xbmc/video/dialogs/guidialogvideoinfo.cpp
#: xbmc/music/dialogs/GUIDialogMusicInfo.cpp
msgctxt "#36041"
msgid "* Item folder"
msgstr ""

#: system/settings/settings.xml
msgctxt "#36042"
msgid "Use limited colour range (16-235)"
msgstr ""

#: xbmc/peripherals/devices/peripheralcecadapter.cpp
msgctxt "#36043"
msgid "No CEC capable TV detected."
msgstr ""

#: xbmc/peripherals/devices/peripheralcecadapter.cpp
msgctxt "#36044"
msgid "Disable polling for CEC capable devices?"
msgstr ""

#empty strings from id 36045 to 36100
#strings from 36100 to 36999 are reserved for settings descriptions

#. Description of settings section "Appearance"
#: system/settings/settings.xml
msgctxt "#36101"
msgid "Change the look and feel of the user interface."
msgstr ""

#. Description of settings category "Appearance -> Skin" with label #166
#: system/settings/settings.xml
msgctxt "#36102"
msgid "Category containing all Skin related settings."
msgstr ""

#. Description of setting "Appearance -> Skin -> Skin" with label #166
#: system/settings/settings.xml
msgctxt "#36103"
msgid "Select the skin for the user interface. This will define the look and feel of Kodi."
msgstr ""

#. Description of setting "Appearance -> Skin -> Settings" with label #21417
#: system/settings/settings.xml
msgctxt "#36104"
msgid "Change specific skin settings. The available options are dependent on the skin used."
msgstr ""

#. Description of setting "Appearance -> Skin -> Theme" with label #15111
#: system/settings/settings.xml
msgctxt "#36105"
msgid "Change the theme associated with your selected skin."
msgstr ""

#. Description of setting "Appearance -> Skin -> Colours" with label #14078
#: system/settings/settings.xml
msgctxt "#36106"
msgid "Change the colours of your selected skin."
msgstr ""

#. Description of setting "Appearance -> Skin -> Fonts" with label #13303
#: system/settings/settings.xml
msgctxt "#36107"
msgid "Choose the fonts displayed in the user interface. The font sets are configured by your skin."
msgstr ""

#. Description of setting "Appearance -> Skin -> Zoom" with label #20109
#: system/settings/settings.xml
msgctxt "#36108"
msgid "Resize the view of the user interface."
msgstr ""

#. Description of setting "Appearance -> Skin -> Startup window" with label #512
#: system/settings/settings.xml
msgctxt "#36109"
msgid "Select the media window that Kodi displays on startup."
msgstr ""

#. Description of setting "Appearance -> Skin -> Navigation sounds" with label #15108
#: system/settings/settings.xml
msgctxt "#36110"
msgid "Select or disable the sound scheme used in the user interface."
msgstr ""

#. Description of setting "Appearance -> Skin -> Show RSS news feed" with label #13305
#: system/settings/settings.xml
msgctxt "#36111"
msgid "Turn this off to remove the scrolling RSS news ticker."
msgstr ""

#. Description of setting "Appearance -> Skin -> Edit" with label #21450
#: system/settings/settings.xml
msgctxt "#36112"
msgid "Edit the RSS feeds."
msgstr ""

#. Description of settings category "Appearance -> International" with label #14090
#: system/settings/settings.xml
msgctxt "#36113"
msgid "Category containing all locale/regional settings."
msgstr ""

#. Description of setting "Appearance -> International -> Language" with label #248
#: system/settings/settings.xml
msgctxt "#36114"
msgid "Chooses the language of the user interface."
msgstr ""

#.  Description of setting "Appearance -> International -> Region" with label #20026
#: system/settings/settings.xml
msgctxt "#36115"
msgid "Select the formats for temperature, time and date. The available options depend on the selected language."
msgstr ""

#.  Description of setting "Appearance -> International -> Character set" with label #14091
#: system/settings/settings.xml
msgctxt "#36116"
msgid "Choose which character set is used for displaying text in the user interface."
msgstr ""

#.  Description of setting "Appearance -> International -> Timezone country" with label #14079
#: system/settings/settings.xml
msgctxt "#36117"
msgid "Select country location."
msgstr ""

#. Description of setting "Appearance -> International -> Timezone" with label #14080
#: system/settings/settings.xml
msgctxt "#36118"
msgid "Select your current timezone."
msgstr ""

#.  Description of setting "Appearance -> International -> Preferred audio language" with label #285
#: system/settings/settings.xml
msgctxt "#36119"
msgid "Select the default audio track when different language tracks are available."
msgstr ""

#.  Description of setting "Video -> Subtitles -> Preferred subtitle language" with label #286
#: system/settings/settings.xml
msgctxt "#36120"
msgid "Select the default subtitles when different languages are available."
msgstr ""

#. Description of settings category "Appearance -> File lists" with label #14081
#: system/settings/settings.xml
msgctxt "#36121"
msgid "Category containing settings related to how file lists are displayed."
msgstr ""

#.  Description of setting "Appearance -> File lists -> Show parent folder items" with label #13306
#: system/settings/settings.xml
msgctxt "#36122"
msgid "Display the (..) item in lists for visiting the parent folder."
msgstr ""

#.  Description of setting "Appearance -> File lists -> Show file extensions" with label #497
#: system/settings/settings.xml
msgctxt "#36123"
msgid "Show file extensions on media files. For example, 'You Enjoy Myself.mp3' would be simply be shown as 'You Enjoy Myself'."
msgstr ""

#. #.  Description of setting "Appearance -> File lists -> Ignore articles when sorting (e.g. "the")" with label #13399
#: system/settings/settings.xml
msgctxt "#36124"
msgid "Ignore certain tokens during sort operations. For example, 'The Simpsons' would be sorted as 'Simpsons'."
msgstr ""

#.  Description of setting "Appearance -> File lists -> Allow file renaming and deletion" with label #14071
#: system/settings/settings.xml
msgctxt "#36125"
msgid "Allow files to be deleted and renamed through the user interface, via the contextual menu (press C on a keyboard, for example, to bring up this menu)."
msgstr ""

#.  Description of setting "Appearance -> File lists -> Show "Add source" buttons in files lists" with label #21382
#: system/settings/settings.xml
msgctxt "#36126"
msgid "Show the add source button in root sections of the user interface."
msgstr ""

#.  Description of setting "Appearance -> File lists -> Show hidden files and directories" with label #21330
#: system/settings/settings.xml
msgctxt "#36127"
msgid "Show hidden files and directories when listing files."
msgstr ""

#. Description of settings category "Appearance -> Screensaver" with label #360
#: system/settings/settings.xml
msgctxt "#36128"
msgid "Category containing all screensaver settings."
msgstr ""

#. Description of setting "Appearance -> Screensaver -> Screensaver time" with label #355
#: system/settings/settings.xml
msgctxt "#36129"
msgid "Set the amount of idle time required before displaying the screensaver."
msgstr ""

#. Description of setting "Appearance -> Screensaver -> Screensaver mode" with label #356
#: system/settings/settings.xml
msgctxt "#36130"
msgid "Select the screensaver. Kodi will force the 'Dim' screensaver when fullscreen video playback is paused or a dialogue box is active."
msgstr ""

#. #. Description of setting "Appearance -> Screensaver -> Settings" with label #21417
#: system/settings/settings.xml
msgctxt "#36131"
msgid "Change specific screensaver settings. The available options are dependent on the screensaver used."
msgstr ""

#. Description of setting "Appearance -> Screensaver -> Preview" with label #1000
#: system/settings/settings.xml
msgctxt "#36132"
msgid "Preview the selected screensaver."
msgstr ""

#. Description of setting "Appearance -> Screensaver -> Use visualisation if playing audio" with label #13392
#: system/settings/settings.xml
msgctxt "#36133"
msgid "If music is being played, Kodi will start the selected visualisation instead of displaying the screensaver."
msgstr ""

#. Description of setting "Appearance -> Screensaver -> Use dim if paused during video playback" with label #22014
#: system/settings/settings.xml
msgctxt "#36134"
msgid "Dim the display when media is paused. Not valid for the 'Dim' screensaver mode."
msgstr ""

#: system/settings/settings.xml
msgctxt "#36135"
msgid "No info available yet."
msgstr ""

#: system/settings/settings.xml
msgctxt "#36136"
msgid "No info available yet."
msgstr ""

#: system/settings/settings.xml
msgctxt "#36137"
msgid "No info available yet."
msgstr ""

#. Description of settings section "Videos" with label #3
#: system/settings/settings.xml
msgctxt "#36138"
msgid "Section that contains settings related to videos and how they are handled."
msgstr ""

#. Description of settings category "Videos -> Library" with label #14022
#: system/settings/settings.xml
msgctxt "#36139"
msgid "Category containing the settings for how the video library is handled."
msgstr ""

#.  Description of setting "Appearance -> International -> Temperature unit" with label #14105
#: system/settings/settings.xml
msgctxt "#36140"
msgid "Choose which temperature unit is used for displaying temperatures in the user interface."
msgstr ""

#. Description of setting "Videos -> Library -> Show plot for unwatched items" with label #20369
#: system/settings/settings.xml
msgctxt "#36141"
msgid "Show plot information for unwatched media in the Video Library."
msgstr ""

#.  Description of setting "Appearance -> International -> Speed unit" with label #14106
#: system/settings/settings.xml
msgctxt "#36142"
msgid "Choose which speed unit is used for displaying speeds in the user interface."
msgstr ""

#. Description of setting "Videos -> Library -> Download actor thumbnails when adding to library" with label #20402
#: system/settings/settings.xml
msgctxt "#36143"
msgid "Get thumbnails for actors when scanning media."
msgstr ""

#. Description of setting "Videos -> Library -> Flatten TV show seasons" with label #20412
#: system/settings/settings.xml
msgctxt "#36144"
msgid "Remove the TV show season node, toggles between 'If only one season' (default), 'Always' and 'Never'."
msgstr ""

#. Description of setting "Videos -> Library -> Group movies in sets" with label #20458
#: system/settings/settings.xml
msgctxt "#36145"
msgid "Group movies into 'Movie sets' when browsing the movie library."
msgstr ""

#. Description of setting "Videos -> Library -> Update library on startup" with label #22000
#: system/settings/settings.xml
msgctxt "#36146"
msgid "Check for new media files on Kodi startup."
msgstr ""

#. Description of setting "Videos -> Library -> Hide progress of library updates" with label #22001
#. Description of setting "Music -> Library -> Hide progress of library updates" with label #22001
#: system/settings/settings.xml
msgctxt "#36147"
msgid "Hide the library scanning progress bar during scans."
msgstr ""

#. Description of setting "Videos -> Library -> Clean library..." with label #334
#. Description of setting "Music -> Library -> Clean library..." with label #334
#: system/settings/settings.xml
msgctxt "#36148"
msgid "Remove items from your library that can't be found (either renamed, deleted, or on removable storage that is currently unplugged)."
msgstr ""

#. Description of setting "Videos -> Library -> Export video library" with label #647
#: system/settings/settings.xml
msgctxt "#36149"
msgid "Export the Video Library database to XML files. This will optionally overwrite your current XML files."
msgstr ""

#. Description of setting "Videos -> Library -> Import video library" with label #648
#: system/settings/settings.xml
msgctxt "#36150"
msgid "Import a XML file into the Video Library database."
msgstr ""

#. Description of settings category "Videos -> Playback" with label #14086
#: system/settings/settings.xml
msgctxt "#36151"
msgid "Category containing settings for how video playback is handled."
msgstr ""

#. Description of setting "Videos -> Playback -> Play the next video automatically" with label #13433
#: system/settings/settings.xml
msgctxt "#36152"
msgid "Enable automatic playback of the next file in the list."
msgstr ""

#. Description of setting "Videos -> Playback -> Render method" with label #13415
#: system/settings/settings.xml
msgctxt "#36153"
msgid "Adjust the method used to process and display video."
msgstr ""

#. Description of setting "Videos -> Playback -> Enable HQ Scalers for scalings above" with label #13435
#: system/settings/settings.xml
msgctxt "#36154"
msgid "Use high quality scalers when upscaling a video by at least this percentage."
msgstr ""

#. Description of setting "Videos -> Playback -> Allow hardware acceleration (VDPAU)" with label #13425
#: system/settings/settings.xml
msgctxt "#36155"
msgid "Enable VDPAU hardware decoding of video files, mainly used for NVIDIA graphics and in some circumstances AMD graphics."
msgstr ""

#. Description of setting "Videos -> Playback -> Allow hardware acceleration (VAAPI)" with label #13426
#: system/settings/settings.xml
msgctxt "#36156"
msgid "Enable VAAPI hardware decoding of video files, mainly used for Intel graphics and in some circumstances AMD graphics."
msgstr ""

#empty string with id 36157

#. Description of setting "Videos -> Playback -> Allow hardware acceleration (DXVA2)" with label #13427
#: system/settings/settings.xml
msgctxt "#36158"
msgid "Enable DXVA2 hardware decoding of video files."
msgstr ""

#. Description of setting "Videos -> Playback -> Allow hardware acceleration (CrystalHD)" with label #13428
#: system/settings/settings.xml
msgctxt "#36159"
msgid "Enable CrystalHD decoding of video files."
msgstr ""

#. Description of setting "Videos -> Playback -> Allow hardware acceleration (VDADecoder)" with label #13429
#: system/settings/settings.xml
msgctxt "#36160"
msgid "Enable VDA hardware decoding of video files."
msgstr ""

#. Description of setting "Videos -> Playback -> Allow hardware acceleration (OpenMax)" with label #13430
#: system/settings/settings.xml
msgctxt "#36161"
msgid "Enable OpenMax hardware decoding of video files."
msgstr ""

#. Description of setting "Videos -> Playback -> Allow hardware acceleration (VideoToolbox)" with label #13432
#: system/settings/settings.xml
msgctxt "#36162"
msgid "Enable VideoToolbox hardware decoding of video files."
msgstr ""

#empty string with id 36163

#. Description of setting "Videos -> Playback -> Adjust display refresh rate to match video" with label #170
#: system/settings/settings.xml
msgctxt "#36164"
msgid "Allow the refresh rate of the display to be changed so that it best matches the video frame rate. This may yield smoother video playback."
msgstr ""

#. Description of setting "Videos -> Playback -> Pause during refresh rate change" with label #13550
#: system/settings/settings.xml
msgctxt "#36165"
msgid "Pause for a small amount of time during a refresh rate change."
msgstr ""

#. Description of setting "Videos -> Playback -> Sync playback to display" with label #13510
#: system/settings/settings.xml
msgctxt "#36166"
msgid "Synchronise the video to the refresh rate of the monitor."
msgstr ""

#. Description of setting "Appearance -> International -> Time format" with label #14107
#: system/settings/settings.xml
msgctxt "#36167"
msgid "Choose which time format is used for displaying the time in the user interface."
msgstr ""

#. Description of setting "Appearance -> International -> Use 12/24-hour format" with label #14108
#: system/settings/settings.xml
msgctxt "#36168"
msgid "Choose whether to use 12-hour or 24-hour format for displaying the time in the user interface."
msgstr ""

#. Description of setting "System -> Audio output -> Resample quality" with label #13505
#: system/settings/settings.xml
msgctxt "#36169"
msgid "Select the quality of resampling for cases where the audio output needs to be at a different sampling rate from that used by the source. [Low] is fast and will have minimal impact on system resources such as the use of the CPU, [Medium] & [High] will use progressively more system resources."
msgstr ""

#. Description of setting "Videos -> Playback -> Allowed error in aspect ratio to minimise black bars" with label #22021
#: system/settings/settings.xml
msgctxt "#36170"
msgid "Allow video player to ignoring aspect ratio by a certain amount to fill a larger amount of the screen with video."
msgstr ""

#. Description of setting "Videos -> Playback -> Display 4:3 videos as" with label #173
#: system/settings/settings.xml
msgctxt "#36171"
msgid "Select the zoom level that 4:3 videos are shown on widescreen displays."
msgstr ""

#. Description of setting "Videos -> Playback -> VDPAU Studio level colour conversion" with label #13122
#: system/settings/settings.xml
msgctxt "#36172"
msgid "VDPAU studio level conversion provides a way for advanced applications like Kodi to influence the colour space conversion."
msgstr ""

#. Description of setting "Appearance -> International -> Short date format" with label #14109
#: system/settings/settings.xml
msgctxt "#36173"
msgid "Choose which short date format is used for displaying the date in the user interface."
msgstr ""

#. Description of setting "Videos -> Playback -> Activate Teletext" with label #23050
#: system/settings/settings.xml
msgctxt "#36174"
msgid "Enable Teletext when watching a live TV stream."
msgstr ""

#. Description of setting "Videos -> Playback -> "Scale Teletext to 4:3" with label #23055
#: system/settings/settings.xml
msgctxt "#36175"
msgid "Scale Teletext to 4:3 ratio."
msgstr ""

#. Description of settings category "Videos -> File lists" with label #14081
#: system/settings/settings.xml
msgctxt "#36176"
msgid "Category containing settings for how video file lists are handled."
msgstr ""

#. Description of setting "Videos -> File lists -> Default select action" with label #22079
#: system/settings/settings.xml
msgctxt "#36177"
msgid "Toggle between Choose, Play (default), Resume and Show Information. Choose will select an item, e.g. open a directory in files mode. Resume will automatically resume videos from the last position that you were viewing them, even after restarting the system."
msgstr ""

#. Description of setting "Videos -> File lists -> Extract thumbnails and video information" with label #20433
#: system/settings/settings.xml
msgctxt "#36178"
msgid "Extract thumbnails and metadata information such as codec and aspect ratio from videos."
msgstr ""

#. Description of setting "Videos -> File lists -> Replace file names with library titles" with label #20419
#: system/settings/settings.xml
msgctxt "#36179"
msgid "When a file is scanned into the library it will display the metadata title instead of the file name."
msgstr ""

#. Description of setting "Videos -> File lists -> Extract thumbnails and video information" with label #20433
#: system/settings/settings.xml
msgctxt "#36180"
msgid "Extract thumbnails and information, such as codecs and aspect ratio, to display in Library Mode."
msgstr ""

#: system/settings/settings.xml
msgctxt "#36181"
msgid "No info available yet."
msgstr ""

#. Description of setting "Videos -> File lists -> Combine split video items" with label #20435
#: system/settings/settings.xml
msgctxt "#36182"
msgid "Combines multi-part video files, DVD folders, and movie folders down to a single item in non-library views."
msgstr ""

#. Description of setting "Videos -> File lists -> Flatten library hierarchy" with label #20456
#: system/settings/settings.xml
msgctxt "#36183"
msgid "Removes the title, genre etc nodes from the library view. Selecting a category takes you straight to the title view."
msgstr ""

#. Description of settings category "Videos -> Subtitles" with label #287
#: system/settings/settings.xml
msgctxt "#36184"
msgid "Category containing settings for how subtitles are handled."
msgstr ""

#. Description of setting "Videos -> Subtitles -> Font to use for text subtitles" with label #14089
#: system/settings/settings.xml
msgctxt "#36185"
msgid "Set the font type to be used for subtitles."
msgstr ""

#. Description of setting "Videos -> Subtitles -> - Size" with label #289
#: system/settings/settings.xml
msgctxt "#36186"
msgid "Set the font size to be used for subtitles."
msgstr ""

#. Description of setting "Videos -> Subtitles -> - Style" with label #736
#: system/settings/settings.xml
msgctxt "#36187"
msgid "Set the font style to be used for subtitles."
msgstr ""

#. Description of setting "Videos -> Subtitles -> - Colour" with label #737
#: system/settings/settings.xml
msgctxt "#36188"
msgid "Set the font colour to be used for subtitles."
msgstr ""

#. Description of setting "Videos -> Subtitles -> - Character set" with label #735
#: system/settings/settings.xml
msgctxt "#36189"
msgid "Set the font character set to be used for subtitles."
msgstr ""

#. Description of setting "Videos -> Subtitles -> Override ASS/SSA subtitles fonts" with label #21368
#: system/settings/settings.xml
msgctxt "#36190"
msgid "Override ASS/SSA subtitles fonts."
msgstr ""

#. Description of setting "Videos -> Subtitles -> Custom subtitle folder" with label #21366
#: system/settings/settings.xml
msgctxt "#36191"
msgid "Set a custom directory for your subtitles. This can be a file share."
msgstr ""

#. Description of setting "Videos -> Subtitles -> Subtitle location on screen" with label #21460
#: system/settings/settings.xml
msgctxt "#36192"
msgid "Location of subtitles on the screen."
msgstr ""

#. Description of settings category "Videos -> DVDs" with label #14087
#: system/settings/settings.xml
msgctxt "#36193"
msgid "Category containing settings for how DVDs are handled."
msgstr ""

#. Description of setting "Videos -> DVDs -> Play DVDs automatically" with label #14088
#: system/settings/settings.xml
msgctxt "#36194"
msgid "Autorun DVD video when inserted in drive."
msgstr ""

#. Description of setting "Videos -> DVDs -> Forced DVD player region" with label #21372
#: system/settings/settings.xml
msgctxt "#36195"
msgid "Force a region for DVD playback."
msgstr ""

#. Description of setting "Videos -> DVDs -> Attempt to skip introduction before DVD menu" with label #21882
#: system/settings/settings.xml
msgctxt "#36196"
msgid "Attempt to skip 'unskippable' introductions before DVD menu."
msgstr ""

#: system/settings/settings.xml
msgctxt "#36197"
msgid "No info available yet."
msgstr ""

#: system/settings/settings.xml
msgctxt "#36198"
msgid "Select the default movie information source. See the Add-ons Manager for options."
msgstr ""

#: system/settings/settings.xml
msgctxt "#36199"
msgid "Select the default TV show information source. See the Add-ons Manager for options."
msgstr ""

#: system/settings/settings.xml
msgctxt "#36200"
msgid "Default scraper used for adding music videos to your library."
msgstr ""

#: system/settings/settings.xml
msgctxt "#36201"
msgid "Settings for PVR/Live TV features."
msgstr ""

#: system/settings/settings.xml
msgctxt "#36202"
msgid "Category for general settings for PVR/Live TV features."
msgstr ""

#: system/settings/settings.xml
msgctxt "#36203"
msgid "Enable the Personal Video Recorder (PVR) features in Kodi. This requires that at least one PVR Add-on is installed."
msgstr ""

#: system/settings/settings.xml
msgctxt "#36204"
msgid "Import channel groups from the PVR backend (if supported). Will delete user created groups if they're not found on the backend."
msgstr ""

#: system/settings/settings.xml
msgctxt "#36205"
msgid "Sort the channels by channel number on the backend, but use Kodi's own numbering for channels."
msgstr ""

#: system/settings/settings.xml
msgctxt "#36206"
msgid "Use numbering from the backend, instead of configuring them manually over Kodi."
msgstr ""

#: system/settings/settings.xml
msgctxt "#36207"
msgid "Open the channel manager, which allows modifying the channel order, channel name, icon, etc."
msgstr ""

#: system/settings/settings.xml
msgctxt "#36208"
msgid "Instruct the backend to search for channels (if supported)."
msgstr ""

#: system/settings/settings.xml
msgctxt "#36209"
msgid "Delete channel/EPG database and reimport the data from the backend afterwards."
msgstr ""

#: system/settings/settings.xml
msgctxt "#36210"
msgid "Prevent the 'connection lost' notification window from displaying when Kodi is unable to talk to the PVR backend server."
msgstr ""

#: system/settings/settings.xml
msgctxt "#36211"
msgid "Category for PVR menus and on-screen display settings, as well as channel info windows."
msgstr ""

#: system/settings/settings.xml
msgctxt "#36212"
msgid "Display programming information when changing channels, such as the current TV show."
msgstr ""

#: system/settings/settings.xml
msgctxt "#36213"
msgid "Open the group manager, which allows modification of groups and their respective channels"
msgstr ""

#: system/settings/settings.xml
msgctxt "#36214"
msgid "Close the on screen display controls after switching channels."
msgstr ""

#. Description of setting "Appearance -> International -> Long date format" with label #14110
#: system/settings/settings.xml
msgctxt "#36215"
msgid "Choose which long date format is used for displaying the date in the user interface."
msgstr ""

#: system/settings/settings.xml
msgctxt "#36216"
msgid "Folder where channel icons are stored."
msgstr ""

#: system/settings/settings.xml
msgctxt "#36217"
msgid "Scan for missing channel icons."
msgstr ""

#: system/settings/settings.xml
msgctxt "#36218"
msgid "Category for electronic programming guide settings."
msgstr ""

#empty string with id 36219

#: system/settings/settings.xml
msgctxt "#36220"
msgid "Number of days of EPG data to import from backends."
msgstr ""

#: system/settings/settings.xml
msgctxt "#36221"
msgid "Time between EPG data imports from backends."
msgstr ""

#: system/settings/settings.xml
msgctxt "#36222"
msgid "Do not import EPG data while playing TV to minimise CPU usage."
msgstr ""

#: system/settings/settings.xml
msgctxt "#36223"
msgid "By default, EPG data is stored in a local database to speed up importing when Kodi is restarted."
msgstr ""

#: system/settings/settings.xml
msgctxt "#36224"
msgid "Hide \"no information available\" labels when no EPG data can be retrieved for a channel."
msgstr ""

#: system/settings/settings.xml
msgctxt "#36225"
msgid "Delete the EPG database in Kodi and reimport the data afterwards from the backend."
msgstr ""

#: system/settings/settings.xml
msgctxt "#36226"
msgid "Category for PVR playback and channel switching settings."
msgstr ""

#: system/settings/settings.xml
msgctxt "#36227"
msgid "Display stream of selected channel in a small box instead of fullscreen."
msgstr ""

#: system/settings/settings.xml
msgctxt "#36228"
msgid "Continue with the last viewed channel on startup."
msgstr ""

#: system/settings/settings.xml
msgctxt "#36229"
msgid "Display signal quality information in the codec information window (if supported by the Add-on and backend)."
msgstr ""

#: system/settings/settings.xml
msgctxt "#36230"
msgid "How long Kodi will wait to change the channel if the channel isn't being received. Useful for over-the-air channels that occasionally lose signal strength."
msgstr ""

#: system/settings/settings.xml
msgctxt "#36231"
msgid "Pressing a number button in full screen mode will automatically switch to the channel number that was entered after 1 second."
msgstr ""

#: system/settings/settings.xml
msgctxt "#36232"
msgid "When pressing channel up or down, the actual channel switch is delayed, allowing the user to flip to a channel number without waiting for each channel switch."
msgstr ""

#: system/settings/settings.xml
msgctxt "#36233"
msgid "Category for default recording duration settings."
msgstr ""

#: system/settings/settings.xml
msgctxt "#36234"
msgid "Duration of instant recordings when pressing the record button."
msgstr ""

#: system/settings/settings.xml
msgctxt "#36235"
msgid "Priority of the recording. Higher number means higher priority. Not supported by all Add-ons and backends."
msgstr ""

#: system/settings/settings.xml
msgctxt "#36236"
msgid "Delete recording after this time. Not supported by all Add-ons and backends."
msgstr ""

#: system/settings/settings.xml
msgctxt "#36237"
msgid "Start recordings before the actual time. Not supported by all Add-ons and backends."
msgstr ""

#: system/settings/settings.xml
msgctxt "#36238"
msgid "End recordings after the actual time. Not supported by all Add-ons and backends."
msgstr ""

#: system/settings/settings.xml
msgctxt "#36239"
msgid "Display a notification when timers are added, finished or removed by the backend."
msgstr ""

#: system/settings/settings.xml
msgctxt "#36240"
msgid "Category for PVR power management settings, such as when to wake the PVR backend server."
msgstr ""

#: system/settings/settings.xml
msgctxt "#36241"
msgid "Execute the \"wakeup command\" below when Kodi exits or is going into hibernation mode. The timestamp of the next scheduled recording is passed as parameter."
msgstr ""

#: system/settings/settings.xml
msgctxt "#36242"
msgid "The command will not be executed when a recording will be started within this timeout."
msgstr ""

#: system/settings/settings.xml
msgctxt "#36243"
msgid "The command to execute."
msgstr ""

#: system/settings/settings.xml
msgctxt "#36244"
msgid "Time to subtract from the start time of the next scheduled recording."
msgstr ""

#: system/settings/settings.xml
msgctxt "#36245"
msgid "Execute the wakeup command every day at the given time."
msgstr ""

#: system/settings/settings.xml
msgctxt "#36246"
msgid "When to execute the daily wakeup command."
msgstr ""

#: system/settings/settings.xml
msgctxt "#36247"
msgid "Category for parental control settings if the PVR backend server supports parental controls."
msgstr ""

#: system/settings/settings.xml
msgctxt "#36248"
msgid "Asks for a pin code to access parental locked channels. Channels can be marked as locked in the channels editor on the general tab. Parental locked channels can not be played or recorded without entering a pin code, and the EPG information is hidden for those channels."
msgstr ""

#: system/settings/settings.xml
msgctxt "#36249"
msgid "Enter a new pin code to unlock parental locked channels."
msgstr ""

#: system/settings/settings.xml
msgctxt "#36250"
msgid "Ask for the pin code again when trying to access a parental locked channel and the code hasn't been asked for this duration."
msgstr ""

#: system/settings/settings.xml
msgctxt "#36251"
msgid "Category for any specific settings for your PVR backend, if the PVR backend supports changing those settings in Kodi."
msgstr ""

#: system/settings/settings.xml
msgctxt "#36252"
msgid "This option will bring you to any specific settings for your PVR backend, if the PVR backend supports changing those settings in Kodi."
msgstr ""

#. Description of settings section "Music" with label #2
#: system/settings/settings.xml
msgctxt "#36253"
msgid "Section that contains settings related to music files and how they are handled."
msgstr ""

#empty string with id 36254

#. Description of setting "Music -> Library -> Include artists who appear only on compilations" with label #13414
#: system/settings/settings.xml
msgctxt "#36255"
msgid "Determine if artists that appear only on compilations are shown in the library artist view."
msgstr ""

#. Description of setting "Music -> Library -> Include artists who appear only on compilations" with label #13414
#: system/settings/settings.xml
msgctxt "#36256"
msgid "Automatically fetch album and artist information via scrapers during scan."
msgstr ""

#. Description of setting "Music -> Library -> Default service for album information" with label #20193
#: system/settings/settings.xml
msgctxt "#36257"
msgid "Select the default album information source."
msgstr ""

#. Description of setting "Music -> Library -> Default service for artist information" with label #20194
#: system/settings/settings.xml
msgctxt "#36258"
msgid "Select the default artist information source. See the Add-ons Manager for options."
msgstr ""

#. Description of setting "Music -> Library -> Update library on startup" with label #22000
#: system/settings/settings.xml
msgctxt "#36259"
msgid "Check for new and removed media files on Kodi startup."
msgstr ""

#: system/settings/settings.xml
msgctxt "#36260"
msgid "No info available yet."
msgstr ""

#. Description of setting "LiveTV -> Playback -> Refreshrate" with label #19108
#: system/settings/settings.xml
msgctxt "#36261"
msgid "If enabled, this framerate is used for streams we were not able to detect fps."
msgstr ""

#. Description of setting "Music -> Library -> Export music library" with label #20196
#: system/settings/settings.xml
msgctxt "#36262"
msgid "Export the Music Library database to XML files. This will optionally overwrite your current XML files."
msgstr ""

#. Description of setting "Music -> Library -> Import music library" with label #20197
#: system/settings/settings.xml
msgctxt "#36263"
msgid "Import a XML file into the Music Library database."
msgstr ""

#. Description of settings category "Music -> Playback" with label #14086
#: system/settings/settings.xml
msgctxt "#36264"
msgid "Category containing settings for how music playback is handled."
msgstr ""

#. Description of setting "Music -> Playback -> Play the next song automatically" with label #489
#: system/settings/settings.xml
msgctxt "#36265"
msgid "Kodi automatically plays the next item in the current folder. For example, in Files View: After a track has been played, Kodi would automatically play the next track in the same folder."
msgstr ""

#. Description of setting "Music -> Playback -> Queue songs on selection" with label #14084
#: system/settings/settings.xml
msgctxt "#36266"
msgid "When songs are selected they are queued instead of playback starting immediately."
msgstr ""

#. Description of setting "Music -> Playback -> ReplayGain volume adjustments" with label #638
#: system/settings/settings.xml
msgctxt "#36267"
msgid "Kodi will read the ReplayGain information encoded in your audio files by a program such as MP3Gain and normalise the sound levels accordingly."
msgstr ""

#. Description of setting "Music -> Playback -> PreAmp Level - ReplayGained files" with label #641
#: system/settings/settings.xml
msgctxt "#36268"
msgid "Default is 89dB per standard. Change with caution."
msgstr ""

#. Description of setting "Music -> Playback -> PreAmp Level - Non ReplayGained files" with label #642
#: system/settings/settings.xml
msgctxt "#36269"
msgid "Default is 89dB per standard. Change with caution."
msgstr ""

#. Description of setting "Music -> Playback -> Avoid clipping on ReplayGained files" with label #643
#: system/settings/settings.xml
msgctxt "#36270"
msgid "Reduce the volume of the file if clipping will occur."
msgstr ""

#. Description of setting "Music -> Playback -> Crossfade between songs" with label #13314
#: system/settings/settings.xml
msgctxt "#36271"
msgid "Smoothly fade from one audio track to the next. You can set the amount of overlap from 1-15 seconds."
msgstr ""

#. Description of setting "Music -> Playback -> Crossfade between songs on the same album" with label #13400
#: system/settings/settings.xml
msgctxt "#36272"
msgid "Allow crossfading to occur when both tracks are from the same album."
msgstr ""

#. Description of setting "Music -> Playback -> "Visualisation" with label #250
#: system/settings/settings.xml
msgctxt "#36273"
msgid "Select the visualisation that will be displayed while listening to music."
msgstr ""

#. Description of setting "Music -> File lists -> Enable tag reading" with label #258
#: system/settings/settings.xml
msgctxt "#36274"
msgid "Read the tag information from song files. For large directories this can slow down read time, especially over a network."
msgstr ""

#. Description of setting "Music -> File lists -> Track naming template" with label #13307
#: system/settings/settings.xml
msgctxt "#36275"
msgid "Control the way that the names of songs are displayed in the user interface. In order to function properly, tag reading needs to be enabled."
msgstr ""

#. Description of setting "Music -> File lists -> Track naming template - right" with label #13387
#: system/settings/settings.xml
msgctxt "#36276"
msgid "Used for formatting the second column in file lists."
msgstr ""

#. Description of setting "Music -> File lists -> Now Playing - Track naming template" with label #13307
#: system/settings/settings.xml
msgctxt "#36277"
msgid "Control the way that the names of songs are displayed in the now playing list."
msgstr ""

#. Description of setting "Music -> File lists -> Now Playing - Track naming template - right" with label #13387
#: system/settings/settings.xml
msgctxt "#36278"
msgid "Used for formatting the second column in the now playing list."
msgstr ""

#. Description of setting "Music -> File lists -> Library - Track naming template" with label #13307
#: system/settings/settings.xml
msgctxt "#36279"
msgid "Control the way that the names of songs are displayed in library lists."
msgstr ""

#. Description of setting "Music -> File lists -> Library - Track naming template - right" with label #13387
#: system/settings/settings.xml
msgctxt "#36280"
msgid "Used for formatting the second column in library lists."
msgstr ""

#. Description of setting "Music -> File lists -> Search for thumbnails on remote shares" with label #14059
#: system/settings/settings.xml
msgctxt "#36281"
msgid "Kodi will search for thumbs on remote shares and optical media. This can often slow down the listing of network folders."
msgstr ""

#. Description of settings category "Music -> Audio CDs" with label #620
#: system/settings/settings.xml
msgctxt "#36282"
msgid "Category containing settings for how CDs are handled."
msgstr ""

#. Description of setting "Music -> Audio CDs -> Audio CD Insert Action" with label #14097
#: system/settings/settings.xml
msgctxt "#36283"
msgid "Autorun CDs when inserted in drive."
msgstr ""

#. Description of setting "Music -> Audio CDs -> Lookup audio CD track names from freedb.org" with label #227
#: system/settings/settings.xml
msgctxt "#36284"
msgid "Read the information belonging to an audio CD from an internet database."
msgstr ""

#. Description of setting "Music -> Audio CDs -> Saved music folder" label #20000
#: system/settings/settings.xml
msgctxt "#36285"
msgid "Select the location on your hard drive where ripped tracks will be saved to."
msgstr ""

#. Description of setting "Music -> Audio CDs -> Track naming template" with label #13307
#: system/settings/settings.xml
msgctxt "#36286"
msgid "Control how saved music is named from the tags. Tags: [B]%N[/B]: TrackNumber, [B]%S[/B]: DiscNumber, [B]%A[/B]: Artist, [B]%T[/B]: Title, [B]%B[/B]: Album, [B]%G[/B]: Genre, [B]%Y[/B]: Year, [B]%F[/B]: FileName, [B]%D[/B]: Duration, [B]%J[/B]: Date, [B]%R[/B]: Rating, [B]%I[/B]: FileSize."
msgstr ""

#. Description of setting "Music -> Audio CDs -> Encoder" with label #621
#: system/settings/settings.xml
msgctxt "#36287"
msgid "Select which audio encoder to use when ripping."
msgstr ""

#. Description of setting "Music -> Audio CDs -> Quality" with label #622
#: system/settings/settings.xml
msgctxt "#36288"
msgid "Select which quality you want to rip your files."
msgstr ""

#. Description of setting "Music -> Audio CDs -> "Bitrate" with label #623
#: system/settings/settings.xml
msgctxt "#36289"
msgid "Select which bitrate to use for the specified audio encoder for audio compression."
msgstr ""

#. Description of setting "Music -> Audio CDs -> Compression level" with label #665
#: system/settings/settings.xml
msgctxt "#36290"
msgid "For FLAC define compression level, default 5."
msgstr ""

#. Description of setting "Music -> Audio CDs -> "Eject disc when CD ripping is complete" with label #14099
#: system/settings/settings.xml
msgctxt "#36291"
msgid "Auto eject disc after rip is complete."
msgstr ""

#. Description of settings category "Music -> Karaoke" with label #13327
#: system/settings/settings.xml
msgctxt "#36292"
msgid "Category containing the settings for how karaoke is handled."
msgstr ""

#. Description of setting "Music -> Karaoke -> Enable karaoke support" with label #13323
#: system/settings/settings.xml
msgctxt "#36293"
msgid "When playing any music file, Kodi will look for a matching .cdg file and display its graphics."
msgstr ""

#. Description of setting "Music -> Karaoke -> Show song selector automatically" with label #22037
#: system/settings/settings.xml
msgctxt "#36294"
msgid "Show song selection dialog once the last song in the queue has been played."
msgstr ""

#. Description of setting "Music -> Karaoke -> Font" with label #22030
#: system/settings/settings.xml
msgctxt "#36295"
msgid "Select the font type used during karaoke."
msgstr ""

#. Description of setting "Music -> Karaoke -> Size" with label #22031
#: system/settings/settings.xml
msgctxt "#36296"
msgid "Select the size of the font used during karaoke."
msgstr ""

#. Description of setting "Music -> Karaoke -> Colours" with label #22032
#: system/settings/settings.xml
msgctxt "#36297"
msgid "Select the font colour used during karaoke."
msgstr ""

#. Description of setting "Music -> Karaoke -> Charset" with label #22033
#: system/settings/settings.xml
msgctxt "#36298"
msgid "Select the character set used during karaoke."
msgstr ""

#. Description of setting "Music -> Karaoke -> Export karaoke titles..." with label #22038
#: system/settings/settings.xml
msgctxt "#36299"
msgid "Export the karaoke numbered songs to HTML or CSV files."
msgstr ""

#. Description of setting "Music -> Karaoke -> Import karaoke titles..." with label #22036
#: system/settings/settings.xml
msgctxt "#36300"
msgid "Import the karaoke numbered songs from HTML or CSV files."
msgstr ""

#: system/settings/settings.xml
msgctxt "#36301"
msgid "No info available yet."
msgstr ""

#: system/settings/settings.xml
msgctxt "#36302"
msgid "No info available yet."
msgstr ""

#: system/settings/settings.xml
msgctxt "#36303"
msgid "No info available yet."
msgstr ""

#. Description of settings section "Pictures" with label #1
#: system/settings/settings.xml
msgctxt "#36304"
msgid "Section that contains settings related to pictures and how they are handled."
msgstr ""

#. Description of settings category "Pictures -> File lists" with label #14081
#: system/settings/settings.xml
msgctxt "#36305"
msgid "Category containing settings for how picture file lists are handled."
msgstr ""

#. Description of setting "Pictures -> Show EXIF picture information" with label #14082
#: system/settings/settings.xml
msgctxt "#36306"
msgid "If EXIF information exists (date, time, camera used, etc.), it will be displayed."
msgstr ""

#. Description of setting "Pictures -> Automatically generate thumbnails" with label #13360
#: system/settings/settings.xml
msgctxt "#36307"
msgid "Automatically generate picture thumbnails when entering picture folder."
msgstr ""

#. Description of setting "Pictures -> Rotate pictures using EXIF information" with label #20184
#: system/settings/settings.xml
msgctxt "#36308"
msgid "Pictures will automatically rotate according to information in the EXIF tag, if found."
msgstr ""

#. Description of setting "Pictures -> Show video files in listings" with label #22022
#: system/settings/settings.xml
msgctxt "#36309"
msgid "Show videos in picture file lists."
msgstr ""

#. Description of setting "Pictures -> Resolution" with label #169
#: system/settings/settings.xml
msgctxt "#36310"
msgid "No info available yet."
msgstr ""

#. Description of settings category "Pictures -> Slideshow" with label #108
#: system/settings/settings.xml
msgctxt "#36311"
msgid "Category containing settings for how picture slideshows are handled."
msgstr ""

#. Description of setting "Pictures -> Slideshow -> Amount of time to display each image" with label #12378
#: system/settings/settings.xml
msgctxt "#36312"
msgid "Select the amount of time that each image is displayed in a slideshow."
msgstr ""

#. Description of setting "Pictures -> Slideshow -> Use pan and zoom effects" with label #12379
#: system/settings/settings.xml
msgctxt "#36313"
msgid "Images in a slideshow will pan and zoom while displayed."
msgstr ""

#. Description of setting "Pictures -> Slideshow -> Randomise" with label #13319
#: system/settings/settings.xml
msgctxt "#36314"
msgid "View slideshow images in a random order."
msgstr ""

#. Description of settings section "Weather" with label #8
#: system/settings/settings.xml
msgctxt "#36315"
msgid "Section that contains weather related settings."
msgstr ""

#. Description of settings category "Weather -> General" with label #16000
#: system/settings/settings.xml
msgctxt "#36316"
msgid "Category containing settings for how weather add-ons are handled."
msgstr ""

#. Description of settings category "Weather -> General -> Locations with label #0
#: system/settings/settings.xml
msgctxt "#36317"
msgid "Select up to three locations for which the weather can be displayed."
msgstr ""

#. Description of settings category "Weather -> General -> Service for weather information" with label #24029
#: system/settings/settings.xml
msgctxt "#36318"
msgid "Specify the default weather information source. See the Add-ons Manager for options."
msgstr ""

#. Description of settings section "Services" with label #14036
#: system/settings/settings.xml
msgctxt "#36319"
msgid "Section containing settings for how network services are handled."
msgstr ""

#. Description of settings category "Services -> General" with label #16000
#: system/settings/settings.xml
msgctxt "#36320"
msgid "Category containing settings used for all services."
msgstr ""

#. Description of settings category "Services -> General -> Device name" with label #1271
#: system/settings/settings.xml
msgctxt "#36321"
msgid "Display name of the Kodi installation when using various network services."
msgstr ""

#. Description of settings category "Services -> UPnP" with label #20187
#: system/settings/settings.xml
msgctxt "#36322"
msgid "Category containing settings for how the UPnP service is handled."
msgstr ""

#. Description of setting "Services -> UPnP -> Share video and music libraries through UPnP" with label #21360
#: system/settings/settings.xml
msgctxt "#36323"
msgid "Enable the UPnP server. This allows you to stream media to a UPnP client."
msgstr ""

#. Description of setting "Services -> UPnP -> Announce library updates via UPnP" with label #20188
#: system/settings/settings.xml
msgctxt "#36324"
msgid "When a manual or automatical library update occurs, notify UPnP clients."
msgstr ""

#. Description of setting "Services -> UPnP -> Allow control of Kodi via UPnP" with label #21881
#: system/settings/settings.xml
msgctxt "#36325"
msgid "Enable the UPnP client. This allows you to stream media from any UPnP server with a control point and control playback from that server."
msgstr ""

#. Description of setting "Services -> UPnP -> Look for remote UPnP players" with label #21361
#: system/settings/settings.xml
msgctxt "#36326"
msgid "Enable the UPnP control point. This allows you to stream media to any UPnP client and control playback from Kodi."
msgstr ""

#. Description of settings category "Services -> Webserver" with label #20187
#: system/settings/settings.xml
msgctxt "#36327"
msgid "Category containing settings for how the webserver service is handled."
msgstr ""

#. Description of setting "Services -> Webserver -> Allow control of Kodi via HTTP" with label #263
#: system/settings/settings.xml
msgctxt "#36328"
msgid "Enable remote users to control Kodi through the built-in webserver."
msgstr ""

#. Description of setting "Services -> Webserver -> Port" with label #730
#: system/settings/settings.xml
msgctxt "#36329"
msgid "Define the webserver port."
msgstr ""

#. Description of setting "Services -> Webserver -> Username" with label #1048
#: system/settings/settings.xml
msgctxt "#36330"
msgid "Define the webserver username. This only takes effect when both the username and the password are set."
msgstr ""

#. Description of setting "Services -> Webserver -> Password" with label #1048
#: system/settings/settings.xml
msgctxt "#36331"
msgid "Define the webserver password. This only takes effect when both the username and the password are set."
msgstr ""

#. Description of setting "Services -> Webserver -> Web interface" with label #199
#: system/settings/settings.xml
msgctxt "#36332"
msgid "Select between web interfaces installed via the Add-on Manager."
msgstr ""

#. Description of settings category "Services -> Remote Control" with label #790
#: system/settings/settings.xml
msgctxt "#36333"
msgid "Category containing settings for how the remote control service is handled."
msgstr ""

#. Description of setting "Services -> Remote Control -> Allow programs on this system to control Kodi" with label #791
#: system/settings/settings.xml
msgctxt "#36334"
msgid "Allow programs on this computer to control Kodi via the Web Interface or the JSON-RPC interface protocol."
msgstr ""

#. Description of setting "Services -> Remote Control -> Port" with label #792
#: system/settings/settings.xml
msgctxt "#36335"
msgid "Define the remote control port."
msgstr ""

#. Description of setting "Services -> Remote Control -> Port range" with label #793
#: system/settings/settings.xml
msgctxt "#36336"
msgid "Define the remote control port range."
msgstr ""

#. Description of setting "Services -> Remote Control -> Maximum number of clients" with label #797
#: system/settings/settings.xml
msgctxt "#36337"
msgid "Define the maximum number of clients that can connect."
msgstr ""

#. Description of setting "Services -> Remote Control -> Allow programs on other systems to control Kodi" with label #794
#: system/settings/settings.xml
msgctxt "#36338"
msgid "Allow programs on the network to control Kodi."
msgstr ""

#. Description of setting "Services -> Remote Control -> Initial repeat delay (ms)" with label #795
#: system/settings/settings.xml
msgctxt "#36339"
msgid "Initial repeat delay (ms)."
msgstr ""

#. Description of setting "Services -> Remote Control -> Continuous repeat delay (ms)" with label #796
#: system/settings/settings.xml
msgctxt "#36340"
msgid "Continuous repeat delay (ms)."
msgstr ""

#. Description of settings category "Services -> Zeroconf" with label #1259
#: system/settings/settings.xml
msgctxt "#36341"
msgid "Category containing settings for how the zeroconf network discovery service is handled, required for AirPlay."
msgstr ""

#. Description of setting "Services -> Zeroconf -> Announce these services to other systems via Zeroconf"  with label #1260
#: system/settings/settings.xml
msgctxt "#36342"
msgid "Allows applications on the network to discover Kodi's running services."
msgstr ""

#. Description of setting "Services -> AirPlay -> Allow Kodi to receive AirPlay content" with label #1270
#: system/settings/settings.xml
msgctxt "#36343"
msgid "Allows Kodi to receive content from other AirPlay devices or applications."
msgstr ""

#. Description of setting "Services -> AirPlay -> Use password protection" with label #1272
#: system/settings/settings.xml
msgctxt "#36344"
msgid "Enable AirPlay password protection."
msgstr ""

#. Description of setting "Services -> AirPlay -> Password" with label #733
#: system/settings/settings.xml
msgctxt "#36345"
msgid "Sets the AirPlay password."
msgstr ""

#. Description of settings category "Services -> SMB Client" with label #1200
#: system/settings/settings.xml
msgctxt "#36346"
msgid "Category containing settings for how the SMB Client (samba) service is handled."
msgstr ""

#. Description of setting "Services -> SMB Client -> WINS server" with label #1207
#: system/settings/settings.xml
msgctxt "#36347"
msgid "If a WINS server is running on the network, enter its IP address here. Otherwise, leave blank."
msgstr ""

#. Description of setting "Services -> SMB Client -> Workgroup" with label #1202
#: system/settings/settings.xml
msgctxt "#36348"
msgid "If a WINS server is running on the network, enter its workgroup name here. Otherwise, leave blank."
msgstr ""

#. Description of settings section "System" with label #13000
#: system/settings/settings.xml
msgctxt "#36349"
msgid "Section that contains the System related settings for the device Kodi is installed on."
msgstr ""

#. Description of setting "System -> Power saving -> Try to wake remote servers on access" with label #13026
#: system/settings/settings.xml
msgctxt "#36350"
msgid "Automatically send 'Wake-On-Lan' to server(s) right before trying to access shared files or services."
msgstr ""

#. Description of setting "System -> Video output -> Display Mode" with label #21373
#: system/settings/settings.xml
msgctxt "#36351"
msgid "Display Kodi in a window, or fullscreen on the selected screen."
msgstr ""

#. Description of setting "System -> Video output -> Resolution" with label #169
#: system/settings/settings.xml
msgctxt "#36352"
msgid "Changes the resolution that the user interface is displayed in."
msgstr ""

#. Description of setting "System -> Video output -> Refresh Rate" with label #243
#: system/settings/settings.xml
msgctxt "#36353"
msgid "Changes the refresh rate that the user interface is displayed in."
msgstr ""

#. Description of setting "System -> Video output -> Use a fullscreen window rather than true fullscreen" with label #14083
#: system/settings/settings.xml
msgctxt "#36354"
msgid "Display Kodi in a fullscreen window. The main benefit is for multi-screen configurations, so that Kodi can be used without minimising other applications. This uses more resources so playback may be less smooth."
msgstr ""

#. Description of setting "System -> Video output -> Blank other displays" with label #13130
#: system/settings/settings.xml
msgctxt "#36355"
msgid "In a multi-screen configuration, the screens where Kodi is not displayed are blacked out."
msgstr ""

#. Description of setting "System -> Video output -> Vertical blank sync" with label #13105
#: system/settings/settings.xml
msgctxt "#36356"
msgid "Eliminate vertical tearing."
msgstr ""

#. Description of setting "System -> Video output -> Video calibration..." with label #214
#: system/settings/settings.xml
msgctxt "#36357"
msgid "Calibrate the user interface by adjusting the overscan. Use this tool if the image being displayed is too large or small for your display."
msgstr ""

#. Description of setting "System -> Video output -> Test patterns..." with label #226
#: system/settings/settings.xml
msgctxt "#36358"
msgid "Test patterns for display hardware calibration."
msgstr ""

#. Description of setting "System -> Video output -> Use limited colour range (16-235)" with label #36042
#: system/settings/settings.xml
msgctxt "#36359"
msgid "Use limited colour range (16-235) instead of full colour range (0-255). Limited range should be used if your display is a regular HDMI TV and doesn't have a PC or other mode to display full range colour, however if your display is a PC monitor then leave this disabled to get proper blacks."
msgstr ""

#. Description of settings category "System -> Audio output" with label #772
#: system/settings/settings.xml
msgctxt "#36360"
msgid "Category containing settings for how audio output is handled."
msgstr ""

#. Description of setting "System -> Audio output -> Output configuration" with label #337
#: system/settings/settings.xml
msgctxt "#36361"
msgid "Select how the properties of the audio output are set: [Fixed] - output properties are set to the specified sampling rate & speaker configuration at all times; [Best Match] - output properties are set to always be as close a match to the source properties as possible; [Optimized] - output properties are set at the start of playback and will not change if the properties of the source changes."
msgstr ""

#. Description of setting "System -> Audio output -> Number of channels" with label #34100
#: system/settings/settings.xml
msgctxt "#36362"
msgid "Select the number of channels supported by the audio connection, or the number of speakers if connected by analog connections. This setting does not apply to passthrough audio. Note - SPDIF supports 2.0 channels only but can still output multichannel audio using a format supported by passthrough."
msgstr ""

#: system/settings/settings.xml
msgctxt "#36363"
msgid "Boost AC3 streams that have been downmixed to 2 channels."
msgstr ""

#. Description of setting "System -> Audio output -> Number of channels" with label #252
#: system/settings/settings.xml
msgctxt "#36364"
msgid "Select to enable upmixing of 2 channel audio to the number of audio channels specified by the channel configuration."
msgstr ""

#. Description of setting "System -> Audio output -> Dolby Digital (AC3) capable receiver" with label #364
#: system/settings/settings.xml
msgctxt "#36365"
msgid "Select this option if your receiver is capable of decoding AC3 streams."
msgstr ""

#. Description of setting "System -> Audio output -> DTS capable receiver" with label #254
#: system/settings/settings.xml
msgctxt "#36366"
msgid "Select this option if your receiver is capable of decoding DTS streams."
msgstr ""

#: system/settings/darwin_osx.xml
msgctxt "#36367"
msgid "Select the maximum number of audio channels/speakers available for audio decoded. If optical/coax digital outputs are used this must be set to 2.0"
msgstr ""

#. Description of setting "System -> Audio output -> Enable passthrough" with label #348
#: system/settings/settings.xml
msgctxt "#36368"
msgid "Select to enable the passthrough audio options for playback of encoded audio such as Dolby Digital."
msgstr ""

#. Description of setting "System -> Audio output -> TrueHD capable receiver" with label #349
#: system/settings/settings.xml
msgctxt "#36369"
msgid "Select this option if your receiver is capable of decoding TrueHD streams."
msgstr ""

#. Description of setting "System -> Audio output -> DTS-HD capable receiver" with label #347
#: system/settings/settings.xml
msgctxt "#36370"
msgid "Select this option if your receiver is capable of decoding DTS-HD streams."
msgstr ""

#. Description of setting "System -> Audio output -> Audio output device" with label #545
#: system/settings/settings.xml
msgctxt "#36371"
msgid "Select the device to be used for playback of audio that has been decoded such as mp3."
msgstr ""

#. Description of setting "System -> Audio output -> Passthrough output device" with label #546
#: system/settings/settings.xml
msgctxt "#36372"
msgid "Select the device to be used for playback of encoded formats, these are any of the formats below in the 'capable receiver' options."
msgstr ""

#. Description of setting "System -> Audio output -> Play GUI sounds" with label #34120
#: system/settings/settings.xml
msgctxt "#36373"
msgid "Configure how interface sounds are handled, such as menu navigation and important notifications."
msgstr ""

#. Description of settings category "System -> Input devices" with label #14094
#: system/settings/settings.xml
msgctxt "#36374"
msgid "Category containing settings for how input devices are handled."
msgstr ""

#. Description of setting "System -> Input devices -> Peripherals" with label #35000
#: system/settings/settings.xml
msgctxt "#36375"
msgid "Configure any attached peripheral devices."
msgstr ""

#. Description of setting "System -> Input devices -> Remote control sends keyboard presses" with label #21449
#: system/settings/settings.xml
msgctxt "#36376"
msgid "When activated, your keyboard arrows will move the selection on the virtual keyboard. When deactivated, they will move the cursor from your text."
msgstr ""

#. Description of setting "System -> Input devices -> Enable mouse and Touch Screen support" with label #21369
#: system/settings/settings.xml
msgctxt "#36377"
msgid "Use a mouse or touch screen device to control Kodi. Note: disabling will cause you to lose control over Kodi when no keyboard or remote is present."
msgstr ""

#. Description of setting "System -> Input devices -> Enable joystick and gamepad support" with label #35100
#: system/settings/settings.xml
msgctxt "#36378"
msgid "Use a joystick to control Kodi."
msgstr ""

#. Description of settings category "System -> Internet access" with label #798
#: system/settings/settings.xml
msgctxt "#36379"
msgid "Category containing settings for internet access."
msgstr ""

#. Description of setting "System -> Internet access -> Use an HTTP proxy server to access the internet" with label #708
#: system/settings/settings.xml
msgctxt "#36380"
msgid "If your internet connection uses a proxy, configure it here."
msgstr ""

#. Description of setting "System -> Internet access -> Proxy type" with label #1180
#: system/settings/settings.xml
msgctxt "#36381"
msgid "Configure which proxy type is used."
msgstr ""

#. Description of setting "System -> Internet access -> Server" with label #706
#: system/settings/settings.xml
msgctxt "#36382"
msgid "Configure the proxy server address."
msgstr ""

#. Description of setting "System -> Internet access -> Port" with label #730
#: system/settings/settings.xml
msgctxt "#36383"
msgid "Configure the proxy server port."
msgstr ""

#. Description of setting "System -> Internet access -> Username" with label #1048
#: system/settings/settings.xml
msgctxt "#36384"
msgid "Configure the proxy server username."
msgstr ""

#. Description of setting "System -> Internet access -> Password" with label #733
#: system/settings/settings.xml
msgctxt "#36385"
msgid "Configure the proxy server password."
msgstr ""

#. Description of setting "System -> Internet access -> Internet connection bandwidth limitation" with label #14041
#: system/settings/settings.xml
msgctxt "#36386"
msgid "If you have limited bandwidth available, Kodi will try to keep within these limits."
msgstr ""

#. Description of settings category "System -> Power saving" with label #14095
#: system/settings/settings.xml
msgctxt "#36387"
msgid "Category containing settings for power saving."
msgstr ""

#. Description of setting "System -> Power saving -> Put display to sleep when idle" with label #1450
#: system/settings/settings.xml
msgctxt "#36388"
msgid "Turn off display when idle. Useful for TVs that turn off when there is no display signal detected."
msgstr ""

#. Description of setting "System -> Power saving -> Shutdown function timer" with label #357
#: system/settings/settings.xml
msgctxt "#36389"
msgid "Define how long Kodi should idle before shutting down."
msgstr ""

#. Description of setting "System -> Power saving -> Shutdown function" with label #13008
#: system/settings/settings.xml
msgctxt "#36390"
msgid "Define what action Kodi should do when it has been idle for a long period of time."
msgstr ""

#. Description of settings category "System -> Debugging" with label #14092
#: system/settings/settings.xml
msgctxt "#36391"
msgid "Category containing settings for debugging functions."
msgstr ""

#. Description of setting "System -> Debugging -> Enable debug logging" with label #20191
#: system/settings/settings.xml
msgctxt "#36392"
msgid "Turn debug logging on or off. Useful for troubleshooting."
msgstr ""

#. Description of setting "System -> Debugging -> Screenshot folder" with label #20004
#: system/settings/settings.xml
msgctxt "#36393"
msgid "Folder used to save screenshots taken within Kodi."
msgstr ""

#. Description of setting "System -> Debugging -> Enable component-specific logging" with label #666
#: system/settings/settings.xml
msgctxt "#36394"
msgid "Enables log messages from additional libraries to be included in the log."
msgstr ""

#. Description of settings category "System -> Master lock" with label #12360
#: system/settings/settings.xml
msgctxt "#36395"
msgid "Category containing settings for the master lock function."
msgstr ""

#. Description of setting "System -> Master lock -> Master lock code and settings" with label #20100
#: system/settings/settings.xml
msgctxt "#36396"
msgid "Define the PIN code used for the master lock."
msgstr ""

#. Description of setting "System -> Master lock -> Ask for master lock code on startup" with label #20076
#: system/settings/settings.xml
msgctxt "#36397"
msgid "If enabled, the master lock code is required to unlock Kodi on startup."
msgstr ""

#. Description of setting "System -> Master lock -> Max Retries" with label #20076
#: system/settings/settings.xml
msgctxt "#36398"
msgid "Define the maximum number of retries before Kodi is closed down."
msgstr ""

#. Description of settings category "System -> Cache" with label #439
#: system/settings/settings.xml
msgctxt "#36399"
msgid "Category containing settings for the cache function."
msgstr ""

#. Description of settings category "System -> Cache -> Video/Audio/DVD cache - Hard disk" with label #14025
#: system/settings/settings.xml
msgctxt "#36400"
msgid "Enable cache for playback of Video, Audio or DVDs from hard disk."
msgstr ""

#. Description of settings category "System -> Cache -> Video cache - DVD-ROM" with label #14026
#: system/settings/settings.xml
msgctxt "#36401"
msgid "Enable cache for playback of Video from DVD-ROM."
msgstr ""

#. Description of settings category "System -> Cache -> Video cache - Local Network" with label #14027
#: system/settings/settings.xml
msgctxt "#36402"
msgid "Enable cache for Video playback from Local Network."
msgstr ""

#. Description of settings category "System -> Cache -> Video cache - Internet" with label #14028
#: system/settings/settings.xml
msgctxt "#36403"
msgid "Enable cache for Video playback from Internet."
msgstr ""

#. Description of settings category "System -> Cache -> Audio cache - DVD-ROM" with label #14030
#: system/settings/settings.xml
msgctxt "#36404"
msgid "Enable cache for playback of Audio from DVD-ROM."
msgstr ""

#. Description of settings category "System -> Cache -> Audio cache - Local Network" with label #14031
#: system/settings/settings.xml
msgctxt "#36405"
msgid "Enable cache for Audio playback from Local Network."
msgstr ""

#. Description of settings category "System -> Cache -> Audio cache - Internet" with label #14032
#: system/settings/settings.xml
msgctxt "#36406"
msgid "Enable cache for Audio playback from Internet."
msgstr ""

#. Description of settings category "System -> Cache -> DVD cache - DVD-ROM" with label #14034
#: system/settings/settings.xml
msgctxt "#36407"
msgid "Enable cache for playback of DVD from DVD-ROM."
msgstr ""

#. Description of settings category "System -> Cache -> DVD cache - Local Network" with label #14037
#: system/settings/settings.xml
msgctxt "#36408"
msgid "Enable cache for DVD playback from Local Network."
msgstr ""

#. Description of settings category "System -> Cache -> Unknown type cache - Internet" with label #14060
#: system/settings/settings.xml
msgctxt "#36409"
msgid "Enable cache of unknown types from Internet."
msgstr ""

#: system/settings/settings.xml
msgctxt "#36410"
msgid "No info available yet."
msgstr ""

#: system/settings/settings.xml
msgctxt "#36411"
msgid "No info available yet."
msgstr ""

#: system/settings/settings.xml
msgctxt "#36412"
msgid "No info available yet."
msgstr ""

#: system/settings/settings.xml
msgctxt "#36413"
msgid "No info available yet."
msgstr ""

#: system/settings/settings.xml
msgctxt "#36414"
msgid "No info available yet."
msgstr ""

#: system/settings/settings.xml
msgctxt "#36415"
msgid "No info available yet."
msgstr ""

#. Description of setting "System -> Input Devices -> Apple remote" with label #13600
#: system/settings/settings.xml
msgctxt "#36416"
msgid "Specify the type of remote used."
msgstr ""

#. Description of setting "System -> Input Devices -> Allow start of Kodi with remote" with label #13602
#: system/settings/settings.xml
msgctxt "#36417"
msgid "Always run a Kodi helper so that the remote can be used to start Kodi."
msgstr ""

#. Description of setting "System -> Input Devices -> Sequence delay time" with label #13603
#: system/settings/settings.xml
msgctxt "#36418"
msgid "Specify the delay between button sequences on a universal remote."
msgstr ""

#. Description of settings category "Weather -> General -> Settings" with label #21417
#: system/settings/settings.xml
msgctxt "#36419"
msgid "Define locations used for retrieving weather information."
msgstr ""

#empty string with id 36420

#. Description of setting "Videos -> Playback -> Prefer VDPAU Video Mixer" with label #13437
#: system/settings/settings.xml
msgctxt "#36421"
msgid "Bypassing VDPAU mixer saves resources on low power systems but slightly reduces picture quality."
msgstr ""

#. Description of setting "Videos -> Playback -> Allow hardware acceleration (amcodec)" with label #13438
#: system/settings/settings.xml
msgctxt "#36422"
msgid "Enable hardware video decode using AMLogic decoder."
msgstr ""

#empty string with id 36423

#: system/settings/settings.xml
msgctxt "#36424"
msgid "Select what will happen when an EPG item is selected: [Show context menu] will trigger the contextual menu from where you can choose further actions; [Switch to channel] will instantly tune to the related channel; [Show information] will display a detailed information with plot and further options; [Record] will create a recording timer for the selected item."
msgstr ""

#: system/settings/settings.xml
msgctxt "#36425"
msgid "Show context menu"
msgstr ""

#: system/settings/settings.xml
msgctxt "#36426"
msgid "Switch to channel"
msgstr ""

#: system/settings/settings.xml
msgctxt "#36427"
msgid "Show information"
msgstr ""

#: system/settings/settings.xml
msgctxt "#36428"
msgid "Record"
msgstr ""

#. Description of setting "System -> Audio output -> Enable Dolby Digital transcoding" with label #667
#: system/settings/settings.xml
msgctxt "#36429"
msgid "Select this if the audio out connection only supports multichannel audio as Dolby Digital 5.1, such as an SPDIF connection.  If your system supports LPCM multichannel sound via HDMI, leave this disabled."
msgstr ""

#. Description for setting category #14101: Video Acceleration
#: system/settings/settings.xml
msgctxt "#36430"
msgid "Configure how video processing will be accelerated. This includes things like decoding and scaling."
msgstr ""

#. Description for video related setting #13454: Decoding mode
#: system/settings/settings.xml
msgctxt "#36431"
msgid "Defines whether video decoding should be performed in software (requires more CPU) or with hardware acceleration where possible."
msgstr ""

#. Description for international setting #310: Keyboard layouts
#: system/settings/settings.xml
msgctxt "#36432"
msgid "Select virtual keyboard layouts."
msgstr ""

#. Description for video related setting #13457: vaapi sw filter
#: system/settings/settings.xml
msgctxt "#36433"
msgid "If enabled VAAPI render method is prefered. This puts less load on the CPU but driver may hang!"
msgstr ""

#. Description of setting "Videos -> Playback -> Enable MMAL hardware decoding of video files"
#: system/settings/settings.xml
msgctxt "#36434"
msgid "Allow hardware acceleration (MMAL)"
msgstr ""

#. Description of setting "Videos -> Playback -> Enable MMAL hardware decoding of video files"
#: system/settings/settings.xml
msgctxt "#36435"
msgid "Use DVDPlayer for decoding of video files with MMAL acceleration."
msgstr ""

#empty strings from id 36436 to 36499
#end reservation

#. label of a setting for the stereoscopic 3D mode of the GUI that is/should be applied
#: system/settings/settings.xml
msgctxt "#36500"
msgid "Stereoscopic 3D mode (current)"
msgstr ""

#. headline of a dialog/info message showing the current stereoscopic 3D mode
#: guilib/StereoscopicsManager.cpp
msgctxt "#36501"
msgid "Stereoscopic 3D mode"
msgstr ""

#reserved strings for 3d modes 36502 - 36519

#. name of a stereoscopic mode
#: system/settings/settings.xml
msgctxt "#36502"
msgid "Disabled"
msgstr ""

#. name of a stereoscopic mode
#: system/settings/settings.xml
#: xbmc/video/dialogs/GUIDialogVideoSettings.cpp
msgctxt "#36503"
msgid "Over/Under"
msgstr ""

#. name of a stereoscopic mode
#: system/settings/settings.xml
#: xbmc/video/dialogs/GUIDialogVideoSettings.cpp
msgctxt "#36504"
msgid "Side by side"
msgstr ""

#. name of a stereoscopic mode
#: system/settings/settings.xml
msgctxt "#36505"
msgid "Anaglyph Red/Cyan"
msgstr ""

#. name of a stereoscopic mode
#: system/settings/settings.xml
msgctxt "#36506"
msgid "Anaglyph Green/Magenta"
msgstr ""

#. name of a stereoscopic mode
#: system/settings/settings.xml
msgctxt "#36507"
msgid "Interlaced"
msgstr ""

#. name of a stereoscopic mode
#: system/settings/settings.xml
msgctxt "#36508"
msgid "Hardware Based"
msgstr ""

#. name of a stereoscopic mode
#: system/settings/settings.xml
msgctxt "#36509"
msgid "Monoscopic (2D)"
msgstr ""

#. name of a stereoscopic mode
#: system/settings/settings.xml
msgctxt "#36510"
msgid "Anaglyph Yellow/Blue"
msgstr ""

#empty strings from id 36511 to 36519
#end of reserved strings for 3d modes

#. Name of a setting, asking the user for the default playback mode (2D, 3D, ask) of stereoscopic videos
#: system/settings/settings.xml
msgctxt "#36520"
msgid "Playback mode of stereoscopic 3D videos"
msgstr ""

#. Option value of a desired playback mode setting. (f.e. "Settings -> Video -> Playback -> Playback mode of stereoscopic 3D videos" with label #36520)
#: system/settings/settings.xml
msgctxt "#36521"
msgid "Ask me"
msgstr ""

#empty string with id 36522

#. Description of setting "System -> Audio output -> Limit sampling rate (kHz)" with label #458
#: system/settings/settings.xml
msgctxt "#36523"
msgid "Maximum sampling rate for spdif or sampling rate for fixed output configuration."
msgstr ""

#. label for a setting to choose the preferred (playback) mode and the name of a selectable playback option
#: system/settings/settings.xml
#: guilib/StereoscopicsManager.cpp
msgctxt "#36524"
msgid "Preferred mode"
msgstr ""

#. label for a preferred stereoscopic 3D playback mode
#: settings/DisplaySettings.cpp
msgctxt "#36525"
msgid "Same as movie (autodetect)"
msgstr ""

#. label of a setting to turn of stereoscopic 3D mode if video playback ended
#: guilib/StereoscopicsManager.cpp
msgctxt "#36526"
msgid "Disable stereoscopic 3D mode when playback ended"
msgstr ""

#. Title of a dialog to choose the desired playback mode
#: guilib/StereoscopicsManager.cpp
msgctxt "#36527"
msgid "Select playback mode"
msgstr ""

#. label of a dialog box promting the user to selected the desired playback mode of the detected stereoscopic video
#: guilib/StereoscopicsManager.cpp
msgctxt "#36528"
msgid "Select stereoscopic 3D mode"
msgstr ""

#empty strings from id 36529 to 36530

#. option label of a setting/dialog asking for the desired stereoscopic playback mode
#: guilib/StereoscopicsManager.cpp
msgctxt "#36531"
msgid "Select alternate mode..."
msgstr ""

#. option label of a setting/dialog asking for the desired stereoscopic playback mode
#: settings/DisplaySettings.cpp
msgctxt "#36532"
msgid "Same as movie"
msgstr ""

#. Description of setting "System -> Audio output -> Normalize levels on downmix" with label #346
#: settings/DisplaySettings.cpp
msgctxt "#36533"
msgid "Select how audio is downmixed, for example from 5.1 to 2.0: [Enabled] maintains volume level of the original audio source however the dynamic range is compressed. [Disabled] maintains the dynamic range of the original audio source when downmixed however volume will be lower. Note - Dynamic range is the difference between the quietest and loudest sounds in an audio source. Enable this setting if movie dialogues are barely audible."
msgstr ""

#. Description of setting "System -> Debugging -> Component-specific logging..." with label #668
#: system/settings/settings.xml
msgctxt "#36534"
msgid "Specify additional libraries whose log messages are to be included in the log."
msgstr ""

#. label of a setting, allowing to specify the stereoscopic 3D mode of a video
#: guilib/StereoscopicsManager.cpp
#: xbmc/video/dialogs/GUIDialogVideoSettings.cpp
msgctxt "#36535"
msgid "Stereoscopic 3D mode of video"
msgstr ""

#. label of a toggle option that allows to invert the stereoscopic 3d mode
#: guilib/StereoscopicsManager.cpp
#: xbmc/video/dialogs/GUIDialogVideoSettings.cpp
msgctxt "#36536"
msgid "Invert Stereoscopic 3D mode (flip eyes)"
msgstr ""

#. Description of setting "Videos -> Playback -> Playback mode of stereoscopic videos" with label #36520
#: system/settings/settings.xml
msgctxt "#36537"
msgid "Select in which mode stereoscopic 3D videos will be played. [Ask me] will show a dialog to select the desired mode for each playback. [Preferred mode] will use of the preferred mode specified in the 'System -> Video Hardware' section of the settings. [Monoscopic (2D)] will play the video in mono/2D. [Ignore] disables any stereoscopic 3D processing and handling"
msgstr ""

#. Description of setting "Videos -> Playback -> Disable stereoscopic mode when playback is stopped" with label #36526
#: system/settings/settings.xml
msgctxt "#36538"
msgid "[Enabled] Switch GUI (and some TVs) back to 2D mode when playback ended - also between videos in a playlist if necessary. [Disabled] GUI and TV will stay in stereoscopic 3D mode. For video playlists the stereoscopic 3D mode won't change between videos, not even for non stereoscopic ones."
msgstr ""

#. Description of setting "System -> Video output -> Stereoscopic mode (current)" with label #36500
#: system/settings/settings.xml
msgctxt "#36539"
msgid "Changes the stereoscopic 3D mode of the user interface."
msgstr ""

#. Description of setting "System -> Video output -> Preferred mode" with label #36524
#: system/settings/settings.xml
msgctxt "#36540"
msgid "The preferred mode in which stereoscopic 3D media such as videos should be played."
msgstr ""

#. Description of setting "Services -> AirPlay -> Allow volume control" with label #1269
#: system/settings/settings.xml
msgctxt "#36541"
msgid "Allows volume control from AirPlay clients."
msgstr ""

#: system/settings/rbp.xml
msgctxt "#36542"
msgid "Output to both analogue (headphones) and HDMI"
msgstr ""

#: system/settings/rbp.xml
msgctxt "#36543"
msgid "Enable this to make dialogue louder compared to background sounds when downmixing multichannel audio"
msgstr ""

#: system/settings/settings.xml
msgctxt "#36544"
msgid "Enable hardware decoding of video files."
msgstr ""

#. Label of a setting, allowing the user to adjust the visual depths of subtitles when watching stereoscopic 3D videos
#: system/settings/settings.xml
msgctxt "#36545"
msgid "Stereoscopic 3D depth of subtitles"
msgstr ""

#. Description of setting "Videos -> Subtitles -> Subtitle stereoscopic depth" with label #36545
#: system/settings/settings.xml
msgctxt "#36546"
msgid "Sets the visual depth of subtitles for stereoscopic 3D videos. The higher the value, the closer the subtitles will appear to the viewer."
msgstr ""

#: system/settings/rbp.xml
msgctxt "#36547"
msgid "Use higher quality textures for covers and fanart (uses more memory)"
msgstr ""

#: system/settings/rbp.xml
msgctxt "#36548"
msgid "Limits resolution of GUI to save memory. Does not affect video playback. Requires restart."
msgstr ""

#. Description of setting "Services -> AirPlay -> iOS 8 compatibility mode" with label #1268
#: system/settings/settings.xml
msgctxt "#36549"
msgid "Use iOS8 compatible AirPlay support. If you have trouble with older iOS devices detecting Kodi as a valid target try switching this off. This option takes effect on the next restart of Kodi only!"
msgstr ""

#empty strings from id 36550 to 36599
#reserved strings 365XX

#. Description of settings category "Music -> Library" with label #14022
#: system/settings/settings.xml
msgctxt "#36600"
msgid "Category containing the settings for how the music library is handled."
msgstr ""

#. Description of settings category "Music -> File lists" with label #14081
#: system/settings/settings.xml
msgctxt "#36601"
msgid "Category containing settings for how music file lists are handled."
msgstr ""

#. Description of settings category "Services -> AirPlay" with label #1273
#: system/settings/settings.xml
msgctxt "#36602"
msgid "Category containing settings for how the AirPlay service is handled."
msgstr ""

#. Description of settings category "System -> Video output" with label #21373
#: system/settings/settings.xml
msgctxt "#36603"
msgid "Category containing settings for how video output is handled."
msgstr ""

#empty strings from id 36604 to 36899

#: xbmc/media/MediaType.cpp
msgctxt "#36900"
msgid "movie"
msgstr ""

#: xbmc/media/MediaType.cpp
msgctxt "#36901"
msgid "movies"
msgstr ""

#: xbmc/media/MediaType.cpp
msgctxt "#36902"
msgid "TV show"
msgstr ""

#: xbmc/media/MediaType.cpp
msgctxt "#36903"
msgid "TV shows"
msgstr ""

#: xbmc/media/MediaType.cpp
msgctxt "#36904"
msgid "season"
msgstr ""

#: xbmc/media/MediaType.cpp
msgctxt "#36905"
msgid "seasons"
msgstr ""

#: xbmc/media/MediaType.cpp
msgctxt "#36906"
msgid "episode"
msgstr ""

#: xbmc/media/MediaType.cpp
msgctxt "#36907"
msgid "episodes"
msgstr ""

#: xbmc/media/MediaType.cpp
msgctxt "#36908"
msgid "musicvideo"
msgstr ""

#: xbmc/media/MediaType.cpp
msgctxt "#36909"
msgid "musicvideos"
msgstr ""

#: xbmc/media/MediaType.cpp
msgctxt "#36910"
msgid "set"
msgstr ""

#: xbmc/media/MediaType.cpp
msgctxt "#36911"
msgid "sets"
msgstr ""

#: xbmc/media/MediaType.cpp
msgctxt "#36912"
msgid "video"
msgstr ""

#: xbmc/media/MediaType.cpp
msgctxt "#36913"
msgid "videos"
msgstr ""

#: xbmc/media/MediaType.cpp
msgctxt "#36914"
msgid "music"
msgstr ""

#: xbmc/media/MediaType.cpp
msgctxt "#36915"
msgid "music"
msgstr ""

#: xbmc/media/MediaType.cpp
msgctxt "#36916"
msgid "artist"
msgstr ""

#: xbmc/media/MediaType.cpp
msgctxt "#36917"
msgid "artists"
msgstr ""

#: xbmc/media/MediaType.cpp
msgctxt "#36918"
msgid "album"
msgstr ""

#: xbmc/media/MediaType.cpp
msgctxt "#36919"
msgid "albums"
msgstr ""

#: xbmc/media/MediaType.cpp
msgctxt "#36920"
msgid "song"
msgstr ""

#: xbmc/media/MediaType.cpp
msgctxt "#36921"
msgid "songs"
msgstr ""

#empty strings from id 36922 to 36999

#: xbmc/cores/dvdplayer/DVDInputStreams/DVDInputStreamNavigator.cpp
msgctxt "#37000"
msgid "(Visually Impaired)"
msgstr ""

#: xbmc/cores/dvdplayer/DVDInputStreams/DVDInputStreamNavigator.cpp
msgctxt "#37001"
msgid "(Directors Comments)"
msgstr ""

#: xbmc/cores/dvdplayer/DVDInputStreams/DVDInputStreamNavigator.cpp
msgctxt "#37002"
msgid "(Directors Comments 2)"
msgstr ""

#empty strings from id 37003 to 37010

#: xbmc/cores/dvdplayer/DVDInputStreams/DVDInputStreamNavigator.cpp
msgctxt "#37011"
msgid "(CC)"
msgstr ""

#: xbmc/cores/dvdplayer/DVDInputStreams/DVDInputStreamNavigator.cpp
msgctxt "#37012"
msgid "(Forced)"
msgstr ""

#: xbmc/cores/dvdplayer/DVDInputStreams/DVDInputStreamNavigator.cpp
msgctxt "#37013"
msgid "(Directors Comments)"
msgstr ""

#: xbmc/GUIInfoManager.cpp
msgctxt "#37014"
msgid "Last used profile"
msgstr ""

#: xbmc/Windows/GUIMediaWindow.cpp
msgctxt "#37015"
msgid "Browse Into"
msgstr ""

#. Description of setting "System -> Audio output -> Dolby Digital Plus (E-AC3) capable receiver" with label #448
#: system/settings/settings.xml
msgctxt "#37016"
msgid "Select this option if your receiver is capable of decoding E-AC3 streams."
msgstr ""

#: system/settings/rbp.xml
msgctxt "#37017"
msgid "Dual audio output"
msgstr ""

#: system/settings/rbp.xml
msgctxt "#37018"
msgid "Boost centre channel when downmixing"
msgstr ""

#empty string with id 37019

#: system/settings/rbp.xml
msgctxt "#37020"
msgid "Enable higher colour depth artwork"
msgstr ""

#: system/settings/rbp.xml
msgctxt "#37021"
msgid "Set GUI resolution limit"
msgstr ""

#: xbmc/network/upnp/UPnPPlayer.cpp
msgctxt "#37022"
msgid "UPnP Player"
msgstr ""

#: xbmc/network/upnp/UPnPPlayer.cpp
msgctxt "#37023"
msgid "Do you wish to stop playback on the remote device?"
msgstr ""

#: system/settings/rbp.xml
msgctxt "#37024"
msgid "Select this if the audio out connection only supports multichannel audio as Dolby Digital 5.1, this allows multichannel audio such as AAC5.1 or FLAC5.1 to be listened to in 5.1 surround sound. Note - Not recommended on Pi as this requires a lot of CPU."
msgstr ""

#: system/settings/settings.xml
msgctxt "#37025"
msgid "Configure audio encoder settings such as quality and compression level"
msgstr ""

#: system/settings/rbp.xml
msgctxt "#37026"
msgid "Auto"
msgstr ""

#: system/settings/rbp.xml
msgctxt "#37027"
msgid "540"
msgstr ""

#: system/settings/rbp.xml
msgctxt "#37028"
msgid "720"
msgstr ""

#: system/settings/rbp.xml
msgctxt "#37029"
msgid "900"
msgstr ""

#: system/settings/rbp.xml
msgctxt "#37030"
msgid "Unlimited"
msgstr ""

#. Description of setting #14102 Settings -> Video -> Discs -> Blu-ray playback mode
#: system/settings/settings.xml
msgctxt "#37031"
msgid "Specifies how Blu-rays should be opened/played back. Disc menus are not fully supported yet and may cause problems."
msgstr ""

#. Title of category #37032 Settings -> Video -> Accessibility
#: system/settings/settings.xml
msgctxt "#37032"
msgid "Accessibility"
msgstr ""

#. Description of category #37032 Settings -> Video -> Accessibility
#: system/settings/settings.xml
msgctxt "#37033"
msgid "Video playback related accessibility settings, e.g., "Prefer subtitles for the hearing impaired""
msgstr ""

#. Setting #37034 Settings -> Video -> Accessibility 
#: system/settings/settings.xml
msgctxt "#37034"
msgid "Prefer audio stream for the visually impaired"
msgstr ""

#. Description of setting #37034 Settings -> Video -> Accessibility 
#: system/settings/settings.xml
msgctxt "#37035"
msgid "Prefer the audio stream for the visually impaired to other audio streams of the same language"
msgstr ""

#. Setting #37036 Settings -> Video -> Accessibility 
#: system/settings/settings.xml
msgctxt "#37036"
msgid "Prefer audio stream for the hearing impaired"
msgstr ""

#. Description of setting #37036 Settings -> Video -> Accessibility 
#: system/settings/settings.xml
msgctxt "#37037"
msgid "Prefer the audio stream for the hearing impaired to other audio streams of the same language"
msgstr ""

#. Setting #37038 Settings -> Video -> Accessibility 
#: system/settings/settings.xml
msgctxt "#37038"
msgid "Prefer subtitles for the hearing impaired"
msgstr ""

#. Description of setting #37038 Settings -> Video -> Accessibility 
#: system/settings/settings.xml
msgctxt "#37039"
msgid "Prefer the subtitle stream for the hearing impaired to other subtitle streams of the same language"
msgstr ""

#. Setting #37040 Settings -> Video -> Playback
#: system/settings/settings.xml
msgctxt "#37040"
msgid "Prefer default audio streams"
msgstr ""

#. Description of setting #37040 Settings -> Video -> Playback
#: system/settings/settings.xml
msgctxt "#37041"
msgid "Use audio streams that are flagged as "default" (and match the preferred language) regardless of the number of channels or the used codec."
msgstr ""

#. Description of setting "Videos -> Playback -> Skip steps"
#: system/settings/settings.xml
msgctxt "#37042"
msgid "Defines which step sizes to use when pressing the skip buttons. If more steps are selected for a skip direction, these can be applied by subsequent presses on the skip button within the defined skip delay. Forward (positive) and backward (negative) steps can be defined independently."
msgstr ""

#. Description of setting "Videos -> Playback -> Skip delay"
#: system/settings/settings.xml
msgctxt "#37043"
msgid "Defines the time to wait for subsequent key presses before performing the skip. Only applies when using smart skipping (when using more than one skip step for a direction)."
msgstr ""

#. Setting #37044 Settings -> Video -> File lists -> Extract chapter thumbnails
#: system/settings/settings.xml
msgctxt "#37044"
msgid "Extract chapter thumbnails"
msgstr ""

#. Description of setting #37044 "Video -> File lists -> Extract chapter thumbnails"
#: system/settings/settings.xml
msgctxt "#37045"
msgid "Extract chapter thumbnails for presentation in the chapters/bookmarks dialog. This might increase CPU load."
msgstr ""

#empty strings from id 37046 to 38009

#: system/settings/rbp.xml
msgctxt "#38010"
msgid "GPU accelerated"
msgstr ""

#. Setting #38011 "Videos -> Library -> Show All Items entry"
#: system/settings/settings.xml
msgctxt "#38011"
msgid "Show "All Items" entry"
msgstr ""

#. Description of setting "Videos -> Library -> Show All Items entry"
#: system/settings/settings.xml
msgctxt "#38012"
msgid "Show "All Items" entry in directory (for example All Albums or All Seasons)"
msgstr ""

<<<<<<< HEAD
#. 55000-55100 reserved for DSPlayer
msgctxt "#55000"
msgid "DSPlayer"
msgstr ""

msgctxt "#55001"
msgid "Video Renderer"
msgstr ""

msgctxt "#55002"
msgid "Use EVR instead of VMR9 Renderer"
msgstr ""

msgctxt "#55003"
msgid "Audio Renderer"
msgstr ""

msgctxt "#55004"
msgid "Set all stable formats to libavcodec (ffdshow)"
msgstr ""

msgctxt "#55005"
msgid "Nearest neighbor"
msgstr ""

msgctxt "#55006"
msgid "Bilinear"
msgstr ""

msgctxt "#55007"
msgid "Bilinear (PS 2.0)"
msgstr ""

msgctxt "#55008"
msgid "Bicubic A=-0.60 (PS 2.0)"
msgstr ""

msgctxt "#55009"
msgid "Bicubic A=-0.75 (PS 2.0)"
msgstr ""

msgctxt "#55010"
msgid "Bicubic A=-1.00 (PS 2.0)"
msgstr ""

msgctxt "#55011"
msgid "Stats hidden"
msgstr ""

msgctxt "#55012"
msgid "Stats minimal"
msgstr ""

msgctxt "#55013"
msgid "Stats medium"
msgstr ""

msgctxt "#55014"
msgid "Stats large"
msgstr ""

msgctxt "#55015"
msgid "Renderer stats"
msgstr ""

msgctxt "#55016"
msgid "Shaders"
msgstr ""

msgctxt "#55017"
msgid "Shaders list"
msgstr ""

msgctxt "#55018"
msgid "There is no shader loaded"
msgstr ""

msgctxt "#55021"
msgid "Use system filters (DirectShow merits)"
msgstr ""

msgctxt "#55022"
msgid "Min. Blu-ray title length (min.)"
msgstr ""

msgctxt "#55023"
msgid "Matroska Editions"
msgstr ""

msgctxt "#55024"
msgid "Blu-ray Titles"
msgstr ""

msgctxt "#55025"
msgid "Select Matroska Editions"
msgstr ""

msgctxt "#55026"
msgid "Select Blu-ray Titles"
msgstr ""

msgctxt "#55027"
msgid "Show all Blu-ray Titles"
msgstr ""

msgctxt "#55030"
msgid "Auto start .bdmv in Blu-ray folders"
msgstr ""

msgctxt "#55031"
msgid "Use as the default video player"
msgstr ""

msgctxt "#55032"
msgid "Show Blu-ray titles and Matroska Editions choice dialog"
msgstr ""

#. 55050-55100 Directshow Subtitles 
msgctxt "#55050"
msgid "- Border line"
msgstr ""

msgctxt "#55051"
msgid "Outline"
msgstr ""

msgctxt "#55052"
msgid "Opaque"
msgstr ""

msgctxt "#55053"
msgid "- Outline width"
msgstr ""

msgctxt "#55054"
msgid "- Shadow depth"
msgstr ""

msgctxt "#55055"
msgid "- Alpha"
msgstr ""

msgctxt "#55056"
msgid "Font to use for text subtitles (dsplayer only) : %s"
msgstr ""

msgctxt "#55057"
msgid "Choose a font"
msgstr ""

msgctxt "#55058"
msgid "Disable subtitles"
msgstr ""

msgctxt "#55059"
msgid "Subtitles not found"
msgstr ""

msgctxt "#55060"
msgid "Use menu audio selector"
msgstr ""

msgctxt "#55061"
msgid "Use menu subtitle selector"
msgstr ""

msgctxt "#55062"
msgid "DSPlayer filters list..."
msgstr ""

msgctxt "#55063"
msgid "- Use madVR in fullscreen (exclusive mode)"
msgstr ""

msgctxt "#55064"
msgid "- Manage madVR settings through the gui of kodi"
msgstr ""

msgctxt "#55065"
msgid "- Delay madVR playback until render queue is full"
msgstr ""

msgctxt "#60001"
msgid "Media rules"
msgstr ""

msgctxt "#60002"
msgid "Rule name"
msgstr ""

msgctxt "#60003"
msgid "- File types"
msgstr ""

msgctxt "#60004"
msgid "- File name"
msgstr ""

msgctxt "#60005"
msgid "- Protocols"
msgstr ""

msgctxt "#60006"
msgid "- Url"
msgstr ""

msgctxt "#60007"
msgid "Source filter"
msgstr ""

msgctxt "#60008"
msgid "Splitter filter"
msgstr ""

msgctxt "#60009"
msgid "Video filter"
msgstr ""

msgctxt "#60010"
msgid "Audio filter"
msgstr ""

msgctxt "#60011"
msgid "Subs filter"
msgstr ""

msgctxt "#60012"
msgid "Extra filter"
msgstr ""

msgctxt "#60013"
msgid "Shader Id"
msgstr ""

msgctxt "#60014"
msgid "Add new rule..."
msgstr ""

msgctxt "#60015"
msgid "Add rule"
msgstr ""

msgctxt "#60016"
msgid "Save rule changes"
msgstr ""

msgctxt "#60017"
msgid "Delete rule"
msgstr ""

msgctxt "#60018"
msgid "Are you sure to delete this rule?"
msgstr ""

msgctxt "#60019"
msgid "- Video resolution"
msgstr ""

msgctxt "#60020"
msgid "- Video codec"
msgstr ""

msgctxt "#60021"
msgid "- Audio channels"
msgstr ""

msgctxt "#60022"
msgid "- Audio codec"
msgstr ""

msgctxt "#60023"
msgid "- Stage"
msgstr ""

msgctxt "#61001"
msgid "Save changes?"
msgstr ""

msgctxt "#61002"
msgid "Do you want to save changes you made?"
msgstr ""

msgctxt "#65001"
msgid "Filters configuration"
msgstr ""

msgctxt "#65002"
msgid "Add new filter..."
msgstr ""

msgctxt "#65003"
msgid "OSDName"
msgstr ""

msgctxt "#65004"
msgid "Filter name"
msgstr ""

msgctxt "#65005"
msgid "Filter type"
msgstr ""

msgctxt "#65006"
msgid "Filter guid"
msgstr ""

msgctxt "#65007"
msgid "Add filter"
msgstr ""

msgctxt "#65008"
msgid "Save filter changes"
msgstr ""

msgctxt "#65009"
msgid "Delete filter"
msgstr ""

msgctxt "#65010"
msgid "System filters list"
msgstr ""

msgctxt "#65011"
msgid "Are you sure to delete this filter?"
msgstr ""

msgctxt "#65012"
msgid "Please fill out all required fields"
msgstr ""

msgctxt "#66001"
msgid "DVDPlayer merits"
msgstr ""

msgctxt "#66002"
msgid "Add new merits rule..."
msgstr ""

msgctxt "#66003"
msgid "- Internet stream"
msgstr ""

msgctxt "#66004"
msgid "- Remote"
msgstr ""

msgctxt "#66005"
msgid "- Audio"
msgstr ""

msgctxt "#66006"
msgid "- Video"
msgstr ""

msgctxt "#66007"
msgid "- DVD"
msgstr ""

msgctxt "#66008"
msgid "- DVD image"
msgstr ""

msgctxt "#66009"
msgid "- DVD file"
msgstr ""

msgctxt "#66010"
msgid "- Video aspect ratio"
msgstr ""

msgctxt "#66011"
msgid "- Mimetypes"
msgstr ""

msgctxt "#70000"
msgid "Scaling algorithms..."
msgstr ""

msgctxt "#70001"
msgid "Nearest Neighbor"
msgstr ""

msgctxt "#70002"
msgid "Bilinear"
msgstr ""

msgctxt "#70003"
msgid "DXVA2"
msgstr ""

msgctxt "#70004"
msgid "Mitchel-Netravali"
msgstr ""

msgctxt "#70005"
msgid "Catmul-Rom"
msgstr ""

msgctxt "#70006"
msgid "Bicubic (sharpness 50)"
msgstr ""

msgctxt "#70007"
msgid "Bicubic (sharpness 60)"
msgstr ""

msgctxt "#70008"
msgid "Bicubic (sharpness 75)"
msgstr ""

msgctxt "#70009"
msgid "Bicubic (sharpness 100)"
msgstr ""

msgctxt "#70010"
msgid "SoftCubic (softness 50)"
msgstr ""

msgctxt "#70011"
msgid "SoftCubic (softness 60)"
msgstr ""

msgctxt "#70012"
msgid "SoftCubic (softness 70)"
msgstr ""

msgctxt "#70013"
msgid "SoftCubic (softness 80)"
msgstr ""

msgctxt "#70014"
msgid "SoftCubic (softness 100)"
msgstr ""

msgctxt "#70015"
msgid "Lanczos (3 taps)"
msgstr ""

msgctxt "#70016"
msgid "Lanczos (4 taps)"
msgstr ""

msgctxt "#70017"
msgid "Lanczos (8 taps)"
msgstr ""

msgctxt "#70018"
msgid "Spline (3 taps)"
msgstr ""

msgctxt "#70019"
msgid "Spline (4 taps)"
msgstr ""

msgctxt "#70020"
msgid "Jinc (3 taps)"
msgstr ""

msgctxt "#70021"
msgid "Jinc (4 taps)"
msgstr ""

msgctxt "#70022"
msgid "Jinc (8 taps)"
msgstr ""

msgctxt "#70023"
msgid "NNEDI3 (16 neurons)"
msgstr ""

msgctxt "#70024"
msgid "NNEDI3 (32 neurons)"
msgstr ""

msgctxt "#70025"
msgid "NNEDI3 (64 neurons)"
msgstr ""

msgctxt "#70026"
msgid "NNEDI3 (128 neurons)"
msgstr ""

msgctxt "#70027"
msgid "NNEDI3 (256 neurons)"
msgstr ""

msgctxt "#70028"
msgid "Chroma upscaling"
msgstr ""

msgctxt "#70029"
msgid "Image upscaling"
msgstr ""

msgctxt "#70030"
msgid "Image downscaling"
msgstr ""

msgctxt "#70031"
msgid "- anti-ringing filter"
msgstr ""

msgctxt "#70032"
msgid "- scale in linear light"
msgstr ""

msgctxt "#70100"
msgid "NNEDI3 to double Luma resolution"
msgstr ""

msgctxt "#70101"
msgid "NNEDI3 to double Chroma resolution"
msgstr ""

msgctxt "#70102"
msgid "NNEDI3 to quadruple Luma resolution"
msgstr ""

msgctxt "#70103"
msgid "NNEDI3 to quadruple Chroma resolution"
msgstr ""

msgctxt "#70104"
msgid "use (16 Neurons)"
msgstr ""

msgctxt "#70105"
msgid "use (32 Neurons)"
msgstr ""

msgctxt "#70106"
msgid "use (64 Neurons)"
msgstr ""

msgctxt "#70107"
msgid "use (128 Neurons)"
msgstr ""

msgctxt "#70108"
msgid "use (256 Neurons)"
msgstr ""

msgctxt "#70109"
msgid "only if scaling factor is 2.0x (or bigger)"
msgstr ""

msgctxt "#70110"
msgid "only if scaling factor is 1.5x (or bigger)"
msgstr ""

msgctxt "#70111"
msgid "only if scaling factor is 1.2x (or bigger)"
msgstr ""

msgctxt "#70112"
msgid "always if upscaling needed"
msgstr ""

msgctxt "#70113"
msgid "only if scaling factor is 4.0x (or bigger)"
msgstr ""

msgctxt "#70114"
msgid "only if scaling factor is 3.0x (or bigger)"
msgstr ""

msgctxt "#70115"
msgid "only if scaling factor is 2.4x (or bigger)"
msgstr ""

msgctxt "#70116"
msgid "- scaling condition"
msgstr ""

msgctxt "#70117"
msgid "(disabled)"
msgstr ""

msgctxt "#70200"
msgid "Deinterlace auto-activation"
msgstr ""

msgctxt "#70201"
msgid "Deinterlace detection type"
msgstr ""

msgctxt "#70202"
msgid "(auto-detection)"
msgstr ""

msgctxt "#70203"
msgid "force film mode"
msgstr ""

msgctxt "#70204"
msgid "force video mode"
msgstr ""

msgctxt "#70205"
msgid "if doubt, active"
msgstr ""

msgctxt "#70206"
msgid "if doubt, deactive"
msgstr ""

msgctxt "#70206"
msgid "force video mode"
msgstr ""

msgctxt "#70207"
msgid "Deinterlace only pixels in the frame center"
msgstr ""

msgctxt "#70300"
msgid "Smooth motion"
msgstr ""

msgctxt "#70301"
msgid "avoid judder"
msgstr ""

msgctxt "#70302"
msgid "almost always"
msgstr ""

msgctxt "#70303"
msgid "always"
msgstr ""

msgctxt "#70400"
msgid "Dithering"
msgstr ""

msgctxt "#70401"
msgid "random dithering"
msgstr ""

msgctxt "#70402"
msgid "ordered dithering"
msgstr ""

msgctxt "#70403"
msgid "error diffusion 1 (no patterns) (dx11)"
msgstr ""

msgctxt "#70404"
msgid "error diffusion 2 (mild patterns) (dx11)"
msgstr ""

msgctxt "#70405"
msgid "- use colored noise"
msgstr ""

msgctxt "#70406"
msgid "- change dither for every frame"
msgstr ""

msgctxt "#70500"
msgid "Reduce banding artifacts"
msgstr ""

msgctxt "#70501"
msgid "- default debanding strength"
msgstr ""

msgctxt "#70502"
msgid "- strength during fade in/out"
msgstr ""

msgctxt "#70503"
msgid "low"
msgstr ""

msgctxt "#70504"
msgid "medium"
msgstr ""

msgctxt "#70505"
msgid "high"
msgstr ""

msgctxt "#70600"
msgid "Set default settings..."
msgstr ""

msgctxt "#70601"
msgid "Set as default for SD videos"
msgstr ""

msgctxt "#70602"
msgid "Set as default for 720p videos"
msgstr ""

msgctxt "#70603"
msgid "Set as default for 1080p videos"
msgstr ""

msgctxt "#70604"
msgid "Set as default for 2160p videos"
msgstr ""

msgctxt "#909001"
msgid "Rus"
msgstr ""

msgctxt "#909002"
msgid "IP"
=======
#. Label of a setting to limit the number of fps used for updating the GUI while playing videos. This is useful for slow systems that have problems rendering GUI and video at the same time in full speed.
#: system/settings/settings.xml
msgctxt "#38013"
msgid "Limit GUI updates during playback"
msgstr ""

#. Description for the setting Video -> Acceleration -> Limit GUI updates when playing video with label #38013
#: system/settings/settings.xml
msgctxt "#38014"
msgid "Limits the speed (fps) used to update the GUI while playing videos. This can reduce CPU load and fix playback issues while the GUI is shown."
msgstr ""

#. Label of a settings value to indicate the "disabled" state of an otherwise limiting setting (like fps limit, bandwidth limit, ...)
#: system/settings/settings.xml
msgctxt "#38015"
msgid "Unlimited"
msgstr ""

#. Used to format framerate values. %d will be replaced with the according number/integer, like "24 fps", "50 fps"
#: system/settings/settings.xml
msgctxt "#38016"
msgid "%d fps"
>>>>>>> bbae27bb
msgstr ""<|MERGE_RESOLUTION|>--- conflicted
+++ resolved
@@ -16533,7 +16533,30 @@
 msgid "Show "All Items" entry in directory (for example All Albums or All Seasons)"
 msgstr ""
 
-<<<<<<< HEAD
+#. Label of a setting to limit the number of fps used for updating the GUI while playing videos. This is useful for slow systems that have problems rendering GUI and video at the same time in full speed.
+#: system/settings/settings.xml
+msgctxt "#38013"
+msgid "Limit GUI updates during playback"
+msgstr ""
+
+#. Description for the setting Video -> Acceleration -> Limit GUI updates when playing video with label #38013
+#: system/settings/settings.xml
+msgctxt "#38014"
+msgid "Limits the speed (fps) used to update the GUI while playing videos. This can reduce CPU load and fix playback issues while the GUI is shown."
+msgstr ""
+
+#. Label of a settings value to indicate the "disabled" state of an otherwise limiting setting (like fps limit, bandwidth limit, ...)
+#: system/settings/settings.xml
+msgctxt "#38015"
+msgid "Unlimited"
+msgstr ""
+
+#. Used to format framerate values. %d will be replaced with the according number/integer, like "24 fps", "50 fps"
+#: system/settings/settings.xml
+msgctxt "#38016"
+msgid "%d fps"
+msgstr ""
+
 #. 55000-55100 reserved for DSPlayer
 msgctxt "#55000"
 msgid "DSPlayer"
@@ -17242,28 +17265,4 @@
 
 msgctxt "#909002"
 msgid "IP"
-=======
-#. Label of a setting to limit the number of fps used for updating the GUI while playing videos. This is useful for slow systems that have problems rendering GUI and video at the same time in full speed.
-#: system/settings/settings.xml
-msgctxt "#38013"
-msgid "Limit GUI updates during playback"
-msgstr ""
-
-#. Description for the setting Video -> Acceleration -> Limit GUI updates when playing video with label #38013
-#: system/settings/settings.xml
-msgctxt "#38014"
-msgid "Limits the speed (fps) used to update the GUI while playing videos. This can reduce CPU load and fix playback issues while the GUI is shown."
-msgstr ""
-
-#. Label of a settings value to indicate the "disabled" state of an otherwise limiting setting (like fps limit, bandwidth limit, ...)
-#: system/settings/settings.xml
-msgctxt "#38015"
-msgid "Unlimited"
-msgstr ""
-
-#. Used to format framerate values. %d will be replaced with the according number/integer, like "24 fps", "50 fps"
-#: system/settings/settings.xml
-msgctxt "#38016"
-msgid "%d fps"
->>>>>>> bbae27bb
 msgstr ""