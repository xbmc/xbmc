--- conflicted
+++ resolved
@@ -319,7 +319,12 @@
     <Filter Include="video\videosync">
       <UniqueIdentifier>{9775d5c0-c640-4606-a625-e6cdcf9f959e}</UniqueIdentifier>
     </Filter>
-<<<<<<< HEAD
+    <Filter Include="cores\dvdplayer\DVDCodecs\Overlay\contrib">
+      <UniqueIdentifier>{43526341-7b96-462d-9f71-685e426251ec}</UniqueIdentifier>
+    </Filter>
+    <Filter Include="network\test">
+      <UniqueIdentifier>{1bdb0045-3341-49b7-8d6f-30a53f812350}</UniqueIdentifier>
+    </Filter>
     <Filter Include="cores\DSPlayer">
       <UniqueIdentifier>{8b65ff5a-9862-42bc-bf92-b5cf22b9c12a}</UniqueIdentifier>
     </Filter>
@@ -357,15 +362,6 @@
       <UniqueIdentifier>{c9cfe4a7-b0c3-4b86-aca2-908c801742b5}</UniqueIdentifier>
     </Filter> 
  </ItemGroup>
-=======
-    <Filter Include="cores\dvdplayer\DVDCodecs\Overlay\contrib">
-      <UniqueIdentifier>{43526341-7b96-462d-9f71-685e426251ec}</UniqueIdentifier>
-    </Filter>
-    <Filter Include="network\test">
-      <UniqueIdentifier>{1bdb0045-3341-49b7-8d6f-30a53f812350}</UniqueIdentifier>
-    </Filter>
-  </ItemGroup>
->>>>>>> fd81a3e2
   <ItemGroup>
     <ClCompile Include="..\..\xbmc\win32\pch.cpp">
       <Filter>win32</Filter>
@@ -3114,7 +3110,6 @@
     <ClCompile Include="..\..\xbmc\cores\DataCacheCore.cpp">
       <Filter>cores</Filter>
     </ClCompile>
-<<<<<<< HEAD
     <ClCompile Include="..\..\xbmc\cores\DSPlayer\ChaptersManager.cpp">
       <Filter>cores\DSPlayer</Filter>
     </ClCompile>
@@ -3223,7 +3218,7 @@
     </ClCompile>
     <ClCompile Include="..\..\xbmc\cores\DSPlayer\DSPlayerDatabase.cpp">
       <Filter>cores\DSPlayer</Filter>
-=======
+    </ClCompile>
     <ClCompile Include="..\..\xbmc\filesystem\OverrideDirectory.cpp">
       <Filter>filesystem</Filter>
     </ClCompile>
@@ -3259,7 +3254,6 @@
     </ClCompile>
     <ClCompile Include="..\..\xbmc\dialogs\GUIDialogSimpleMenu.cpp">
       <Filter>dialogs</Filter>
->>>>>>> fd81a3e2
     </ClCompile>
   </ItemGroup>
   <ItemGroup>
@@ -6178,7 +6172,6 @@
     <ClInclude Include="..\..\xbmc\cores\DataCacheCore.h">
       <Filter>cores</Filter>
     </ClInclude>
-<<<<<<< HEAD
     <ClInclude Include="..\..\xbmc\cores\DSPlayer\ChaptersManager.h">
       <Filter>cores\DSPlayer</Filter>
     </ClInclude>
@@ -6333,7 +6326,7 @@
     </ClInclude>
     <ClInclude Include="..\..\xbmc\cores\DSPlayer\Filters\IDirectVobSub.h">
       <Filter>cores\DSPlayer\Interfaces</Filter>
-=======
+    </ClInclude>
     <ClInclude Include="..\..\xbmc\filesystem\OverrideDirectory.h">
       <Filter>filesystem</Filter>
     </ClInclude>
@@ -6363,7 +6356,6 @@
     </ClInclude>
     <ClInclude Include="..\..\xbmc\dialogs\GUIDialogSimpleMenu.h">
       <Filter>dialogs</Filter>
->>>>>>> fd81a3e2
     </ClInclude>
   </ItemGroup>
   <ItemGroup>
@@ -6407,11 +6399,7 @@
       <Filter>win32</Filter>
     </CustomBuild>
   </ItemGroup>
-<<<<<<< HEAD
   <ItemGroup>
-    <None Include="..\..\xbmc\interfaces\swig\ControlListAddItemMethods.i">
-      <Filter>interfaces\swig</Filter>
-    </None>
     <None Include="..\..\system\players\dsplayer\Shaders\shaders.xml">
       <Filter>cores\DSPlayer\Shaders</Filter>
     </None>
@@ -6422,6 +6410,4 @@
       <Filter>cores\DSPlayer\FilterCoreFactory</Filter>
     </None>
   </ItemGroup>
-=======
->>>>>>> fd81a3e2
 </Project>