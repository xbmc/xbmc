﻿<?xml version="1.0" encoding="utf-8"?>
<Project ToolsVersion="4.0" xmlns="http://schemas.microsoft.com/developer/msbuild/2003">
  <ItemGroup>
    <Filter Include="win32">
      <UniqueIdentifier>{42ffe691-237e-4fe8-bd06-667936c26238}</UniqueIdentifier>
    </Filter>
    <Filter Include="cores">
      <UniqueIdentifier>{d9048f15-4226-45a0-bd7d-c4f326b8c232}</UniqueIdentifier>
    </Filter>
    <Filter Include="cores\dvdplayer">
      <UniqueIdentifier>{b7e0c19a-163b-43a8-bc50-47f0f220c225}</UniqueIdentifier>
    </Filter>
    <Filter Include="cores\dvdplayer\DVDCodecs">
      <UniqueIdentifier>{f72e399a-b2f5-4f77-a680-797306b37afe}</UniqueIdentifier>
    </Filter>
    <Filter Include="cores\dvdplayer\DVDCodecs\Audio">
      <UniqueIdentifier>{5bee29f5-b152-4416-9413-0bed2a669575}</UniqueIdentifier>
    </Filter>
    <Filter Include="cores\dvdplayer\DVDCodecs\Audio\Encoders">
      <UniqueIdentifier>{950294bc-2e98-414e-8bf4-57c43fb73b31}</UniqueIdentifier>
    </Filter>
    <Filter Include="cores\dvdplayer\DVDCodecs\Video">
      <UniqueIdentifier>{09e9057e-7017-4f3d-b5d3-2f5e9a23a53c}</UniqueIdentifier>
    </Filter>
    <Filter Include="cores\dvdplayer\DVDCodecs\Overlay">
      <UniqueIdentifier>{cc80e830-cd3b-4790-9d73-b727b997efdc}</UniqueIdentifier>
    </Filter>
    <Filter Include="cores\dvdplayer\DVDCodecs\Overlay\libspucc">
      <UniqueIdentifier>{43526341-7b96-462d-9f71-685e426251ec}</UniqueIdentifier>
    </Filter>
    <Filter Include="cores\dvdplayer\DVDDemuxers">
      <UniqueIdentifier>{59ff29b6-c2b5-4ed8-a80c-e5dd130802a7}</UniqueIdentifier>
    </Filter>
    <Filter Include="cores\dvdplayer\DVDInputStreams">
      <UniqueIdentifier>{15bea9e8-7473-4e72-93b1-c403d491160d}</UniqueIdentifier>
    </Filter>
    <Filter Include="cores\dvdplayer\DVDHeaders">
      <UniqueIdentifier>{9b9c3d13-56db-4db5-98a3-4402ee3b4ff9}</UniqueIdentifier>
    </Filter>
    <Filter Include="cores\dvdplayer\DVDSubtitles">
      <UniqueIdentifier>{83ae8e22-c3a0-45c6-bbc2-29d0bb180e2d}</UniqueIdentifier>
    </Filter>
    <Filter Include="cores\paplayer">
      <UniqueIdentifier>{ef82a765-fb92-4244-b2dd-212704a98407}</UniqueIdentifier>
    </Filter>
    <Filter Include="cores\DllLoader">
      <UniqueIdentifier>{4a0ca8db-d3a3-4360-93bd-0b1fe4cbd203}</UniqueIdentifier>
    </Filter>
    <Filter Include="cores\DllLoader\exports">
      <UniqueIdentifier>{aa32e9d0-5753-42d5-889b-3938ce6703a0}</UniqueIdentifier>
    </Filter>
    <Filter Include="cores\DllLoader\exports\emu_socket">
      <UniqueIdentifier>{280834b5-e3ce-48ec-a304-ec6c315beffe}</UniqueIdentifier>
    </Filter>
    <Filter Include="cores\DllLoader\exports\util">
      <UniqueIdentifier>{111c81df-dc5e-4b93-a21f-c2171434952b}</UniqueIdentifier>
    </Filter>
    <Filter Include="cores\VideoRenderers">
      <UniqueIdentifier>{09e513b1-adc6-4af0-b0f3-966b8240fad5}</UniqueIdentifier>
    </Filter>
    <Filter Include="cores\VideoRenderers\Shaders">
      <UniqueIdentifier>{041be182-9ec3-4c1b-abfc-d92f6802e7ca}</UniqueIdentifier>
    </Filter>
    <Filter Include="cores\AudioRenderers">
      <UniqueIdentifier>{6ec3ce08-d27a-460f-abd8-3ccd43a05470}</UniqueIdentifier>
    </Filter>
    <Filter Include="cores\ExternalPlayer">
      <UniqueIdentifier>{f98cb00a-d64b-4af9-a386-78bb2be8213d}</UniqueIdentifier>
    </Filter>
    <Filter Include="cores\PlayerCoreFactory">
      <UniqueIdentifier>{a775e258-5cbc-44fb-b992-05b29699294c}</UniqueIdentifier>
    </Filter>
    <Filter Include="cores\dsplayer">
      <UniqueIdentifier>{3a2a315f-fc9d-4aff-b435-d29ce20d2d38}</UniqueIdentifier>
    </Filter>
    <Filter Include="cores\dsplayer\Filters">
      <UniqueIdentifier>{5f54f572-c809-439d-92a6-b8f3652e3703}</UniqueIdentifier>
    </Filter>
    <Filter Include="cores\dsplayer\Filters\Splitters">
      <UniqueIdentifier>{04630a22-43cd-4ba5-b315-d789849dcf79}</UniqueIdentifier>
    </Filter>
    <Filter Include="cores\dsplayer\Filters\Source">
      <UniqueIdentifier>{a5b336c3-d9b0-4ee5-ac95-4b3a9d910978}</UniqueIdentifier>
    </Filter>
    <Filter Include="cores\dsplayer\Interfaces">
      <UniqueIdentifier>{a8dabe42-005c-4cbd-a5e6-372e621b6d74}</UniqueIdentifier>
    </Filter>
    <Filter Include="cores\dsplayer\Interfaces\ffdshow">
      <UniqueIdentifier>{bc264ca9-f6d2-4cdf-a59b-47b3bfb243c1}</UniqueIdentifier>
    </Filter>
    <Filter Include="cores\dsplayer\FilterCoreFactory">
      <UniqueIdentifier>{d9143a34-a011-4191-aee6-6ac98d2921b9}</UniqueIdentifier>
    </Filter>
    <Filter Include="addons">
      <UniqueIdentifier>{0cf03ec7-412f-48ac-827d-358c57245edd}</UniqueIdentifier>
    </Filter>
    <Filter Include="dialogs">
      <UniqueIdentifier>{69dd6304-c5d7-46f5-a804-516c9efb79ca}</UniqueIdentifier>
    </Filter>
    <Filter Include="filesystem">
      <UniqueIdentifier>{3b63bf0d-cec2-4324-93ea-4e4d78ba283b}</UniqueIdentifier>
    </Filter>
    <Filter Include="filesystem\MusicDatabaseDirectory">
      <UniqueIdentifier>{51f1b8f6-22ea-4263-b307-4ac9dfceb268}</UniqueIdentifier>
    </Filter>
    <Filter Include="filesystem\VideoDatabaseDirectory">
      <UniqueIdentifier>{a9c70632-dcfa-4019-b785-da8ba68d998a}</UniqueIdentifier>
    </Filter>
    <Filter Include="guilib">
      <UniqueIdentifier>{8da246b5-f33b-491d-9bb9-e583b98bd9d9}</UniqueIdentifier>
    </Filter>
    <Filter Include="input">
      <UniqueIdentifier>{8b243e7b-4820-4d54-81e3-f9b054e6140a}</UniqueIdentifier>
    </Filter>
    <Filter Include="interfaces">
      <UniqueIdentifier>{d35cec4c-8037-4683-a2e4-4afc8e76ddca}</UniqueIdentifier>
    </Filter>
    <Filter Include="music">
      <UniqueIdentifier>{1e9d72b2-5215-4129-9014-deb5eda51301}</UniqueIdentifier>
    </Filter>
    <Filter Include="network">
      <UniqueIdentifier>{99523ad3-0ba1-449b-bf55-92c04e7b59aa}</UniqueIdentifier>
    </Filter>
    <Filter Include="playlists">
      <UniqueIdentifier>{084b5eb0-c9c9-444b-a2ee-dcb4f9537d35}</UniqueIdentifier>
    </Filter>
    <Filter Include="powermanagement">
      <UniqueIdentifier>{b203de13-ce8c-4b43-9a87-a05e68fbad13}</UniqueIdentifier>
    </Filter>
    <Filter Include="rendering">
      <UniqueIdentifier>{8ad88d4a-bb19-46fa-ac8a-80d928f1f175}</UniqueIdentifier>
    </Filter>
    <Filter Include="settings">
      <UniqueIdentifier>{8cd0e706-bd9f-4e99-afa2-34307239cb3e}</UniqueIdentifier>
    </Filter>
    <Filter Include="storage">
      <UniqueIdentifier>{2500f45e-2a56-4434-87bd-727050d0d1aa}</UniqueIdentifier>
    </Filter>
    <Filter Include="threads">
      <UniqueIdentifier>{5af9347f-8e02-4e0b-96aa-c659144e9385}</UniqueIdentifier>
    </Filter>
    <Filter Include="utils">
      <UniqueIdentifier>{acd585b0-c319-43f0-9149-b3b5dddf5122}</UniqueIdentifier>
    </Filter>
    <Filter Include="video">
      <UniqueIdentifier>{827f3a57-ac74-4ad0-a438-3a780039871c}</UniqueIdentifier>
    </Filter>
    <Filter Include="windowing">
      <UniqueIdentifier>{dbf79aa0-53a6-4bec-855b-e8d2cbb73689}</UniqueIdentifier>
    </Filter>
    <Filter Include="music\karaoke">
      <UniqueIdentifier>{9d2be696-b6dd-4be1-aa8c-260816b48c12}</UniqueIdentifier>
    </Filter>
    <Filter Include="cdrip">
      <UniqueIdentifier>{d0d6c121-8cef-4bf9-aba5-bff57ae46e26}</UniqueIdentifier>
    </Filter>
    <Filter Include="input\windows">
      <UniqueIdentifier>{2f7a07e4-ac48-4e30-beb3-550e50b59c09}</UniqueIdentifier>
    </Filter>
    <Filter Include="interfaces\http-api">
      <UniqueIdentifier>{3616033f-20f3-48c8-96bd-b07f2eed008e}</UniqueIdentifier>
    </Filter>
    <Filter Include="interfaces\python">
      <UniqueIdentifier>{d00b9c4f-dee7-4b68-a0d3-e8e6c815b888}</UniqueIdentifier>
    </Filter>
    <Filter Include="interfaces\json-rpc">
      <UniqueIdentifier>{15fc3844-6b50-4424-ba2c-ac9bd85d3ab0}</UniqueIdentifier>
    </Filter>
    <Filter Include="music\dialogs">
      <UniqueIdentifier>{aa9c8fdb-ad2f-4323-9766-3accd596a480}</UniqueIdentifier>
    </Filter>
    <Filter Include="music\infoscanner">
      <UniqueIdentifier>{a320eb2c-1b68-4842-a9bd-34e1c810dace}</UniqueIdentifier>
    </Filter>
    <Filter Include="music\tags">
      <UniqueIdentifier>{f046be52-4abe-4a66-8a57-1753d47a7f36}</UniqueIdentifier>
    </Filter>
    <Filter Include="music\windows">
      <UniqueIdentifier>{6589445b-fe8f-4083-ba15-3d0d45b8cd2d}</UniqueIdentifier>
    </Filter>
    <Filter Include="network\libscrobbler">
      <UniqueIdentifier>{cbd5c896-0dfc-4b84-9ef0-cdf7a49dc29a}</UniqueIdentifier>
    </Filter>
    <Filter Include="network\windows">
      <UniqueIdentifier>{3d43220c-4ea4-4da7-8ede-ef159da2cd25}</UniqueIdentifier>
    </Filter>
    <Filter Include="pictures">
      <UniqueIdentifier>{801139f1-5f6a-4720-a4eb-508c578b1183}</UniqueIdentifier>
    </Filter>
    <Filter Include="powermanagement\windows">
      <UniqueIdentifier>{8d05ad81-2113-4732-ba2f-311d48251340}</UniqueIdentifier>
    </Filter>
    <Filter Include="programs">
      <UniqueIdentifier>{b095b471-cde0-4ee5-930e-c58ebe63c4aa}</UniqueIdentifier>
    </Filter>
    <Filter Include="rendering\dx">
      <UniqueIdentifier>{266c0d5e-8d84-4809-b060-f5968049f11a}</UniqueIdentifier>
    </Filter>
    <Filter Include="rendering\gl">
      <UniqueIdentifier>{c23bb4dd-e0dc-4e0e-aaa5-d66798a0fc34}</UniqueIdentifier>
    </Filter>
    <Filter Include="storage\windows">
      <UniqueIdentifier>{04b51f60-cfb4-43fd-8f23-40a7d0ac5c31}</UniqueIdentifier>
    </Filter>
    <Filter Include="video\dialogs">
      <UniqueIdentifier>{0dec7f48-a12d-4afa-b60d-4a2b50ca9975}</UniqueIdentifier>
    </Filter>
    <Filter Include="video\windows">
      <UniqueIdentifier>{b6a3d415-f44f-490c-9240-0fa3f4379212}</UniqueIdentifier>
    </Filter>
    <Filter Include="windowing\windows">
      <UniqueIdentifier>{7db3d8e6-a261-4732-84e8-21bf2d3b0eb9}</UniqueIdentifier>
    </Filter>
    <Filter Include="interfaces\python\xbmcmodule">
      <UniqueIdentifier>{257a54d6-994c-4c7d-a3bb-c46bb6423fda}</UniqueIdentifier>
    </Filter>
    <Filter Include="libs">
      <UniqueIdentifier>{4a09e4cc-709d-43b8-86cf-d83ca38d41ce}</UniqueIdentifier>
    </Filter>
    <Filter Include="libs\sqlite">
      <UniqueIdentifier>{c9d35dd5-e25d-4b76-bcbe-e8c855de58e7}</UniqueIdentifier>
    </Filter>
    <Filter Include="libs\tinyxml">
      <UniqueIdentifier>{b084bece-821c-445c-951d-0aa4ea804076}</UniqueIdentifier>
    </Filter>
    <Filter Include="windows">
      <UniqueIdentifier>{910f98b6-acfa-4b29-a589-21fd2544d142}</UniqueIdentifier>
    </Filter>
    <Filter Include="BackgroundLoaders">
      <UniqueIdentifier>{b6238b6d-f2b3-4ffd-8c97-12dd28e038f9}</UniqueIdentifier>
    </Filter>
    <Filter Include="database">
      <UniqueIdentifier>{b613c254-c9f4-4e5a-bd09-0b07f28b8506}</UniqueIdentifier>
    </Filter>
    <Filter Include="libs\mysql">
      <UniqueIdentifier>{2abbe66b-d85a-4f1e-a350-4de36284f545}</UniqueIdentifier>
    </Filter>
    <Filter Include="guilib\Rendering">
      <UniqueIdentifier>{75a93b39-d863-4919-bbd8-6c28c9b5c67c}</UniqueIdentifier>
    </Filter>
    <Filter Include="guilib\Rendering\Base">
      <UniqueIdentifier>{3aceac76-8bef-4262-b821-f0987eccba47}</UniqueIdentifier>
    </Filter>
    <Filter Include="guilib\Rendering\DX">
      <UniqueIdentifier>{9fe81a88-9346-477b-8ecc-f4eee05d7d13}</UniqueIdentifier>
    </Filter>
    <Filter Include="guilib\Rendering\GL">
      <UniqueIdentifier>{9592a005-d33b-48d1-8462-d95c42c383c2}</UniqueIdentifier>
    </Filter>
    <Filter Include="libs\SlingboxLib">
      <UniqueIdentifier>{dfa70c36-927b-4540-b505-35919e64eb3d}</UniqueIdentifier>
    </Filter>
    <Filter Include="threads\platform">
      <UniqueIdentifier>{2165ba63-177d-4746-b1c6-e5e425c9f0a0}</UniqueIdentifier>
    </Filter>
    <Filter Include="threads\platform\win">
      <UniqueIdentifier>{1f49caed-1c84-46a1-83fc-b1fa6cfd749e}</UniqueIdentifier>
    </Filter>
    <Filter Include="interfaces\info">
      <UniqueIdentifier>{cea579fc-bdd7-499e-a6a6-07d681d1ab24}</UniqueIdentifier>
    </Filter>
    <Filter Include="cores\dsplayer\Filters\BaseClassFilters">
      <UniqueIdentifier>{b4e74397-2542-4bf7-84f8-9df59090eb76}</UniqueIdentifier>
    </Filter>
    <Filter Include="cores\dsplayer\Filters\Include">
      <UniqueIdentifier>{06b4b21d-069d-475d-b2c2-8db2473fd20e}</UniqueIdentifier>
    </Filter>
    <Filter Include="cores\dsplayer\Filters\Video Decoders">
      <UniqueIdentifier>{333a2702-47ab-4268-94d7-3d8d023910ab}</UniqueIdentifier>
    </Filter>
    <Filter Include="cores\dsplayer\Filters\Video Renderers">
      <UniqueIdentifier>{b17ca670-8077-41e8-b9a5-3afa8f5bdec8}</UniqueIdentifier>
    </Filter>
    <Filter Include="cores\dsplayer\Shaders">
      <UniqueIdentifier>{2c2a6373-d215-49ab-b084-4ffe26aefd30}</UniqueIdentifier>
    </Filter>
    <Filter Include="cores\dsplayer\Filters\Splitters\XBMC">
      <UniqueIdentifier>{6fc8b9b7-76d6-460c-8da3-bc93d3164535}</UniqueIdentifier>
    </Filter>
    <Filter Include="cores\dsplayer\Utils">
      <UniqueIdentifier>{ae3ea2fa-9a58-4792-ad16-181ab61ed237}</UniqueIdentifier>
    </Filter>
  </ItemGroup>
  <ItemGroup>
    <ClCompile Include="..\..\xbmc\win32\pch.cpp">
      <Filter>win32</Filter>
    </ClCompile>
    <ClCompile Include="..\..\xbmc\win32\strverscmp.cpp">
      <Filter>win32</Filter>
    </ClCompile>
    <ClCompile Include="..\..\xbmc\win32\WIN32Util.cpp">
      <Filter>win32</Filter>
    </ClCompile>
    <ClCompile Include="..\..\xbmc\win32\WINDirectSound.cpp">
      <Filter>win32</Filter>
    </ClCompile>
    <ClCompile Include="..\..\xbmc\win32\WindowHelper.cpp">
      <Filter>win32</Filter>
    </ClCompile>
    <ClCompile Include="..\..\xbmc\win32\WINFileSMB.cpp">
      <Filter>win32</Filter>
    </ClCompile>
    <ClCompile Include="..\..\xbmc\win32\WINSMBDirectory.cpp">
      <Filter>win32</Filter>
    </ClCompile>
    <ClCompile Include="..\..\xbmc\win32\XBMC_PC.cpp">
      <Filter>win32</Filter>
    </ClCompile>
    <ClCompile Include="..\..\xbmc\cores\DummyVideoPlayer.cpp">
      <Filter>cores</Filter>
    </ClCompile>
    <ClCompile Include="..\..\xbmc\cores\dvdplayer\DVDAudio.cpp">
      <Filter>cores\dvdplayer</Filter>
    </ClCompile>
    <ClCompile Include="..\..\xbmc\cores\dvdplayer\DVDClock.cpp">
      <Filter>cores\dvdplayer</Filter>
    </ClCompile>
    <ClCompile Include="..\..\xbmc\cores\dvdplayer\DVDDemuxSPU.cpp">
      <Filter>cores\dvdplayer</Filter>
    </ClCompile>
    <ClCompile Include="..\..\xbmc\cores\dvdplayer\DVDDemuxers\DVDDemuxVobsub.cpp">
      <Filter>cores\dvdplayer</Filter>
    </ClCompile>
    <ClCompile Include="..\..\xbmc\cores\dvdplayer\DVDFileInfo.cpp">
      <Filter>cores\dvdplayer</Filter>
    </ClCompile>
    <ClCompile Include="..\..\xbmc\cores\dvdplayer\DVDInputStreams\DVDInputStreamTV.cpp">
      <Filter>cores\dvdplayer</Filter>
    </ClCompile>
    <ClCompile Include="..\..\xbmc\cores\dvdplayer\DVDMessage.cpp">
      <Filter>cores\dvdplayer</Filter>
    </ClCompile>
    <ClCompile Include="..\..\xbmc\cores\dvdplayer\DVDMessageQueue.cpp">
      <Filter>cores\dvdplayer</Filter>
    </ClCompile>
    <ClCompile Include="..\..\xbmc\cores\dvdplayer\DVDMessageTracker.cpp">
      <Filter>cores\dvdplayer</Filter>
    </ClCompile>
    <ClCompile Include="..\..\xbmc\cores\dvdplayer\DVDOverlayContainer.cpp">
      <Filter>cores\dvdplayer</Filter>
    </ClCompile>
    <ClCompile Include="..\..\xbmc\cores\dvdplayer\DVDOverlayRenderer.cpp">
      <Filter>cores\dvdplayer</Filter>
    </ClCompile>
    <ClCompile Include="..\..\xbmc\cores\dvdplayer\DVDPerformanceCounter.cpp">
      <Filter>cores\dvdplayer</Filter>
    </ClCompile>
    <ClCompile Include="..\..\xbmc\cores\dvdplayer\DVDPlayer.cpp">
      <Filter>cores\dvdplayer</Filter>
    </ClCompile>
    <ClCompile Include="..\..\xbmc\cores\dvdplayer\DVDPlayerAudio.cpp">
      <Filter>cores\dvdplayer</Filter>
    </ClCompile>
    <ClCompile Include="..\..\xbmc\cores\dvdplayer\DVDPlayerAudioResampler.cpp">
      <Filter>cores\dvdplayer</Filter>
    </ClCompile>
    <ClCompile Include="..\..\xbmc\cores\dvdplayer\DVDPlayerSubtitle.cpp">
      <Filter>cores\dvdplayer</Filter>
    </ClCompile>
    <ClCompile Include="..\..\xbmc\cores\dvdplayer\DVDPlayerTeletext.cpp">
      <Filter>cores\dvdplayer</Filter>
    </ClCompile>
    <ClCompile Include="..\..\xbmc\cores\dvdplayer\DVDPlayerVideo.cpp">
      <Filter>cores\dvdplayer</Filter>
    </ClCompile>
    <ClCompile Include="..\..\xbmc\cores\dvdplayer\DVDStreamInfo.cpp">
      <Filter>cores\dvdplayer</Filter>
    </ClCompile>
    <ClCompile Include="..\..\xbmc\cores\dvdplayer\DVDTSCorrection.cpp">
      <Filter>cores\dvdplayer</Filter>
    </ClCompile>
    <ClCompile Include="..\..\xbmc\cores\dvdplayer\Edl.cpp">
      <Filter>cores\dvdplayer</Filter>
    </ClCompile>
    <ClCompile Include="..\..\xbmc\cores\dvdplayer\DVDCodecs\DVDCodecUtils.cpp">
      <Filter>cores\dvdplayer\DVDCodecs</Filter>
    </ClCompile>
    <ClCompile Include="..\..\xbmc\cores\dvdplayer\DVDCodecs\DVDFactoryCodec.cpp">
      <Filter>cores\dvdplayer\DVDCodecs</Filter>
    </ClCompile>
    <ClCompile Include="..\..\xbmc\cores\dvdplayer\DVDCodecs\Audio\DVDAudioCodecFFmpeg.cpp">
      <Filter>cores\dvdplayer\DVDCodecs\Audio</Filter>
    </ClCompile>
    <ClCompile Include="..\..\xbmc\cores\dvdplayer\DVDCodecs\Audio\DVDAudioCodecLibMad.cpp">
      <Filter>cores\dvdplayer\DVDCodecs\Audio</Filter>
    </ClCompile>
    <ClCompile Include="..\..\xbmc\cores\dvdplayer\DVDCodecs\Audio\DVDAudioCodecLPcm.cpp">
      <Filter>cores\dvdplayer\DVDCodecs\Audio</Filter>
    </ClCompile>
    <ClCompile Include="..\..\xbmc\cores\dvdplayer\DVDCodecs\Audio\DVDAudioCodecPassthroughFFmpeg.cpp">
      <Filter>cores\dvdplayer\DVDCodecs\Audio</Filter>
    </ClCompile>
    <ClCompile Include="..\..\xbmc\cores\dvdplayer\DVDCodecs\Audio\DVDAudioCodecPcm.cpp">
      <Filter>cores\dvdplayer\DVDCodecs\Audio</Filter>
    </ClCompile>
    <ClCompile Include="..\..\xbmc\cores\dvdplayer\DVDCodecs\Audio\Encoders\DVDAudioEncoderFFmpeg.cpp">
      <Filter>cores\dvdplayer\DVDCodecs\Audio\Encoders</Filter>
    </ClCompile>
    <ClCompile Include="..\..\xbmc\cores\dvdplayer\DVDCodecs\Video\DVDVideoCodecCrystalHD.cpp">
      <Filter>cores\dvdplayer\DVDCodecs\Video</Filter>
    </ClCompile>
    <ClCompile Include="..\..\xbmc\cores\dvdplayer\DVDCodecs\Video\DVDVideoCodecFFmpeg.cpp">
      <Filter>cores\dvdplayer\DVDCodecs\Video</Filter>
    </ClCompile>
    <ClCompile Include="..\..\xbmc\cores\dvdplayer\DVDCodecs\Video\DVDVideoCodecLibMpeg2.cpp">
      <Filter>cores\dvdplayer\DVDCodecs\Video</Filter>
    </ClCompile>
    <ClCompile Include="..\..\xbmc\cores\dvdplayer\DVDCodecs\Video\DVDVideoPPFFmpeg.cpp">
      <Filter>cores\dvdplayer\DVDCodecs\Video</Filter>
    </ClCompile>
    <ClCompile Include="..\..\xbmc\cores\dvdplayer\DVDCodecs\Video\DXVA.cpp">
      <Filter>cores\dvdplayer\DVDCodecs\Video</Filter>
    </ClCompile>
    <ClCompile Include="..\..\xbmc\cores\dvdplayer\DVDCodecs\Overlay\DVDOverlayCodecCC.cpp">
      <Filter>cores\dvdplayer\DVDCodecs\Overlay</Filter>
    </ClCompile>
    <ClCompile Include="..\..\xbmc\cores\dvdplayer\DVDCodecs\Overlay\DVDOverlayCodecFFmpeg.cpp">
      <Filter>cores\dvdplayer\DVDCodecs\Overlay</Filter>
    </ClCompile>
    <ClCompile Include="..\..\xbmc\cores\dvdplayer\DVDCodecs\Overlay\DVDOverlayCodecSSA.cpp">
      <Filter>cores\dvdplayer\DVDCodecs\Overlay</Filter>
    </ClCompile>
    <ClCompile Include="..\..\xbmc\cores\dvdplayer\DVDCodecs\Overlay\DVDOverlayCodecText.cpp">
      <Filter>cores\dvdplayer\DVDCodecs\Overlay</Filter>
    </ClCompile>
    <ClCompile Include="..\..\xbmc\cores\dvdplayer\DVDCodecs\Overlay\DVDOverlayCodecTX3G.cpp">
      <Filter>cores\dvdplayer\DVDCodecs\Overlay</Filter>
    </ClCompile>
    <ClCompile Include="..\..\xbmc\cores\dvdplayer\DVDCodecs\Overlay\libspucc\cc_decoder.c">
      <Filter>cores\dvdplayer\DVDCodecs\Overlay\libspucc</Filter>
    </ClCompile>
    <ClCompile Include="..\..\xbmc\cores\dvdplayer\DVDDemuxers\DVDDemux.cpp">
      <Filter>cores\dvdplayer\DVDDemuxers</Filter>
    </ClCompile>
    <ClCompile Include="..\..\xbmc\cores\dvdplayer\DVDDemuxers\DVDDemuxFFmpeg.cpp">
      <Filter>cores\dvdplayer\DVDDemuxers</Filter>
    </ClCompile>
    <ClCompile Include="..\..\xbmc\cores\dvdplayer\DVDDemuxers\DVDDemuxHTSP.cpp">
      <Filter>cores\dvdplayer\DVDDemuxers</Filter>
    </ClCompile>
    <ClCompile Include="..\..\xbmc\cores\dvdplayer\DVDDemuxers\DVDDemuxShoutcast.cpp">
      <Filter>cores\dvdplayer\DVDDemuxers</Filter>
    </ClCompile>
    <ClCompile Include="..\..\xbmc\cores\dvdplayer\DVDDemuxers\DVDDemuxUtils.cpp">
      <Filter>cores\dvdplayer\DVDDemuxers</Filter>
    </ClCompile>
    <ClCompile Include="..\..\xbmc\cores\dvdplayer\DVDDemuxers\DVDFactoryDemuxer.cpp">
      <Filter>cores\dvdplayer\DVDDemuxers</Filter>
    </ClCompile>
    <ClCompile Include="..\..\xbmc\cores\dvdplayer\DVDInputStreams\DVDFactoryInputStream.cpp">
      <Filter>cores\dvdplayer\DVDInputStreams</Filter>
    </ClCompile>
    <ClCompile Include="..\..\xbmc\cores\dvdplayer\DVDInputStreams\DVDInputStream.cpp">
      <Filter>cores\dvdplayer\DVDInputStreams</Filter>
    </ClCompile>
    <ClCompile Include="..\..\xbmc\cores\dvdplayer\DVDInputStreams\DVDInputStreamFFmpeg.cpp">
      <Filter>cores\dvdplayer\DVDInputStreams</Filter>
    </ClCompile>
    <ClCompile Include="..\..\xbmc\cores\dvdplayer\DVDInputStreams\DVDInputStreamFile.cpp">
      <Filter>cores\dvdplayer\DVDInputStreams</Filter>
    </ClCompile>
    <ClCompile Include="..\..\xbmc\cores\dvdplayer\DVDInputStreams\DVDInputStreamHTSP.cpp">
      <Filter>cores\dvdplayer\DVDInputStreams</Filter>
    </ClCompile>
    <ClCompile Include="..\..\xbmc\cores\dvdplayer\DVDInputStreams\DVDInputStreamHttp.cpp">
      <Filter>cores\dvdplayer\DVDInputStreams</Filter>
    </ClCompile>
    <ClCompile Include="..\..\xbmc\cores\dvdplayer\DVDInputStreams\DVDInputStreamMemory.cpp">
      <Filter>cores\dvdplayer\DVDInputStreams</Filter>
    </ClCompile>
    <ClCompile Include="..\..\xbmc\cores\dvdplayer\DVDInputStreams\DVDInputStreamNavigator.cpp">
      <Filter>cores\dvdplayer\DVDInputStreams</Filter>
    </ClCompile>
    <ClCompile Include="..\..\xbmc\cores\dvdplayer\DVDInputStreams\DVDInputStreamRTMP.cpp">
      <Filter>cores\dvdplayer\DVDInputStreams</Filter>
    </ClCompile>
    <ClCompile Include="..\..\xbmc\cores\dvdplayer\DVDInputStreams\DVDStateSerializer.cpp">
      <Filter>cores\dvdplayer\DVDInputStreams</Filter>
    </ClCompile>
    <ClCompile Include="..\..\xbmc\cores\dvdplayer\DVDSubtitles\DVDFactorySubtitle.cpp">
      <Filter>cores\dvdplayer\DVDSubtitles</Filter>
    </ClCompile>
    <ClCompile Include="..\..\xbmc\cores\dvdplayer\DVDSubtitles\DVDSubtitleLineCollection.cpp">
      <Filter>cores\dvdplayer\DVDSubtitles</Filter>
    </ClCompile>
    <ClCompile Include="..\..\xbmc\cores\dvdplayer\DVDSubtitles\DVDSubtitleParserMicroDVD.cpp">
      <Filter>cores\dvdplayer\DVDSubtitles</Filter>
    </ClCompile>
    <ClCompile Include="..\..\xbmc\cores\dvdplayer\DVDSubtitles\DVDSubtitleParserMPL2.cpp">
      <Filter>cores\dvdplayer\DVDSubtitles</Filter>
    </ClCompile>
    <ClCompile Include="..\..\xbmc\cores\dvdplayer\DVDSubtitles\DVDSubtitleParserSami.cpp">
      <Filter>cores\dvdplayer\DVDSubtitles</Filter>
    </ClCompile>
    <ClCompile Include="..\..\xbmc\cores\dvdplayer\DVDSubtitles\DVDSubtitleParserSSA.cpp">
      <Filter>cores\dvdplayer\DVDSubtitles</Filter>
    </ClCompile>
    <ClCompile Include="..\..\xbmc\cores\dvdplayer\DVDSubtitles\DVDSubtitleParserSubrip.cpp">
      <Filter>cores\dvdplayer\DVDSubtitles</Filter>
    </ClCompile>
    <ClCompile Include="..\..\xbmc\cores\dvdplayer\DVDSubtitles\DVDSubtitleParserVplayer.cpp">
      <Filter>cores\dvdplayer\DVDSubtitles</Filter>
    </ClCompile>
    <ClCompile Include="..\..\xbmc\cores\dvdplayer\DVDSubtitles\DVDSubtitlesLibass.cpp">
      <Filter>cores\dvdplayer\DVDSubtitles</Filter>
    </ClCompile>
    <ClCompile Include="..\..\xbmc\cores\dvdplayer\DVDSubtitles\DVDSubtitleStream.cpp">
      <Filter>cores\dvdplayer\DVDSubtitles</Filter>
    </ClCompile>
    <ClCompile Include="..\..\xbmc\cores\paplayer\ADPCMCodec.cpp">
      <Filter>cores\paplayer</Filter>
    </ClCompile>
    <ClCompile Include="..\..\xbmc\cores\paplayer\ASAPCodec.cpp">
      <Filter>cores\paplayer</Filter>
    </ClCompile>
    <ClCompile Include="..\..\xbmc\cores\paplayer\AudioDecoder.cpp">
      <Filter>cores\paplayer</Filter>
    </ClCompile>
    <ClCompile Include="..\..\xbmc\cores\paplayer\CDDAcodec.cpp">
      <Filter>cores\paplayer</Filter>
    </ClCompile>
    <ClCompile Include="..\..\xbmc\cores\paplayer\CodecFactory.cpp">
      <Filter>cores\paplayer</Filter>
    </ClCompile>
    <ClCompile Include="..\..\xbmc\cores\paplayer\DVDPlayerCodec.cpp">
      <Filter>cores\paplayer</Filter>
    </ClCompile>
    <ClCompile Include="..\..\xbmc\cores\paplayer\FLACcodec.cpp">
      <Filter>cores\paplayer</Filter>
    </ClCompile>
    <ClCompile Include="..\..\xbmc\cores\paplayer\ModplugCodec.cpp">
      <Filter>cores\paplayer</Filter>
    </ClCompile>
    <ClCompile Include="..\..\xbmc\cores\paplayer\MP3codec.cpp">
      <Filter>cores\paplayer</Filter>
    </ClCompile>
    <ClCompile Include="..\..\xbmc\cores\paplayer\NSFCodec.cpp">
      <Filter>cores\paplayer</Filter>
    </ClCompile>
    <ClCompile Include="..\..\xbmc\cores\paplayer\OggCallback.cpp">
      <Filter>cores\paplayer</Filter>
    </ClCompile>
    <ClCompile Include="..\..\xbmc\cores\paplayer\OGGcodec.cpp">
      <Filter>cores\paplayer</Filter>
    </ClCompile>
    <ClCompile Include="..\..\xbmc\cores\paplayer\PAPlayer.cpp">
      <Filter>cores\paplayer</Filter>
    </ClCompile>
    <ClCompile Include="..\..\xbmc\cores\paplayer\ReplayGain.cpp">
      <Filter>cores\paplayer</Filter>
    </ClCompile>
    <ClCompile Include="..\..\xbmc\cores\paplayer\SIDCodec.cpp">
      <Filter>cores\paplayer</Filter>
    </ClCompile>
    <ClCompile Include="..\..\xbmc\cores\paplayer\SPCCodec.cpp">
      <Filter>cores\paplayer</Filter>
    </ClCompile>
    <ClCompile Include="..\..\xbmc\cores\paplayer\TimidityCodec.cpp">
      <Filter>cores\paplayer</Filter>
    </ClCompile>
    <ClCompile Include="..\..\xbmc\cores\paplayer\VGMCodec.cpp">
      <Filter>cores\paplayer</Filter>
    </ClCompile>
    <ClCompile Include="..\..\xbmc\cores\paplayer\WAVcodec.cpp">
      <Filter>cores\paplayer</Filter>
    </ClCompile>
    <ClCompile Include="..\..\xbmc\cores\paplayer\YMCodec.cpp">
      <Filter>cores\paplayer</Filter>
    </ClCompile>
    <ClCompile Include="..\..\xbmc\cores\DllLoader\coff.cpp">
      <Filter>cores\DllLoader</Filter>
    </ClCompile>
    <ClCompile Include="..\..\xbmc\cores\DllLoader\dll.cpp">
      <Filter>cores\DllLoader</Filter>
    </ClCompile>
    <ClCompile Include="..\..\xbmc\cores\DllLoader\dll_tracker.cpp">
      <Filter>cores\DllLoader</Filter>
    </ClCompile>
    <ClCompile Include="..\..\xbmc\cores\DllLoader\dll_tracker_file.cpp">
      <Filter>cores\DllLoader</Filter>
    </ClCompile>
    <ClCompile Include="..\..\xbmc\cores\DllLoader\dll_tracker_library.cpp">
      <Filter>cores\DllLoader</Filter>
    </ClCompile>
    <ClCompile Include="..\..\xbmc\cores\DllLoader\dll_util.cpp">
      <Filter>cores\DllLoader</Filter>
    </ClCompile>
    <ClCompile Include="..\..\xbmc\cores\DllLoader\DllLoader.cpp">
      <Filter>cores\DllLoader</Filter>
    </ClCompile>
    <ClCompile Include="..\..\xbmc\cores\DllLoader\DllLoaderContainer.cpp">
      <Filter>cores\DllLoader</Filter>
    </ClCompile>
    <ClCompile Include="..\..\xbmc\cores\DllLoader\LibraryLoader.cpp">
      <Filter>cores\DllLoader</Filter>
    </ClCompile>
    <ClCompile Include="..\..\xbmc\cores\DllLoader\Win32DllLoader.cpp">
      <Filter>cores\DllLoader</Filter>
    </ClCompile>
    <ClCompile Include="..\..\xbmc\cores\DllLoader\exports\emu_dummy.cpp">
      <Filter>cores\DllLoader\exports</Filter>
    </ClCompile>
    <ClCompile Include="..\..\xbmc\cores\DllLoader\exports\emu_kernel32.cpp">
      <Filter>cores\DllLoader\exports</Filter>
    </ClCompile>
    <ClCompile Include="..\..\xbmc\cores\DllLoader\exports\emu_msvcrt.cpp">
      <Filter>cores\DllLoader\exports</Filter>
    </ClCompile>
    <ClCompile Include="..\..\xbmc\cores\DllLoader\exports\win32-dirent.cpp">
      <Filter>cores\DllLoader\exports</Filter>
    </ClCompile>
    <ClCompile Include="..\..\xbmc\cores\DllLoader\exports\emu_socket\inet_aton.c">
      <Filter>cores\DllLoader\exports\emu_socket</Filter>
    </ClCompile>
    <ClCompile Include="..\..\xbmc\cores\DllLoader\exports\emu_socket\inet_ntop.c">
      <Filter>cores\DllLoader\exports\emu_socket</Filter>
    </ClCompile>
    <ClCompile Include="..\..\xbmc\cores\DllLoader\exports\emu_socket\inet_pton.c">
      <Filter>cores\DllLoader\exports\emu_socket</Filter>
    </ClCompile>
    <ClCompile Include="..\..\xbmc\cores\DllLoader\exports\util\EmuFileWrapper.cpp">
      <Filter>cores\DllLoader\exports\util</Filter>
    </ClCompile>
    <ClCompile Include="..\..\xbmc\cores\VideoRenderers\BaseRenderer.cpp">
      <Filter>cores\VideoRenderers</Filter>
    </ClCompile>
    <ClCompile Include="..\..\xbmc\cores\VideoRenderers\LinuxRendererGL.cpp">
      <Filter>cores\VideoRenderers</Filter>
    </ClCompile>
    <ClCompile Include="..\..\xbmc\cores\VideoRenderers\OverlayRenderer.cpp">
      <Filter>cores\VideoRenderers</Filter>
    </ClCompile>
    <ClCompile Include="..\..\xbmc\cores\VideoRenderers\OverlayRendererDX.cpp">
      <Filter>cores\VideoRenderers</Filter>
    </ClCompile>
    <ClCompile Include="..\..\xbmc\cores\VideoRenderers\OverlayRendererGL.cpp">
      <Filter>cores\VideoRenderers</Filter>
    </ClCompile>
    <ClCompile Include="..\..\xbmc\cores\VideoRenderers\OverlayRendererUtil.cpp">
      <Filter>cores\VideoRenderers</Filter>
    </ClCompile>
    <ClCompile Include="..\..\xbmc\cores\VideoRenderers\RenderManager.cpp">
      <Filter>cores\VideoRenderers</Filter>
    </ClCompile>
    <ClCompile Include="..\..\xbmc\cores\VideoRenderers\WinDsRenderer.cpp">
      <Filter>cores\VideoRenderers</Filter>
    </ClCompile>
    <ClCompile Include="..\..\xbmc\cores\VideoRenderers\WinRenderer.cpp">
      <Filter>cores\VideoRenderers</Filter>
    </ClCompile>
    <ClCompile Include="..\..\xbmc\cores\VideoRenderers\VideoShaders\ConvolutionKernels.cpp">
      <Filter>cores\VideoRenderers\Shaders</Filter>
    </ClCompile>
    <ClCompile Include="..\..\xbmc\cores\VideoRenderers\VideoShaders\VideoFilterShader.cpp">
      <Filter>cores\VideoRenderers\Shaders</Filter>
    </ClCompile>
    <ClCompile Include="..\..\xbmc\cores\VideoRenderers\VideoShaders\YUV2RGBShader.cpp">
      <Filter>cores\VideoRenderers\Shaders</Filter>
    </ClCompile>
    <ClCompile Include="..\..\xbmc\cores\AudioRenderers\AudioRendererFactory.cpp">
      <Filter>cores\AudioRenderers</Filter>
    </ClCompile>
    <ClCompile Include="..\..\xbmc\cores\AudioRenderers\NullDirectSound.cpp">
      <Filter>cores\AudioRenderers</Filter>
    </ClCompile>
    <ClCompile Include="..\..\xbmc\utils\PCMRemap.cpp">
      <Filter>cores\AudioRenderers</Filter>
    </ClCompile>
    <ClCompile Include="..\..\xbmc\cores\AudioRenderers\PulseAudioDirectSound.cpp">
      <Filter>cores\AudioRenderers</Filter>
    </ClCompile>
    <ClCompile Include="..\..\xbmc\cores\AudioRenderers\Win32DirectSound.cpp">
      <Filter>cores\AudioRenderers</Filter>
    </ClCompile>
    <ClCompile Include="..\..\xbmc\cores\AudioRenderers\Win32WASAPI.cpp">
      <Filter>cores\AudioRenderers</Filter>
    </ClCompile>
    <ClCompile Include="..\..\xbmc\cores\ExternalPlayer\ExternalPlayer.cpp">
      <Filter>cores\ExternalPlayer</Filter>
    </ClCompile>
    <ClCompile Include="..\..\xbmc\cores\playercorefactory\PlayerCoreFactory.cpp">
      <Filter>cores\PlayerCoreFactory</Filter>
    </ClCompile>
    <ClCompile Include="..\..\xbmc\cores\playercorefactory\PlayerSelectionRule.cpp">
      <Filter>cores\PlayerCoreFactory</Filter>
    </ClCompile>
    <ClCompile Include="..\..\xbmc\cores\DSPlayer\ChaptersManager.cpp">
      <Filter>cores\dsplayer</Filter>
    </ClCompile>
    <ClCompile Include="..\..\xbmc\cores\DSPlayer\DSConfig.cpp">
      <Filter>cores\dsplayer</Filter>
    </ClCompile>
    <ClCompile Include="..\..\xbmc\cores\DSPlayer\DSGraph.cpp">
      <Filter>cores\dsplayer</Filter>
    </ClCompile>
    <ClCompile Include="..\..\xbmc\cores\DSPlayer\DSPlayer.cpp">
      <Filter>cores\dsplayer</Filter>
    </ClCompile>
    <ClCompile Include="..\..\xbmc\cores\DSPlayer\DSPropertyPage.cpp">
      <Filter>cores\dsplayer</Filter>
    </ClCompile>
    <ClCompile Include="..\..\xbmc\cores\DSPlayer\FGFilter.cpp">
      <Filter>cores\dsplayer</Filter>
    </ClCompile>
    <ClCompile Include="..\..\xbmc\cores\DSPlayer\FGLoader.cpp">
      <Filter>cores\dsplayer</Filter>
    </ClCompile>
    <ClCompile Include="..\..\xbmc\cores\DSPlayer\FGManager.cpp">
      <Filter>cores\dsplayer</Filter>
    </ClCompile>
    <ClCompile Include="..\..\xbmc\cores\DSPlayer\StreamsManager.cpp">
      <Filter>cores\dsplayer</Filter>
    </ClCompile>
    <ClCompile Include="..\..\xbmc\cores\DSPlayer\Filters\AllocatorCommon.cpp">
      <Filter>cores\dsplayer\Filters\Video Renderers</Filter>
    </ClCompile>
    <ClCompile Include="..\..\xbmc\cores\DSPlayer\Filters\DX9AllocatorPresenter.cpp">
      <Filter>cores\dsplayer\Filters\Video Renderers</Filter>
    </ClCompile>
    <ClCompile Include="..\..\xbmc\cores\DSPlayer\Filters\EVRAllocatorPresenter.cpp">
      <Filter>cores\dsplayer\Filters\Video Renderers</Filter>
    </ClCompile>
    <ClCompile Include="..\..\xbmc\cores\DSPlayer\Filters\RendererSettings.cpp">
      <Filter>cores\dsplayer\Filters\Video Renderers</Filter>
    </ClCompile>
    <ClCompile Include="..\..\xbmc\cores\DSPlayer\Filters\VMR9AllocatorPresenter.cpp">
      <Filter>cores\dsplayer\Filters\Video Renderers</Filter>
    </ClCompile>
    <ClCompile Include="..\..\xbmc\cores\DSPlayer\Filters\XBMCFileReader.cpp">
      <Filter>cores\dsplayer\Filters\Source</Filter>
    </ClCompile>
    <ClCompile Include="..\..\xbmc\cores\DSPlayer\Filters\XBMCFileSource.cpp">
      <Filter>cores\dsplayer\Filters\Source</Filter>
    </ClCompile>
    <ClCompile Include="..\..\xbmc\cores\DSPlayer\Subtitles\ILogImpl.cpp">
      <Filter>cores\dsplayer\Interfaces</Filter>
    </ClCompile>
    <ClCompile Include="..\..\xbmc\cores\DSPlayer\FilterCoreFactory\FilterCoreFactory.cpp">
      <Filter>cores\dsplayer\FilterCoreFactory</Filter>
    </ClCompile>
    <ClCompile Include="..\..\xbmc\cores\DSPlayer\FilterCoreFactory\FilterSelectionRule.cpp">
      <Filter>cores\dsplayer\FilterCoreFactory</Filter>
    </ClCompile>
    <ClCompile Include="..\..\xbmc\FileSystem\AddonsDirectory.cpp">
      <Filter>filesystem</Filter>
    </ClCompile>
    <ClCompile Include="..\..\xbmc\FileSystem\ASAPFileDirectory.cpp">
      <Filter>filesystem</Filter>
    </ClCompile>
    <ClCompile Include="..\..\xbmc\FileSystem\CacheMemBuffer.cpp">
      <Filter>filesystem</Filter>
    </ClCompile>
    <ClCompile Include="..\..\xbmc\FileSystem\CacheStrategy.cpp">
      <Filter>filesystem</Filter>
    </ClCompile>
    <ClCompile Include="..\..\xbmc\FileSystem\CDDADirectory.cpp">
      <Filter>filesystem</Filter>
    </ClCompile>
    <ClCompile Include="..\..\xbmc\FileSystem\DAAPDirectory.cpp">
      <Filter>filesystem</Filter>
    </ClCompile>
    <ClCompile Include="..\..\xbmc\FileSystem\DAVDirectory.cpp">
      <Filter>filesystem</Filter>
    </ClCompile>
    <ClCompile Include="..\..\xbmc\FileSystem\Directory.cpp">
      <Filter>filesystem</Filter>
    </ClCompile>
    <ClCompile Include="..\..\xbmc\FileSystem\DirectoryCache.cpp">
      <Filter>filesystem</Filter>
    </ClCompile>
    <ClCompile Include="..\..\xbmc\FileSystem\DirectoryHistory.cpp">
      <Filter>filesystem</Filter>
    </ClCompile>
    <ClCompile Include="..\..\xbmc\FileSystem\DirectoryTuxBox.cpp">
      <Filter>filesystem</Filter>
    </ClCompile>
    <ClCompile Include="..\..\xbmc\FileSystem\DllLibCurl.cpp">
      <Filter>filesystem</Filter>
    </ClCompile>
    <ClCompile Include="..\..\xbmc\FileSystem\FactoryDirectory.cpp">
      <Filter>filesystem</Filter>
    </ClCompile>
    <ClCompile Include="..\..\xbmc\FileSystem\FactoryFileDirectory.cpp">
      <Filter>filesystem</Filter>
    </ClCompile>
    <ClCompile Include="..\..\xbmc\FileSystem\File.cpp">
      <Filter>filesystem</Filter>
    </ClCompile>
    <ClCompile Include="..\..\xbmc\FileSystem\FileCache.cpp">
      <Filter>filesystem</Filter>
    </ClCompile>
    <ClCompile Include="..\..\xbmc\FileSystem\FileCDDA.cpp">
      <Filter>filesystem</Filter>
    </ClCompile>
    <ClCompile Include="..\..\xbmc\FileSystem\FileCurl.cpp">
      <Filter>filesystem</Filter>
    </ClCompile>
    <ClCompile Include="..\..\xbmc\FileSystem\FileDAAP.cpp">
      <Filter>filesystem</Filter>
    </ClCompile>
    <ClCompile Include="..\..\xbmc\FileSystem\FileFactory.cpp">
      <Filter>filesystem</Filter>
    </ClCompile>
    <ClCompile Include="..\..\xbmc\FileSystem\FileFileReader.cpp">
      <Filter>filesystem</Filter>
    </ClCompile>
    <ClCompile Include="..\..\xbmc\FileSystem\FileHD.cpp">
      <Filter>filesystem</Filter>
    </ClCompile>
    <ClCompile Include="..\..\xbmc\FileSystem\FileISO.cpp">
      <Filter>filesystem</Filter>
    </ClCompile>
    <ClCompile Include="..\..\xbmc\FileSystem\FileLastFM.cpp">
      <Filter>filesystem</Filter>
    </ClCompile>
    <ClCompile Include="..\..\xbmc\FileSystem\FileMusicDatabase.cpp">
      <Filter>filesystem</Filter>
    </ClCompile>
    <ClCompile Include="..\..\xbmc\FileSystem\FileRar.cpp">
      <Filter>filesystem</Filter>
    </ClCompile>
    <ClCompile Include="..\..\xbmc\FileSystem\FileRTV.cpp">
      <Filter>filesystem</Filter>
    </ClCompile>
    <ClCompile Include="..\..\xbmc\FileSystem\FileSFTP.cpp">
      <Filter>filesystem</Filter>
    </ClCompile>
    <ClCompile Include="..\..\xbmc\FileSystem\FileShoutcast.cpp">
      <Filter>filesystem</Filter>
    </ClCompile>
    <ClCompile Include="..\..\xbmc\FileSystem\FileSpecialProtocol.cpp">
      <Filter>filesystem</Filter>
    </ClCompile>
    <ClCompile Include="..\..\xbmc\FileSystem\FileTuxBox.cpp">
      <Filter>filesystem</Filter>
    </ClCompile>
    <ClCompile Include="..\..\xbmc\FileSystem\FileZip.cpp">
      <Filter>filesystem</Filter>
    </ClCompile>
    <ClCompile Include="..\..\xbmc\FileSystem\FTPDirectory.cpp">
      <Filter>filesystem</Filter>
    </ClCompile>
    <ClCompile Include="..\..\xbmc\FileSystem\FTPParse.cpp">
      <Filter>filesystem</Filter>
    </ClCompile>
    <ClCompile Include="..\..\xbmc\FileSystem\HDDirectory.cpp">
      <Filter>filesystem</Filter>
    </ClCompile>
    <ClCompile Include="..\..\xbmc\FileSystem\HDHomeRun.cpp">
      <Filter>filesystem</Filter>
    </ClCompile>
    <ClCompile Include="..\..\xbmc\FileSystem\HTSPDirectory.cpp">
      <Filter>filesystem</Filter>
    </ClCompile>
    <ClCompile Include="..\..\xbmc\FileSystem\HTSPSession.cpp">
      <Filter>filesystem</Filter>
    </ClCompile>
    <ClCompile Include="..\..\xbmc\FileSystem\HTTPDirectory.cpp">
      <Filter>filesystem</Filter>
    </ClCompile>
    <ClCompile Include="..\..\xbmc\FileSystem\IDirectory.cpp">
      <Filter>filesystem</Filter>
    </ClCompile>
    <ClCompile Include="..\..\xbmc\FileSystem\IFile.cpp">
      <Filter>filesystem</Filter>
    </ClCompile>
    <ClCompile Include="..\..\xbmc\FileSystem\iso9660.cpp">
      <Filter>filesystem</Filter>
    </ClCompile>
    <ClCompile Include="..\..\xbmc\FileSystem\ISO9660Directory.cpp">
      <Filter>filesystem</Filter>
    </ClCompile>
    <ClCompile Include="..\..\xbmc\FileSystem\LastFMDirectory.cpp">
      <Filter>filesystem</Filter>
    </ClCompile>
    <ClCompile Include="..\..\xbmc\FileSystem\MultiPathDirectory.cpp">
      <Filter>filesystem</Filter>
    </ClCompile>
    <ClCompile Include="..\..\xbmc\FileSystem\MultiPathFile.cpp">
      <Filter>filesystem</Filter>
    </ClCompile>
    <ClCompile Include="..\..\xbmc\FileSystem\MusicDatabaseDirectory.cpp">
      <Filter>filesystem</Filter>
    </ClCompile>
    <ClCompile Include="..\..\xbmc\FileSystem\MusicFileDirectory.cpp">
      <Filter>filesystem</Filter>
    </ClCompile>
    <ClCompile Include="..\..\xbmc\FileSystem\MusicSearchDirectory.cpp">
      <Filter>filesystem</Filter>
    </ClCompile>
    <ClCompile Include="..\..\xbmc\FileSystem\MythDirectory.cpp">
      <Filter>filesystem</Filter>
    </ClCompile>
    <ClCompile Include="..\..\xbmc\FileSystem\MythFile.cpp">
      <Filter>filesystem</Filter>
    </ClCompile>
    <ClCompile Include="..\..\xbmc\FileSystem\MythSession.cpp">
      <Filter>filesystem</Filter>
    </ClCompile>
    <ClCompile Include="..\..\xbmc\FileSystem\NptXbmcFile.cpp">
      <Filter>filesystem</Filter>
    </ClCompile>
    <ClCompile Include="..\..\xbmc\FileSystem\NSFFileDirectory.cpp">
      <Filter>filesystem</Filter>
    </ClCompile>
    <ClCompile Include="..\..\xbmc\FileSystem\OGGFileDirectory.cpp">
      <Filter>filesystem</Filter>
    </ClCompile>
    <ClCompile Include="..\..\xbmc\FileSystem\PlaylistDirectory.cpp">
      <Filter>filesystem</Filter>
    </ClCompile>
    <ClCompile Include="..\..\xbmc\FileSystem\PlaylistFileDirectory.cpp">
      <Filter>filesystem</Filter>
    </ClCompile>
    <ClCompile Include="..\..\xbmc\FileSystem\PluginDirectory.cpp">
      <Filter>filesystem</Filter>
    </ClCompile>
    <ClCompile Include="..\..\xbmc\FileSystem\RarDirectory.cpp">
      <Filter>filesystem</Filter>
    </ClCompile>
    <ClCompile Include="..\..\xbmc\FileSystem\RarManager.cpp">
      <Filter>filesystem</Filter>
    </ClCompile>
    <ClCompile Include="..\..\xbmc\FileSystem\RSSDirectory.cpp">
      <Filter>filesystem</Filter>
    </ClCompile>
    <ClCompile Include="..\..\xbmc\FileSystem\RTVDirectory.cpp">
      <Filter>filesystem</Filter>
    </ClCompile>
    <ClCompile Include="..\..\xbmc\FileSystem\SAPDirectory.cpp">
      <Filter>filesystem</Filter>
    </ClCompile>
    <ClCompile Include="..\..\xbmc\FileSystem\SAPFile.cpp">
      <Filter>filesystem</Filter>
    </ClCompile>
    <ClCompile Include="..\..\xbmc\FileSystem\SFTPDirectory.cpp">
      <Filter>filesystem</Filter>
    </ClCompile>
    <ClCompile Include="..\..\xbmc\FileSystem\SIDFileDirectory.cpp">
      <Filter>filesystem</Filter>
    </ClCompile>
    <ClCompile Include="..\..\xbmc\FileSystem\SmartPlaylistDirectory.cpp">
      <Filter>filesystem</Filter>
    </ClCompile>
    <ClCompile Include="..\..\xbmc\FileSystem\SpecialProtocol.cpp">
      <Filter>filesystem</Filter>
    </ClCompile>
    <ClCompile Include="..\..\xbmc\FileSystem\SpecialProtocolDirectory.cpp">
      <Filter>filesystem</Filter>
    </ClCompile>
    <ClCompile Include="..\..\xbmc\FileSystem\StackDirectory.cpp">
      <Filter>filesystem</Filter>
    </ClCompile>
    <ClCompile Include="..\..\xbmc\FileSystem\SourcesDirectory.cpp">
      <Filter>filesystem</Filter>
    </ClCompile>
    <ClCompile Include="..\..\xbmc\FileSystem\UPnPDirectory.cpp">
      <Filter>filesystem</Filter>
    </ClCompile>
    <ClCompile Include="..\..\xbmc\FileSystem\VideoDatabaseDirectory.cpp">
      <Filter>filesystem</Filter>
    </ClCompile>
    <ClCompile Include="..\..\xbmc\FileSystem\VirtualDirectory.cpp">
      <Filter>filesystem</Filter>
    </ClCompile>
    <ClCompile Include="..\..\xbmc\FileSystem\VTPDirectory.cpp">
      <Filter>filesystem</Filter>
    </ClCompile>
    <ClCompile Include="..\..\xbmc\FileSystem\VTPFile.cpp">
      <Filter>filesystem</Filter>
    </ClCompile>
    <ClCompile Include="..\..\xbmc\FileSystem\VTPSession.cpp">
      <Filter>filesystem</Filter>
    </ClCompile>
    <ClCompile Include="..\..\xbmc\FileSystem\ZipDirectory.cpp">
      <Filter>filesystem</Filter>
    </ClCompile>
    <ClCompile Include="..\..\xbmc\FileSystem\ZipManager.cpp">
      <Filter>filesystem</Filter>
    </ClCompile>
    <ClCompile Include="..\..\xbmc\FileSystem\MusicDatabaseDirectory\DirectoryNode.cpp">
      <Filter>filesystem\MusicDatabaseDirectory</Filter>
    </ClCompile>
    <ClCompile Include="..\..\xbmc\FileSystem\MusicDatabaseDirectory\DirectoryNodeAlbum.cpp">
      <Filter>filesystem\MusicDatabaseDirectory</Filter>
    </ClCompile>
    <ClCompile Include="..\..\xbmc\FileSystem\MusicDatabaseDirectory\DirectoryNodeAlbumCompilations.cpp">
      <Filter>filesystem\MusicDatabaseDirectory</Filter>
    </ClCompile>
    <ClCompile Include="..\..\xbmc\FileSystem\MusicDatabaseDirectory\DirectoryNodeAlbumCompilationsSongs.cpp">
      <Filter>filesystem\MusicDatabaseDirectory</Filter>
    </ClCompile>
    <ClCompile Include="..\..\xbmc\FileSystem\MusicDatabaseDirectory\DirectoryNodeAlbumRecentlyAdded.cpp">
      <Filter>filesystem\MusicDatabaseDirectory</Filter>
    </ClCompile>
    <ClCompile Include="..\..\xbmc\FileSystem\MusicDatabaseDirectory\DirectoryNodeAlbumRecentlyAddedSong.cpp">
      <Filter>filesystem\MusicDatabaseDirectory</Filter>
    </ClCompile>
    <ClCompile Include="..\..\xbmc\FileSystem\MusicDatabaseDirectory\DirectoryNodeAlbumRecentlyPlayed.cpp">
      <Filter>filesystem\MusicDatabaseDirectory</Filter>
    </ClCompile>
    <ClCompile Include="..\..\xbmc\FileSystem\MusicDatabaseDirectory\DirectoryNodeAlbumRecentlyPlayedSong.cpp">
      <Filter>filesystem\MusicDatabaseDirectory</Filter>
    </ClCompile>
    <ClCompile Include="..\..\xbmc\FileSystem\MusicDatabaseDirectory\DirectoryNodeAlbumTop100.cpp">
      <Filter>filesystem\MusicDatabaseDirectory</Filter>
    </ClCompile>
    <ClCompile Include="..\..\xbmc\FileSystem\MusicDatabaseDirectory\DirectoryNodeAlbumTop100Song.cpp">
      <Filter>filesystem\MusicDatabaseDirectory</Filter>
    </ClCompile>
    <ClCompile Include="..\..\xbmc\FileSystem\MusicDatabaseDirectory\DirectoryNodeArtist.cpp">
      <Filter>filesystem\MusicDatabaseDirectory</Filter>
    </ClCompile>
    <ClCompile Include="..\..\xbmc\FileSystem\MusicDatabaseDirectory\DirectoryNodeGenre.cpp">
      <Filter>filesystem\MusicDatabaseDirectory</Filter>
    </ClCompile>
    <ClCompile Include="..\..\xbmc\FileSystem\MusicDatabaseDirectory\DirectoryNodeOverview.cpp">
      <Filter>filesystem\MusicDatabaseDirectory</Filter>
    </ClCompile>
    <ClCompile Include="..\..\xbmc\FileSystem\MusicDatabaseDirectory\DirectoryNodeRoot.cpp">
      <Filter>filesystem\MusicDatabaseDirectory</Filter>
    </ClCompile>
    <ClCompile Include="..\..\xbmc\FileSystem\MusicDatabaseDirectory\DirectoryNodeSingles.cpp">
      <Filter>filesystem\MusicDatabaseDirectory</Filter>
    </ClCompile>
    <ClCompile Include="..\..\xbmc\FileSystem\MusicDatabaseDirectory\DirectoryNodeSong.cpp">
      <Filter>filesystem\MusicDatabaseDirectory</Filter>
    </ClCompile>
    <ClCompile Include="..\..\xbmc\FileSystem\MusicDatabaseDirectory\DirectoryNodeSongTop100.cpp">
      <Filter>filesystem\MusicDatabaseDirectory</Filter>
    </ClCompile>
    <ClCompile Include="..\..\xbmc\FileSystem\MusicDatabaseDirectory\DirectoryNodeTop100.cpp">
      <Filter>filesystem\MusicDatabaseDirectory</Filter>
    </ClCompile>
    <ClCompile Include="..\..\xbmc\FileSystem\MusicDatabaseDirectory\DirectoryNodeYear.cpp">
      <Filter>filesystem\MusicDatabaseDirectory</Filter>
    </ClCompile>
    <ClCompile Include="..\..\xbmc\FileSystem\MusicDatabaseDirectory\DirectoryNodeYearAlbum.cpp">
      <Filter>filesystem\MusicDatabaseDirectory</Filter>
    </ClCompile>
    <ClCompile Include="..\..\xbmc\FileSystem\MusicDatabaseDirectory\DirectoryNodeYearSong.cpp">
      <Filter>filesystem\MusicDatabaseDirectory</Filter>
    </ClCompile>
    <ClCompile Include="..\..\xbmc\FileSystem\MusicDatabaseDirectory\QueryParams.cpp">
      <Filter>filesystem\MusicDatabaseDirectory</Filter>
    </ClCompile>
    <ClCompile Include="..\..\xbmc\FileSystem\VideoDatabaseDirectory\DirectoryNode.cpp">
      <Filter>filesystem\VideoDatabaseDirectory</Filter>
    </ClCompile>
    <ClCompile Include="..\..\xbmc\FileSystem\VideoDatabaseDirectory\DirectoryNodeActor.cpp">
      <Filter>filesystem\VideoDatabaseDirectory</Filter>
    </ClCompile>
    <ClCompile Include="..\..\xbmc\FileSystem\VideoDatabaseDirectory\DirectoryNodeDirector.cpp">
      <Filter>filesystem\VideoDatabaseDirectory</Filter>
    </ClCompile>
    <ClCompile Include="..\..\xbmc\FileSystem\VideoDatabaseDirectory\DirectoryNodeEpisodes.cpp">
      <Filter>filesystem\VideoDatabaseDirectory</Filter>
    </ClCompile>
    <ClCompile Include="..\..\xbmc\FileSystem\VideoDatabaseDirectory\DirectoryNodeGenre.cpp">
      <Filter>filesystem\VideoDatabaseDirectory</Filter>
    </ClCompile>
    <ClCompile Include="..\..\xbmc\FileSystem\VideoDatabaseDirectory\DirectoryNodeMoviesOverview.cpp">
      <Filter>filesystem\VideoDatabaseDirectory</Filter>
    </ClCompile>
    <ClCompile Include="..\..\xbmc\FileSystem\VideoDatabaseDirectory\DirectoryNodeMusicVideoAlbum.cpp">
      <Filter>filesystem\VideoDatabaseDirectory</Filter>
    </ClCompile>
    <ClCompile Include="..\..\xbmc\FileSystem\VideoDatabaseDirectory\DirectoryNodeMusicVideosOverview.cpp">
      <Filter>filesystem\VideoDatabaseDirectory</Filter>
    </ClCompile>
    <ClCompile Include="..\..\xbmc\FileSystem\VideoDatabaseDirectory\DirectoryNodeOverview.cpp">
      <Filter>filesystem\VideoDatabaseDirectory</Filter>
    </ClCompile>
    <ClCompile Include="..\..\xbmc\FileSystem\VideoDatabaseDirectory\DirectoryNodeRecentlyAddedEpisodes.cpp">
      <Filter>filesystem\VideoDatabaseDirectory</Filter>
    </ClCompile>
    <ClCompile Include="..\..\xbmc\FileSystem\VideoDatabaseDirectory\DirectoryNodeRecentlyAddedMovies.cpp">
      <Filter>filesystem\VideoDatabaseDirectory</Filter>
    </ClCompile>
    <ClCompile Include="..\..\xbmc\FileSystem\VideoDatabaseDirectory\DirectoryNodeRecentlyAddedMusicVideos.cpp">
      <Filter>filesystem\VideoDatabaseDirectory</Filter>
    </ClCompile>
    <ClCompile Include="..\..\xbmc\FileSystem\VideoDatabaseDirectory\DirectoryNodeRoot.cpp">
      <Filter>filesystem\VideoDatabaseDirectory</Filter>
    </ClCompile>
    <ClCompile Include="..\..\xbmc\FileSystem\VideoDatabaseDirectory\DirectoryNodeSeasons.cpp">
      <Filter>filesystem\VideoDatabaseDirectory</Filter>
    </ClCompile>
    <ClCompile Include="..\..\xbmc\FileSystem\VideoDatabaseDirectory\DirectoryNodeSets.cpp">
      <Filter>filesystem\VideoDatabaseDirectory</Filter>
    </ClCompile>
    <ClCompile Include="..\..\xbmc\FileSystem\VideoDatabaseDirectory\DirectoryNodeStudio.cpp">
      <Filter>filesystem\VideoDatabaseDirectory</Filter>
    </ClCompile>
    <ClCompile Include="..\..\xbmc\FileSystem\VideoDatabaseDirectory\DirectoryNodeTitleMovies.cpp">
      <Filter>filesystem\VideoDatabaseDirectory</Filter>
    </ClCompile>
    <ClCompile Include="..\..\xbmc\FileSystem\VideoDatabaseDirectory\DirectoryNodeTitleMusicVideos.cpp">
      <Filter>filesystem\VideoDatabaseDirectory</Filter>
    </ClCompile>
    <ClCompile Include="..\..\xbmc\FileSystem\VideoDatabaseDirectory\DirectoryNodeTitleTvShows.cpp">
      <Filter>filesystem\VideoDatabaseDirectory</Filter>
    </ClCompile>
    <ClCompile Include="..\..\xbmc\FileSystem\VideoDatabaseDirectory\DirectoryNodeTvShowsOverview.cpp">
      <Filter>filesystem\VideoDatabaseDirectory</Filter>
    </ClCompile>
    <ClCompile Include="..\..\xbmc\FileSystem\VideoDatabaseDirectory\DirectoryNodeYear.cpp">
      <Filter>filesystem\VideoDatabaseDirectory</Filter>
    </ClCompile>
    <ClCompile Include="..\..\xbmc\FileSystem\VideoDatabaseDirectory\QueryParams.cpp">
      <Filter>filesystem\VideoDatabaseDirectory</Filter>
    </ClCompile>
    <ClCompile Include="..\..\xbmc\cores\DSPlayer\Filters\asyncio.cpp">
      <Filter>cores\dsplayer\Filters\BaseClassFilters</Filter>
    </ClCompile>
    <ClCompile Include="..\..\xbmc\cores\DSPlayer\Filters\asyncrdr.cpp">
      <Filter>cores\dsplayer\Filters\BaseClassFilters</Filter>
    </ClCompile>
    <ClCompile Include="..\..\xbmc\cores\DSPlayer\Filters\BaseFilters\BaseSource.cpp">
      <Filter>cores\dsplayer\Filters\BaseClassFilters</Filter>
    </ClCompile>
    <ClCompile Include="..\..\xbmc\cores\DSPlayer\Filters\BaseFilters\BaseSplitter.cpp">
      <Filter>cores\dsplayer\Filters\BaseClassFilters</Filter>
    </ClCompile>
    <ClCompile Include="..\..\xbmc\cores\DSPlayer\Filters\BaseFilters\BaseSplitterFile.cpp">
      <Filter>cores\dsplayer\Filters\BaseClassFilters</Filter>
    </ClCompile>
    <ClCompile Include="..\..\xbmc\cores\DSPlayer\Filters\BaseFilters\BaseSplitterFileEx.cpp">
      <Filter>cores\dsplayer\Filters\BaseClassFilters</Filter>
    </ClCompile>
    <ClCompile Include="..\..\xbmc\cores\DSPlayer\Filters\DsVideoDecoder\VideoDecOutputPin.cpp">
      <Filter>cores\dsplayer\Filters\BaseClassFilters</Filter>
    </ClCompile>
    <ClCompile Include="..\..\xbmc\cores\DSPlayer\Subtitles\decss\CSSauth.cpp">
      <Filter>cores\dsplayer\Filters\Include</Filter>
    </ClCompile>
    <ClCompile Include="..\..\xbmc\cores\DSPlayer\Subtitles\decss\CSSscramble.cpp">
      <Filter>cores\dsplayer\Filters\Include</Filter>
    </ClCompile>
    <ClCompile Include="..\..\xbmc\cores\DSPlayer\Subtitles\decss\DeCSSInputPin.cpp">
      <Filter>cores\dsplayer\Filters\Include</Filter>
    </ClCompile>
    <ClCompile Include="..\..\xbmc\cores\DSPlayer\Filters\BaseFilters\BaseVideoFilter.cpp">
      <Filter>cores\dsplayer\Filters\BaseClassFilters</Filter>
    </ClCompile>
    <ClCompile Include="..\..\xbmc\cores\DSPlayer\Filters\DsVideoDecoder\VideoDecDXVAAllocator.cpp">
      <Filter>cores\dsplayer\Filters\Video Decoders</Filter>
    </ClCompile>
    <ClCompile Include="..\..\xbmc\cores\DSPlayer\Filters\DsVideoDecoder\XBMCVideoDecFilter.cpp">
      <Filter>cores\dsplayer\Filters\Video Decoders</Filter>
    </ClCompile>
    <ClCompile Include="..\..\xbmc\addons\Addon.cpp">
      <Filter>addons</Filter>
    </ClCompile>
    <ClCompile Include="..\..\xbmc\addons\AddonManager.cpp">
      <Filter>addons</Filter>
    </ClCompile>
    <ClCompile Include="..\..\xbmc\addons\AddonStatusHandler.cpp">
      <Filter>addons</Filter>
    </ClCompile>
    <ClCompile Include="..\..\xbmc\addons\Scraper.cpp">
      <Filter>addons</Filter>
    </ClCompile>
    <ClCompile Include="..\..\xbmc\addons\ScreenSaver.cpp">
      <Filter>addons</Filter>
    </ClCompile>
    <ClCompile Include="..\..\xbmc\addons\Visualisation.cpp">
      <Filter>addons</Filter>
    </ClCompile>
    <ClCompile Include="..\..\xbmc\addons\Repository.cpp">
      <Filter>addons</Filter>
    </ClCompile>
    <ClCompile Include="..\..\xbmc\addons\Skin.cpp">
      <Filter>addons</Filter>
    </ClCompile>
    <ClCompile Include="..\..\xbmc\FileSystem\VideoDatabaseDirectory\DirectoryNodeCountry.cpp">
      <Filter>filesystem\VideoDatabaseDirectory</Filter>
    </ClCompile>
    <ClCompile Include="..\..\xbmc\addons\PluginSource.cpp">
      <Filter>addons</Filter>
    </ClCompile>
    <ClCompile Include="..\..\xbmc\cores\dvdplayer\DVDCodecs\Video\CrystalHD.cpp">
      <Filter>cores\dvdplayer\DVDCodecs\Video</Filter>
    </ClCompile>
    <ClCompile Include="..\..\xbmc\cores\VideoRenderers\VideoShaders\WinVideoFilter.cpp">
      <Filter>cores\VideoRenderers\Shaders</Filter>
    </ClCompile>
    <ClCompile Include="..\..\xbmc\cores\DSPlayer\GraphFilters.cpp">
      <Filter>cores\dsplayer</Filter>
    </ClCompile>
    <ClCompile Include="..\..\xbmc\cores\DSPlayer\ExternalPixelShader.cpp">
      <Filter>cores\dsplayer\Shaders</Filter>
    </ClCompile>
    <ClCompile Include="..\..\xbmc\cores\DSPlayer\PixelShaderList.cpp">
      <Filter>cores\dsplayer\Shaders</Filter>
    </ClCompile>
    <ClCompile Include="..\..\xbmc\cores\DSPlayer\PixelShaderCompiler.cpp">
      <Filter>cores\dsplayer\Shaders</Filter>
    </ClCompile>
    <ClCompile Include="..\..\xbmc\cores\DSPlayer\Filters\Splitters\DSStreamInfo.cpp">
      <Filter>cores\dsplayer\Filters\Splitters\XBMC</Filter>
    </ClCompile>
    <ClCompile Include="..\..\xbmc\cores\DSPlayer\Filters\DsVideoDecoder\DIRECTSHOW.cpp">
      <Filter>cores\dsplayer\Filters\Video Decoders</Filter>
    </ClCompile>
    <ClCompile Include="..\..\xbmc\cores\DSPlayer\Filters\Splitters\PacketQueue.cpp">
      <Filter>cores\dsplayer\Filters\Splitters\XBMC</Filter>
    </ClCompile>
    <ClCompile Include="..\..\xbmc\cores\dvdplayer\DVDSubtitles\DVDSubtitleTagMicroDVD.cpp">
      <Filter>cores\dvdplayer\DVDSubtitles</Filter>
    </ClCompile>
    <ClCompile Include="..\..\xbmc\cores\dvdplayer\DVDSubtitles\DVDSubtitleTagSami.cpp">
      <Filter>cores\dvdplayer\DVDSubtitles</Filter>
    </ClCompile>
    <ClCompile Include="..\..\xbmc\cores\dvdplayer\DVDInputStreams\DVDInputStreamBluray.cpp">
      <Filter>cores\dvdplayer\DVDInputStreams</Filter>
    </ClCompile>
    <ClCompile Include="..\..\xbmc\cores\DSPlayer\Utils\AudioEnumerator.cpp">
      <Filter>cores\dsplayer\Utils</Filter>
    </ClCompile>
    <ClCompile Include="..\..\xbmc\cores\DSPlayer\Utils\DSTemplate.cpp">
      <Filter>cores\dsplayer\Utils</Filter>
    </ClCompile>
    <ClCompile Include="..\..\xbmc\cores\DSPlayer\Utils\IPinHook.cpp">
      <Filter>cores\dsplayer\Utils</Filter>
    </ClCompile>
    <ClCompile Include="..\..\xbmc\cores\DSPlayer\Utils\MacrovisionKicker.cpp">
      <Filter>cores\dsplayer\Utils</Filter>
    </ClCompile>
    <ClCompile Include="..\..\xbmc\cores\DSPlayer\Filters\DsVideoDecoder\CpuId.cpp">
      <Filter>cores\dsplayer\Filters\Include</Filter>
    </ClCompile>
    <ClCompile Include="..\..\xbmc\cores\DSPlayer\Filters\DsVideoDecoder\cspinfo.cpp">
      <Filter>cores\dsplayer\Filters\Include</Filter>
    </ClCompile>
    <ClCompile Include="..\..\xbmc\cores\DSPlayer\Filters\Splitters\BaseDemuxer.cpp">
      <Filter>cores\dsplayer\Filters\Splitters\XBMC</Filter>
    </ClCompile>
    <ClCompile Include="..\..\xbmc\cores\DSPlayer\Filters\Splitters\ByteParser.cpp">
      <Filter>cores\dsplayer\Filters\Splitters\XBMC</Filter>
    </ClCompile>
    <ClCompile Include="..\..\xbmc\cores\DSPlayer\Filters\Splitters\ExtradataParser.cpp">
      <Filter>cores\dsplayer\Filters\Splitters\XBMC</Filter>
    </ClCompile>
    <ClCompile Include="..\..\xbmc\cores\DSPlayer\Filters\Splitters\LAVFDemuxer.cpp">
      <Filter>cores\dsplayer\Filters\Splitters\XBMC</Filter>
    </ClCompile>
    <ClCompile Include="..\..\xbmc\cores\DSPlayer\Filters\Splitters\LAVFGuidHelper.cpp">
      <Filter>cores\dsplayer\Filters\Splitters\XBMC</Filter>
    </ClCompile>
    <ClCompile Include="..\..\xbmc\cores\DSPlayer\Filters\Splitters\LAVFOutputPin.cpp">
      <Filter>cores\dsplayer\Filters\Splitters\XBMC</Filter>
    </ClCompile>
    <ClCompile Include="..\..\xbmc\cores\DSPlayer\Filters\Splitters\LAVFSplitter.cpp">
      <Filter>cores\dsplayer\Filters\Splitters\XBMC</Filter>
    </ClCompile>
    <ClCompile Include="..\..\xbmc\cores\DSPlayer\Filters\Splitters\LAVFStreamInfo.cpp">
      <Filter>cores\dsplayer\Filters\Splitters\XBMC</Filter>
    </ClCompile>
    <ClCompile Include="..\..\xbmc\cores\DSPlayer\Filters\Splitters\LAVFUtils.cpp">
      <Filter>cores\dsplayer\Filters\Splitters\XBMC</Filter>
    </ClCompile>
    <ClCompile Include="..\..\xbmc\cores\DSPlayer\Filters\Splitters\StreamInfo.cpp">
      <Filter>cores\dsplayer\Filters\Splitters\XBMC</Filter>
    </ClCompile>
    <ClCompile Include="..\..\xbmc\cores\DSPlayer\Filters\DsVideoDecoder\dxva2_wrapper.cpp">
      <Filter>cores\dsplayer\Filters\Video Decoders</Filter>
    </ClCompile>
    <ClCompile Include="..\..\xbmc\cores\DSPlayer\ShadersSelectionRule.cpp">
      <Filter>cores\dsplayer\Shaders</Filter>
    </ClCompile>
    <ClCompile Include="..\..\xbmc\addons\Service.cpp">
      <Filter>addons</Filter>
    </ClCompile>
    <ClCompile Include="..\..\xbmc\MediaSource.cpp" />
    <ClCompile Include="..\..\xbmc\guilib\GUIDialog.cpp">
      <Filter>guilib</Filter>
    </ClCompile>
    <ClCompile Include="..\..\xbmc\MediaSource.cpp" />
    <ClCompile Include="..\..\xbmc\MediaSource.cpp" />
    <ClCompile Include="..\..\xbmc\MediaSource.cpp" />
    <ClCompile Include="..\..\xbmc\music\karaoke\GUIDialogKaraokeSongSelector.cpp">
      <Filter>music\karaoke</Filter>
    </ClCompile>
    <ClCompile Include="..\..\xbmc\music\karaoke\GUIWindowKaraokeLyrics.cpp">
      <Filter>music\karaoke</Filter>
    </ClCompile>
    <ClCompile Include="..\..\xbmc\music\karaoke\karaokelyrics.cpp">
      <Filter>music\karaoke</Filter>
    </ClCompile>
    <ClCompile Include="..\..\xbmc\music\karaoke\karaokelyricscdg.cpp">
      <Filter>music\karaoke</Filter>
    </ClCompile>
    <ClCompile Include="..\..\xbmc\music\karaoke\karaokelyricsfactory.cpp">
      <Filter>music\karaoke</Filter>
    </ClCompile>
    <ClCompile Include="..\..\xbmc\music\karaoke\karaokelyricsmanager.cpp">
      <Filter>music\karaoke</Filter>
    </ClCompile>
    <ClCompile Include="..\..\xbmc\music\karaoke\karaokelyricstext.cpp">
      <Filter>music\karaoke</Filter>
    </ClCompile>
    <ClCompile Include="..\..\xbmc\music\karaoke\karaokelyricstextkar.cpp">
      <Filter>music\karaoke</Filter>
    </ClCompile>
    <ClCompile Include="..\..\xbmc\music\karaoke\karaokelyricstextlrc.cpp">
      <Filter>music\karaoke</Filter>
    </ClCompile>
    <ClCompile Include="..\..\xbmc\music\karaoke\karaokelyricstextustar.cpp">
      <Filter>music\karaoke</Filter>
    </ClCompile>
    <ClCompile Include="..\..\xbmc\music\karaoke\karaokewindowbackground.cpp">
      <Filter>music\karaoke</Filter>
    </ClCompile>
    <ClCompile Include="..\..\xbmc\dbwrappers\Database.cpp">
      <Filter>database</Filter>
    </ClCompile>
    <ClCompile Include="..\..\xbmc\dbwrappers\dataset.cpp">
      <Filter>database</Filter>
    </ClCompile>
    <ClCompile Include="..\..\xbmc\dbwrappers\qry_dat.cpp">
      <Filter>database</Filter>
    </ClCompile>
    <ClCompile Include="..\..\xbmc\music\Album.cpp">
      <Filter>music</Filter>
    </ClCompile>
    <ClCompile Include="..\..\xbmc\music\Artist.cpp">
      <Filter>music</Filter>
    </ClCompile>
    <ClCompile Include="..\..\xbmc\music\GUIViewStateMusic.cpp">
      <Filter>music</Filter>
    </ClCompile>
    <ClCompile Include="..\..\xbmc\music\LastFmManager.cpp">
      <Filter>music</Filter>
    </ClCompile>
    <ClCompile Include="..\..\xbmc\music\MusicInfoLoader.cpp">
      <Filter>music</Filter>
    </ClCompile>
    <ClCompile Include="..\..\xbmc\music\Song.cpp">
      <Filter>music</Filter>
    </ClCompile>
    <ClCompile Include="..\..\xbmc\cdrip\CDDAReader.cpp">
      <Filter>cdrip</Filter>
    </ClCompile>
    <ClCompile Include="..\..\xbmc\cdrip\CDDARipper.cpp">
      <Filter>cdrip</Filter>
    </ClCompile>
    <ClCompile Include="..\..\xbmc\cdrip\Encoder.cpp">
      <Filter>cdrip</Filter>
    </ClCompile>
    <ClCompile Include="..\..\xbmc\cdrip\EncoderFlac.cpp">
      <Filter>cdrip</Filter>
    </ClCompile>
    <ClCompile Include="..\..\xbmc\cdrip\EncoderLame.cpp">
      <Filter>cdrip</Filter>
    </ClCompile>
    <ClCompile Include="..\..\xbmc\cdrip\EncoderVorbis.cpp">
      <Filter>cdrip</Filter>
    </ClCompile>
    <ClCompile Include="..\..\xbmc\cdrip\EncoderWav.cpp">
      <Filter>cdrip</Filter>
    </ClCompile>
    <ClCompile Include="..\..\xbmc\addons\GUIDialogAddonInfo.cpp">
      <Filter>addons</Filter>
    </ClCompile>
    <ClCompile Include="..\..\xbmc\addons\GUIDialogAddonSettings.cpp">
      <Filter>addons</Filter>
    </ClCompile>
    <ClCompile Include="..\..\xbmc\dialogs\GUIDialogBoxBase.cpp">
      <Filter>dialogs</Filter>
    </ClCompile>
    <ClCompile Include="..\..\xbmc\dialogs\GUIDialogBusy.cpp">
      <Filter>dialogs</Filter>
    </ClCompile>
    <ClCompile Include="..\..\xbmc\dialogs\GUIDialogButtonMenu.cpp">
      <Filter>dialogs</Filter>
    </ClCompile>
    <ClCompile Include="..\..\xbmc\dialogs\GUIDialogContextMenu.cpp">
      <Filter>dialogs</Filter>
    </ClCompile>
    <ClCompile Include="..\..\xbmc\dialogs\GUIDialogFavourites.cpp">
      <Filter>dialogs</Filter>
    </ClCompile>
    <ClCompile Include="..\..\xbmc\dialogs\GUIDialogFileBrowser.cpp">
      <Filter>dialogs</Filter>
    </ClCompile>
    <ClCompile Include="..\..\xbmc\dialogs\GUIDialogGamepad.cpp">
      <Filter>dialogs</Filter>
    </ClCompile>
    <ClCompile Include="..\..\xbmc\dialogs\GUIDialogKaiToast.cpp">
      <Filter>dialogs</Filter>
    </ClCompile>
    <ClCompile Include="..\..\xbmc\dialogs\GUIDialogKeyboard.cpp">
      <Filter>dialogs</Filter>
    </ClCompile>
    <ClCompile Include="..\..\xbmc\dialogs\GUIDialogMediaSource.cpp">
      <Filter>dialogs</Filter>
    </ClCompile>
    <ClCompile Include="..\..\xbmc\dialogs\GUIDialogMuteBug.cpp">
      <Filter>dialogs</Filter>
    </ClCompile>
    <ClCompile Include="..\..\xbmc\dialogs\GUIDialogNumeric.cpp">
      <Filter>dialogs</Filter>
    </ClCompile>
    <ClCompile Include="..\..\xbmc\dialogs\GUIDialogOK.cpp">
      <Filter>dialogs</Filter>
    </ClCompile>
    <ClCompile Include="..\..\xbmc\dialogs\GUIDialogPlayerControls.cpp">
      <Filter>dialogs</Filter>
    </ClCompile>
    <ClCompile Include="..\..\xbmc\dialogs\GUIDialogProgress.cpp">
      <Filter>dialogs</Filter>
    </ClCompile>
    <ClCompile Include="..\..\xbmc\dialogs\GUIDialogSeekBar.cpp">
      <Filter>dialogs</Filter>
    </ClCompile>
    <ClCompile Include="..\..\xbmc\dialogs\GUIDialogSelect.cpp">
      <Filter>dialogs</Filter>
    </ClCompile>
    <ClCompile Include="..\..\xbmc\dialogs\GUIDialogSlider.cpp">
      <Filter>dialogs</Filter>
    </ClCompile>
    <ClCompile Include="..\..\xbmc\dialogs\GUIDialogSmartPlaylistEditor.cpp">
      <Filter>dialogs</Filter>
    </ClCompile>
    <ClCompile Include="..\..\xbmc\dialogs\GUIDialogSmartPlaylistRule.cpp">
      <Filter>dialogs</Filter>
    </ClCompile>
    <ClCompile Include="..\..\xbmc\dialogs\GUIDialogSubMenu.cpp">
      <Filter>dialogs</Filter>
    </ClCompile>
    <ClCompile Include="..\..\xbmc\dialogs\GUIDialogTextViewer.cpp">
      <Filter>dialogs</Filter>
    </ClCompile>
    <ClCompile Include="..\..\xbmc\dialogs\GUIDialogVolumeBar.cpp">
      <Filter>dialogs</Filter>
    </ClCompile>
    <ClCompile Include="..\..\xbmc\dialogs\GUIDialogYesNo.cpp">
      <Filter>dialogs</Filter>
    </ClCompile>
    <ClCompile Include="..\..\xbmc\filesystem\ZeroconfDirectory.cpp">
      <Filter>filesystem</Filter>
    </ClCompile>
    <ClCompile Include="..\..\xbmc\Application.cpp" />
    <ClCompile Include="..\..\xbmc\MediaSource.cpp" />
    <ClCompile Include="..\..\xbmc\SystemGlobals.cpp" />
    <ClCompile Include="..\..\xbmc\xbmc.cpp" />
    <ClCompile Include="..\..\xbmc\guilib\AnimatedGif.cpp">
      <Filter>guilib</Filter>
    </ClCompile>
    <ClCompile Include="..\..\xbmc\guilib\AudioContext.cpp">
      <Filter>guilib</Filter>
    </ClCompile>
    <ClCompile Include="..\..\xbmc\guilib\D3DResource.cpp">
      <Filter>guilib</Filter>
    </ClCompile>
    <ClCompile Include="..\..\xbmc\guilib\DDSImage.cpp">
      <Filter>guilib</Filter>
    </ClCompile>
    <ClCompile Include="..\..\xbmc\guilib\DirectXGraphics.cpp">
      <Filter>guilib</Filter>
    </ClCompile>
    <ClCompile Include="..\..\xbmc\guilib\FrameBufferObject.cpp">
      <Filter>guilib</Filter>
    </ClCompile>
    <ClCompile Include="..\..\xbmc\guilib\GUIAudioManager.cpp">
      <Filter>guilib</Filter>
    </ClCompile>
    <ClCompile Include="..\..\xbmc\guilib\GUIBaseContainer.cpp">
      <Filter>guilib</Filter>
    </ClCompile>
    <ClCompile Include="..\..\xbmc\guilib\GUIBorderedImage.cpp">
      <Filter>guilib</Filter>
    </ClCompile>
    <ClCompile Include="..\..\xbmc\guilib\GUIButtonControl.cpp">
      <Filter>guilib</Filter>
    </ClCompile>
    <ClCompile Include="..\..\xbmc\guilib\GUICheckMarkControl.cpp">
      <Filter>guilib</Filter>
    </ClCompile>
    <ClCompile Include="..\..\xbmc\guilib\GUIColorManager.cpp">
      <Filter>guilib</Filter>
    </ClCompile>
    <ClCompile Include="..\..\xbmc\guilib\GUIControl.cpp">
      <Filter>guilib</Filter>
    </ClCompile>
    <ClCompile Include="..\..\xbmc\guilib\GUIControlFactory.cpp">
      <Filter>guilib</Filter>
    </ClCompile>
    <ClCompile Include="..\..\xbmc\guilib\GUIControlGroup.cpp">
      <Filter>guilib</Filter>
    </ClCompile>
    <ClCompile Include="..\..\xbmc\guilib\GUIControlGroupList.cpp">
      <Filter>guilib</Filter>
    </ClCompile>
    <ClCompile Include="..\..\xbmc\guilib\GUIControlProfiler.cpp">
      <Filter>guilib</Filter>
    </ClCompile>
    <ClCompile Include="..\..\xbmc\guilib\GUIEditControl.cpp">
      <Filter>guilib</Filter>
    </ClCompile>
    <ClCompile Include="..\..\xbmc\guilib\GUIFadeLabelControl.cpp">
      <Filter>guilib</Filter>
    </ClCompile>
    <ClCompile Include="..\..\xbmc\guilib\GUIFixedListContainer.cpp">
      <Filter>guilib</Filter>
    </ClCompile>
    <ClCompile Include="..\..\xbmc\guilib\GUIFont.cpp">
      <Filter>guilib</Filter>
    </ClCompile>
    <ClCompile Include="..\..\xbmc\guilib\GUIFontManager.cpp">
      <Filter>guilib</Filter>
    </ClCompile>
    <ClCompile Include="..\..\xbmc\guilib\GUIImage.cpp">
      <Filter>guilib</Filter>
    </ClCompile>
    <ClCompile Include="..\..\xbmc\guilib\GUIIncludes.cpp">
      <Filter>guilib</Filter>
    </ClCompile>
    <ClCompile Include="..\..\xbmc\guilib\GUIInfoTypes.cpp">
      <Filter>guilib</Filter>
    </ClCompile>
    <ClCompile Include="..\..\xbmc\guilib\GUILabel.cpp">
      <Filter>guilib</Filter>
    </ClCompile>
    <ClCompile Include="..\..\xbmc\guilib\GUILabelControl.cpp">
      <Filter>guilib</Filter>
    </ClCompile>
    <ClCompile Include="..\..\xbmc\guilib\GUIListContainer.cpp">
      <Filter>guilib</Filter>
    </ClCompile>
    <ClCompile Include="..\..\xbmc\guilib\GUIListGroup.cpp">
      <Filter>guilib</Filter>
    </ClCompile>
    <ClCompile Include="..\..\xbmc\guilib\GUIListItem.cpp">
      <Filter>guilib</Filter>
    </ClCompile>
    <ClCompile Include="..\..\xbmc\guilib\GUIListItemLayout.cpp">
      <Filter>guilib</Filter>
    </ClCompile>
    <ClCompile Include="..\..\xbmc\guilib\GUIListLabel.cpp">
      <Filter>guilib</Filter>
    </ClCompile>
    <ClCompile Include="..\..\xbmc\guilib\GUIMessage.cpp">
      <Filter>guilib</Filter>
    </ClCompile>
    <ClCompile Include="..\..\xbmc\guilib\GUIMoverControl.cpp">
      <Filter>guilib</Filter>
    </ClCompile>
    <ClCompile Include="..\..\xbmc\guilib\GUIMultiImage.cpp">
      <Filter>guilib</Filter>
    </ClCompile>
    <ClCompile Include="..\..\xbmc\guilib\GUIMultiSelectText.cpp">
      <Filter>guilib</Filter>
    </ClCompile>
    <ClCompile Include="..\..\xbmc\guilib\GUIPanelContainer.cpp">
      <Filter>guilib</Filter>
    </ClCompile>
    <ClCompile Include="..\..\xbmc\guilib\GUIProgressControl.cpp">
      <Filter>guilib</Filter>
    </ClCompile>
    <ClCompile Include="..\..\xbmc\guilib\GUIRadioButtonControl.cpp">
      <Filter>guilib</Filter>
    </ClCompile>
    <ClCompile Include="..\..\xbmc\guilib\GUIRenderingControl.cpp">
      <Filter>guilib</Filter>
    </ClCompile>
    <ClCompile Include="..\..\xbmc\guilib\GUIResizeControl.cpp">
      <Filter>guilib</Filter>
    </ClCompile>
    <ClCompile Include="..\..\xbmc\guilib\GUIRSSControl.cpp">
      <Filter>guilib</Filter>
    </ClCompile>
    <ClCompile Include="..\..\xbmc\guilib\GUIScrollBarControl.cpp">
      <Filter>guilib</Filter>
    </ClCompile>
    <ClCompile Include="..\..\xbmc\guilib\GUISelectButtonControl.cpp">
      <Filter>guilib</Filter>
    </ClCompile>
    <ClCompile Include="..\..\xbmc\guilib\GUISettingsSliderControl.cpp">
      <Filter>guilib</Filter>
    </ClCompile>
    <ClCompile Include="..\..\xbmc\guilib\GUIShader.cpp">
      <Filter>guilib</Filter>
    </ClCompile>
    <ClCompile Include="..\..\xbmc\guilib\GUISliderControl.cpp">
      <Filter>guilib</Filter>
    </ClCompile>
    <ClCompile Include="..\..\xbmc\guilib\GUISound.cpp">
      <Filter>guilib</Filter>
    </ClCompile>
    <ClCompile Include="..\..\xbmc\guilib\GUISpinControl.cpp">
      <Filter>guilib</Filter>
    </ClCompile>
    <ClCompile Include="..\..\xbmc\guilib\GUISpinControlEx.cpp">
      <Filter>guilib</Filter>
    </ClCompile>
    <ClCompile Include="..\..\xbmc\guilib\GUIStandardWindow.cpp">
      <Filter>guilib</Filter>
    </ClCompile>
    <ClCompile Include="..\..\xbmc\guilib\GUIStaticItem.cpp">
      <Filter>guilib</Filter>
    </ClCompile>
    <ClCompile Include="..\..\xbmc\guilib\GUITextBox.cpp">
      <Filter>guilib</Filter>
    </ClCompile>
    <ClCompile Include="..\..\xbmc\guilib\GUITextLayout.cpp">
      <Filter>guilib</Filter>
    </ClCompile>
    <ClCompile Include="..\..\xbmc\guilib\GUIToggleButtonControl.cpp">
      <Filter>guilib</Filter>
    </ClCompile>
    <ClCompile Include="..\..\xbmc\guilib\GUIVideoControl.cpp">
      <Filter>guilib</Filter>
    </ClCompile>
    <ClCompile Include="..\..\xbmc\guilib\GUIVisualisationControl.cpp">
      <Filter>guilib</Filter>
    </ClCompile>
    <ClCompile Include="..\..\xbmc\guilib\GUIWindow.cpp">
      <Filter>guilib</Filter>
    </ClCompile>
    <ClCompile Include="..\..\xbmc\guilib\GUIWindowManager.cpp">
      <Filter>guilib</Filter>
    </ClCompile>
    <ClCompile Include="..\..\xbmc\guilib\GUIWrappingListContainer.cpp">
      <Filter>guilib</Filter>
    </ClCompile>
    <ClCompile Include="..\..\xbmc\guilib\IWindowManagerCallback.cpp">
      <Filter>guilib</Filter>
    </ClCompile>
    <ClCompile Include="..\..\xbmc\guilib\Key.cpp">
      <Filter>guilib</Filter>
    </ClCompile>
    <ClCompile Include="..\..\xbmc\guilib\LocalizeStrings.cpp">
      <Filter>guilib</Filter>
    </ClCompile>
    <ClCompile Include="..\..\xbmc\guilib\MatrixGLES.cpp">
      <Filter>guilib</Filter>
    </ClCompile>
    <ClCompile Include="..\..\xbmc\guilib\Shader.cpp">
      <Filter>guilib</Filter>
    </ClCompile>
    <ClCompile Include="..\..\xbmc\guilib\TextureBundle.cpp">
      <Filter>guilib</Filter>
    </ClCompile>
    <ClCompile Include="..\..\xbmc\guilib\TextureBundleXBT.cpp">
      <Filter>guilib</Filter>
    </ClCompile>
    <ClCompile Include="..\..\xbmc\guilib\TextureBundleXPR.cpp">
      <Filter>guilib</Filter>
    </ClCompile>
    <ClCompile Include="..\..\xbmc\guilib\VisibleEffect.cpp">
      <Filter>guilib</Filter>
    </ClCompile>
    <ClCompile Include="..\..\xbmc\guilib\XBTF.cpp">
      <Filter>guilib</Filter>
    </ClCompile>
    <ClCompile Include="..\..\xbmc\guilib\XBTFReader.cpp">
      <Filter>guilib</Filter>
    </ClCompile>
    <ClCompile Include="..\..\xbmc\input\ButtonTranslator.cpp">
      <Filter>input</Filter>
    </ClCompile>
    <ClCompile Include="..\..\xbmc\input\KeyboardLayoutConfiguration.cpp">
      <Filter>input</Filter>
    </ClCompile>
    <ClCompile Include="..\..\xbmc\input\KeyboardStat.cpp">
      <Filter>input</Filter>
    </ClCompile>
    <ClCompile Include="..\..\xbmc\input\MouseStat.cpp">
      <Filter>input</Filter>
    </ClCompile>
    <ClCompile Include="..\..\xbmc\input\SDLJoystick.cpp">
      <Filter>input</Filter>
    </ClCompile>
    <ClCompile Include="..\..\xbmc\input\windows\IRServerSuite.cpp">
      <Filter>input\windows</Filter>
    </ClCompile>
    <ClCompile Include="..\..\xbmc\input\windows\IrssMessage.cpp">
      <Filter>input\windows</Filter>
    </ClCompile>
    <ClCompile Include="..\..\xbmc\interfaces\http-api\HttpApi.cpp">
      <Filter>interfaces\http-api</Filter>
    </ClCompile>
    <ClCompile Include="..\..\xbmc\interfaces\http-api\XBMChttp.cpp">
      <Filter>interfaces\http-api</Filter>
    </ClCompile>
    <ClCompile Include="..\..\xbmc\interfaces\json-rpc\AudioLibrary.cpp">
      <Filter>interfaces\json-rpc</Filter>
    </ClCompile>
    <ClCompile Include="..\..\xbmc\interfaces\json-rpc\AVPlayerOperations.cpp">
      <Filter>interfaces\json-rpc</Filter>
    </ClCompile>
    <ClCompile Include="..\..\xbmc\interfaces\json-rpc\AVPlaylistOperations.cpp">
      <Filter>interfaces\json-rpc</Filter>
    </ClCompile>
    <ClCompile Include="..\..\xbmc\interfaces\json-rpc\FileItemHandler.cpp">
      <Filter>interfaces\json-rpc</Filter>
    </ClCompile>
    <ClCompile Include="..\..\xbmc\interfaces\json-rpc\FileOperations.cpp">
      <Filter>interfaces\json-rpc</Filter>
    </ClCompile>
    <ClCompile Include="..\..\xbmc\interfaces\json-rpc\JSONRPC.cpp">
      <Filter>interfaces\json-rpc</Filter>
    </ClCompile>
    <ClCompile Include="..\..\xbmc\interfaces\json-rpc\PicturePlayerOperations.cpp">
      <Filter>interfaces\json-rpc</Filter>
    </ClCompile>
    <ClCompile Include="..\..\xbmc\interfaces\json-rpc\PlayerOperations.cpp">
      <Filter>interfaces\json-rpc</Filter>
    </ClCompile>
    <ClCompile Include="..\..\xbmc\interfaces\json-rpc\PlaylistOperations.cpp">
      <Filter>interfaces\json-rpc</Filter>
    </ClCompile>
    <ClCompile Include="..\..\xbmc\interfaces\json-rpc\SystemOperations.cpp">
      <Filter>interfaces\json-rpc</Filter>
    </ClCompile>
    <ClCompile Include="..\..\xbmc\interfaces\json-rpc\VideoLibrary.cpp">
      <Filter>interfaces\json-rpc</Filter>
    </ClCompile>
    <ClCompile Include="..\..\xbmc\interfaces\json-rpc\XBMCOperations.cpp">
      <Filter>interfaces\json-rpc</Filter>
    </ClCompile>
    <ClCompile Include="..\..\xbmc\interfaces\python\XBPython.cpp">
      <Filter>interfaces\python</Filter>
    </ClCompile>
    <ClCompile Include="..\..\xbmc\interfaces\python\XBPyThread.cpp">
      <Filter>interfaces\python</Filter>
    </ClCompile>
    <ClCompile Include="..\..\xbmc\music\dialogs\GUIDialogMusicInfo.cpp">
      <Filter>music\dialogs</Filter>
    </ClCompile>
    <ClCompile Include="..\..\xbmc\music\dialogs\GUIDialogMusicOSD.cpp">
      <Filter>music\dialogs</Filter>
    </ClCompile>
    <ClCompile Include="..\..\xbmc\music\dialogs\GUIDialogMusicOverlay.cpp">
      <Filter>music\dialogs</Filter>
    </ClCompile>
    <ClCompile Include="..\..\xbmc\music\dialogs\GUIDialogMusicScan.cpp">
      <Filter>music\dialogs</Filter>
    </ClCompile>
    <ClCompile Include="..\..\xbmc\music\dialogs\GUIDialogSongInfo.cpp">
      <Filter>music\dialogs</Filter>
    </ClCompile>
    <ClCompile Include="..\..\xbmc\music\dialogs\GUIDialogVisualisationPresetList.cpp">
      <Filter>music\dialogs</Filter>
    </ClCompile>
    <ClCompile Include="..\..\xbmc\music\infoscanner\MusicAlbumInfo.cpp">
      <Filter>music\infoscanner</Filter>
    </ClCompile>
    <ClCompile Include="..\..\xbmc\music\infoscanner\MusicArtistInfo.cpp">
      <Filter>music\infoscanner</Filter>
    </ClCompile>
    <ClCompile Include="..\..\xbmc\music\infoscanner\MusicInfoScanner.cpp">
      <Filter>music\infoscanner</Filter>
    </ClCompile>
    <ClCompile Include="..\..\xbmc\music\infoscanner\MusicInfoScraper.cpp">
      <Filter>music\infoscanner</Filter>
    </ClCompile>
    <ClCompile Include="..\..\xbmc\music\windows\GUIWindowMusicBase.cpp">
      <Filter>music\windows</Filter>
    </ClCompile>
    <ClCompile Include="..\..\xbmc\music\windows\GUIWindowMusicNav.cpp">
      <Filter>music\windows</Filter>
    </ClCompile>
    <ClCompile Include="..\..\xbmc\music\windows\GUIWindowMusicPlaylist.cpp">
      <Filter>music\windows</Filter>
    </ClCompile>
    <ClCompile Include="..\..\xbmc\music\windows\GUIWindowMusicPlaylistEditor.cpp">
      <Filter>music\windows</Filter>
    </ClCompile>
    <ClCompile Include="..\..\xbmc\music\windows\GUIWindowMusicSongs.cpp">
      <Filter>music\windows</Filter>
    </ClCompile>
    <ClCompile Include="..\..\xbmc\music\windows\GUIWindowVisualisation.cpp">
      <Filter>music\windows</Filter>
    </ClCompile>
    <ClCompile Include="..\..\xbmc\music\tags\APEv2Tag.cpp">
      <Filter>music\tags</Filter>
    </ClCompile>
    <ClCompile Include="..\..\xbmc\music\tags\FlacTag.cpp">
      <Filter>music\tags</Filter>
    </ClCompile>
    <ClCompile Include="..\..\xbmc\music\tags\Id3Tag.cpp">
      <Filter>music\tags</Filter>
    </ClCompile>
    <ClCompile Include="..\..\xbmc\music\tags\MusicInfoTag.cpp">
      <Filter>music\tags</Filter>
    </ClCompile>
    <ClCompile Include="..\..\xbmc\music\tags\MusicInfoTagLoaderAAC.cpp">
      <Filter>music\tags</Filter>
    </ClCompile>
    <ClCompile Include="..\..\xbmc\music\tags\MusicInfoTagLoaderApe.cpp">
      <Filter>music\tags</Filter>
    </ClCompile>
    <ClCompile Include="..\..\xbmc\music\tags\MusicInfoTagLoaderASAP.cpp">
      <Filter>music\tags</Filter>
    </ClCompile>
    <ClCompile Include="..\..\xbmc\music\tags\MusicInfoTagLoaderCDDA.cpp">
      <Filter>music\tags</Filter>
    </ClCompile>
    <ClCompile Include="..\..\xbmc\music\tags\MusicInfoTagLoaderDatabase.cpp">
      <Filter>music\tags</Filter>
    </ClCompile>
    <ClCompile Include="..\..\xbmc\music\tags\MusicInfoTagLoaderFactory.cpp">
      <Filter>music\tags</Filter>
    </ClCompile>
    <ClCompile Include="..\..\xbmc\music\tags\MusicInfoTagLoaderFlac.cpp">
      <Filter>music\tags</Filter>
    </ClCompile>
    <ClCompile Include="..\..\xbmc\music\tags\MusicInfoTagLoaderMidi.cpp">
      <Filter>music\tags</Filter>
    </ClCompile>
    <ClCompile Include="..\..\xbmc\music\tags\MusicInfoTagLoaderMod.cpp">
      <Filter>music\tags</Filter>
    </ClCompile>
    <ClCompile Include="..\..\xbmc\music\tags\MusicInfoTagLoaderMP3.cpp">
      <Filter>music\tags</Filter>
    </ClCompile>
    <ClCompile Include="..\..\xbmc\music\tags\MusicInfoTagLoaderMP4.cpp">
      <Filter>music\tags</Filter>
    </ClCompile>
    <ClCompile Include="..\..\xbmc\music\tags\MusicInfoTagLoaderMPC.cpp">
      <Filter>music\tags</Filter>
    </ClCompile>
    <ClCompile Include="..\..\xbmc\music\tags\MusicInfoTagLoaderNSF.cpp">
      <Filter>music\tags</Filter>
    </ClCompile>
    <ClCompile Include="..\..\xbmc\music\tags\MusicInfoTagLoaderOgg.cpp">
      <Filter>music\tags</Filter>
    </ClCompile>
    <ClCompile Include="..\..\xbmc\music\tags\MusicInfoTagLoaderShn.cpp">
      <Filter>music\tags</Filter>
    </ClCompile>
    <ClCompile Include="..\..\xbmc\music\tags\MusicInfoTagLoaderSPC.cpp">
      <Filter>music\tags</Filter>
    </ClCompile>
    <ClCompile Include="..\..\xbmc\music\tags\MusicInfoTagLoaderWav.cpp">
      <Filter>music\tags</Filter>
    </ClCompile>
    <ClCompile Include="..\..\xbmc\music\tags\MusicInfoTagLoaderWavPack.cpp">
      <Filter>music\tags</Filter>
    </ClCompile>
    <ClCompile Include="..\..\xbmc\music\tags\MusicInfoTagLoaderWMA.cpp">
      <Filter>music\tags</Filter>
    </ClCompile>
    <ClCompile Include="..\..\xbmc\music\tags\MusicInfoTagLoaderYM.cpp">
      <Filter>music\tags</Filter>
    </ClCompile>
    <ClCompile Include="..\..\xbmc\music\tags\OggTag.cpp">
      <Filter>music\tags</Filter>
    </ClCompile>
    <ClCompile Include="..\..\xbmc\music\tags\VorbisTag.cpp">
      <Filter>music\tags</Filter>
    </ClCompile>
    <ClCompile Include="..\..\xbmc\network\cddb.cpp">
      <Filter>network</Filter>
    </ClCompile>
    <ClCompile Include="..\..\xbmc\network\DNSNameCache.cpp">
      <Filter>network</Filter>
    </ClCompile>
    <ClCompile Include="..\..\xbmc\network\EventClient.cpp">
      <Filter>network</Filter>
    </ClCompile>
    <ClCompile Include="..\..\xbmc\network\EventPacket.cpp">
      <Filter>network</Filter>
    </ClCompile>
    <ClCompile Include="..\..\xbmc\network\EventServer.cpp">
      <Filter>network</Filter>
    </ClCompile>
    <ClCompile Include="..\..\xbmc\network\GUIDialogAccessPoints.cpp">
      <Filter>network</Filter>
    </ClCompile>
    <ClCompile Include="..\..\xbmc\network\GUIDialogNetworkSetup.cpp">
      <Filter>network</Filter>
    </ClCompile>
    <ClCompile Include="..\..\xbmc\network\Network.cpp">
      <Filter>network</Filter>
    </ClCompile>
    <ClCompile Include="..\..\xbmc\network\Socket.cpp">
      <Filter>network</Filter>
    </ClCompile>
    <ClCompile Include="..\..\xbmc\network\TCPServer.cpp">
      <Filter>network</Filter>
    </ClCompile>
    <ClCompile Include="..\..\xbmc\network\UdpClient.cpp">
      <Filter>network</Filter>
    </ClCompile>
    <ClCompile Include="..\..\xbmc\network\UPnP.cpp">
      <Filter>network</Filter>
    </ClCompile>
    <ClCompile Include="..\..\xbmc\network\WebServer.cpp">
      <Filter>network</Filter>
    </ClCompile>
    <ClCompile Include="..\..\xbmc\network\Zeroconf.cpp">
      <Filter>network</Filter>
    </ClCompile>
    <ClCompile Include="..\..\xbmc\network\ZeroconfBrowser.cpp">
      <Filter>network</Filter>
    </ClCompile>
    <ClCompile Include="..\..\xbmc\network\libscrobbler\lastfmscrobbler.cpp">
      <Filter>network\libscrobbler</Filter>
    </ClCompile>
    <ClCompile Include="..\..\xbmc\network\libscrobbler\librefmscrobbler.cpp">
      <Filter>network\libscrobbler</Filter>
    </ClCompile>
    <ClCompile Include="..\..\xbmc\network\libscrobbler\scrobbler.cpp">
      <Filter>network\libscrobbler</Filter>
    </ClCompile>
    <ClCompile Include="..\..\xbmc\network\windows\NetworkWin32.cpp">
      <Filter>network\windows</Filter>
    </ClCompile>
    <ClCompile Include="..\..\xbmc\pictures\GUIDialogPictureInfo.cpp">
      <Filter>pictures</Filter>
    </ClCompile>
    <ClCompile Include="..\..\xbmc\pictures\GUIViewStatePictures.cpp">
      <Filter>pictures</Filter>
    </ClCompile>
    <ClCompile Include="..\..\xbmc\pictures\GUIWindowPictures.cpp">
      <Filter>pictures</Filter>
    </ClCompile>
    <ClCompile Include="..\..\xbmc\pictures\GUIWindowSlideShow.cpp">
      <Filter>pictures</Filter>
    </ClCompile>
    <ClCompile Include="..\..\xbmc\pictures\Picture.cpp">
      <Filter>pictures</Filter>
    </ClCompile>
    <ClCompile Include="..\..\xbmc\pictures\PictureInfoLoader.cpp">
      <Filter>pictures</Filter>
    </ClCompile>
    <ClCompile Include="..\..\xbmc\pictures\PictureInfoTag.cpp">
      <Filter>pictures</Filter>
    </ClCompile>
    <ClCompile Include="..\..\xbmc\pictures\SlideShowPicture.cpp">
      <Filter>pictures</Filter>
    </ClCompile>
    <ClCompile Include="..\..\xbmc\playlists\PlayList.cpp">
      <Filter>playlists</Filter>
    </ClCompile>
    <ClCompile Include="..\..\xbmc\playlists\PlayListB4S.cpp">
      <Filter>playlists</Filter>
    </ClCompile>
    <ClCompile Include="..\..\xbmc\playlists\PlayListFactory.cpp">
      <Filter>playlists</Filter>
    </ClCompile>
    <ClCompile Include="..\..\xbmc\playlists\PlayListM3U.cpp">
      <Filter>playlists</Filter>
    </ClCompile>
    <ClCompile Include="..\..\xbmc\playlists\PlayListPLS.cpp">
      <Filter>playlists</Filter>
    </ClCompile>
    <ClCompile Include="..\..\xbmc\playlists\PlayListURL.cpp">
      <Filter>playlists</Filter>
    </ClCompile>
    <ClCompile Include="..\..\xbmc\playlists\PlayListWPL.cpp">
      <Filter>playlists</Filter>
    </ClCompile>
    <ClCompile Include="..\..\xbmc\playlists\PlayListXML.cpp">
      <Filter>playlists</Filter>
    </ClCompile>
    <ClCompile Include="..\..\xbmc\playlists\SmartPlayList.cpp">
      <Filter>playlists</Filter>
    </ClCompile>
    <ClCompile Include="..\..\xbmc\powermanagement\PowerManager.cpp">
      <Filter>powermanagement</Filter>
    </ClCompile>
    <ClCompile Include="..\..\xbmc\powermanagement\windows\Win32PowerSyscall.cpp">
      <Filter>powermanagement\windows</Filter>
    </ClCompile>
    <ClCompile Include="..\..\xbmc\programs\GUIViewStatePrograms.cpp">
      <Filter>programs</Filter>
    </ClCompile>
    <ClCompile Include="..\..\xbmc\programs\GUIWindowPrograms.cpp">
      <Filter>programs</Filter>
    </ClCompile>
    <ClCompile Include="..\..\xbmc\programs\Shortcut.cpp">
      <Filter>programs</Filter>
    </ClCompile>
    <ClCompile Include="..\..\xbmc\rendering\RenderSystem.cpp">
      <Filter>rendering</Filter>
    </ClCompile>
    <ClCompile Include="..\..\xbmc\rendering\dx\GUIWindowTestPatternDX.cpp">
      <Filter>rendering\dx</Filter>
    </ClCompile>
    <ClCompile Include="..\..\xbmc\rendering\dx\RenderSystemDX.cpp">
      <Filter>rendering\dx</Filter>
    </ClCompile>
    <ClCompile Include="..\..\xbmc\rendering\gl\GUIWindowTestPatternGL.cpp">
      <Filter>rendering\gl</Filter>
    </ClCompile>
    <ClCompile Include="..\..\xbmc\rendering\gl\RenderSystemGL.cpp">
      <Filter>rendering\gl</Filter>
    </ClCompile>
    <ClCompile Include="..\..\xbmc\settings\AdvancedSettings.cpp">
      <Filter>settings</Filter>
    </ClCompile>
    <ClCompile Include="..\..\xbmc\settings\GUIDialogContentSettings.cpp">
      <Filter>settings</Filter>
    </ClCompile>
    <ClCompile Include="..\..\xbmc\settings\GUIDialogLockSettings.cpp">
      <Filter>settings</Filter>
    </ClCompile>
    <ClCompile Include="..\..\xbmc\settings\GUIDialogProfileSettings.cpp">
      <Filter>settings</Filter>
    </ClCompile>
    <ClCompile Include="..\..\xbmc\settings\GUIDialogSettings.cpp">
      <Filter>settings</Filter>
    </ClCompile>
    <ClCompile Include="..\..\xbmc\settings\GUISettings.cpp">
      <Filter>settings</Filter>
    </ClCompile>
    <ClCompile Include="..\..\xbmc\settings\GUIWindowSettings.cpp">
      <Filter>settings</Filter>
    </ClCompile>
    <ClCompile Include="..\..\xbmc\settings\GUIWindowSettingsCategory.cpp">
      <Filter>settings</Filter>
    </ClCompile>
    <ClCompile Include="..\..\xbmc\settings\GUIWindowSettingsProfile.cpp">
      <Filter>settings</Filter>
    </ClCompile>
    <ClCompile Include="..\..\xbmc\settings\GUIWindowSettingsScreenCalibration.cpp">
      <Filter>settings</Filter>
    </ClCompile>
    <ClCompile Include="..\..\xbmc\settings\GUIWindowTestPattern.cpp">
      <Filter>settings</Filter>
    </ClCompile>
    <ClCompile Include="..\..\xbmc\settings\Profile.cpp">
      <Filter>settings</Filter>
    </ClCompile>
    <ClCompile Include="..\..\xbmc\settings\Settings.cpp">
      <Filter>settings</Filter>
    </ClCompile>
    <ClCompile Include="..\..\xbmc\settings\SettingsControls.cpp">
      <Filter>settings</Filter>
    </ClCompile>
    <ClCompile Include="..\..\xbmc\settings\VideoSettings.cpp">
      <Filter>settings</Filter>
    </ClCompile>
    <ClCompile Include="..\..\xbmc\win32\WIN32USBScan.cpp">
      <Filter>win32</Filter>
    </ClCompile>
    <ClCompile Include="..\..\xbmc\input\KeymapLoader.cpp">
      <Filter>input</Filter>
    </ClCompile>
    <ClCompile Include="..\..\xbmc\storage\AutorunMediaJob.cpp">
      <Filter>storage</Filter>
    </ClCompile>
    <ClCompile Include="..\..\xbmc\storage\cdioSupport.cpp">
      <Filter>storage</Filter>
    </ClCompile>
    <ClCompile Include="..\..\xbmc\storage\IoSupport.cpp">
      <Filter>storage</Filter>
    </ClCompile>
    <ClCompile Include="..\..\xbmc\storage\MediaManager.cpp">
      <Filter>storage</Filter>
    </ClCompile>
    <ClCompile Include="..\..\xbmc\storage\windows\Win32StorageProvider.cpp">
      <Filter>storage\windows</Filter>
    </ClCompile>
    <ClCompile Include="..\..\xbmc\threads\Atomics.cpp">
      <Filter>threads</Filter>
    </ClCompile>
    <ClCompile Include="..\..\xbmc\threads\Event.cpp">
      <Filter>threads</Filter>
    </ClCompile>
    <ClCompile Include="..\..\xbmc\threads\LockFree.cpp">
      <Filter>threads</Filter>
    </ClCompile>
    <ClCompile Include="..\..\xbmc\threads\Thread.cpp">
      <Filter>threads</Filter>
    </ClCompile>
    <ClCompile Include="..\..\xbmc\utils\AlarmClock.cpp">
      <Filter>utils</Filter>
    </ClCompile>
    <ClCompile Include="..\..\xbmc\utils\AliasShortcutUtils.cpp">
      <Filter>utils</Filter>
    </ClCompile>
    <ClCompile Include="..\..\xbmc\utils\Archive.cpp">
      <Filter>utils</Filter>
    </ClCompile>
    <ClCompile Include="..\..\xbmc\utils\AsyncFileCopy.cpp">
      <Filter>utils</Filter>
    </ClCompile>
    <ClCompile Include="..\..\xbmc\utils\AutoPtrHandle.cpp">
      <Filter>utils</Filter>
    </ClCompile>
    <ClCompile Include="..\..\xbmc\utils\BitstreamStats.cpp">
      <Filter>utils</Filter>
    </ClCompile>
    <ClCompile Include="..\..\xbmc\utils\CharsetConverter.cpp">
      <Filter>utils</Filter>
    </ClCompile>
    <ClCompile Include="..\..\xbmc\utils\CPUInfo.cpp">
      <Filter>utils</Filter>
    </ClCompile>
    <ClCompile Include="..\..\xbmc\utils\Crc32.cpp">
      <Filter>utils</Filter>
    </ClCompile>
    <ClCompile Include="..\..\xbmc\utils\DownloadQueue.cpp">
      <Filter>utils</Filter>
    </ClCompile>
    <ClCompile Include="..\..\xbmc\utils\DownloadQueueManager.cpp">
      <Filter>utils</Filter>
    </ClCompile>
    <ClCompile Include="..\..\xbmc\utils\Fanart.cpp">
      <Filter>utils</Filter>
    </ClCompile>
    <ClCompile Include="..\..\xbmc\utils\fft.cpp">
      <Filter>utils</Filter>
    </ClCompile>
    <ClCompile Include="..\..\xbmc\utils\FileOperationJob.cpp">
      <Filter>utils</Filter>
    </ClCompile>
    <ClCompile Include="..\..\xbmc\utils\FileUtils.cpp">
      <Filter>utils</Filter>
    </ClCompile>
    <ClCompile Include="..\..\xbmc\utils\fstrcmp.c">
      <Filter>utils</Filter>
    </ClCompile>
    <ClCompile Include="..\..\xbmc\utils\HTMLTable.cpp">
      <Filter>utils</Filter>
    </ClCompile>
    <ClCompile Include="..\..\xbmc\utils\HTMLUtil.cpp">
      <Filter>utils</Filter>
    </ClCompile>
    <ClCompile Include="..\..\xbmc\utils\HttpHeader.cpp">
      <Filter>utils</Filter>
    </ClCompile>
    <ClCompile Include="..\..\xbmc\utils\InfoLoader.cpp">
      <Filter>utils</Filter>
    </ClCompile>
    <ClCompile Include="..\..\xbmc\utils\JobManager.cpp">
      <Filter>utils</Filter>
    </ClCompile>
    <ClCompile Include="..\..\xbmc\utils\LabelFormatter.cpp">
      <Filter>utils</Filter>
    </ClCompile>
    <ClCompile Include="..\..\xbmc\utils\LCD.cpp">
      <Filter>utils</Filter>
    </ClCompile>
    <ClCompile Include="..\..\xbmc\utils\log.cpp">
      <Filter>utils</Filter>
    </ClCompile>
    <ClCompile Include="..\..\xbmc\utils\md5.cpp">
      <Filter>utils</Filter>
    </ClCompile>
    <ClCompile Include="..\..\xbmc\utils\PCMAmplifier.cpp">
      <Filter>utils</Filter>
    </ClCompile>
    <ClCompile Include="..\..\xbmc\utils\PerformanceSample.cpp">
      <Filter>utils</Filter>
    </ClCompile>
    <ClCompile Include="..\..\xbmc\utils\PerformanceStats.cpp">
      <Filter>utils</Filter>
    </ClCompile>
    <ClCompile Include="..\..\xbmc\utils\RegExp.cpp">
      <Filter>utils</Filter>
    </ClCompile>
    <ClCompile Include="..\..\xbmc\utils\RingBuffer.cpp">
      <Filter>utils</Filter>
    </ClCompile>
    <ClCompile Include="..\..\xbmc\utils\RssReader.cpp">
      <Filter>utils</Filter>
    </ClCompile>
    <ClCompile Include="..\..\xbmc\utils\ScraperParser.cpp">
      <Filter>utils</Filter>
    </ClCompile>
    <ClCompile Include="..\..\xbmc\utils\ScraperUrl.cpp">
      <Filter>utils</Filter>
    </ClCompile>
    <ClCompile Include="..\..\xbmc\utils\Splash.cpp">
      <Filter>utils</Filter>
    </ClCompile>
    <ClCompile Include="..\..\xbmc\utils\Stopwatch.cpp">
      <Filter>utils</Filter>
    </ClCompile>
    <ClCompile Include="..\..\xbmc\utils\StreamDetails.cpp">
      <Filter>utils</Filter>
    </ClCompile>
    <ClCompile Include="..\..\xbmc\utils\StreamUtils.cpp">
      <Filter>utils</Filter>
    </ClCompile>
    <ClCompile Include="..\..\xbmc\utils\StringUtils.cpp">
      <Filter>utils</Filter>
    </ClCompile>
    <ClCompile Include="..\..\xbmc\utils\SystemInfo.cpp">
      <Filter>utils</Filter>
    </ClCompile>
    <ClCompile Include="..\..\xbmc\utils\TimeSmoother.cpp">
      <Filter>utils</Filter>
    </ClCompile>
    <ClCompile Include="..\..\xbmc\utils\TimeUtils.cpp">
      <Filter>utils</Filter>
    </ClCompile>
    <ClCompile Include="..\..\xbmc\utils\TuxBoxUtil.cpp">
      <Filter>utils</Filter>
    </ClCompile>
    <ClCompile Include="..\..\xbmc\utils\URIUtils.cpp">
      <Filter>utils</Filter>
    </ClCompile>
    <ClCompile Include="..\..\xbmc\utils\Variant.cpp">
      <Filter>utils</Filter>
    </ClCompile>
    <ClCompile Include="..\..\xbmc\utils\Weather.cpp">
      <Filter>utils</Filter>
    </ClCompile>
    <ClCompile Include="..\..\xbmc\utils\Win32Exception.cpp">
      <Filter>utils</Filter>
    </ClCompile>
    <ClCompile Include="..\..\xbmc\utils\XMLUtils.cpp">
      <Filter>utils</Filter>
    </ClCompile>
    <ClCompile Include="..\..\xbmc\video\Bookmark.cpp">
      <Filter>video</Filter>
    </ClCompile>
    <ClCompile Include="..\..\xbmc\video\GUIViewStateVideo.cpp">
      <Filter>video</Filter>
    </ClCompile>
    <ClCompile Include="..\..\xbmc\video\Teletext.cpp">
      <Filter>video</Filter>
    </ClCompile>
    <ClCompile Include="..\..\xbmc\video\VideoInfoDownloader.cpp">
      <Filter>video</Filter>
    </ClCompile>
    <ClCompile Include="..\..\xbmc\video\VideoInfoScanner.cpp">
      <Filter>video</Filter>
    </ClCompile>
    <ClCompile Include="..\..\xbmc\video\VideoInfoTag.cpp">
      <Filter>video</Filter>
    </ClCompile>
    <ClCompile Include="..\..\xbmc\video\VideoReferenceClock.cpp">
      <Filter>video</Filter>
    </ClCompile>
    <ClCompile Include="..\..\xbmc\video\dialogs\GUIDialogAudioSubtitleSettings.cpp">
      <Filter>video\dialogs</Filter>
    </ClCompile>
    <ClCompile Include="..\..\xbmc\video\dialogs\GUIDialogFileStacking.cpp">
      <Filter>video\dialogs</Filter>
    </ClCompile>
    <ClCompile Include="..\..\xbmc\video\dialogs\GUIDialogFullScreenInfo.cpp">
      <Filter>video\dialogs</Filter>
    </ClCompile>
    <ClCompile Include="..\..\xbmc\video\dialogs\GUIDialogTeletext.cpp">
      <Filter>video\dialogs</Filter>
    </ClCompile>
    <ClCompile Include="..\..\xbmc\video\dialogs\GUIDialogVideoBookmarks.cpp">
      <Filter>video\dialogs</Filter>
    </ClCompile>
    <ClCompile Include="..\..\xbmc\video\dialogs\GUIDialogVideoInfo.cpp">
      <Filter>video\dialogs</Filter>
    </ClCompile>
    <ClCompile Include="..\..\xbmc\video\dialogs\GUIDialogVideoOSD.cpp">
      <Filter>video\dialogs</Filter>
    </ClCompile>
    <ClCompile Include="..\..\xbmc\video\dialogs\GUIDialogVideoOverlay.cpp">
      <Filter>video\dialogs</Filter>
    </ClCompile>
    <ClCompile Include="..\..\xbmc\video\dialogs\GUIDialogVideoScan.cpp">
      <Filter>video\dialogs</Filter>
    </ClCompile>
    <ClCompile Include="..\..\xbmc\video\dialogs\GUIDialogVideoSettings.cpp">
      <Filter>video\dialogs</Filter>
    </ClCompile>
    <ClCompile Include="..\..\xbmc\video\windows\GUIWindowFullScreen.cpp">
      <Filter>video\windows</Filter>
    </ClCompile>
    <ClCompile Include="..\..\xbmc\video\windows\GUIWindowVideoBase.cpp">
      <Filter>video\windows</Filter>
    </ClCompile>
    <ClCompile Include="..\..\xbmc\video\windows\GUIWindowVideoNav.cpp">
      <Filter>video\windows</Filter>
    </ClCompile>
    <ClCompile Include="..\..\xbmc\video\windows\GUIWindowVideoPlaylist.cpp">
      <Filter>video\windows</Filter>
    </ClCompile>
    <ClCompile Include="..\..\xbmc\windowing\WinEventsSDL.cpp">
      <Filter>windowing</Filter>
    </ClCompile>
    <ClCompile Include="..\..\xbmc\windowing\WinSystem.cpp">
      <Filter>windowing</Filter>
    </ClCompile>
    <ClCompile Include="..\..\xbmc\windowing\windows\WinEventsWin32.cpp">
      <Filter>windowing\windows</Filter>
    </ClCompile>
    <ClCompile Include="..\..\xbmc\windowing\windows\WinSystemWin32.cpp">
      <Filter>windowing\windows</Filter>
    </ClCompile>
    <ClCompile Include="..\..\xbmc\windowing\windows\WinSystemWin32DX.cpp">
      <Filter>windowing\windows</Filter>
    </ClCompile>
    <ClCompile Include="..\..\xbmc\windowing\windows\WinSystemWin32GL.cpp">
      <Filter>windowing\windows</Filter>
    </ClCompile>
    <ClCompile Include="..\..\lib\tinyXML\tinystr.cpp">
      <Filter>libs\tinyxml</Filter>
    </ClCompile>
    <ClCompile Include="..\..\lib\tinyXML\tinyxml.cpp">
      <Filter>libs\tinyxml</Filter>
    </ClCompile>
    <ClCompile Include="..\..\lib\tinyXML\tinyxmlerror.cpp">
      <Filter>libs\tinyxml</Filter>
    </ClCompile>
    <ClCompile Include="..\..\lib\tinyXML\tinyxmlparser.cpp">
      <Filter>libs\tinyxml</Filter>
    </ClCompile>
    <ClCompile Include="..\..\xbmc\addons\GUIViewStateAddonBrowser.cpp">
      <Filter>addons</Filter>
    </ClCompile>
    <ClCompile Include="..\..\xbmc\addons\GUIWindowAddonBrowser.cpp">
      <Filter>addons</Filter>
    </ClCompile>
    <ClCompile Include="..\..\xbmc\interfaces\python\xbmcmodule\action.cpp">
      <Filter>interfaces\python\xbmcmodule</Filter>
    </ClCompile>
    <ClCompile Include="..\..\xbmc\interfaces\python\xbmcmodule\control.cpp">
      <Filter>interfaces\python\xbmcmodule</Filter>
    </ClCompile>
    <ClCompile Include="..\..\xbmc\interfaces\python\xbmcmodule\controlbutton.cpp">
      <Filter>interfaces\python\xbmcmodule</Filter>
    </ClCompile>
    <ClCompile Include="..\..\xbmc\interfaces\python\xbmcmodule\controlcheckmark.cpp">
      <Filter>interfaces\python\xbmcmodule</Filter>
    </ClCompile>
    <ClCompile Include="..\..\xbmc\interfaces\python\xbmcmodule\controledit.cpp">
      <Filter>interfaces\python\xbmcmodule</Filter>
    </ClCompile>
    <ClCompile Include="..\..\xbmc\interfaces\python\xbmcmodule\controlfadelabel.cpp">
      <Filter>interfaces\python\xbmcmodule</Filter>
    </ClCompile>
    <ClCompile Include="..\..\xbmc\interfaces\python\xbmcmodule\controlgroup.cpp">
      <Filter>interfaces\python\xbmcmodule</Filter>
    </ClCompile>
    <ClCompile Include="..\..\xbmc\interfaces\python\xbmcmodule\controlimage.cpp">
      <Filter>interfaces\python\xbmcmodule</Filter>
    </ClCompile>
    <ClCompile Include="..\..\xbmc\interfaces\python\xbmcmodule\controllabel.cpp">
      <Filter>interfaces\python\xbmcmodule</Filter>
    </ClCompile>
    <ClCompile Include="..\..\xbmc\interfaces\python\xbmcmodule\controllist.cpp">
      <Filter>interfaces\python\xbmcmodule</Filter>
    </ClCompile>
    <ClCompile Include="..\..\xbmc\interfaces\python\xbmcmodule\controlprogress.cpp">
      <Filter>interfaces\python\xbmcmodule</Filter>
    </ClCompile>
    <ClCompile Include="..\..\xbmc\interfaces\python\xbmcmodule\controlradiobutton.cpp">
      <Filter>interfaces\python\xbmcmodule</Filter>
    </ClCompile>
    <ClCompile Include="..\..\xbmc\interfaces\python\xbmcmodule\controlslider.cpp">
      <Filter>interfaces\python\xbmcmodule</Filter>
    </ClCompile>
    <ClCompile Include="..\..\xbmc\interfaces\python\xbmcmodule\controlspin.cpp">
      <Filter>interfaces\python\xbmcmodule</Filter>
    </ClCompile>
    <ClCompile Include="..\..\xbmc\interfaces\python\xbmcmodule\controltextbox.cpp">
      <Filter>interfaces\python\xbmcmodule</Filter>
    </ClCompile>
    <ClCompile Include="..\..\xbmc\interfaces\python\xbmcmodule\dialog.cpp">
      <Filter>interfaces\python\xbmcmodule</Filter>
    </ClCompile>
    <ClCompile Include="..\..\xbmc\interfaces\python\xbmcmodule\GUIPythonWindow.cpp">
      <Filter>interfaces\python\xbmcmodule</Filter>
    </ClCompile>
    <ClCompile Include="..\..\xbmc\interfaces\python\xbmcmodule\GUIPythonWindowDialog.cpp">
      <Filter>interfaces\python\xbmcmodule</Filter>
    </ClCompile>
    <ClCompile Include="..\..\xbmc\interfaces\python\xbmcmodule\GUIPythonWindowXML.cpp">
      <Filter>interfaces\python\xbmcmodule</Filter>
    </ClCompile>
    <ClCompile Include="..\..\xbmc\interfaces\python\xbmcmodule\GUIPythonWindowXMLDialog.cpp">
      <Filter>interfaces\python\xbmcmodule</Filter>
    </ClCompile>
    <ClCompile Include="..\..\xbmc\interfaces\python\xbmcmodule\infotagmusic.cpp">
      <Filter>interfaces\python\xbmcmodule</Filter>
    </ClCompile>
    <ClCompile Include="..\..\xbmc\interfaces\python\xbmcmodule\infotagvideo.cpp">
      <Filter>interfaces\python\xbmcmodule</Filter>
    </ClCompile>
    <ClCompile Include="..\..\xbmc\interfaces\python\xbmcmodule\keyboard.cpp">
      <Filter>interfaces\python\xbmcmodule</Filter>
    </ClCompile>
    <ClCompile Include="..\..\xbmc\interfaces\python\xbmcmodule\listitem.cpp">
      <Filter>interfaces\python\xbmcmodule</Filter>
    </ClCompile>
    <ClCompile Include="..\..\xbmc\interfaces\python\xbmcmodule\player.cpp">
      <Filter>interfaces\python\xbmcmodule</Filter>
    </ClCompile>
    <ClCompile Include="..\..\xbmc\interfaces\python\xbmcmodule\pyplaylist.cpp">
      <Filter>interfaces\python\xbmcmodule</Filter>
    </ClCompile>
    <ClCompile Include="..\..\xbmc\interfaces\python\xbmcmodule\PythonAddon.cpp">
      <Filter>interfaces\python\xbmcmodule</Filter>
    </ClCompile>
    <ClCompile Include="..\..\xbmc\interfaces\python\xbmcmodule\PythonPlayer.cpp">
      <Filter>interfaces\python\xbmcmodule</Filter>
    </ClCompile>
    <ClCompile Include="..\..\xbmc\interfaces\python\xbmcmodule\pyutil.cpp">
      <Filter>interfaces\python\xbmcmodule</Filter>
    </ClCompile>
    <ClCompile Include="..\..\xbmc\interfaces\python\xbmcmodule\window.cpp">
      <Filter>interfaces\python\xbmcmodule</Filter>
    </ClCompile>
    <ClCompile Include="..\..\xbmc\interfaces\python\xbmcmodule\winxml.cpp">
      <Filter>interfaces\python\xbmcmodule</Filter>
    </ClCompile>
    <ClCompile Include="..\..\xbmc\interfaces\python\xbmcmodule\winxmldialog.cpp">
      <Filter>interfaces\python\xbmcmodule</Filter>
    </ClCompile>
    <ClCompile Include="..\..\xbmc\interfaces\python\xbmcmodule\xbmcaddonmodule.cpp">
      <Filter>interfaces\python\xbmcmodule</Filter>
    </ClCompile>
    <ClCompile Include="..\..\xbmc\interfaces\python\xbmcmodule\xbmcguimodule.cpp">
      <Filter>interfaces\python\xbmcmodule</Filter>
    </ClCompile>
    <ClCompile Include="..\..\xbmc\interfaces\python\xbmcmodule\xbmcmodule.cpp">
      <Filter>interfaces\python\xbmcmodule</Filter>
    </ClCompile>
    <ClCompile Include="..\..\xbmc\interfaces\python\xbmcmodule\xbmcplugin.cpp">
      <Filter>interfaces\python\xbmcmodule</Filter>
    </ClCompile>
    <ClCompile Include="..\..\xbmc\utils\ssrc.cpp">
      <Filter>cores</Filter>
    </ClCompile>
    <ClCompile Include="..\..\xbmc\dialogs\GUIDialogCache.cpp">
      <Filter>dialogs</Filter>
    </ClCompile>
    <ClCompile Include="..\..\xbmc\interfaces\Builtins.cpp">
      <Filter>interfaces</Filter>
    </ClCompile>
    <ClCompile Include="..\..\xbmc\interfaces\AnnouncementManager.cpp">
      <Filter>interfaces</Filter>
    </ClCompile>
    <ClCompile Include="..\..\xbmc\powermanagement\DPMSSupport.cpp">
      <Filter>powermanagement</Filter>
    </ClCompile>
    <ClCompile Include="..\..\xbmc\windows\GUIMediaWindow.cpp">
      <Filter>windows</Filter>
    </ClCompile>
    <ClCompile Include="..\..\xbmc\windows\GUIWindowDebugInfo.cpp">
      <Filter>windows</Filter>
    </ClCompile>
    <ClCompile Include="..\..\xbmc\windows\GUIWindowFileManager.cpp">
      <Filter>windows</Filter>
    </ClCompile>
    <ClCompile Include="..\..\xbmc\windows\GUIWindowHome.cpp">
      <Filter>windows</Filter>
    </ClCompile>
    <ClCompile Include="..\..\xbmc\windows\GUIWindowLoginScreen.cpp">
      <Filter>windows</Filter>
    </ClCompile>
    <ClCompile Include="..\..\xbmc\windows\GUIWindowPointer.cpp">
      <Filter>windows</Filter>
    </ClCompile>
    <ClCompile Include="..\..\xbmc\windows\GUIWindowScreensaver.cpp">
      <Filter>windows</Filter>
    </ClCompile>
    <ClCompile Include="..\..\xbmc\windows\GUIWindowScreensaverDim.cpp">
      <Filter>windows</Filter>
    </ClCompile>
    <ClCompile Include="..\..\xbmc\windows\GUIWindowStartup.cpp">
      <Filter>windows</Filter>
    </ClCompile>
    <ClCompile Include="..\..\xbmc\windows\GUIWindowSystemInfo.cpp">
      <Filter>windows</Filter>
    </ClCompile>
    <ClCompile Include="..\..\xbmc\windows\GUIWindowWeather.cpp">
      <Filter>windows</Filter>
    </ClCompile>
    <ClCompile Include="..\..\xbmc\utils\LangCodeExpander.cpp">
      <Filter>utils</Filter>
    </ClCompile>
    <ClCompile Include="..\..\xbmc\FileSystem\udf25.cpp">
      <Filter>filesystem</Filter>
    </ClCompile>
    <ClCompile Include="..\..\xbmc\FileSystem\UDFDirectory.cpp">
      <Filter>filesystem</Filter>
    </ClCompile>
    <ClCompile Include="..\..\xbmc\FileSystem\FileUDF.cpp">
      <Filter>filesystem</Filter>
    </ClCompile>
    <ClCompile Include="..\..\xbmc\ApplicationMessenger.cpp">
      <Filter>utils</Filter>
    </ClCompile>
    <ClCompile Include="..\..\xbmc\Autorun.cpp">
      <Filter>utils</Filter>
    </ClCompile>
    <ClCompile Include="..\..\xbmc\AutoSwitch.cpp">
      <Filter>utils</Filter>
    </ClCompile>
    <ClCompile Include="..\..\xbmc\pictures\PictureThumbLoader.cpp">
      <Filter>BackgroundLoaders</Filter>
    </ClCompile>
    <ClCompile Include="..\..\xbmc\BackgroundInfoLoader.cpp">
      <Filter>BackgroundLoaders</Filter>
    </ClCompile>
    <ClCompile Include="..\..\xbmc\ThumbLoader.cpp">
      <Filter>BackgroundLoaders</Filter>
    </ClCompile>
    <ClCompile Include="..\..\xbmc\CueDocument.cpp">
      <Filter>utils</Filter>
    </ClCompile>
    <ClCompile Include="..\..\xbmc\DynamicDll.cpp">
      <Filter>utils</Filter>
    </ClCompile>
    <ClCompile Include="..\..\xbmc\Favourites.cpp">
      <Filter>utils</Filter>
    </ClCompile>
    <ClCompile Include="..\..\xbmc\FileItem.cpp">
      <Filter>utils</Filter>
    </ClCompile>
    <ClCompile Include="..\..\xbmc\GUIInfoManager.cpp">
      <Filter>utils</Filter>
    </ClCompile>
    <ClCompile Include="..\..\xbmc\GUIPassword.cpp">
      <Filter>utils</Filter>
    </ClCompile>
    <ClCompile Include="..\..\xbmc\GUILargeTextureManager.cpp">
      <Filter>windows</Filter>
    </ClCompile>
    <ClCompile Include="..\..\xbmc\GUIViewControl.cpp">
      <Filter>windows</Filter>
    </ClCompile>
    <ClCompile Include="..\..\xbmc\GUIViewState.cpp">
      <Filter>windows</Filter>
    </ClCompile>
    <ClCompile Include="..\..\xbmc\LangInfo.cpp">
      <Filter>utils</Filter>
    </ClCompile>
    <ClCompile Include="..\..\xbmc\MediaSource.cpp">
      <Filter>utils</Filter>
    </ClCompile>
    <ClCompile Include="..\..\xbmc\URL.cpp">
      <Filter>utils</Filter>
    </ClCompile>
    <ClCompile Include="..\..\xbmc\Util.cpp">
      <Filter>utils</Filter>
    </ClCompile>
    <ClCompile Include="..\..\xbmc\NfoFile.cpp">
      <Filter>utils</Filter>
    </ClCompile>
    <ClCompile Include="..\..\xbmc\PartyModeManager.cpp">
      <Filter>utils</Filter>
    </ClCompile>
    <ClCompile Include="..\..\xbmc\PasswordManager.cpp">
      <Filter>utils</Filter>
    </ClCompile>
    <ClCompile Include="..\..\xbmc\PlayListPlayer.cpp">
      <Filter>playlists</Filter>
    </ClCompile>
    <ClCompile Include="..\..\xbmc\SectionLoader.cpp">
      <Filter>utils</Filter>
    </ClCompile>
    <ClCompile Include="..\..\xbmc\SortFileItem.cpp">
      <Filter>utils</Filter>
    </ClCompile>
    <ClCompile Include="..\..\xbmc\Temperature.cpp">
      <Filter>utils</Filter>
    </ClCompile>
    <ClCompile Include="..\..\xbmc\TextureCache.cpp">
      <Filter>utils</Filter>
    </ClCompile>
    <ClCompile Include="..\..\xbmc\TextureDatabase.cpp">
      <Filter>utils</Filter>
    </ClCompile>
    <ClCompile Include="..\..\xbmc\ThumbnailCache.cpp">
      <Filter>utils</Filter>
    </ClCompile>
    <ClCompile Include="..\..\xbmc\dbwrappers\sqlitedataset.cpp">
      <Filter>libs\sqlite</Filter>
    </ClCompile>
    <ClCompile Include="..\..\xbmc\dbwrappers\mysqldataset.cpp">
      <Filter>libs\mysql</Filter>
    </ClCompile>
    <ClCompile Include="..\..\xbmc\addons\AddonDatabase.cpp">
      <Filter>database</Filter>
    </ClCompile>
    <ClCompile Include="..\..\xbmc\music\MusicDatabase.cpp">
      <Filter>database</Filter>
    </ClCompile>
    <ClCompile Include="..\..\xbmc\ViewDatabase.cpp">
      <Filter>database</Filter>
    </ClCompile>
    <ClCompile Include="..\..\xbmc\video\VideoDatabase.cpp">
      <Filter>database</Filter>
    </ClCompile>
    <ClCompile Include="..\..\xbmc\programs\ProgramDatabase.cpp">
      <Filter>database</Filter>
    </ClCompile>
    <ClCompile Include="..\..\xbmc\XBApplicationEx.cpp">
      <Filter>utils</Filter>
    </ClCompile>
    <ClCompile Include="..\..\xbmc\guilib\GUIFontTTF.cpp">
      <Filter>guilib\Rendering\Base</Filter>
    </ClCompile>
    <ClCompile Include="..\..\xbmc\guilib\GUITexture.cpp">
      <Filter>guilib\Rendering\Base</Filter>
    </ClCompile>
    <ClCompile Include="..\..\xbmc\guilib\Texture.cpp">
      <Filter>guilib\Rendering\Base</Filter>
    </ClCompile>
    <ClCompile Include="..\..\xbmc\guilib\TextureManager.cpp">
      <Filter>guilib\Rendering\Base</Filter>
    </ClCompile>
    <ClCompile Include="..\..\xbmc\guilib\GUIFontTTFDX.cpp">
      <Filter>guilib\Rendering\DX</Filter>
    </ClCompile>
    <ClCompile Include="..\..\xbmc\guilib\GUITextureD3D.cpp">
      <Filter>guilib\Rendering\DX</Filter>
    </ClCompile>
    <ClCompile Include="..\..\xbmc\guilib\TextureDX.cpp">
      <Filter>guilib\Rendering\DX</Filter>
    </ClCompile>
    <ClCompile Include="..\..\xbmc\guilib\GUIFontTTFGL.cpp">
      <Filter>guilib\Rendering\GL</Filter>
    </ClCompile>
    <ClCompile Include="..\..\xbmc\guilib\GUITextureGL.cpp">
      <Filter>guilib\Rendering\GL</Filter>
    </ClCompile>
    <ClCompile Include="..\..\xbmc\guilib\GUITextureGLES.cpp">
      <Filter>guilib\Rendering\GL</Filter>
    </ClCompile>
    <ClCompile Include="..\..\xbmc\guilib\TextureGL.cpp">
      <Filter>guilib\Rendering\GL</Filter>
    </ClCompile>
    <ClCompile Include="..\..\xbmc\guilib\GraphicContext.cpp">
      <Filter>guilib\Rendering\Base</Filter>
    </ClCompile>
    <ClCompile Include="..\..\xbmc\addons\AddonInstaller.cpp">
      <Filter>addons</Filter>
    </ClCompile>
    <ClCompile Include="..\..\xbmc\utils\GLUtils.cpp">
      <Filter>utils</Filter>
    </ClCompile>
    <ClCompile Include="..\..\xbmc\win32\stdio_utf8.cpp">
      <Filter>win32</Filter>
    </ClCompile>
    <ClCompile Include="..\..\xbmc\win32\stat_utf8.cpp">
      <Filter>win32</Filter>
    </ClCompile>
    <ClCompile Include="..\..\xbmc\interfaces\python\xbmcmodule\xbmcvfsmodule.cpp">
      <Filter>interfaces\python\xbmcmodule</Filter>
    </ClCompile>
    <ClCompile Include="..\..\xbmc\cores\VideoRenderers\RenderCapture.cpp">
      <Filter>cores\VideoRenderers</Filter>
    </ClCompile>
    <ClCompile Include="..\..\lib\SlingboxLib\SlingboxLib.cpp">
      <Filter>libs\SlingboxLib</Filter>
    </ClCompile>
    <ClCompile Include="..\..\xbmc\filesystem\Slingbox.cpp">
      <Filter>filesystem</Filter>
    </ClCompile>
    <ClCompile Include="..\..\xbmc\dialogs\GUIDialogPlayEject.cpp">
      <Filter>dialogs</Filter>
    </ClCompile>
    <ClCompile Include="..\..\xbmc\interfaces\json-rpc\JSONServiceDescription.cpp">
      <Filter>interfaces\json-rpc</Filter>
    </ClCompile>
    <ClCompile Include="..\..\xbmc\XBDateTime.cpp">
      <Filter>utils</Filter>
    </ClCompile>
    <ClCompile Include="..\..\xbmc\win32\Win32DelayedDllLoad.cpp">
      <Filter>win32</Filter>
    </ClCompile>
    <ClCompile Include="..\..\xbmc\win32\win32env.cpp">
      <Filter>win32</Filter>
    </ClCompile>
    <ClCompile Include="..\..\xbmc\utils\RecentlyAddedJob.cpp" />
    <ClCompile Include="..\..\xbmc\interfaces\json-rpc\InputOperations.cpp">
      <Filter>interfaces\json-rpc</Filter>
    </ClCompile>
    <ClCompile Include="..\..\xbmc\filesystem\CacheCircular.cpp">
      <Filter>filesystem</Filter>
    </ClCompile>
    <ClCompile Include="..\..\xbmc\input\XBMC_keytable.cpp">
      <Filter>input</Filter>
    </ClCompile>
    <ClCompile Include="..\..\xbmc\utils\JSONVariantParser.cpp">
      <Filter>utils</Filter>
    </ClCompile>
    <ClCompile Include="..\..\xbmc\utils\JSONVariantWriter.cpp">
      <Filter>utils</Filter>
    </ClCompile>
    <ClCompile Include="..\..\xbmc\settings\AppParamParser.cpp">
      <Filter>settings</Filter>
    </ClCompile>
    <ClCompile Include="..\..\xbmc\addons\AddonVersion.cpp">
      <Filter>addons</Filter>
    </ClCompile>
    <ClCompile Include="..\..\xbmc\guilib\DirtyRegionSolvers.cpp">
      <Filter>guilib</Filter>
    </ClCompile>
    <ClCompile Include="..\..\xbmc\guilib\DirtyRegionTracker.cpp">
      <Filter>guilib</Filter>
    </ClCompile>
    <ClCompile Include="..\..\xbmc\input\InertialScrollingHandler.cpp">
      <Filter>input</Filter>
    </ClCompile>
    <ClCompile Include="..\..\xbmc\threads\platform\Implementation.cpp">
      <Filter>threads\platform</Filter>
    </ClCompile>
    <ClCompile Include="..\..\xbmc\threads\SystemClock.cpp">
      <Filter>threads</Filter>
    </ClCompile>
    <ClCompile Include="..\..\xbmc\threads\platform\win\FairMonitor.cpp">
      <Filter>threads\platform\win</Filter>
    </ClCompile>
    <ClCompile Include="..\..\xbmc\interfaces\info\InfoBool.cpp">
      <Filter>interfaces\info</Filter>
    </ClCompile>
<<<<<<< HEAD
    <ClCompile Include="..\..\xbmc\addons\Skin.cpp" />
    <ClCompile Include="..\..\xbmc\cores\DSPlayer\GUIDialogShaderList.cpp" />
=======
    <ClCompile Include="..\..\xbmc\guilib\GUIAction.cpp">
      <Filter>guilib</Filter>
    </ClCompile>
>>>>>>> ce5668d7
  </ItemGroup>
  <ItemGroup>
    <ClInclude Include="..\..\xbmc\win32\pch.h">
      <Filter>win32</Filter>
    </ClInclude>
    <ClInclude Include="..\..\xbmc\win32\PlatformDefs.h">
      <Filter>win32</Filter>
    </ClInclude>
    <ClInclude Include="..\..\xbmc\win32\WIN32Util.h">
      <Filter>win32</Filter>
    </ClInclude>
    <ClInclude Include="..\..\xbmc\win32\WINDirectSound.h">
      <Filter>win32</Filter>
    </ClInclude>
    <ClInclude Include="..\..\xbmc\win32\WindowHelper.h">
      <Filter>win32</Filter>
    </ClInclude>
    <ClInclude Include="..\..\xbmc\win32\WINFileSMB.h">
      <Filter>win32</Filter>
    </ClInclude>
    <ClInclude Include="..\..\xbmc\win32\WINSMBDirectory.h">
      <Filter>win32</Filter>
    </ClInclude>
    <ClInclude Include="..\..\xbmc\cores\DummyVideoPlayer.h">
      <Filter>cores</Filter>
    </ClInclude>
    <ClInclude Include="..\..\xbmc\cores\IPlayer.h">
      <Filter>cores</Filter>
    </ClInclude>
    <ClInclude Include="..\..\xbmc\cores\dvdplayer\dvd_config.h">
      <Filter>cores\dvdplayer</Filter>
    </ClInclude>
    <ClInclude Include="..\..\xbmc\cores\dvdplayer\DVDAudio.h">
      <Filter>cores\dvdplayer</Filter>
    </ClInclude>
    <ClInclude Include="..\..\xbmc\cores\dvdplayer\DVDClock.h">
      <Filter>cores\dvdplayer</Filter>
    </ClInclude>
    <ClInclude Include="..\..\xbmc\cores\dvdplayer\DVDDemuxSPU.h">
      <Filter>cores\dvdplayer</Filter>
    </ClInclude>
    <ClInclude Include="..\..\xbmc\cores\dvdplayer\DVDDemuxers\DVDDemuxVobsub.h">
      <Filter>cores\dvdplayer</Filter>
    </ClInclude>
    <ClInclude Include="..\..\xbmc\cores\dvdplayer\DVDFileInfo.h">
      <Filter>cores\dvdplayer</Filter>
    </ClInclude>
    <ClInclude Include="..\..\xbmc\cores\dvdplayer\DVDInputStreams\DVDInputStreamTV.h">
      <Filter>cores\dvdplayer</Filter>
    </ClInclude>
    <ClInclude Include="..\..\xbmc\cores\dvdplayer\DVDMessage.h">
      <Filter>cores\dvdplayer</Filter>
    </ClInclude>
    <ClInclude Include="..\..\xbmc\cores\dvdplayer\DVDMessageQueue.h">
      <Filter>cores\dvdplayer</Filter>
    </ClInclude>
    <ClInclude Include="..\..\xbmc\cores\dvdplayer\DVDMessageTracker.h">
      <Filter>cores\dvdplayer</Filter>
    </ClInclude>
    <ClInclude Include="..\..\xbmc\cores\dvdplayer\DVDOverlayContainer.h">
      <Filter>cores\dvdplayer</Filter>
    </ClInclude>
    <ClInclude Include="..\..\xbmc\cores\dvdplayer\DVDOverlayRenderer.h">
      <Filter>cores\dvdplayer</Filter>
    </ClInclude>
    <ClInclude Include="..\..\xbmc\cores\dvdplayer\DVDPerformanceCounter.h">
      <Filter>cores\dvdplayer</Filter>
    </ClInclude>
    <ClInclude Include="..\..\xbmc\cores\dvdplayer\DVDPlayer.h">
      <Filter>cores\dvdplayer</Filter>
    </ClInclude>
    <ClInclude Include="..\..\xbmc\cores\dvdplayer\DVDPlayerAudio.h">
      <Filter>cores\dvdplayer</Filter>
    </ClInclude>
    <ClInclude Include="..\..\xbmc\cores\dvdplayer\DVDPlayerAudioResampler.h">
      <Filter>cores\dvdplayer</Filter>
    </ClInclude>
    <ClInclude Include="..\..\xbmc\cores\dvdplayer\DVDPlayerSubtitle.h">
      <Filter>cores\dvdplayer</Filter>
    </ClInclude>
    <ClInclude Include="..\..\xbmc\cores\dvdplayer\DVDPlayerTeletext.h">
      <Filter>cores\dvdplayer</Filter>
    </ClInclude>
    <ClInclude Include="..\..\xbmc\cores\dvdplayer\DVDPlayerVideo.h">
      <Filter>cores\dvdplayer</Filter>
    </ClInclude>
    <ClInclude Include="..\..\xbmc\cores\dvdplayer\DVDStreamInfo.h">
      <Filter>cores\dvdplayer</Filter>
    </ClInclude>
    <ClInclude Include="..\..\xbmc\cores\dvdplayer\DVDTSCorrection.h">
      <Filter>cores\dvdplayer</Filter>
    </ClInclude>
    <ClInclude Include="..\..\xbmc\cores\dvdplayer\Edl.h">
      <Filter>cores\dvdplayer</Filter>
    </ClInclude>
    <ClInclude Include="..\..\xbmc\cores\dvdplayer\IDVDPlayer.h">
      <Filter>cores\dvdplayer</Filter>
    </ClInclude>
    <ClInclude Include="..\..\xbmc\cores\dvdplayer\DVDCodecs\DVDCodecs.h">
      <Filter>cores\dvdplayer\DVDCodecs</Filter>
    </ClInclude>
    <ClInclude Include="..\..\xbmc\cores\dvdplayer\DVDCodecs\DVDCodecUtils.h">
      <Filter>cores\dvdplayer\DVDCodecs</Filter>
    </ClInclude>
    <ClInclude Include="..\..\xbmc\cores\dvdplayer\DVDCodecs\DVDFactoryCodec.h">
      <Filter>cores\dvdplayer\DVDCodecs</Filter>
    </ClInclude>
    <ClInclude Include="..\..\xbmc\cores\dvdplayer\DVDCodecs\Audio\DllLibMad.h">
      <Filter>cores\dvdplayer\DVDCodecs\Audio</Filter>
    </ClInclude>
    <ClInclude Include="..\..\xbmc\cores\dvdplayer\DVDCodecs\Audio\DVDAudioCodec.h">
      <Filter>cores\dvdplayer\DVDCodecs\Audio</Filter>
    </ClInclude>
    <ClInclude Include="..\..\xbmc\cores\dvdplayer\DVDCodecs\Audio\DVDAudioCodecFFmpeg.h">
      <Filter>cores\dvdplayer\DVDCodecs\Audio</Filter>
    </ClInclude>
    <ClInclude Include="..\..\xbmc\cores\dvdplayer\DVDCodecs\Audio\DVDAudioCodecLibMad.h">
      <Filter>cores\dvdplayer\DVDCodecs\Audio</Filter>
    </ClInclude>
    <ClInclude Include="..\..\xbmc\cores\dvdplayer\DVDCodecs\Audio\DVDAudioCodecLPcm.h">
      <Filter>cores\dvdplayer\DVDCodecs\Audio</Filter>
    </ClInclude>
    <ClInclude Include="..\..\xbmc\cores\dvdplayer\DVDCodecs\Audio\DVDAudioCodecPassthroughFFmpeg.h">
      <Filter>cores\dvdplayer\DVDCodecs\Audio</Filter>
    </ClInclude>
    <ClInclude Include="..\..\xbmc\cores\dvdplayer\DVDCodecs\Audio\DVDAudioCodecPcm.h">
      <Filter>cores\dvdplayer\DVDCodecs\Audio</Filter>
    </ClInclude>
    <ClInclude Include="..\..\xbmc\cores\dvdplayer\DVDCodecs\Audio\Encoders\DVDAudioEncoderFFmpeg.h">
      <Filter>cores\dvdplayer\DVDCodecs\Audio\Encoders</Filter>
    </ClInclude>
    <ClInclude Include="..\..\xbmc\cores\dvdplayer\DVDCodecs\Audio\Encoders\IDVDAudioEncoder.h">
      <Filter>cores\dvdplayer\DVDCodecs\Audio\Encoders</Filter>
    </ClInclude>
    <ClInclude Include="..\..\xbmc\cores\dvdplayer\DVDCodecs\Video\DllLibMpeg2.h">
      <Filter>cores\dvdplayer\DVDCodecs\Video</Filter>
    </ClInclude>
    <ClInclude Include="..\..\xbmc\cores\dvdplayer\DVDCodecs\Video\DVDVideoCodec.h">
      <Filter>cores\dvdplayer\DVDCodecs\Video</Filter>
    </ClInclude>
    <ClInclude Include="..\..\xbmc\cores\dvdplayer\DVDCodecs\Video\DVDVideoCodecCrystalHD.h">
      <Filter>cores\dvdplayer\DVDCodecs\Video</Filter>
    </ClInclude>
    <ClInclude Include="..\..\xbmc\cores\dvdplayer\DVDCodecs\Video\DVDVideoCodecFFmpeg.h">
      <Filter>cores\dvdplayer\DVDCodecs\Video</Filter>
    </ClInclude>
    <ClInclude Include="..\..\xbmc\cores\dvdplayer\DVDCodecs\Video\DVDVideoCodecLibMpeg2.h">
      <Filter>cores\dvdplayer\DVDCodecs\Video</Filter>
    </ClInclude>
    <ClInclude Include="..\..\xbmc\cores\dvdplayer\DVDCodecs\Video\DVDVideoPPFFmpeg.h">
      <Filter>cores\dvdplayer\DVDCodecs\Video</Filter>
    </ClInclude>
    <ClInclude Include="..\..\xbmc\cores\dvdplayer\DVDCodecs\Video\DXVA.h">
      <Filter>cores\dvdplayer\DVDCodecs\Video</Filter>
    </ClInclude>
    <ClInclude Include="..\..\xbmc\cores\dvdplayer\DVDCodecs\Overlay\DVDOverlay.h">
      <Filter>cores\dvdplayer\DVDCodecs\Overlay</Filter>
    </ClInclude>
    <ClInclude Include="..\..\xbmc\cores\dvdplayer\DVDCodecs\Overlay\DVDOverlayCodec.h">
      <Filter>cores\dvdplayer\DVDCodecs\Overlay</Filter>
    </ClInclude>
    <ClInclude Include="..\..\xbmc\cores\dvdplayer\DVDCodecs\Overlay\DVDOverlayCodecCC.h">
      <Filter>cores\dvdplayer\DVDCodecs\Overlay</Filter>
    </ClInclude>
    <ClInclude Include="..\..\xbmc\cores\dvdplayer\DVDCodecs\Overlay\DVDOverlayCodecFFmpeg.h">
      <Filter>cores\dvdplayer\DVDCodecs\Overlay</Filter>
    </ClInclude>
    <ClInclude Include="..\..\xbmc\cores\dvdplayer\DVDCodecs\Overlay\DVDOverlayCodecSSA.h">
      <Filter>cores\dvdplayer\DVDCodecs\Overlay</Filter>
    </ClInclude>
    <ClInclude Include="..\..\xbmc\cores\dvdplayer\DVDCodecs\Overlay\DVDOverlayCodecText.h">
      <Filter>cores\dvdplayer\DVDCodecs\Overlay</Filter>
    </ClInclude>
    <ClInclude Include="..\..\xbmc\cores\dvdplayer\DVDCodecs\Overlay\DVDOverlayCodecTX3G.h">
      <Filter>cores\dvdplayer\DVDCodecs\Overlay</Filter>
    </ClInclude>
    <ClInclude Include="..\..\xbmc\cores\dvdplayer\DVDCodecs\Overlay\DVDOverlayImage.h">
      <Filter>cores\dvdplayer\DVDCodecs\Overlay</Filter>
    </ClInclude>
    <ClInclude Include="..\..\xbmc\cores\dvdplayer\DVDCodecs\Overlay\DVDOverlaySpu.h">
      <Filter>cores\dvdplayer\DVDCodecs\Overlay</Filter>
    </ClInclude>
    <ClInclude Include="..\..\xbmc\cores\dvdplayer\DVDCodecs\Overlay\DVDOverlaySSA.h">
      <Filter>cores\dvdplayer\DVDCodecs\Overlay</Filter>
    </ClInclude>
    <ClInclude Include="..\..\xbmc\cores\dvdplayer\DVDCodecs\Overlay\DVDOverlayText.h">
      <Filter>cores\dvdplayer\DVDCodecs\Overlay</Filter>
    </ClInclude>
    <ClInclude Include="..\..\xbmc\cores\dvdplayer\DVDCodecs\Overlay\libspucc\cc_decoder.h">
      <Filter>cores\dvdplayer\DVDCodecs\Overlay\libspucc</Filter>
    </ClInclude>
    <ClInclude Include="..\..\xbmc\cores\dvdplayer\DVDDemuxers\DVDDemux.h">
      <Filter>cores\dvdplayer\DVDDemuxers</Filter>
    </ClInclude>
    <ClInclude Include="..\..\xbmc\cores\dvdplayer\DVDDemuxers\DVDDemuxFFmpeg.h">
      <Filter>cores\dvdplayer\DVDDemuxers</Filter>
    </ClInclude>
    <ClInclude Include="..\..\xbmc\cores\dvdplayer\DVDDemuxers\DVDDemuxHTSP.h">
      <Filter>cores\dvdplayer\DVDDemuxers</Filter>
    </ClInclude>
    <ClInclude Include="..\..\xbmc\cores\dvdplayer\DVDDemuxers\DVDDemuxShoutcast.h">
      <Filter>cores\dvdplayer\DVDDemuxers</Filter>
    </ClInclude>
    <ClInclude Include="..\..\xbmc\cores\dvdplayer\DVDDemuxers\DVDDemuxUtils.h">
      <Filter>cores\dvdplayer\DVDDemuxers</Filter>
    </ClInclude>
    <ClInclude Include="..\..\xbmc\cores\dvdplayer\DVDDemuxers\DVDFactoryDemuxer.h">
      <Filter>cores\dvdplayer\DVDDemuxers</Filter>
    </ClInclude>
    <ClInclude Include="..\..\xbmc\cores\dvdplayer\DVDInputStreams\DllDvdNav.h">
      <Filter>cores\dvdplayer\DVDInputStreams</Filter>
    </ClInclude>
    <ClInclude Include="..\..\xbmc\cores\dvdplayer\DVDInputStreams\DVDFactoryInputStream.h">
      <Filter>cores\dvdplayer\DVDInputStreams</Filter>
    </ClInclude>
    <ClInclude Include="..\..\xbmc\cores\dvdplayer\DVDInputStreams\DVDInputStream.h">
      <Filter>cores\dvdplayer\DVDInputStreams</Filter>
    </ClInclude>
    <ClInclude Include="..\..\xbmc\cores\dvdplayer\DVDInputStreams\DVDInputStreamFFmpeg.h">
      <Filter>cores\dvdplayer\DVDInputStreams</Filter>
    </ClInclude>
    <ClInclude Include="..\..\xbmc\cores\dvdplayer\DVDInputStreams\DVDInputStreamFile.h">
      <Filter>cores\dvdplayer\DVDInputStreams</Filter>
    </ClInclude>
    <ClInclude Include="..\..\xbmc\cores\dvdplayer\DVDInputStreams\DVDInputStreamHTSP.h">
      <Filter>cores\dvdplayer\DVDInputStreams</Filter>
    </ClInclude>
    <ClInclude Include="..\..\xbmc\cores\dvdplayer\DVDInputStreams\DVDInputStreamHttp.h">
      <Filter>cores\dvdplayer\DVDInputStreams</Filter>
    </ClInclude>
    <ClInclude Include="..\..\xbmc\cores\dvdplayer\DVDInputStreams\DVDInputStreamMemory.h">
      <Filter>cores\dvdplayer\DVDInputStreams</Filter>
    </ClInclude>
    <ClInclude Include="..\..\xbmc\cores\dvdplayer\DVDInputStreams\DVDInputStreamNavigator.h">
      <Filter>cores\dvdplayer\DVDInputStreams</Filter>
    </ClInclude>
    <ClInclude Include="..\..\xbmc\cores\dvdplayer\DVDInputStreams\DVDInputStreamRTMP.h">
      <Filter>cores\dvdplayer\DVDInputStreams</Filter>
    </ClInclude>
    <ClInclude Include="..\..\xbmc\cores\dvdplayer\DVDInputStreams\DVDStateSerializer.h">
      <Filter>cores\dvdplayer\DVDInputStreams</Filter>
    </ClInclude>
    <ClInclude Include="..\..\lib\DllAvCodec.h">
      <Filter>cores\dvdplayer\DVDHeaders</Filter>
    </ClInclude>
    <ClInclude Include="..\..\lib\DllAvFormat.h">
      <Filter>cores\dvdplayer\DVDHeaders</Filter>
    </ClInclude>
    <ClInclude Include="..\..\lib\DllPostProc.h">
      <Filter>cores\dvdplayer\DVDHeaders</Filter>
    </ClInclude>
    <ClInclude Include="..\..\lib\DllSwScale.h">
      <Filter>cores\dvdplayer\DVDHeaders</Filter>
    </ClInclude>
    <ClInclude Include="..\..\lib\ffmpeg\libavformat\avformat.h">
      <Filter>cores\dvdplayer\DVDHeaders</Filter>
    </ClInclude>
    <ClInclude Include="..\..\lib\ffmpeg\libavutil\common.h">
      <Filter>cores\dvdplayer\DVDHeaders</Filter>
    </ClInclude>
    <ClInclude Include="..\..\lib\ffmpeg\libavformat\avio.h">
      <Filter>cores\dvdplayer\DVDHeaders</Filter>
    </ClInclude>
    <ClInclude Include="..\..\xbmc\cores\dvdplayer\DVDInputStreams\dvdnav\dvd_types.h">
      <Filter>cores\dvdplayer\DVDHeaders</Filter>
    </ClInclude>
    <ClInclude Include="..\..\xbmc\cores\dvdplayer\DVDInputStreams\dvdnav\dvdnav.h">
      <Filter>cores\dvdplayer\DVDHeaders</Filter>
    </ClInclude>
    <ClInclude Include="..\..\xbmc\cores\dvdplayer\DVDInputStreams\dvdnav\dvdnav_events.h">
      <Filter>cores\dvdplayer\DVDHeaders</Filter>
    </ClInclude>
    <ClInclude Include="..\..\xbmc\cores\dvdplayer\DVDInputStreams\dvdnav\dvdnav_internal.h">
      <Filter>cores\dvdplayer\DVDHeaders</Filter>
    </ClInclude>
    <ClInclude Include="..\..\xbmc\cores\dvdplayer\DVDInputStreams\dvdnav\ifo_types.h">
      <Filter>cores\dvdplayer\DVDHeaders</Filter>
    </ClInclude>
    <ClInclude Include="..\..\xbmc\cores\dvdplayer\DVDInputStreams\dvdnav\nav_types.h">
      <Filter>cores\dvdplayer\DVDHeaders</Filter>
    </ClInclude>
    <ClInclude Include="..\..\xbmc\cores\dvdplayer\DVDInputStreams\dvdnav\remap.h">
      <Filter>cores\dvdplayer\DVDHeaders</Filter>
    </ClInclude>
    <ClInclude Include="..\..\xbmc\cores\dvdplayer\DVDInputStreams\dvdnav\vm.h">
      <Filter>cores\dvdplayer\DVDHeaders</Filter>
    </ClInclude>
    <ClInclude Include="..\..\xbmc\cores\dvdplayer\DVDInputStreams\dvdnav\vmcmd.h">
      <Filter>cores\dvdplayer\DVDHeaders</Filter>
    </ClInclude>
    <ClInclude Include="..\..\xbmc\cores\dvdplayer\DVDSubtitles\DllLibass.h">
      <Filter>cores\dvdplayer\DVDSubtitles</Filter>
    </ClInclude>
    <ClInclude Include="..\..\xbmc\cores\dvdplayer\DVDSubtitles\DVDFactorySubtitle.h">
      <Filter>cores\dvdplayer\DVDSubtitles</Filter>
    </ClInclude>
    <ClInclude Include="..\..\xbmc\cores\dvdplayer\DVDSubtitles\DVDSubtitleLineCollection.h">
      <Filter>cores\dvdplayer\DVDSubtitles</Filter>
    </ClInclude>
    <ClInclude Include="..\..\xbmc\cores\dvdplayer\DVDSubtitles\DVDSubtitleParser.h">
      <Filter>cores\dvdplayer\DVDSubtitles</Filter>
    </ClInclude>
    <ClInclude Include="..\..\xbmc\cores\dvdplayer\DVDSubtitles\DVDSubtitleParserMicroDVD.h">
      <Filter>cores\dvdplayer\DVDSubtitles</Filter>
    </ClInclude>
    <ClInclude Include="..\..\xbmc\cores\dvdplayer\DVDSubtitles\DVDSubtitleParserMPL2.h">
      <Filter>cores\dvdplayer\DVDSubtitles</Filter>
    </ClInclude>
    <ClInclude Include="..\..\xbmc\cores\dvdplayer\DVDSubtitles\DVDSubtitleParserSami.h">
      <Filter>cores\dvdplayer\DVDSubtitles</Filter>
    </ClInclude>
    <ClInclude Include="..\..\xbmc\cores\dvdplayer\DVDSubtitles\DVDSubtitleParserSSA.h">
      <Filter>cores\dvdplayer\DVDSubtitles</Filter>
    </ClInclude>
    <ClInclude Include="..\..\xbmc\cores\dvdplayer\DVDSubtitles\DVDSubtitleParserSubrip.h">
      <Filter>cores\dvdplayer\DVDSubtitles</Filter>
    </ClInclude>
    <ClInclude Include="..\..\xbmc\cores\dvdplayer\DVDSubtitles\DVDSubtitleParserVplayer.h">
      <Filter>cores\dvdplayer\DVDSubtitles</Filter>
    </ClInclude>
    <ClInclude Include="..\..\xbmc\cores\dvdplayer\DVDSubtitles\DVDSubtitlesLibass.h">
      <Filter>cores\dvdplayer\DVDSubtitles</Filter>
    </ClInclude>
    <ClInclude Include="..\..\xbmc\cores\dvdplayer\DVDSubtitles\DVDSubtitleStream.h">
      <Filter>cores\dvdplayer\DVDSubtitles</Filter>
    </ClInclude>
    <ClInclude Include="..\..\xbmc\cores\paplayer\ADPCMCodec.h">
      <Filter>cores\paplayer</Filter>
    </ClInclude>
    <ClInclude Include="..\..\xbmc\cores\paplayer\ASAPCodec.h">
      <Filter>cores\paplayer</Filter>
    </ClInclude>
    <ClInclude Include="..\..\xbmc\cores\paplayer\AudioDecoder.h">
      <Filter>cores\paplayer</Filter>
    </ClInclude>
    <ClInclude Include="..\..\xbmc\cores\paplayer\CDDAcodec.h">
      <Filter>cores\paplayer</Filter>
    </ClInclude>
    <ClInclude Include="..\..\xbmc\cores\paplayer\CodecFactory.h">
      <Filter>cores\paplayer</Filter>
    </ClInclude>
    <ClInclude Include="..\..\lib\DllAdpcm.h">
      <Filter>cores\paplayer</Filter>
    </ClInclude>
    <ClInclude Include="..\..\lib\DllASAP.h">
      <Filter>cores\paplayer</Filter>
    </ClInclude>
    <ClInclude Include="..\..\lib\DllLibFlac.h">
      <Filter>cores\paplayer</Filter>
    </ClInclude>
    <ClInclude Include="..\..\lib\DllNosefart.h">
      <Filter>cores\paplayer</Filter>
    </ClInclude>
    <ClInclude Include="..\..\lib\DllSidplay2.h">
      <Filter>cores\paplayer</Filter>
    </ClInclude>
    <ClInclude Include="..\..\lib\DllStSound.h">
      <Filter>cores\paplayer</Filter>
    </ClInclude>
    <ClInclude Include="..\..\lib\DllTimidity.h">
      <Filter>cores\paplayer</Filter>
    </ClInclude>
    <ClInclude Include="..\..\lib\DllVorbisfile.h">
      <Filter>cores\paplayer</Filter>
    </ClInclude>
    <ClInclude Include="..\..\xbmc\cores\paplayer\DVDPlayerCodec.h">
      <Filter>cores\paplayer</Filter>
    </ClInclude>
    <ClInclude Include="..\..\xbmc\cores\paplayer\FLACcodec.h">
      <Filter>cores\paplayer</Filter>
    </ClInclude>
    <ClInclude Include="..\..\xbmc\cores\paplayer\ICodec.h">
      <Filter>cores\paplayer</Filter>
    </ClInclude>
    <ClInclude Include="..\..\xbmc\cores\paplayer\ModplugCodec.h">
      <Filter>cores\paplayer</Filter>
    </ClInclude>
    <ClInclude Include="..\..\xbmc\cores\paplayer\MP3codec.h">
      <Filter>cores\paplayer</Filter>
    </ClInclude>
    <ClInclude Include="..\..\xbmc\cores\paplayer\NSFCodec.h">
      <Filter>cores\paplayer</Filter>
    </ClInclude>
    <ClInclude Include="..\..\xbmc\cores\paplayer\OggCallback.h">
      <Filter>cores\paplayer</Filter>
    </ClInclude>
    <ClInclude Include="..\..\xbmc\cores\paplayer\OGGcodec.h">
      <Filter>cores\paplayer</Filter>
    </ClInclude>
    <ClInclude Include="..\..\xbmc\cores\paplayer\PAPlayer.h">
      <Filter>cores\paplayer</Filter>
    </ClInclude>
    <ClInclude Include="..\..\xbmc\cores\paplayer\ReplayGain.h">
      <Filter>cores\paplayer</Filter>
    </ClInclude>
    <ClInclude Include="..\..\xbmc\cores\paplayer\SIDCodec.h">
      <Filter>cores\paplayer</Filter>
    </ClInclude>
    <ClInclude Include="..\..\xbmc\cores\paplayer\SPCCodec.h">
      <Filter>cores\paplayer</Filter>
    </ClInclude>
    <ClInclude Include="..\..\xbmc\cores\paplayer\TimidityCodec.h">
      <Filter>cores\paplayer</Filter>
    </ClInclude>
    <ClInclude Include="..\..\xbmc\cores\paplayer\VGMCodec.h">
      <Filter>cores\paplayer</Filter>
    </ClInclude>
    <ClInclude Include="..\..\xbmc\cores\paplayer\WAVcodec.h">
      <Filter>cores\paplayer</Filter>
    </ClInclude>
    <ClInclude Include="..\..\xbmc\cores\paplayer\YMCodec.h">
      <Filter>cores\paplayer</Filter>
    </ClInclude>
    <ClInclude Include="..\..\xbmc\cores\DllLoader\coff.h">
      <Filter>cores\DllLoader</Filter>
    </ClInclude>
    <ClInclude Include="..\..\xbmc\cores\DllLoader\coffldr.h">
      <Filter>cores\DllLoader</Filter>
    </ClInclude>
    <ClInclude Include="..\..\xbmc\cores\DllLoader\dll.h">
      <Filter>cores\DllLoader</Filter>
    </ClInclude>
    <ClInclude Include="..\..\xbmc\cores\DllLoader\dll_tracker.h">
      <Filter>cores\DllLoader</Filter>
    </ClInclude>
    <ClInclude Include="..\..\xbmc\cores\DllLoader\dll_tracker_file.h">
      <Filter>cores\DllLoader</Filter>
    </ClInclude>
    <ClInclude Include="..\..\xbmc\cores\DllLoader\dll_tracker_library.h">
      <Filter>cores\DllLoader</Filter>
    </ClInclude>
    <ClInclude Include="..\..\xbmc\cores\DllLoader\dll_util.h">
      <Filter>cores\DllLoader</Filter>
    </ClInclude>
    <ClInclude Include="..\..\xbmc\cores\DllLoader\DllLoader.h">
      <Filter>cores\DllLoader</Filter>
    </ClInclude>
    <ClInclude Include="..\..\xbmc\cores\DllLoader\DllLoaderContainer.h">
      <Filter>cores\DllLoader</Filter>
    </ClInclude>
    <ClInclude Include="..\..\xbmc\DllPaths.h">
      <Filter>cores\DllLoader</Filter>
    </ClInclude>
    <ClInclude Include="..\..\xbmc\DllPaths_win32.h">
      <Filter>cores\DllLoader</Filter>
    </ClInclude>
    <ClInclude Include="..\..\xbmc\cores\DllLoader\LibraryLoader.h">
      <Filter>cores\DllLoader</Filter>
    </ClInclude>
    <ClInclude Include="..\..\xbmc\cores\DllLoader\Win32DllLoader.h">
      <Filter>cores\DllLoader</Filter>
    </ClInclude>
    <ClInclude Include="..\..\xbmc\cores\DllLoader\exports\emu_dummy.h">
      <Filter>cores\DllLoader\exports</Filter>
    </ClInclude>
    <ClInclude Include="..\..\xbmc\cores\DllLoader\exports\emu_kernel32.h">
      <Filter>cores\DllLoader\exports</Filter>
    </ClInclude>
    <ClInclude Include="..\..\xbmc\cores\DllLoader\exports\emu_msvcrt.h">
      <Filter>cores\DllLoader\exports</Filter>
    </ClInclude>
    <ClInclude Include="..\..\xbmc\cores\DllLoader\exports\win32-dirent.h">
      <Filter>cores\DllLoader\exports</Filter>
    </ClInclude>
    <ClInclude Include="..\..\xbmc\cores\DllLoader\exports\emu_socket\emu_socket.h">
      <Filter>cores\DllLoader\exports\emu_socket</Filter>
    </ClInclude>
    <ClInclude Include="..\..\xbmc\cores\DllLoader\exports\util\EmuFileWrapper.h">
      <Filter>cores\DllLoader\exports\util</Filter>
    </ClInclude>
    <ClInclude Include="..\..\xbmc\cores\VideoRenderers\BaseRenderer.h">
      <Filter>cores\VideoRenderers</Filter>
    </ClInclude>
    <ClInclude Include="..\..\xbmc\cores\VideoRenderers\LinuxRendererGL.h">
      <Filter>cores\VideoRenderers</Filter>
    </ClInclude>
    <ClInclude Include="..\..\xbmc\cores\VideoRenderers\OverlayRenderer.h">
      <Filter>cores\VideoRenderers</Filter>
    </ClInclude>
    <ClInclude Include="..\..\xbmc\cores\VideoRenderers\OverlayRendererDX.h">
      <Filter>cores\VideoRenderers</Filter>
    </ClInclude>
    <ClInclude Include="..\..\xbmc\cores\VideoRenderers\OverlayRendererGL.h">
      <Filter>cores\VideoRenderers</Filter>
    </ClInclude>
    <ClInclude Include="..\..\xbmc\cores\VideoRenderers\OverlayRendererUtil.h">
      <Filter>cores\VideoRenderers</Filter>
    </ClInclude>
    <ClInclude Include="..\..\xbmc\cores\VideoRenderers\RenderManager.h">
      <Filter>cores\VideoRenderers</Filter>
    </ClInclude>
    <ClInclude Include="..\..\xbmc\cores\VideoRenderers\WinBaseRenderer.h">
      <Filter>cores\VideoRenderers</Filter>
    </ClInclude>
    <ClInclude Include="..\..\xbmc\cores\VideoRenderers\WinDsRenderer.h">
      <Filter>cores\VideoRenderers</Filter>
    </ClInclude>
    <ClInclude Include="..\..\xbmc\cores\VideoRenderers\WinRenderer.h">
      <Filter>cores\VideoRenderers</Filter>
    </ClInclude>
    <ClInclude Include="..\..\xbmc\cores\VideoRenderers\VideoShaders\ConvolutionKernels.h">
      <Filter>cores\VideoRenderers\Shaders</Filter>
    </ClInclude>
    <ClInclude Include="..\..\xbmc\cores\VideoRenderers\VideoShaders\VideoFilterShader.h">
      <Filter>cores\VideoRenderers\Shaders</Filter>
    </ClInclude>
    <ClInclude Include="..\..\xbmc\cores\VideoRenderers\VideoShaders\YUV2RGBShader.h">
      <Filter>cores\VideoRenderers\Shaders</Filter>
    </ClInclude>
    <ClInclude Include="..\..\xbmc\cores\AudioRenderers\AudioRendererFactory.h">
      <Filter>cores\AudioRenderers</Filter>
    </ClInclude>
    <ClInclude Include="..\..\xbmc\cores\AudioRenderers\NullDirectSound.h">
      <Filter>cores\AudioRenderers</Filter>
    </ClInclude>
    <ClInclude Include="..\..\xbmc\utils\PCMRemap.h">
      <Filter>cores\AudioRenderers</Filter>
    </ClInclude>
    <ClInclude Include="..\..\xbmc\cores\AudioRenderers\PulseAudioDirectSound.h">
      <Filter>cores\AudioRenderers</Filter>
    </ClInclude>
    <ClInclude Include="..\..\xbmc\cores\AudioRenderers\Win32DirectSound.h">
      <Filter>cores\AudioRenderers</Filter>
    </ClInclude>
    <ClInclude Include="..\..\xbmc\cores\AudioRenderers\Win32WASAPI.h">
      <Filter>cores\AudioRenderers</Filter>
    </ClInclude>
    <ClInclude Include="..\..\xbmc\cores\ExternalPlayer\ExternalPlayer.h">
      <Filter>cores\ExternalPlayer</Filter>
    </ClInclude>
    <ClInclude Include="..\..\xbmc\cores\playercorefactory\PlayerCoreConfig.h">
      <Filter>cores\PlayerCoreFactory</Filter>
    </ClInclude>
    <ClInclude Include="..\..\xbmc\cores\playercorefactory\PlayerCoreFactory.h">
      <Filter>cores\PlayerCoreFactory</Filter>
    </ClInclude>
    <ClInclude Include="..\..\xbmc\cores\playercorefactory\PlayerSelectionRule.h">
      <Filter>cores\PlayerCoreFactory</Filter>
    </ClInclude>
    <ClInclude Include="..\..\xbmc\cores\DSPlayer\ChaptersManager.h">
      <Filter>cores\dsplayer</Filter>
    </ClInclude>
    <ClInclude Include="..\..\xbmc\cores\DSPlayer\DSConfig.h">
      <Filter>cores\dsplayer</Filter>
    </ClInclude>
    <ClInclude Include="..\..\xbmc\cores\DSPlayer\DSGraph.h">
      <Filter>cores\dsplayer</Filter>
    </ClInclude>
    <ClInclude Include="..\..\xbmc\cores\DSPlayer\DSPlayer.h">
      <Filter>cores\dsplayer</Filter>
    </ClInclude>
    <ClInclude Include="..\..\xbmc\cores\DSPlayer\DSPropertyPage.h">
      <Filter>cores\dsplayer</Filter>
    </ClInclude>
    <ClInclude Include="..\..\xbmc\cores\DSPlayer\FGFilter.h">
      <Filter>cores\dsplayer</Filter>
    </ClInclude>
    <ClInclude Include="..\..\xbmc\cores\DSPlayer\FGLoader.h">
      <Filter>cores\dsplayer</Filter>
    </ClInclude>
    <ClInclude Include="..\..\xbmc\cores\DSPlayer\FGManager.h">
      <Filter>cores\dsplayer</Filter>
    </ClInclude>
    <ClInclude Include="..\..\xbmc\cores\DSPlayer\StreamsManager.h">
      <Filter>cores\dsplayer</Filter>
    </ClInclude>
    <ClInclude Include="..\..\xbmc\cores\DSPlayer\Filters\AllocatorCommon.h">
      <Filter>cores\dsplayer\Filters\Video Renderers</Filter>
    </ClInclude>
    <ClInclude Include="..\..\xbmc\cores\DSPlayer\Filters\DX9AllocatorPresenter.h">
      <Filter>cores\dsplayer\Filters\Video Renderers</Filter>
    </ClInclude>
    <ClInclude Include="..\..\xbmc\cores\DSPlayer\Filters\EVRAllocatorPresenter.h">
      <Filter>cores\dsplayer\Filters\Video Renderers</Filter>
    </ClInclude>
    <ClInclude Include="..\..\xbmc\cores\DSPlayer\IPaintCallback.h">
      <Filter>cores\dsplayer\Filters\Video Renderers</Filter>
    </ClInclude>
    <ClInclude Include="..\..\xbmc\cores\DSPlayer\Filters\RendererSettings.h">
      <Filter>cores\dsplayer\Filters\Video Renderers</Filter>
    </ClInclude>
    <ClInclude Include="..\..\xbmc\cores\DSPlayer\Filters\VMR9AllocatorPresenter.h">
      <Filter>cores\dsplayer\Filters\Video Renderers</Filter>
    </ClInclude>
    <ClInclude Include="..\..\xbmc\cores\DSPlayer\Filters\XBMCFileReader.h">
      <Filter>cores\dsplayer\Filters\Source</Filter>
    </ClInclude>
    <ClInclude Include="..\..\xbmc\cores\DSPlayer\Filters\XBMCFileSource.h">
      <Filter>cores\dsplayer\Filters\Source</Filter>
    </ClInclude>
    <ClInclude Include="..\..\xbmc\cores\DSPlayer\Subtitles\DllLibSubs.h">
      <Filter>cores\dsplayer\Interfaces</Filter>
    </ClInclude>
    <ClInclude Include="..\..\xbmc\cores\DSPlayer\Subtitles\ILogImpl.h">
      <Filter>cores\dsplayer\Interfaces</Filter>
    </ClInclude>
    <ClInclude Include="..\..\xbmc\cores\DSPlayer\Filters\ffdshow_constants.h">
      <Filter>cores\dsplayer\Interfaces\ffdshow</Filter>
    </ClInclude>
    <ClInclude Include="..\..\xbmc\cores\DSPlayer\Filters\IffDecoder.h">
      <Filter>cores\dsplayer\Interfaces\ffdshow</Filter>
    </ClInclude>
    <ClInclude Include="..\..\xbmc\cores\DSPlayer\Filters\IffdshowBase.h">
      <Filter>cores\dsplayer\Interfaces\ffdshow</Filter>
    </ClInclude>
    <ClInclude Include="..\..\xbmc\cores\DSPlayer\Filters\IffdshowDec.h">
      <Filter>cores\dsplayer\Interfaces\ffdshow</Filter>
    </ClInclude>
    <ClInclude Include="..\..\xbmc\cores\DSPlayer\Filters\IffdshowDecAudio.h">
      <Filter>cores\dsplayer\Interfaces\ffdshow</Filter>
    </ClInclude>
    <ClInclude Include="..\..\xbmc\cores\DSPlayer\Filters\IffdshowDecVideo.h">
      <Filter>cores\dsplayer\Interfaces\ffdshow</Filter>
    </ClInclude>
    <ClInclude Include="..\..\xbmc\cores\DSPlayer\Filters\IffdshowEnc.h">
      <Filter>cores\dsplayer\Interfaces\ffdshow</Filter>
    </ClInclude>
    <ClInclude Include="..\..\xbmc\cores\DSPlayer\Filters\IffdshowParamsEnum.h">
      <Filter>cores\dsplayer\Interfaces\ffdshow</Filter>
    </ClInclude>
    <ClInclude Include="..\..\xbmc\cores\DSPlayer\FilterCoreFactory\FilterCoreFactory.h">
      <Filter>cores\dsplayer\FilterCoreFactory</Filter>
    </ClInclude>
    <ClInclude Include="..\..\xbmc\cores\DSPlayer\FilterCoreFactory\FilterSelectionRule.h">
      <Filter>cores\dsplayer\FilterCoreFactory</Filter>
    </ClInclude>
    <ClInclude Include="..\..\xbmc\cores\DSPlayer\FilterCoreFactory\GlobalFilterSelectionRule.h">
      <Filter>cores\dsplayer\FilterCoreFactory</Filter>
    </ClInclude>
    <ClInclude Include="..\..\xbmc\FileSystem\AddonsDirectory.h">
      <Filter>filesystem</Filter>
    </ClInclude>
    <ClInclude Include="..\..\xbmc\FileSystem\ASAPFileDirectory.h">
      <Filter>filesystem</Filter>
    </ClInclude>
    <ClInclude Include="..\..\xbmc\FileSystem\CacheMemBuffer.h">
      <Filter>filesystem</Filter>
    </ClInclude>
    <ClInclude Include="..\..\xbmc\FileSystem\CacheStrategy.h">
      <Filter>filesystem</Filter>
    </ClInclude>
    <ClInclude Include="..\..\xbmc\FileSystem\CDDADirectory.h">
      <Filter>filesystem</Filter>
    </ClInclude>
    <ClInclude Include="..\..\xbmc\FileSystem\DAAPDirectory.h">
      <Filter>filesystem</Filter>
    </ClInclude>
    <ClInclude Include="..\..\xbmc\FileSystem\DAVDirectory.h">
      <Filter>filesystem</Filter>
    </ClInclude>
    <ClInclude Include="..\..\xbmc\FileSystem\DirectoryCache.h">
      <Filter>filesystem</Filter>
    </ClInclude>
    <ClInclude Include="..\..\xbmc\FileSystem\DirectoryTuxBox.h">
      <Filter>filesystem</Filter>
    </ClInclude>
    <ClInclude Include="..\..\xbmc\FileSystem\DllLibCMyth.h">
      <Filter>filesystem</Filter>
    </ClInclude>
    <ClInclude Include="..\..\xbmc\FileSystem\DllLibCurl.h">
      <Filter>filesystem</Filter>
    </ClInclude>
    <ClInclude Include="..\..\xbmc\FileSystem\FactoryFileDirectory.h">
      <Filter>filesystem</Filter>
    </ClInclude>
    <ClInclude Include="..\..\xbmc\FileSystem\FileCache.h">
      <Filter>filesystem</Filter>
    </ClInclude>
    <ClInclude Include="..\..\xbmc\FileSystem\FileCDDA.h">
      <Filter>filesystem</Filter>
    </ClInclude>
    <ClInclude Include="..\..\xbmc\FileSystem\FileCurl.h">
      <Filter>filesystem</Filter>
    </ClInclude>
    <ClInclude Include="..\..\xbmc\FileSystem\FileDAAP.h">
      <Filter>filesystem</Filter>
    </ClInclude>
    <ClInclude Include="..\..\xbmc\FileSystem\FileFileReader.h">
      <Filter>filesystem</Filter>
    </ClInclude>
    <ClInclude Include="..\..\xbmc\FileSystem\FileISO.h">
      <Filter>filesystem</Filter>
    </ClInclude>
    <ClInclude Include="..\..\xbmc\FileSystem\FileLastFM.h">
      <Filter>filesystem</Filter>
    </ClInclude>
    <ClInclude Include="..\..\xbmc\FileSystem\FileMusicDatabase.h">
      <Filter>filesystem</Filter>
    </ClInclude>
    <ClInclude Include="..\..\xbmc\FileSystem\FileRar.h">
      <Filter>filesystem</Filter>
    </ClInclude>
    <ClInclude Include="..\..\xbmc\FileSystem\FileRTV.h">
      <Filter>filesystem</Filter>
    </ClInclude>
    <ClInclude Include="..\..\xbmc\FileSystem\FileSFTP.h">
      <Filter>filesystem</Filter>
    </ClInclude>
    <ClInclude Include="..\..\xbmc\FileSystem\FileShoutcast.h">
      <Filter>filesystem</Filter>
    </ClInclude>
    <ClInclude Include="..\..\xbmc\FileSystem\FileSpecialProtocol.h">
      <Filter>filesystem</Filter>
    </ClInclude>
    <ClInclude Include="..\..\xbmc\FileSystem\FileTuxBox.h">
      <Filter>filesystem</Filter>
    </ClInclude>
    <ClInclude Include="..\..\xbmc\FileSystem\FileZip.h">
      <Filter>filesystem</Filter>
    </ClInclude>
    <ClInclude Include="..\..\xbmc\FileSystem\FTPDirectory.h">
      <Filter>filesystem</Filter>
    </ClInclude>
    <ClInclude Include="..\..\xbmc\FileSystem\FTPParse.h">
      <Filter>filesystem</Filter>
    </ClInclude>
    <ClInclude Include="..\..\xbmc\FileSystem\HDHomeRun.h">
      <Filter>filesystem</Filter>
    </ClInclude>
    <ClInclude Include="..\..\xbmc\FileSystem\HTSPDirectory.h">
      <Filter>filesystem</Filter>
    </ClInclude>
    <ClInclude Include="..\..\xbmc\FileSystem\HTSPSession.h">
      <Filter>filesystem</Filter>
    </ClInclude>
    <ClInclude Include="..\..\xbmc\FileSystem\HTTPDirectory.h">
      <Filter>filesystem</Filter>
    </ClInclude>
    <ClInclude Include="..\..\xbmc\FileSystem\ISO9660Directory.h">
      <Filter>filesystem</Filter>
    </ClInclude>
    <ClInclude Include="..\..\xbmc\FileSystem\LastFMDirectory.h">
      <Filter>filesystem</Filter>
    </ClInclude>
    <ClInclude Include="..\..\xbmc\FileSystem\MultiPathDirectory.h">
      <Filter>filesystem</Filter>
    </ClInclude>
    <ClInclude Include="..\..\xbmc\FileSystem\MultiPathFile.h">
      <Filter>filesystem</Filter>
    </ClInclude>
    <ClInclude Include="..\..\xbmc\FileSystem\MusicDatabaseDirectory.h">
      <Filter>filesystem</Filter>
    </ClInclude>
    <ClInclude Include="..\..\xbmc\FileSystem\MusicFileDirectory.h">
      <Filter>filesystem</Filter>
    </ClInclude>
    <ClInclude Include="..\..\xbmc\FileSystem\MusicSearchDirectory.h">
      <Filter>filesystem</Filter>
    </ClInclude>
    <ClInclude Include="..\..\xbmc\FileSystem\MythDirectory.h">
      <Filter>filesystem</Filter>
    </ClInclude>
    <ClInclude Include="..\..\xbmc\FileSystem\MythFile.h">
      <Filter>filesystem</Filter>
    </ClInclude>
    <ClInclude Include="..\..\xbmc\FileSystem\MythSession.h">
      <Filter>filesystem</Filter>
    </ClInclude>
    <ClInclude Include="..\..\xbmc\FileSystem\NSFFileDirectory.h">
      <Filter>filesystem</Filter>
    </ClInclude>
    <ClInclude Include="..\..\xbmc\FileSystem\OGGFileDirectory.h">
      <Filter>filesystem</Filter>
    </ClInclude>
    <ClInclude Include="..\..\xbmc\FileSystem\PlaylistDirectory.h">
      <Filter>filesystem</Filter>
    </ClInclude>
    <ClInclude Include="..\..\xbmc\FileSystem\PlaylistFileDirectory.h">
      <Filter>filesystem</Filter>
    </ClInclude>
    <ClInclude Include="..\..\xbmc\FileSystem\PluginDirectory.h">
      <Filter>filesystem</Filter>
    </ClInclude>
    <ClInclude Include="..\..\xbmc\FileSystem\RarDirectory.h">
      <Filter>filesystem</Filter>
    </ClInclude>
    <ClInclude Include="..\..\xbmc\FileSystem\RarManager.h">
      <Filter>filesystem</Filter>
    </ClInclude>
    <ClInclude Include="..\..\xbmc\FileSystem\RSSDirectory.h">
      <Filter>filesystem</Filter>
    </ClInclude>
    <ClInclude Include="..\..\xbmc\FileSystem\RTVDirectory.h">
      <Filter>filesystem</Filter>
    </ClInclude>
    <ClInclude Include="..\..\xbmc\FileSystem\SAPDirectory.h">
      <Filter>filesystem</Filter>
    </ClInclude>
    <ClInclude Include="..\..\xbmc\FileSystem\SAPFile.h">
      <Filter>filesystem</Filter>
    </ClInclude>
    <ClInclude Include="..\..\xbmc\FileSystem\SFTPDirectory.h">
      <Filter>filesystem</Filter>
    </ClInclude>
    <ClInclude Include="..\..\xbmc\FileSystem\SIDFileDirectory.h">
      <Filter>filesystem</Filter>
    </ClInclude>
    <ClInclude Include="..\..\xbmc\FileSystem\SmartPlaylistDirectory.h">
      <Filter>filesystem</Filter>
    </ClInclude>
    <ClInclude Include="..\..\xbmc\FileSystem\SpecialProtocol.h">
      <Filter>filesystem</Filter>
    </ClInclude>
    <ClInclude Include="..\..\xbmc\FileSystem\SpecialProtocolDirectory.h">
      <Filter>filesystem</Filter>
    </ClInclude>
    <ClInclude Include="..\..\xbmc\FileSystem\StackDirectory.h">
      <Filter>filesystem</Filter>
    </ClInclude>
    <ClInclude Include="..\..\xbmc\FileSystem\SourcesDirectory.h">
      <Filter>filesystem</Filter>
    </ClInclude>
    <ClInclude Include="..\..\xbmc\FileSystem\UPnPDirectory.h">
      <Filter>filesystem</Filter>
    </ClInclude>
    <ClInclude Include="..\..\xbmc\FileSystem\VideoDatabaseDirectory.h">
      <Filter>filesystem</Filter>
    </ClInclude>
    <ClInclude Include="..\..\xbmc\FileSystem\VTPDirectory.h">
      <Filter>filesystem</Filter>
    </ClInclude>
    <ClInclude Include="..\..\xbmc\FileSystem\VTPFile.h">
      <Filter>filesystem</Filter>
    </ClInclude>
    <ClInclude Include="..\..\xbmc\FileSystem\VTPSession.h">
      <Filter>filesystem</Filter>
    </ClInclude>
    <ClInclude Include="..\..\xbmc\FileSystem\ZipDirectory.h">
      <Filter>filesystem</Filter>
    </ClInclude>
    <ClInclude Include="..\..\xbmc\FileSystem\ZipManager.h">
      <Filter>filesystem</Filter>
    </ClInclude>
    <ClInclude Include="..\..\xbmc\FileSystem\MusicDatabaseDirectory\DirectoryNode.h">
      <Filter>filesystem\MusicDatabaseDirectory</Filter>
    </ClInclude>
    <ClInclude Include="..\..\xbmc\FileSystem\MusicDatabaseDirectory\DirectoryNodeAlbum.h">
      <Filter>filesystem\MusicDatabaseDirectory</Filter>
    </ClInclude>
    <ClInclude Include="..\..\xbmc\FileSystem\MusicDatabaseDirectory\DirectoryNodeAlbumCompilations.h">
      <Filter>filesystem\MusicDatabaseDirectory</Filter>
    </ClInclude>
    <ClInclude Include="..\..\xbmc\FileSystem\MusicDatabaseDirectory\DirectoryNodeAlbumCompilationsSongs.h">
      <Filter>filesystem\MusicDatabaseDirectory</Filter>
    </ClInclude>
    <ClInclude Include="..\..\xbmc\FileSystem\MusicDatabaseDirectory\DirectoryNodeAlbumRecentlyAdded.h">
      <Filter>filesystem\MusicDatabaseDirectory</Filter>
    </ClInclude>
    <ClInclude Include="..\..\xbmc\FileSystem\MusicDatabaseDirectory\DirectoryNodeAlbumRecentlyAddedSong.h">
      <Filter>filesystem\MusicDatabaseDirectory</Filter>
    </ClInclude>
    <ClInclude Include="..\..\xbmc\FileSystem\MusicDatabaseDirectory\DirectoryNodeAlbumRecentlyPlayed.h">
      <Filter>filesystem\MusicDatabaseDirectory</Filter>
    </ClInclude>
    <ClInclude Include="..\..\xbmc\FileSystem\MusicDatabaseDirectory\DirectoryNodeAlbumRecentlyPlayedSong.h">
      <Filter>filesystem\MusicDatabaseDirectory</Filter>
    </ClInclude>
    <ClInclude Include="..\..\xbmc\FileSystem\MusicDatabaseDirectory\DirectoryNodeAlbumTop100.h">
      <Filter>filesystem\MusicDatabaseDirectory</Filter>
    </ClInclude>
    <ClInclude Include="..\..\xbmc\FileSystem\MusicDatabaseDirectory\DirectoryNodeAlbumTop100Song.h">
      <Filter>filesystem\MusicDatabaseDirectory</Filter>
    </ClInclude>
    <ClInclude Include="..\..\xbmc\FileSystem\MusicDatabaseDirectory\DirectoryNodeArtist.h">
      <Filter>filesystem\MusicDatabaseDirectory</Filter>
    </ClInclude>
    <ClInclude Include="..\..\xbmc\FileSystem\MusicDatabaseDirectory\DirectoryNodeGenre.h">
      <Filter>filesystem\MusicDatabaseDirectory</Filter>
    </ClInclude>
    <ClInclude Include="..\..\xbmc\FileSystem\MusicDatabaseDirectory\DirectoryNodeOverview.h">
      <Filter>filesystem\MusicDatabaseDirectory</Filter>
    </ClInclude>
    <ClInclude Include="..\..\xbmc\FileSystem\MusicDatabaseDirectory\DirectoryNodeRoot.h">
      <Filter>filesystem\MusicDatabaseDirectory</Filter>
    </ClInclude>
    <ClInclude Include="..\..\xbmc\FileSystem\MusicDatabaseDirectory\DirectoryNodeSingles.h">
      <Filter>filesystem\MusicDatabaseDirectory</Filter>
    </ClInclude>
    <ClInclude Include="..\..\xbmc\FileSystem\MusicDatabaseDirectory\DirectoryNodeSong.h">
      <Filter>filesystem\MusicDatabaseDirectory</Filter>
    </ClInclude>
    <ClInclude Include="..\..\xbmc\FileSystem\MusicDatabaseDirectory\DirectoryNodeSongTop100.h">
      <Filter>filesystem\MusicDatabaseDirectory</Filter>
    </ClInclude>
    <ClInclude Include="..\..\xbmc\FileSystem\MusicDatabaseDirectory\DirectoryNodeTop100.h">
      <Filter>filesystem\MusicDatabaseDirectory</Filter>
    </ClInclude>
    <ClInclude Include="..\..\xbmc\FileSystem\MusicDatabaseDirectory\DirectoryNodeYear.h">
      <Filter>filesystem\MusicDatabaseDirectory</Filter>
    </ClInclude>
    <ClInclude Include="..\..\xbmc\FileSystem\MusicDatabaseDirectory\DirectoryNodeYearAlbum.h">
      <Filter>filesystem\MusicDatabaseDirectory</Filter>
    </ClInclude>
    <ClInclude Include="..\..\xbmc\FileSystem\MusicDatabaseDirectory\DirectoryNodeYearSong.h">
      <Filter>filesystem\MusicDatabaseDirectory</Filter>
    </ClInclude>
    <ClInclude Include="..\..\xbmc\FileSystem\MusicDatabaseDirectory\QueryParams.h">
      <Filter>filesystem\MusicDatabaseDirectory</Filter>
    </ClInclude>
    <ClInclude Include="..\..\xbmc\FileSystem\VideoDatabaseDirectory\DirectoryNode.h">
      <Filter>filesystem\VideoDatabaseDirectory</Filter>
    </ClInclude>
    <ClInclude Include="..\..\xbmc\FileSystem\VideoDatabaseDirectory\DirectoryNodeActor.h">
      <Filter>filesystem\VideoDatabaseDirectory</Filter>
    </ClInclude>
    <ClInclude Include="..\..\xbmc\FileSystem\VideoDatabaseDirectory\DirectoryNodeDirector.h">
      <Filter>filesystem\VideoDatabaseDirectory</Filter>
    </ClInclude>
    <ClInclude Include="..\..\xbmc\FileSystem\VideoDatabaseDirectory\DirectoryNodeEpisodes.h">
      <Filter>filesystem\VideoDatabaseDirectory</Filter>
    </ClInclude>
    <ClInclude Include="..\..\xbmc\FileSystem\VideoDatabaseDirectory\DirectoryNodeGenre.h">
      <Filter>filesystem\VideoDatabaseDirectory</Filter>
    </ClInclude>
    <ClInclude Include="..\..\xbmc\FileSystem\VideoDatabaseDirectory\DirectoryNodeMoviesOverview.h">
      <Filter>filesystem\VideoDatabaseDirectory</Filter>
    </ClInclude>
    <ClInclude Include="..\..\xbmc\FileSystem\VideoDatabaseDirectory\DirectoryNodeMusicVideoAlbum.h">
      <Filter>filesystem\VideoDatabaseDirectory</Filter>
    </ClInclude>
    <ClInclude Include="..\..\xbmc\FileSystem\VideoDatabaseDirectory\DirectoryNodeMusicVideosOverview.h">
      <Filter>filesystem\VideoDatabaseDirectory</Filter>
    </ClInclude>
    <ClInclude Include="..\..\xbmc\FileSystem\VideoDatabaseDirectory\DirectoryNodeOverview.h">
      <Filter>filesystem\VideoDatabaseDirectory</Filter>
    </ClInclude>
    <ClInclude Include="..\..\xbmc\FileSystem\VideoDatabaseDirectory\DirectoryNodeRecentlyAddedEpisodes.h">
      <Filter>filesystem\VideoDatabaseDirectory</Filter>
    </ClInclude>
    <ClInclude Include="..\..\xbmc\FileSystem\VideoDatabaseDirectory\DirectoryNodeRecentlyAddedMovies.h">
      <Filter>filesystem\VideoDatabaseDirectory</Filter>
    </ClInclude>
    <ClInclude Include="..\..\xbmc\FileSystem\VideoDatabaseDirectory\DirectoryNodeRecentlyAddedMusicVideos.h">
      <Filter>filesystem\VideoDatabaseDirectory</Filter>
    </ClInclude>
    <ClInclude Include="..\..\xbmc\FileSystem\VideoDatabaseDirectory\DirectoryNodeRoot.h">
      <Filter>filesystem\VideoDatabaseDirectory</Filter>
    </ClInclude>
    <ClInclude Include="..\..\xbmc\FileSystem\VideoDatabaseDirectory\DirectoryNodeSeasons.h">
      <Filter>filesystem\VideoDatabaseDirectory</Filter>
    </ClInclude>
    <ClInclude Include="..\..\xbmc\FileSystem\VideoDatabaseDirectory\DirectoryNodeSets.h">
      <Filter>filesystem\VideoDatabaseDirectory</Filter>
    </ClInclude>
    <ClInclude Include="..\..\xbmc\FileSystem\VideoDatabaseDirectory\DirectoryNodeStudio.h">
      <Filter>filesystem\VideoDatabaseDirectory</Filter>
    </ClInclude>
    <ClInclude Include="..\..\xbmc\FileSystem\VideoDatabaseDirectory\DirectoryNodeTitleMovies.h">
      <Filter>filesystem\VideoDatabaseDirectory</Filter>
    </ClInclude>
    <ClInclude Include="..\..\xbmc\FileSystem\VideoDatabaseDirectory\DirectoryNodeTitleMusicVideos.h">
      <Filter>filesystem\VideoDatabaseDirectory</Filter>
    </ClInclude>
    <ClInclude Include="..\..\xbmc\FileSystem\VideoDatabaseDirectory\DirectoryNodeTitleTvShows.h">
      <Filter>filesystem\VideoDatabaseDirectory</Filter>
    </ClInclude>
    <ClInclude Include="..\..\xbmc\FileSystem\VideoDatabaseDirectory\DirectoryNodeTvShowsOverview.h">
      <Filter>filesystem\VideoDatabaseDirectory</Filter>
    </ClInclude>
    <ClInclude Include="..\..\xbmc\FileSystem\VideoDatabaseDirectory\DirectoryNodeYear.h">
      <Filter>filesystem\VideoDatabaseDirectory</Filter>
    </ClInclude>
    <ClInclude Include="..\..\xbmc\FileSystem\VideoDatabaseDirectory\QueryParams.h">
      <Filter>filesystem\VideoDatabaseDirectory</Filter>
    </ClInclude>
    <ClInclude Include="..\..\xbmc\addons\Addon.h">
      <Filter>addons</Filter>
    </ClInclude>
    <ClInclude Include="..\..\xbmc\addons\AddonDll.h">
      <Filter>addons</Filter>
    </ClInclude>
    <ClInclude Include="..\..\xbmc\addons\AddonManager.h">
      <Filter>addons</Filter>
    </ClInclude>
    <ClInclude Include="..\..\xbmc\addons\AddonStatusHandler.h">
      <Filter>addons</Filter>
    </ClInclude>
    <ClInclude Include="..\..\xbmc\addons\DllAddon.h">
      <Filter>addons</Filter>
    </ClInclude>
    <ClInclude Include="..\..\xbmc\addons\IAddon.h">
      <Filter>addons</Filter>
    </ClInclude>
    <ClInclude Include="..\..\xbmc\addons\Scraper.h">
      <Filter>addons</Filter>
    </ClInclude>
    <ClInclude Include="..\..\xbmc\addons\ScreenSaver.h">
      <Filter>addons</Filter>
    </ClInclude>
    <ClInclude Include="..\..\xbmc\addons\Visualisation.h">
      <Filter>addons</Filter>
    </ClInclude>
    <ClInclude Include="..\..\xbmc\addons\Repository.h">
      <Filter>addons</Filter>
    </ClInclude>
    <ClInclude Include="..\..\xbmc\addons\Skin.h">
      <Filter>addons</Filter>
    </ClInclude>
    <ClInclude Include="..\..\xbmc\FileSystem\VideoDatabaseDirectory\DirectoryNodeCountry.h">
      <Filter>filesystem\VideoDatabaseDirectory</Filter>
    </ClInclude>
    <ClInclude Include="..\..\xbmc\cdrip\DllFlacEnc.h">
      <Filter>cores\paplayer</Filter>
    </ClInclude>
    <ClInclude Include="..\..\xbmc\addons\PluginSource.h">
      <Filter>addons</Filter>
    </ClInclude>
    <ClInclude Include="..\..\xbmc\cores\dvdplayer\DVDCodecs\Video\CrystalHD.h">
      <Filter>cores\dvdplayer\DVDCodecs\Video</Filter>
    </ClInclude>
    <ClInclude Include="..\..\xbmc\cores\VideoRenderers\VideoShaders\WinVideoFilter.h">
      <Filter>cores\VideoRenderers\Shaders</Filter>
    </ClInclude>
    <ClInclude Include="..\..\xbmc\cores\DSPlayer\GraphFilters.h">
      <Filter>cores\dsplayer</Filter>
    </ClInclude>
    <ClInclude Include="..\..\xbmc\cores\DSPlayer\ExternalPixelShader.h">
      <Filter>cores\dsplayer\Shaders</Filter>
    </ClInclude>
    <ClInclude Include="..\..\xbmc\cores\DSPlayer\PixelShaderList.h">
      <Filter>cores\dsplayer\Shaders</Filter>
    </ClInclude>
    <ClInclude Include="..\..\xbmc\cores\DSPlayer\PixelShaderCompiler.h">
      <Filter>cores\dsplayer\Shaders</Filter>
    </ClInclude>
    <ClInclude Include="..\..\xbmc\cores\DSPlayer\DSMessage.h">
      <Filter>cores\dsplayer</Filter>
    </ClInclude>
    <ClInclude Include="..\..\xbmc\cores\DSPlayer\Filters\Splitters\DSStreamInfo.h">
      <Filter>cores\dsplayer\Filters\Splitters\XBMC</Filter>
    </ClInclude>
    <ClInclude Include="..\..\xbmc\cores\DSPlayer\Filters\DsVideoDecoder\DSCodecDef.h">
      <Filter>cores\dsplayer\Filters\Video Decoders</Filter>
    </ClInclude>
    <ClInclude Include="..\..\xbmc\cores\DSPlayer\Filters\DsVideoDecoder\DIRECTSHOW.h">
      <Filter>cores\dsplayer\Filters\Video Decoders</Filter>
    </ClInclude>
    <ClInclude Include="..\..\xbmc\cores\DSPlayer\Filters\Splitters\PacketQueue.h">
      <Filter>cores\dsplayer\Filters\Splitters\XBMC</Filter>
    </ClInclude>
    <ClInclude Include="..\..\xbmc\cores\dvdplayer\DVDSubtitles\DVDSubtitleTagMicroDVD.h">
      <Filter>cores\dvdplayer\DVDSubtitles</Filter>
    </ClInclude>
    <ClInclude Include="..\..\xbmc\cores\dvdplayer\DVDSubtitles\DVDSubtitleTagSami.h">
      <Filter>cores\dvdplayer\DVDSubtitles</Filter>
    </ClInclude>
    <ClInclude Include="..\..\xbmc\cores\dvdplayer\DVDInputStreams\DVDInputStreamBluray.h">
      <Filter>cores\dvdplayer\DVDInputStreams</Filter>
    </ClInclude>
    <ClInclude Include="..\..\xbmc\addons\Service.h">
      <Filter>addons</Filter>
    </ClInclude>
    <ClInclude Include="..\..\xbmc\cores\DSPlayer\Utils\AudioEnumerator.h">
      <Filter>cores\dsplayer\Utils</Filter>
    </ClInclude>
    <ClInclude Include="..\..\xbmc\cores\DSPlayer\Utils\DSTemplate.h">
      <Filter>cores\dsplayer\Utils</Filter>
    </ClInclude>
    <ClInclude Include="..\..\xbmc\cores\DSPlayer\Utils\IPinHook.h">
      <Filter>cores\dsplayer\Utils</Filter>
    </ClInclude>
    <ClInclude Include="..\..\xbmc\cores\DSPlayer\Utils\MacrovisionKicker.h">
      <Filter>cores\dsplayer\Utils</Filter>
    </ClInclude>
    <ClInclude Include="..\..\xbmc\cores\DSPlayer\Utils\SmartList.h">
      <Filter>cores\dsplayer\Utils</Filter>
    </ClInclude>
    <ClInclude Include="..\..\xbmc\cores\DSPlayer\moreuuids.h">
      <Filter>cores\dsplayer</Filter>
    </ClInclude>
    <ClInclude Include="..\..\xbmc\cores\DSPlayer\Filters\DsVideoDecoder\CpuId.h">
      <Filter>cores\dsplayer\Filters\Include</Filter>
    </ClInclude>
    <ClInclude Include="..\..\xbmc\cores\DSPlayer\Filters\DsVideoDecoder\cspinfo.h">
      <Filter>cores\dsplayer\Filters\Include</Filter>
    </ClInclude>
    <ClInclude Include="..\..\xbmc\cores\DSPlayer\Filters\DsVideoDecoder\intrin_fixed.h">
      <Filter>cores\dsplayer\Filters\Include</Filter>
    </ClInclude>
    <ClInclude Include="..\..\xbmc\cores\DSPlayer\Filters\DsVideoDecoder\H264QuantizationMatrix.h">
      <Filter>cores\dsplayer\Filters\Include</Filter>
    </ClInclude>
    <ClInclude Include="..\..\xbmc\cores\DSPlayer\Filters\DsVideoDecoder\ffImgfmt.h">
      <Filter>cores\dsplayer\Filters\Include</Filter>
    </ClInclude>
    <ClInclude Include="..\..\xbmc\cores\DSPlayer\Filters\Splitters\BaseDemuxer.h">
      <Filter>cores\dsplayer\Filters\Splitters\XBMC</Filter>
    </ClInclude>
    <ClInclude Include="..\..\xbmc\cores\DSPlayer\Filters\Splitters\ByteParser.h">
      <Filter>cores\dsplayer\Filters\Splitters\XBMC</Filter>
    </ClInclude>
    <ClInclude Include="..\..\xbmc\cores\DSPlayer\Filters\Splitters\ExtradataParser.h">
      <Filter>cores\dsplayer\Filters\Splitters\XBMC</Filter>
    </ClInclude>
    <ClInclude Include="..\..\xbmc\cores\DSPlayer\Filters\Splitters\LAVFDemuxer.h">
      <Filter>cores\dsplayer\Filters\Splitters\XBMC</Filter>
    </ClInclude>
    <ClInclude Include="..\..\xbmc\cores\DSPlayer\Filters\Splitters\LAVFGuidHelper.h">
      <Filter>cores\dsplayer\Filters\Splitters\XBMC</Filter>
    </ClInclude>
    <ClInclude Include="..\..\xbmc\cores\DSPlayer\Filters\Splitters\LAVFOutputPin.h">
      <Filter>cores\dsplayer\Filters\Splitters\XBMC</Filter>
    </ClInclude>
    <ClInclude Include="..\..\xbmc\cores\DSPlayer\Filters\Splitters\LAVFSplitter.h">
      <Filter>cores\dsplayer\Filters\Splitters\XBMC</Filter>
    </ClInclude>
    <ClInclude Include="..\..\xbmc\cores\DSPlayer\Filters\Splitters\LAVFStreamInfo.h">
      <Filter>cores\dsplayer\Filters\Splitters\XBMC</Filter>
    </ClInclude>
    <ClInclude Include="..\..\xbmc\cores\DSPlayer\Filters\Splitters\LAVFUtils.h">
      <Filter>cores\dsplayer\Filters\Splitters\XBMC</Filter>
    </ClInclude>
    <ClInclude Include="..\..\xbmc\cores\DSPlayer\Filters\Splitters\StreamInfo.h">
      <Filter>cores\dsplayer\Filters\Splitters\XBMC</Filter>
    </ClInclude>
    <ClInclude Include="..\..\xbmc\cores\DSPlayer\Filters\DsVideoDecoder\dxva2_wrapper.h">
      <Filter>cores\dsplayer\Filters\Video Decoders</Filter>
    </ClInclude>
    <ClInclude Include="..\..\xbmc\cores\DSPlayer\ShadersSelectionRule.h">
      <Filter>cores\dsplayer\Shaders</Filter>
    </ClInclude>
    <ClInclude Include="..\..\xbmc\guilib\GUIDialog.h">
      <Filter>guilib</Filter>
    </ClInclude>
    <ClInclude Include="..\..\xbmc\music\karaoke\cdgdata.h">
      <Filter>music\karaoke</Filter>
    </ClInclude>
    <ClInclude Include="..\..\xbmc\music\karaoke\GUIDialogKaraokeSongSelector.h">
      <Filter>music\karaoke</Filter>
    </ClInclude>
    <ClInclude Include="..\..\xbmc\music\karaoke\GUIWindowKaraokeLyrics.h">
      <Filter>music\karaoke</Filter>
    </ClInclude>
    <ClInclude Include="..\..\xbmc\music\karaoke\karaokelyrics.h">
      <Filter>music\karaoke</Filter>
    </ClInclude>
    <ClInclude Include="..\..\xbmc\music\karaoke\karaokelyricscdg.h">
      <Filter>music\karaoke</Filter>
    </ClInclude>
    <ClInclude Include="..\..\xbmc\music\karaoke\karaokelyricsfactory.h">
      <Filter>music\karaoke</Filter>
    </ClInclude>
    <ClInclude Include="..\..\xbmc\music\karaoke\karaokelyricsmanager.h">
      <Filter>music\karaoke</Filter>
    </ClInclude>
    <ClInclude Include="..\..\xbmc\music\karaoke\karaokelyricstext.h">
      <Filter>music\karaoke</Filter>
    </ClInclude>
    <ClInclude Include="..\..\xbmc\music\karaoke\karaokelyricstextkar.h">
      <Filter>music\karaoke</Filter>
    </ClInclude>
    <ClInclude Include="..\..\xbmc\music\karaoke\karaokelyricstextlrc.h">
      <Filter>music\karaoke</Filter>
    </ClInclude>
    <ClInclude Include="..\..\xbmc\music\karaoke\karaokelyricstextustar.h">
      <Filter>music\karaoke</Filter>
    </ClInclude>
    <ClInclude Include="..\..\xbmc\music\karaoke\karaokewindowbackground.h">
      <Filter>music\karaoke</Filter>
    </ClInclude>
    <ClInclude Include="..\..\xbmc\dbwrappers\Database.h">
      <Filter>database</Filter>
    </ClInclude>
    <ClInclude Include="..\..\xbmc\dbwrappers\dataset.h">
      <Filter>database</Filter>
    </ClInclude>
    <ClInclude Include="..\..\xbmc\dbwrappers\qry_dat.h">
      <Filter>database</Filter>
    </ClInclude>
    <ClInclude Include="..\..\xbmc\music\Album.h">
      <Filter>music</Filter>
    </ClInclude>
    <ClInclude Include="..\..\xbmc\music\Artist.h">
      <Filter>music</Filter>
    </ClInclude>
    <ClInclude Include="..\..\xbmc\music\GUIViewStateMusic.h">
      <Filter>music</Filter>
    </ClInclude>
    <ClInclude Include="..\..\xbmc\music\LastFmManager.h">
      <Filter>music</Filter>
    </ClInclude>
    <ClInclude Include="..\..\xbmc\music\MusicInfoLoader.h">
      <Filter>music</Filter>
    </ClInclude>
    <ClInclude Include="..\..\xbmc\music\Song.h">
      <Filter>music</Filter>
    </ClInclude>
    <ClInclude Include="..\..\xbmc\cdrip\EncoderWav.h">
      <Filter>cdrip</Filter>
    </ClInclude>
    <ClInclude Include="..\..\xbmc\cdrip\CDDAReader.h">
      <Filter>cdrip</Filter>
    </ClInclude>
    <ClInclude Include="..\..\xbmc\cdrip\CDDARipper.h">
      <Filter>cdrip</Filter>
    </ClInclude>
    <ClInclude Include="..\..\xbmc\cdrip\DllLameenc.h">
      <Filter>cdrip</Filter>
    </ClInclude>
    <ClInclude Include="..\..\xbmc\cdrip\DllOgg.h">
      <Filter>cdrip</Filter>
    </ClInclude>
    <ClInclude Include="..\..\xbmc\cdrip\DllVorbis.h">
      <Filter>cdrip</Filter>
    </ClInclude>
    <ClInclude Include="..\..\xbmc\cdrip\DllVorbisEnc.h">
      <Filter>cdrip</Filter>
    </ClInclude>
    <ClInclude Include="..\..\xbmc\cdrip\Encoder.h">
      <Filter>cdrip</Filter>
    </ClInclude>
    <ClInclude Include="..\..\xbmc\cdrip\EncoderFlac.h">
      <Filter>cdrip</Filter>
    </ClInclude>
    <ClInclude Include="..\..\xbmc\cdrip\EncoderLame.h">
      <Filter>cdrip</Filter>
    </ClInclude>
    <ClInclude Include="..\..\xbmc\cdrip\EncoderVorbis.h">
      <Filter>cdrip</Filter>
    </ClInclude>
    <ClInclude Include="..\..\xbmc\addons\DllLibCPluff.h">
      <Filter>addons</Filter>
    </ClInclude>
    <ClInclude Include="..\..\xbmc\addons\GUIDialogAddonInfo.h">
      <Filter>addons</Filter>
    </ClInclude>
    <ClInclude Include="..\..\xbmc\addons\GUIDialogAddonSettings.h">
      <Filter>addons</Filter>
    </ClInclude>
    <ClInclude Include="..\..\xbmc\dialogs\GUIDialogBoxBase.h">
      <Filter>dialogs</Filter>
    </ClInclude>
    <ClInclude Include="..\..\xbmc\dialogs\GUIDialogBusy.h">
      <Filter>dialogs</Filter>
    </ClInclude>
    <ClInclude Include="..\..\xbmc\dialogs\GUIDialogButtonMenu.h">
      <Filter>dialogs</Filter>
    </ClInclude>
    <ClInclude Include="..\..\xbmc\dialogs\GUIDialogContextMenu.h">
      <Filter>dialogs</Filter>
    </ClInclude>
    <ClInclude Include="..\..\xbmc\dialogs\GUIDialogFavourites.h">
      <Filter>dialogs</Filter>
    </ClInclude>
    <ClInclude Include="..\..\xbmc\dialogs\GUIDialogFileBrowser.h">
      <Filter>dialogs</Filter>
    </ClInclude>
    <ClInclude Include="..\..\xbmc\dialogs\GUIDialogGamepad.h">
      <Filter>dialogs</Filter>
    </ClInclude>
    <ClInclude Include="..\..\xbmc\dialogs\GUIDialogKaiToast.h">
      <Filter>dialogs</Filter>
    </ClInclude>
    <ClInclude Include="..\..\xbmc\dialogs\GUIDialogKeyboard.h">
      <Filter>dialogs</Filter>
    </ClInclude>
    <ClInclude Include="..\..\xbmc\dialogs\GUIDialogMediaSource.h">
      <Filter>dialogs</Filter>
    </ClInclude>
    <ClInclude Include="..\..\xbmc\dialogs\GUIDialogMuteBug.h">
      <Filter>dialogs</Filter>
    </ClInclude>
    <ClInclude Include="..\..\xbmc\dialogs\GUIDialogNumeric.h">
      <Filter>dialogs</Filter>
    </ClInclude>
    <ClInclude Include="..\..\xbmc\dialogs\GUIDialogOK.h">
      <Filter>dialogs</Filter>
    </ClInclude>
    <ClInclude Include="..\..\xbmc\dialogs\GUIDialogPlayerControls.h">
      <Filter>dialogs</Filter>
    </ClInclude>
    <ClInclude Include="..\..\xbmc\dialogs\GUIDialogProgress.h">
      <Filter>dialogs</Filter>
    </ClInclude>
    <ClInclude Include="..\..\xbmc\dialogs\GUIDialogSeekBar.h">
      <Filter>dialogs</Filter>
    </ClInclude>
    <ClInclude Include="..\..\xbmc\dialogs\GUIDialogSelect.h">
      <Filter>dialogs</Filter>
    </ClInclude>
    <ClInclude Include="..\..\xbmc\dialogs\GUIDialogSlider.h">
      <Filter>dialogs</Filter>
    </ClInclude>
    <ClInclude Include="..\..\xbmc\dialogs\GUIDialogSmartPlaylistEditor.h">
      <Filter>dialogs</Filter>
    </ClInclude>
    <ClInclude Include="..\..\xbmc\dialogs\GUIDialogSmartPlaylistRule.h">
      <Filter>dialogs</Filter>
    </ClInclude>
    <ClInclude Include="..\..\xbmc\dialogs\GUIDialogSubMenu.h">
      <Filter>dialogs</Filter>
    </ClInclude>
    <ClInclude Include="..\..\xbmc\dialogs\GUIDialogTextViewer.h">
      <Filter>dialogs</Filter>
    </ClInclude>
    <ClInclude Include="..\..\xbmc\dialogs\GUIDialogVolumeBar.h">
      <Filter>dialogs</Filter>
    </ClInclude>
    <ClInclude Include="..\..\xbmc\dialogs\GUIDialogYesNo.h">
      <Filter>dialogs</Filter>
    </ClInclude>
    <ClInclude Include="..\..\xbmc\filesystem\ILiveTV.h">
      <Filter>filesystem</Filter>
    </ClInclude>
    <ClInclude Include="..\..\xbmc\filesystem\ZeroconfDirectory.h">
      <Filter>filesystem</Filter>
    </ClInclude>
    <ClInclude Include="..\..\xbmc\Application.h" />
    <ClInclude Include="..\..\xbmc\system.h" />
    <ClInclude Include="..\..\xbmc\guilib\AnimatedGif.h">
      <Filter>guilib</Filter>
    </ClInclude>
    <ClInclude Include="..\..\xbmc\guilib\AudioContext.h">
      <Filter>guilib</Filter>
    </ClInclude>
    <ClInclude Include="..\..\xbmc\guilib\D3DResource.h">
      <Filter>guilib</Filter>
    </ClInclude>
    <ClInclude Include="..\..\xbmc\guilib\DDSImage.h">
      <Filter>guilib</Filter>
    </ClInclude>
    <ClInclude Include="..\..\xbmc\guilib\DirectXGraphics.h">
      <Filter>guilib</Filter>
    </ClInclude>
    <ClInclude Include="..\..\xbmc\guilib\FrameBufferObject.h">
      <Filter>guilib</Filter>
    </ClInclude>
    <ClInclude Include="..\..\xbmc\guilib\Geometry.h">
      <Filter>guilib</Filter>
    </ClInclude>
    <ClInclude Include="..\..\xbmc\guilib\gui3d.h">
      <Filter>guilib</Filter>
    </ClInclude>
    <ClInclude Include="..\..\xbmc\guilib\GUIAudioManager.h">
      <Filter>guilib</Filter>
    </ClInclude>
    <ClInclude Include="..\..\xbmc\guilib\GUIBaseContainer.h">
      <Filter>guilib</Filter>
    </ClInclude>
    <ClInclude Include="..\..\xbmc\guilib\GUIBorderedImage.h">
      <Filter>guilib</Filter>
    </ClInclude>
    <ClInclude Include="..\..\xbmc\guilib\GUIButtonControl.h">
      <Filter>guilib</Filter>
    </ClInclude>
    <ClInclude Include="..\..\xbmc\guilib\GUICallback.h">
      <Filter>guilib</Filter>
    </ClInclude>
    <ClInclude Include="..\..\xbmc\guilib\GUICheckMarkControl.h">
      <Filter>guilib</Filter>
    </ClInclude>
    <ClInclude Include="..\..\xbmc\guilib\GUIColorManager.h">
      <Filter>guilib</Filter>
    </ClInclude>
    <ClInclude Include="..\..\xbmc\guilib\GUIControl.h">
      <Filter>guilib</Filter>
    </ClInclude>
    <ClInclude Include="..\..\xbmc\guilib\GUIControlFactory.h">
      <Filter>guilib</Filter>
    </ClInclude>
    <ClInclude Include="..\..\xbmc\guilib\GUIControlGroup.h">
      <Filter>guilib</Filter>
    </ClInclude>
    <ClInclude Include="..\..\xbmc\guilib\GUIControlGroupList.h">
      <Filter>guilib</Filter>
    </ClInclude>
    <ClInclude Include="..\..\xbmc\guilib\GUIControlProfiler.h">
      <Filter>guilib</Filter>
    </ClInclude>
    <ClInclude Include="..\..\xbmc\guilib\GUIEditControl.h">
      <Filter>guilib</Filter>
    </ClInclude>
    <ClInclude Include="..\..\xbmc\guilib\GUIFadeLabelControl.h">
      <Filter>guilib</Filter>
    </ClInclude>
    <ClInclude Include="..\..\xbmc\guilib\GUIFixedListContainer.h">
      <Filter>guilib</Filter>
    </ClInclude>
    <ClInclude Include="..\..\xbmc\guilib\GUIFont.h">
      <Filter>guilib</Filter>
    </ClInclude>
    <ClInclude Include="..\..\xbmc\guilib\GUIFontManager.h">
      <Filter>guilib</Filter>
    </ClInclude>
    <ClInclude Include="..\..\xbmc\guilib\GUIImage.h">
      <Filter>guilib</Filter>
    </ClInclude>
    <ClInclude Include="..\..\xbmc\guilib\GUIIncludes.h">
      <Filter>guilib</Filter>
    </ClInclude>
    <ClInclude Include="..\..\xbmc\guilib\GUIInfoTypes.h">
      <Filter>guilib</Filter>
    </ClInclude>
    <ClInclude Include="..\..\xbmc\guilib\GUILabel.h">
      <Filter>guilib</Filter>
    </ClInclude>
    <ClInclude Include="..\..\xbmc\guilib\GUILabelControl.h">
      <Filter>guilib</Filter>
    </ClInclude>
    <ClInclude Include="..\..\xbmc\guilib\GUIListContainer.h">
      <Filter>guilib</Filter>
    </ClInclude>
    <ClInclude Include="..\..\xbmc\guilib\GUIListGroup.h">
      <Filter>guilib</Filter>
    </ClInclude>
    <ClInclude Include="..\..\xbmc\guilib\GUIListItem.h">
      <Filter>guilib</Filter>
    </ClInclude>
    <ClInclude Include="..\..\xbmc\guilib\GUIListItemLayout.h">
      <Filter>guilib</Filter>
    </ClInclude>
    <ClInclude Include="..\..\xbmc\guilib\GUIListLabel.h">
      <Filter>guilib</Filter>
    </ClInclude>
    <ClInclude Include="..\..\xbmc\guilib\GUIMessage.h">
      <Filter>guilib</Filter>
    </ClInclude>
    <ClInclude Include="..\..\xbmc\guilib\GUIMoverControl.h">
      <Filter>guilib</Filter>
    </ClInclude>
    <ClInclude Include="..\..\xbmc\guilib\GUIMultiImage.h">
      <Filter>guilib</Filter>
    </ClInclude>
    <ClInclude Include="..\..\xbmc\guilib\GUIMultiSelectText.h">
      <Filter>guilib</Filter>
    </ClInclude>
    <ClInclude Include="..\..\xbmc\guilib\GUIPanelContainer.h">
      <Filter>guilib</Filter>
    </ClInclude>
    <ClInclude Include="..\..\xbmc\guilib\GUIProgressControl.h">
      <Filter>guilib</Filter>
    </ClInclude>
    <ClInclude Include="..\..\xbmc\guilib\GUIRadioButtonControl.h">
      <Filter>guilib</Filter>
    </ClInclude>
    <ClInclude Include="..\..\xbmc\guilib\GUIRenderingControl.h">
      <Filter>guilib</Filter>
    </ClInclude>
    <ClInclude Include="..\..\xbmc\guilib\GUIResizeControl.h">
      <Filter>guilib</Filter>
    </ClInclude>
    <ClInclude Include="..\..\xbmc\guilib\GUIRSSControl.h">
      <Filter>guilib</Filter>
    </ClInclude>
    <ClInclude Include="..\..\xbmc\guilib\GUIScrollBarControl.h">
      <Filter>guilib</Filter>
    </ClInclude>
    <ClInclude Include="..\..\xbmc\guilib\GUISelectButtonControl.h">
      <Filter>guilib</Filter>
    </ClInclude>
    <ClInclude Include="..\..\xbmc\guilib\GUISettingsSliderControl.h">
      <Filter>guilib</Filter>
    </ClInclude>
    <ClInclude Include="..\..\xbmc\guilib\GUIShader.h">
      <Filter>guilib</Filter>
    </ClInclude>
    <ClInclude Include="..\..\xbmc\guilib\GUISliderControl.h">
      <Filter>guilib</Filter>
    </ClInclude>
    <ClInclude Include="..\..\xbmc\guilib\GUISound.h">
      <Filter>guilib</Filter>
    </ClInclude>
    <ClInclude Include="..\..\xbmc\guilib\GUISpinControl.h">
      <Filter>guilib</Filter>
    </ClInclude>
    <ClInclude Include="..\..\xbmc\guilib\GUISpinControlEx.h">
      <Filter>guilib</Filter>
    </ClInclude>
    <ClInclude Include="..\..\xbmc\guilib\GUIStandardWindow.h">
      <Filter>guilib</Filter>
    </ClInclude>
    <ClInclude Include="..\..\xbmc\guilib\GUIStaticItem.h">
      <Filter>guilib</Filter>
    </ClInclude>
    <ClInclude Include="..\..\xbmc\guilib\GUITextBox.h">
      <Filter>guilib</Filter>
    </ClInclude>
    <ClInclude Include="..\..\xbmc\guilib\GUITextLayout.h">
      <Filter>guilib</Filter>
    </ClInclude>
    <ClInclude Include="..\..\xbmc\guilib\GUIToggleButtonControl.h">
      <Filter>guilib</Filter>
    </ClInclude>
    <ClInclude Include="..\..\xbmc\guilib\GUIVideoControl.h">
      <Filter>guilib</Filter>
    </ClInclude>
    <ClInclude Include="..\..\xbmc\guilib\GUIVisualisationControl.h">
      <Filter>guilib</Filter>
    </ClInclude>
    <ClInclude Include="..\..\xbmc\guilib\GUIWindow.h">
      <Filter>guilib</Filter>
    </ClInclude>
    <ClInclude Include="..\..\xbmc\guilib\GUIWindowManager.h">
      <Filter>guilib</Filter>
    </ClInclude>
    <ClInclude Include="..\..\xbmc\guilib\GUIWrappingListContainer.h">
      <Filter>guilib</Filter>
    </ClInclude>
    <ClInclude Include="..\..\xbmc\guilib\IAudioDeviceChangedCallback.h">
      <Filter>guilib</Filter>
    </ClInclude>
    <ClInclude Include="..\..\xbmc\guilib\IMsgTargetCallback.h">
      <Filter>guilib</Filter>
    </ClInclude>
    <ClInclude Include="..\..\xbmc\guilib\IWindowManagerCallback.h">
      <Filter>guilib</Filter>
    </ClInclude>
    <ClInclude Include="..\..\xbmc\guilib\Key.h">
      <Filter>guilib</Filter>
    </ClInclude>
    <ClInclude Include="..\..\xbmc\guilib\LocalizeStrings.h">
      <Filter>guilib</Filter>
    </ClInclude>
    <ClInclude Include="..\..\xbmc\guilib\MatrixGLES.h">
      <Filter>guilib</Filter>
    </ClInclude>
    <ClInclude Include="..\..\xbmc\guilib\Resolution.h">
      <Filter>guilib</Filter>
    </ClInclude>
    <ClInclude Include="..\..\xbmc\guilib\Shader.h">
      <Filter>guilib</Filter>
    </ClInclude>
    <ClInclude Include="..\..\xbmc\guilib\TextureBundle.h">
      <Filter>guilib</Filter>
    </ClInclude>
    <ClInclude Include="..\..\xbmc\guilib\TextureBundleXBT.h">
      <Filter>guilib</Filter>
    </ClInclude>
    <ClInclude Include="..\..\xbmc\guilib\TextureBundleXPR.h">
      <Filter>guilib</Filter>
    </ClInclude>
    <ClInclude Include="..\..\xbmc\guilib\TransformMatrix.h">
      <Filter>guilib</Filter>
    </ClInclude>
    <ClInclude Include="..\..\xbmc\guilib\Tween.h">
      <Filter>guilib</Filter>
    </ClInclude>
    <ClInclude Include="..\..\xbmc\guilib\VisibleEffect.h">
      <Filter>guilib</Filter>
    </ClInclude>
    <ClInclude Include="..\..\xbmc\guilib\XBTF.h">
      <Filter>guilib</Filter>
    </ClInclude>
    <ClInclude Include="..\..\xbmc\guilib\XBTFReader.h">
      <Filter>guilib</Filter>
    </ClInclude>
    <ClInclude Include="..\..\xbmc\filesystem\Directory.h">
      <Filter>filesystem</Filter>
    </ClInclude>
    <ClInclude Include="..\..\xbmc\filesystem\DirectoryHistory.h">
      <Filter>filesystem</Filter>
    </ClInclude>
    <ClInclude Include="..\..\xbmc\filesystem\FactoryDirectory.h">
      <Filter>filesystem</Filter>
    </ClInclude>
    <ClInclude Include="..\..\xbmc\filesystem\File.h">
      <Filter>filesystem</Filter>
    </ClInclude>
    <ClInclude Include="..\..\xbmc\filesystem\FileFactory.h">
      <Filter>filesystem</Filter>
    </ClInclude>
    <ClInclude Include="..\..\xbmc\filesystem\FileHD.h">
      <Filter>filesystem</Filter>
    </ClInclude>
    <ClInclude Include="..\..\xbmc\filesystem\HDDirectory.h">
      <Filter>filesystem</Filter>
    </ClInclude>
    <ClInclude Include="..\..\xbmc\filesystem\IDirectory.h">
      <Filter>filesystem</Filter>
    </ClInclude>
    <ClInclude Include="..\..\xbmc\filesystem\IFile.h">
      <Filter>filesystem</Filter>
    </ClInclude>
    <ClInclude Include="..\..\xbmc\filesystem\IFileDirectory.h">
      <Filter>filesystem</Filter>
    </ClInclude>
    <ClInclude Include="..\..\xbmc\filesystem\iso9660.h">
      <Filter>filesystem</Filter>
    </ClInclude>
    <ClInclude Include="..\..\xbmc\filesystem\VirtualDirectory.h">
      <Filter>filesystem</Filter>
    </ClInclude>
    <ClInclude Include="..\..\xbmc\input\ButtonTranslator.h">
      <Filter>input</Filter>
    </ClInclude>
    <ClInclude Include="..\..\xbmc\input\KeyboardLayoutConfiguration.h">
      <Filter>input</Filter>
    </ClInclude>
    <ClInclude Include="..\..\xbmc\input\KeyboardStat.h">
      <Filter>input</Filter>
    </ClInclude>
    <ClInclude Include="..\..\xbmc\input\MouseStat.h">
      <Filter>input</Filter>
    </ClInclude>
    <ClInclude Include="..\..\xbmc\input\SDLJoystick.h">
      <Filter>input</Filter>
    </ClInclude>
    <ClInclude Include="..\..\xbmc\input\XBIRRemote.h">
      <Filter>input</Filter>
    </ClInclude>
    <ClInclude Include="..\..\xbmc\input\XBMC_keyboard.h">
      <Filter>input</Filter>
    </ClInclude>
    <ClInclude Include="..\..\xbmc\input\XBMC_keysym.h">
      <Filter>input</Filter>
    </ClInclude>
    <ClInclude Include="..\..\xbmc\input\XBMC_mouse.h">
      <Filter>input</Filter>
    </ClInclude>
    <ClInclude Include="..\..\xbmc\input\XBMC_vkeys.h">
      <Filter>input</Filter>
    </ClInclude>
    <ClInclude Include="..\..\xbmc\input\windows\IRServerSuite.h">
      <Filter>input\windows</Filter>
    </ClInclude>
    <ClInclude Include="..\..\xbmc\input\windows\IrssMessage.h">
      <Filter>input\windows</Filter>
    </ClInclude>
    <ClInclude Include="..\..\xbmc\interfaces\http-api\HttpApi.h">
      <Filter>interfaces\http-api</Filter>
    </ClInclude>
    <ClInclude Include="..\..\xbmc\interfaces\http-api\XBMChttp.h">
      <Filter>interfaces\http-api</Filter>
    </ClInclude>
    <ClInclude Include="..\..\xbmc\interfaces\json-rpc\AudioLibrary.h">
      <Filter>interfaces\json-rpc</Filter>
    </ClInclude>
    <ClInclude Include="..\..\xbmc\interfaces\json-rpc\AVPlayerOperations.h">
      <Filter>interfaces\json-rpc</Filter>
    </ClInclude>
    <ClInclude Include="..\..\xbmc\interfaces\json-rpc\AVPlaylistOperations.h">
      <Filter>interfaces\json-rpc</Filter>
    </ClInclude>
    <ClInclude Include="..\..\xbmc\interfaces\json-rpc\FileItemHandler.h">
      <Filter>interfaces\json-rpc</Filter>
    </ClInclude>
    <ClInclude Include="..\..\xbmc\interfaces\json-rpc\FileOperations.h">
      <Filter>interfaces\json-rpc</Filter>
    </ClInclude>
    <ClInclude Include="..\..\xbmc\interfaces\json-rpc\IClient.h">
      <Filter>interfaces\json-rpc</Filter>
    </ClInclude>
    <ClInclude Include="..\..\xbmc\interfaces\json-rpc\ITransportLayer.h">
      <Filter>interfaces\json-rpc</Filter>
    </ClInclude>
    <ClInclude Include="..\..\xbmc\interfaces\json-rpc\JSONRPC.h">
      <Filter>interfaces\json-rpc</Filter>
    </ClInclude>
    <ClInclude Include="..\..\xbmc\interfaces\json-rpc\JSONUtils.h">
      <Filter>interfaces\json-rpc</Filter>
    </ClInclude>
    <ClInclude Include="..\..\xbmc\interfaces\json-rpc\PicturePlayerOperations.h">
      <Filter>interfaces\json-rpc</Filter>
    </ClInclude>
    <ClInclude Include="..\..\xbmc\interfaces\json-rpc\PlayerOperations.h">
      <Filter>interfaces\json-rpc</Filter>
    </ClInclude>
    <ClInclude Include="..\..\xbmc\interfaces\json-rpc\PlaylistOperations.h">
      <Filter>interfaces\json-rpc</Filter>
    </ClInclude>
    <ClInclude Include="..\..\xbmc\interfaces\json-rpc\SystemOperations.h">
      <Filter>interfaces\json-rpc</Filter>
    </ClInclude>
    <ClInclude Include="..\..\xbmc\interfaces\json-rpc\VideoLibrary.h">
      <Filter>interfaces\json-rpc</Filter>
    </ClInclude>
    <ClInclude Include="..\..\xbmc\interfaces\json-rpc\XBMCOperations.h">
      <Filter>interfaces\json-rpc</Filter>
    </ClInclude>
    <ClInclude Include="..\..\xbmc\cores\DSPlayer\Filters\asyncio.h">
      <Filter>cores\dsplayer\Filters\BaseClassFilters</Filter>
    </ClInclude>
    <ClInclude Include="..\..\xbmc\cores\DSPlayer\Filters\asyncrdr.h">
      <Filter>cores\dsplayer\Filters\BaseClassFilters</Filter>
    </ClInclude>
    <ClInclude Include="..\..\xbmc\cores\DSPlayer\Filters\BaseFilters\BaseSource.h">
      <Filter>cores\dsplayer\Filters\BaseClassFilters</Filter>
    </ClInclude>
    <ClInclude Include="..\..\xbmc\addons\Skin.h">
      <Filter>Source Files\Addons</Filter>
    </ClInclude>
    <ClInclude Include="..\..\xbmc\cores\DSPlayer\Filters\BaseFilters\BaseSplitter.h">
      <Filter>cores\dsplayer\Filters\BaseClassFilters</Filter>
    </ClInclude>
    <ClInclude Include="..\..\xbmc\cores\DSPlayer\Filters\BaseFilters\BaseSplitterFile.h">
      <Filter>cores\dsplayer\Filters\BaseClassFilters</Filter>
    </ClInclude>
    <ClInclude Include="..\..\xbmc\cores\DSPlayer\Filters\BaseFilters\BaseSplitterFileEx.h">
      <Filter>cores\dsplayer\Filters\BaseClassFilters</Filter>
    </ClInclude>
    <ClInclude Include="..\..\xbmc\cores\DSPlayer\Filters\DsVideoDecoder\VideoDecOutputPin.h">
      <Filter>cores\dsplayer\Filters\BaseClassFilters</Filter>
    </ClInclude>
    <ClInclude Include="..\..\xbmc\cores\DSPlayer\Subtitles\decss\CSSauth.h">
      <Filter>cores\dsplayer\Filters\Include</Filter>
    </ClInclude>
    <ClInclude Include="..\..\xbmc\cores\DSPlayer\Subtitles\decss\CSSscramble.h">
      <Filter>cores\dsplayer\Filters\Include</Filter>
    </ClInclude>
    <ClInclude Include="..\..\xbmc\cores\DSPlayer\Subtitles\decss\DeCSSInputPin.h">
      <Filter>cores\dsplayer\Filters\Include</Filter>
    </ClInclude>
    <ClInclude Include="..\..\xbmc\cores\DSPlayer\Filters\BaseFilters\BaseVideoFilter.h">
      <Filter>cores\dsplayer\Filters\BaseClassFilters</Filter>
    </ClInclude>
    <ClInclude Include="..\..\xbmc\cores\DSPlayer\Filters\DsVideoDecoder\VideoDecDXVAAllocator.h">
      <Filter>cores\dsplayer\Filters\Video Decoders</Filter>
    </ClInclude>
    <ClInclude Include="..\..\xbmc\cores\DSPlayer\Filters\DsVideoDecoder\XBMCVideoDecFilter.h">
      <Filter>cores\dsplayer\Filters\Video Decoders</Filter>
    </ClInclude>
    <ClInclude Include="..\..\xbmc\interfaces\python\XBPython.h">
      <Filter>interfaces\python</Filter>
    </ClInclude>
    <ClInclude Include="..\..\xbmc\interfaces\python\XBPyThread.h">
      <Filter>interfaces\python</Filter>
    </ClInclude>
    <ClInclude Include="..\..\xbmc\music\dialogs\GUIDialogMusicInfo.h">
      <Filter>music\dialogs</Filter>
    </ClInclude>
    <ClInclude Include="..\..\xbmc\music\dialogs\GUIDialogMusicOSD.h">
      <Filter>music\dialogs</Filter>
    </ClInclude>
    <ClInclude Include="..\..\xbmc\music\dialogs\GUIDialogMusicOverlay.h">
      <Filter>music\dialogs</Filter>
    </ClInclude>
    <ClInclude Include="..\..\xbmc\music\dialogs\GUIDialogMusicScan.h">
      <Filter>music\dialogs</Filter>
    </ClInclude>
    <ClInclude Include="..\..\xbmc\music\dialogs\GUIDialogSongInfo.h">
      <Filter>music\dialogs</Filter>
    </ClInclude>
    <ClInclude Include="..\..\xbmc\music\dialogs\GUIDialogVisualisationPresetList.h">
      <Filter>music\dialogs</Filter>
    </ClInclude>
    <ClInclude Include="..\..\xbmc\music\infoscanner\MusicAlbumInfo.h">
      <Filter>music\infoscanner</Filter>
    </ClInclude>
    <ClInclude Include="..\..\xbmc\music\infoscanner\MusicArtistInfo.h">
      <Filter>music\infoscanner</Filter>
    </ClInclude>
    <ClInclude Include="..\..\xbmc\music\infoscanner\MusicInfoScanner.h">
      <Filter>music\infoscanner</Filter>
    </ClInclude>
    <ClInclude Include="..\..\xbmc\music\infoscanner\MusicInfoScraper.h">
      <Filter>music\infoscanner</Filter>
    </ClInclude>
    <ClInclude Include="..\..\xbmc\music\windows\GUIWindowMusicBase.h">
      <Filter>music\windows</Filter>
    </ClInclude>
    <ClInclude Include="..\..\xbmc\music\windows\GUIWindowMusicNav.h">
      <Filter>music\windows</Filter>
    </ClInclude>
    <ClInclude Include="..\..\xbmc\music\windows\GUIWindowMusicPlaylist.h">
      <Filter>music\windows</Filter>
    </ClInclude>
    <ClInclude Include="..\..\xbmc\music\windows\GUIWindowMusicPlaylistEditor.h">
      <Filter>music\windows</Filter>
    </ClInclude>
    <ClInclude Include="..\..\xbmc\music\windows\GUIWindowMusicSongs.h">
      <Filter>music\windows</Filter>
    </ClInclude>
    <ClInclude Include="..\..\xbmc\music\windows\GUIWindowVisualisation.h">
      <Filter>music\windows</Filter>
    </ClInclude>
    <ClInclude Include="..\..\xbmc\music\tags\APEv2Tag.h">
      <Filter>music\tags</Filter>
    </ClInclude>
    <ClInclude Include="..\..\xbmc\music\tags\DllLibapetag.h">
      <Filter>music\tags</Filter>
    </ClInclude>
    <ClInclude Include="..\..\xbmc\music\tags\DllLibid3tag.h">
      <Filter>music\tags</Filter>
    </ClInclude>
    <ClInclude Include="..\..\xbmc\music\tags\FlacTag.h">
      <Filter>music\tags</Filter>
    </ClInclude>
    <ClInclude Include="..\..\xbmc\music\tags\Id3Tag.h">
      <Filter>music\tags</Filter>
    </ClInclude>
    <ClInclude Include="..\..\xbmc\music\tags\id3v1genre.h">
      <Filter>music\tags</Filter>
    </ClInclude>
    <ClInclude Include="..\..\xbmc\music\tags\ImusicInfoTagLoader.h">
      <Filter>music\tags</Filter>
    </ClInclude>
    <ClInclude Include="..\..\xbmc\music\tags\MusicInfoTag.h">
      <Filter>music\tags</Filter>
    </ClInclude>
    <ClInclude Include="..\..\xbmc\music\tags\MusicInfoTagLoaderAAC.h">
      <Filter>music\tags</Filter>
    </ClInclude>
    <ClInclude Include="..\..\xbmc\music\tags\MusicInfoTagLoaderApe.h">
      <Filter>music\tags</Filter>
    </ClInclude>
    <ClInclude Include="..\..\xbmc\music\tags\MusicInfoTagLoaderASAP.h">
      <Filter>music\tags</Filter>
    </ClInclude>
    <ClInclude Include="..\..\xbmc\music\tags\MusicInfoTagLoaderCDDA.h">
      <Filter>music\tags</Filter>
    </ClInclude>
    <ClInclude Include="..\..\xbmc\music\tags\MusicInfoTagLoaderDatabase.h">
      <Filter>music\tags</Filter>
    </ClInclude>
    <ClInclude Include="..\..\xbmc\music\tags\MusicInfoTagLoaderFactory.h">
      <Filter>music\tags</Filter>
    </ClInclude>
    <ClInclude Include="..\..\xbmc\music\tags\MusicInfoTagLoaderFlac.h">
      <Filter>music\tags</Filter>
    </ClInclude>
    <ClInclude Include="..\..\xbmc\music\tags\MusicInfoTagLoaderMidi.h">
      <Filter>music\tags</Filter>
    </ClInclude>
    <ClInclude Include="..\..\xbmc\music\tags\MusicInfoTagLoaderMod.h">
      <Filter>music\tags</Filter>
    </ClInclude>
    <ClInclude Include="..\..\xbmc\music\tags\MusicInfoTagLoaderMP3.h">
      <Filter>music\tags</Filter>
    </ClInclude>
    <ClInclude Include="..\..\xbmc\music\tags\MusicInfoTagLoaderMP4.h">
      <Filter>music\tags</Filter>
    </ClInclude>
    <ClInclude Include="..\..\xbmc\music\tags\MusicInfoTagLoaderMPC.h">
      <Filter>music\tags</Filter>
    </ClInclude>
    <ClInclude Include="..\..\xbmc\music\tags\MusicInfoTagLoaderNSF.h">
      <Filter>music\tags</Filter>
    </ClInclude>
    <ClInclude Include="..\..\xbmc\music\tags\MusicInfoTagLoaderOgg.h">
      <Filter>music\tags</Filter>
    </ClInclude>
    <ClInclude Include="..\..\xbmc\music\tags\MusicInfoTagLoaderShn.h">
      <Filter>music\tags</Filter>
    </ClInclude>
    <ClInclude Include="..\..\xbmc\music\tags\MusicInfoTagLoaderSPC.h">
      <Filter>music\tags</Filter>
    </ClInclude>
    <ClInclude Include="..\..\xbmc\music\tags\MusicInfoTagLoaderWav.h">
      <Filter>music\tags</Filter>
    </ClInclude>
    <ClInclude Include="..\..\xbmc\music\tags\MusicInfoTagLoaderWavPack.h">
      <Filter>music\tags</Filter>
    </ClInclude>
    <ClInclude Include="..\..\xbmc\music\tags\MusicInfoTagLoaderWMA.h">
      <Filter>music\tags</Filter>
    </ClInclude>
    <ClInclude Include="..\..\xbmc\music\tags\MusicInfoTagLoaderYM.h">
      <Filter>music\tags</Filter>
    </ClInclude>
    <ClInclude Include="..\..\xbmc\music\tags\OggTag.h">
      <Filter>music\tags</Filter>
    </ClInclude>
    <ClInclude Include="..\..\xbmc\music\tags\Tag.h">
      <Filter>music\tags</Filter>
    </ClInclude>
    <ClInclude Include="..\..\xbmc\music\tags\VorbisTag.h">
      <Filter>music\tags</Filter>
    </ClInclude>
    <ClInclude Include="..\..\xbmc\network\cddb.h">
      <Filter>network</Filter>
    </ClInclude>
    <ClInclude Include="..\..\xbmc\network\DNSNameCache.h">
      <Filter>network</Filter>
    </ClInclude>
    <ClInclude Include="..\..\xbmc\network\EventClient.h">
      <Filter>network</Filter>
    </ClInclude>
    <ClInclude Include="..\..\xbmc\network\EventPacket.h">
      <Filter>network</Filter>
    </ClInclude>
    <ClInclude Include="..\..\xbmc\network\EventServer.h">
      <Filter>network</Filter>
    </ClInclude>
    <ClInclude Include="..\..\xbmc\network\GUIDialogAccessPoints.h">
      <Filter>network</Filter>
    </ClInclude>
    <ClInclude Include="..\..\xbmc\network\GUIDialogNetworkSetup.h">
      <Filter>network</Filter>
    </ClInclude>
    <ClInclude Include="..\..\xbmc\network\Network.h">
      <Filter>network</Filter>
    </ClInclude>
    <ClInclude Include="..\..\xbmc\network\Socket.h">
      <Filter>network</Filter>
    </ClInclude>
    <ClInclude Include="..\..\xbmc\network\TCPServer.h">
      <Filter>network</Filter>
    </ClInclude>
    <ClInclude Include="..\..\xbmc\network\UdpClient.h">
      <Filter>network</Filter>
    </ClInclude>
    <ClInclude Include="..\..\xbmc\network\UPnP.h">
      <Filter>network</Filter>
    </ClInclude>
    <ClInclude Include="..\..\xbmc\network\WebServer.h">
      <Filter>network</Filter>
    </ClInclude>
    <ClInclude Include="..\..\xbmc\network\Zeroconf.h">
      <Filter>network</Filter>
    </ClInclude>
    <ClInclude Include="..\..\xbmc\network\ZeroconfBrowser.h">
      <Filter>network</Filter>
    </ClInclude>
    <ClInclude Include="..\..\xbmc\network\libscrobbler\errors.h">
      <Filter>network\libscrobbler</Filter>
    </ClInclude>
    <ClInclude Include="..\..\xbmc\network\libscrobbler\lastfmscrobbler.h">
      <Filter>network\libscrobbler</Filter>
    </ClInclude>
    <ClInclude Include="..\..\xbmc\network\libscrobbler\librefmscrobbler.h">
      <Filter>network\libscrobbler</Filter>
    </ClInclude>
    <ClInclude Include="..\..\xbmc\network\libscrobbler\scrobbler.h">
      <Filter>network\libscrobbler</Filter>
    </ClInclude>
    <ClInclude Include="..\..\xbmc\network\windows\NetworkWin32.h">
      <Filter>network\windows</Filter>
    </ClInclude>
    <ClInclude Include="..\..\xbmc\pictures\DllImageLib.h">
      <Filter>pictures</Filter>
    </ClInclude>
    <ClInclude Include="..\..\xbmc\pictures\DllLibExif.h">
      <Filter>pictures</Filter>
    </ClInclude>
    <ClInclude Include="..\..\xbmc\pictures\GUIDialogPictureInfo.h">
      <Filter>pictures</Filter>
    </ClInclude>
    <ClInclude Include="..\..\xbmc\pictures\GUIViewStatePictures.h">
      <Filter>pictures</Filter>
    </ClInclude>
    <ClInclude Include="..\..\xbmc\pictures\GUIWindowPictures.h">
      <Filter>pictures</Filter>
    </ClInclude>
    <ClInclude Include="..\..\xbmc\pictures\GUIWindowSlideShow.h">
      <Filter>pictures</Filter>
    </ClInclude>
    <ClInclude Include="..\..\xbmc\pictures\Picture.h">
      <Filter>pictures</Filter>
    </ClInclude>
    <ClInclude Include="..\..\xbmc\pictures\PictureInfoLoader.h">
      <Filter>pictures</Filter>
    </ClInclude>
    <ClInclude Include="..\..\xbmc\pictures\PictureInfoTag.h">
      <Filter>pictures</Filter>
    </ClInclude>
    <ClInclude Include="..\..\xbmc\pictures\SlideShowPicture.h">
      <Filter>pictures</Filter>
    </ClInclude>
    <ClInclude Include="..\..\xbmc\playlists\PlayList.h">
      <Filter>playlists</Filter>
    </ClInclude>
    <ClInclude Include="..\..\xbmc\playlists\PlayListB4S.h">
      <Filter>playlists</Filter>
    </ClInclude>
    <ClInclude Include="..\..\xbmc\playlists\PlayListFactory.h">
      <Filter>playlists</Filter>
    </ClInclude>
    <ClInclude Include="..\..\xbmc\playlists\PlayListM3U.h">
      <Filter>playlists</Filter>
    </ClInclude>
    <ClInclude Include="..\..\xbmc\playlists\PlayListPLS.h">
      <Filter>playlists</Filter>
    </ClInclude>
    <ClInclude Include="..\..\xbmc\playlists\PlayListURL.h">
      <Filter>playlists</Filter>
    </ClInclude>
    <ClInclude Include="..\..\xbmc\playlists\PlayListWPL.h">
      <Filter>playlists</Filter>
    </ClInclude>
    <ClInclude Include="..\..\xbmc\playlists\PlayListXML.h">
      <Filter>playlists</Filter>
    </ClInclude>
    <ClInclude Include="..\..\xbmc\playlists\SmartPlayList.h">
      <Filter>playlists</Filter>
    </ClInclude>
    <ClInclude Include="..\..\xbmc\powermanagement\IPowerSyscall.h">
      <Filter>powermanagement</Filter>
    </ClInclude>
    <ClInclude Include="..\..\xbmc\powermanagement\PowerManager.h">
      <Filter>powermanagement</Filter>
    </ClInclude>
    <ClInclude Include="..\..\xbmc\powermanagement\windows\Win32PowerSyscall.h">
      <Filter>powermanagement\windows</Filter>
    </ClInclude>
    <ClInclude Include="..\..\xbmc\programs\GUIViewStatePrograms.h">
      <Filter>programs</Filter>
    </ClInclude>
    <ClInclude Include="..\..\xbmc\programs\GUIWindowPrograms.h">
      <Filter>programs</Filter>
    </ClInclude>
    <ClInclude Include="..\..\xbmc\programs\Shortcut.h">
      <Filter>programs</Filter>
    </ClInclude>
    <ClInclude Include="..\..\xbmc\rendering\RenderSystem.h">
      <Filter>rendering</Filter>
    </ClInclude>
    <ClInclude Include="..\..\xbmc\rendering\dx\GUIWindowTestPatternDX.h">
      <Filter>rendering\dx</Filter>
    </ClInclude>
    <ClInclude Include="..\..\xbmc\rendering\dx\RenderSystemDX.h">
      <Filter>rendering\dx</Filter>
    </ClInclude>
    <ClInclude Include="..\..\xbmc\rendering\gl\GUIWindowTestPatternGL.h">
      <Filter>rendering\gl</Filter>
    </ClInclude>
    <ClInclude Include="..\..\xbmc\rendering\gl\RenderSystemGL.h">
      <Filter>rendering\gl</Filter>
    </ClInclude>
    <ClInclude Include="..\..\xbmc\settings\AdvancedSettings.h">
      <Filter>settings</Filter>
    </ClInclude>
    <ClInclude Include="..\..\xbmc\settings\GUIDialogContentSettings.h">
      <Filter>settings</Filter>
    </ClInclude>
    <ClInclude Include="..\..\xbmc\settings\GUIDialogLockSettings.h">
      <Filter>settings</Filter>
    </ClInclude>
    <ClInclude Include="..\..\xbmc\settings\GUIDialogProfileSettings.h">
      <Filter>settings</Filter>
    </ClInclude>
    <ClInclude Include="..\..\xbmc\settings\GUIDialogSettings.h">
      <Filter>settings</Filter>
    </ClInclude>
    <ClInclude Include="..\..\xbmc\settings\GUISettings.h">
      <Filter>settings</Filter>
    </ClInclude>
    <ClInclude Include="..\..\xbmc\settings\GUIWindowSettings.h">
      <Filter>settings</Filter>
    </ClInclude>
    <ClInclude Include="..\..\xbmc\settings\GUIWindowSettingsCategory.h">
      <Filter>settings</Filter>
    </ClInclude>
    <ClInclude Include="..\..\xbmc\settings\GUIWindowSettingsProfile.h">
      <Filter>settings</Filter>
    </ClInclude>
    <ClInclude Include="..\..\xbmc\settings\GUIWindowSettingsScreenCalibration.h">
      <Filter>settings</Filter>
    </ClInclude>
    <ClInclude Include="..\..\xbmc\settings\GUIWindowTestPattern.h">
      <Filter>settings</Filter>
    </ClInclude>
    <ClInclude Include="..\..\xbmc\settings\Profile.h">
      <Filter>settings</Filter>
    </ClInclude>
    <ClInclude Include="..\..\xbmc\settings\Settings.h">
      <Filter>settings</Filter>
    </ClInclude>
    <ClInclude Include="..\..\xbmc\settings\SettingsControls.h">
      <Filter>settings</Filter>
    </ClInclude>
    <ClInclude Include="..\..\xbmc\settings\VideoSettings.h">
      <Filter>settings</Filter>
    </ClInclude>
    <ClInclude Include="..\..\xbmc\win32\WIN32USBScan.h">
      <Filter>win32</Filter>
    </ClInclude>
    <ClInclude Include="..\..\xbmc\input\KeymapLoader.h">
      <Filter>input</Filter>
    </ClInclude>
    <ClInclude Include="..\..\xbmc\storage\AutorunMediaJob.h">
      <Filter>storage</Filter>
    </ClInclude>
    <ClInclude Include="..\..\xbmc\storage\cdioSupport.h">
      <Filter>storage</Filter>
    </ClInclude>
    <ClInclude Include="..\..\xbmc\storage\IoSupport.h">
      <Filter>storage</Filter>
    </ClInclude>
    <ClInclude Include="..\..\xbmc\storage\IStorageProvider.h">
      <Filter>storage</Filter>
    </ClInclude>
    <ClInclude Include="..\..\xbmc\storage\MediaManager.h">
      <Filter>storage</Filter>
    </ClInclude>
    <ClInclude Include="..\..\xbmc\storage\windows\Win32StorageProvider.h">
      <Filter>storage\windows</Filter>
    </ClInclude>
    <ClInclude Include="..\..\xbmc\threads\Atomics.h">
      <Filter>threads</Filter>
    </ClInclude>
    <ClInclude Include="..\..\xbmc\threads\CriticalSection.h">
      <Filter>threads</Filter>
    </ClInclude>
    <ClInclude Include="..\..\xbmc\threads\Event.h">
      <Filter>threads</Filter>
    </ClInclude>
    <ClInclude Include="..\..\xbmc\threads\LockFree.h">
      <Filter>threads</Filter>
    </ClInclude>
    <ClInclude Include="..\..\xbmc\threads\SharedSection.h">
      <Filter>threads</Filter>
    </ClInclude>
    <ClInclude Include="..\..\xbmc\threads\SingleLock.h">
      <Filter>threads</Filter>
    </ClInclude>
    <ClInclude Include="..\..\xbmc\threads\Thread.h">
      <Filter>threads</Filter>
    </ClInclude>
    <ClInclude Include="..\..\xbmc\utils\AlarmClock.h">
      <Filter>utils</Filter>
    </ClInclude>
    <ClInclude Include="..\..\xbmc\utils\AliasShortcutUtils.h">
      <Filter>utils</Filter>
    </ClInclude>
    <ClInclude Include="..\..\xbmc\utils\Archive.h">
      <Filter>utils</Filter>
    </ClInclude>
    <ClInclude Include="..\..\xbmc\utils\AsyncFileCopy.h">
      <Filter>utils</Filter>
    </ClInclude>
    <ClInclude Include="..\..\xbmc\utils\AutoPtrHandle.h">
      <Filter>utils</Filter>
    </ClInclude>
    <ClInclude Include="..\..\xbmc\utils\BitstreamStats.h">
      <Filter>utils</Filter>
    </ClInclude>
    <ClInclude Include="..\..\xbmc\utils\CharsetConverter.h">
      <Filter>utils</Filter>
    </ClInclude>
    <ClInclude Include="..\..\xbmc\utils\CPUInfo.h">
      <Filter>utils</Filter>
    </ClInclude>
    <ClInclude Include="..\..\xbmc\utils\Crc32.h">
      <Filter>utils</Filter>
    </ClInclude>
    <ClInclude Include="..\..\xbmc\utils\DownloadQueue.h">
      <Filter>utils</Filter>
    </ClInclude>
    <ClInclude Include="..\..\xbmc\utils\DownloadQueueManager.h">
      <Filter>utils</Filter>
    </ClInclude>
    <ClInclude Include="..\..\xbmc\utils\EndianSwap.h">
      <Filter>utils</Filter>
    </ClInclude>
    <ClInclude Include="..\..\xbmc\utils\Fanart.h">
      <Filter>utils</Filter>
    </ClInclude>
    <ClInclude Include="..\..\xbmc\utils\fft.h">
      <Filter>utils</Filter>
    </ClInclude>
    <ClInclude Include="..\..\xbmc\utils\FileOperationJob.h">
      <Filter>utils</Filter>
    </ClInclude>
    <ClInclude Include="..\..\xbmc\utils\FileUtils.h">
      <Filter>utils</Filter>
    </ClInclude>
    <ClInclude Include="..\..\xbmc\utils\fstrcmp.h">
      <Filter>utils</Filter>
    </ClInclude>
    <ClInclude Include="..\..\xbmc\utils\HTMLTable.h">
      <Filter>utils</Filter>
    </ClInclude>
    <ClInclude Include="..\..\xbmc\utils\HTMLUtil.h">
      <Filter>utils</Filter>
    </ClInclude>
    <ClInclude Include="..\..\xbmc\utils\HttpHeader.h">
      <Filter>utils</Filter>
    </ClInclude>
    <ClInclude Include="..\..\xbmc\utils\InfoLoader.h">
      <Filter>utils</Filter>
    </ClInclude>
    <ClInclude Include="..\..\xbmc\utils\ISerializable.h">
      <Filter>utils</Filter>
    </ClInclude>
    <ClInclude Include="..\..\xbmc\utils\Job.h">
      <Filter>utils</Filter>
    </ClInclude>
    <ClInclude Include="..\..\xbmc\utils\JobManager.h">
      <Filter>utils</Filter>
    </ClInclude>
    <ClInclude Include="..\..\xbmc\utils\LabelFormatter.h">
      <Filter>utils</Filter>
    </ClInclude>
    <ClInclude Include="..\..\xbmc\utils\LCD.h">
      <Filter>utils</Filter>
    </ClInclude>
    <ClInclude Include="..\..\xbmc\utils\log.h">
      <Filter>utils</Filter>
    </ClInclude>
    <ClInclude Include="..\..\xbmc\utils\MathUtils.h">
      <Filter>utils</Filter>
    </ClInclude>
    <ClInclude Include="..\..\xbmc\utils\md5.h">
      <Filter>utils</Filter>
    </ClInclude>
    <ClInclude Include="..\..\xbmc\utils\PCMAmplifier.h">
      <Filter>utils</Filter>
    </ClInclude>
    <ClInclude Include="..\..\xbmc\utils\PerformanceSample.h">
      <Filter>utils</Filter>
    </ClInclude>
    <ClInclude Include="..\..\xbmc\utils\PerformanceStats.h">
      <Filter>utils</Filter>
    </ClInclude>
    <ClInclude Include="..\..\xbmc\utils\RegExp.h">
      <Filter>utils</Filter>
    </ClInclude>
    <ClInclude Include="..\..\xbmc\utils\RingBuffer.h">
      <Filter>utils</Filter>
    </ClInclude>
    <ClInclude Include="..\..\xbmc\utils\RssReader.h">
      <Filter>utils</Filter>
    </ClInclude>
    <ClInclude Include="..\..\xbmc\utils\SaveFileStateJob.h">
      <Filter>utils</Filter>
    </ClInclude>
    <ClInclude Include="..\..\xbmc\utils\ScraperParser.h">
      <Filter>utils</Filter>
    </ClInclude>
    <ClInclude Include="..\..\xbmc\utils\ScraperUrl.h">
      <Filter>utils</Filter>
    </ClInclude>
    <ClInclude Include="..\..\xbmc\utils\Splash.h">
      <Filter>utils</Filter>
    </ClInclude>
    <ClInclude Include="..\..\xbmc\utils\StdString.h">
      <Filter>utils</Filter>
    </ClInclude>
    <ClInclude Include="..\..\xbmc\utils\Stopwatch.h">
      <Filter>utils</Filter>
    </ClInclude>
    <ClInclude Include="..\..\xbmc\utils\StreamDetails.h">
      <Filter>utils</Filter>
    </ClInclude>
    <ClInclude Include="..\..\xbmc\utils\StreamUtils.h">
      <Filter>utils</Filter>
    </ClInclude>
    <ClInclude Include="..\..\xbmc\utils\StringUtils.h">
      <Filter>utils</Filter>
    </ClInclude>
    <ClInclude Include="..\..\xbmc\utils\SystemInfo.h">
      <Filter>utils</Filter>
    </ClInclude>
    <ClInclude Include="..\..\xbmc\utils\TimeSmoother.h">
      <Filter>utils</Filter>
    </ClInclude>
    <ClInclude Include="..\..\xbmc\utils\TimeUtils.h">
      <Filter>utils</Filter>
    </ClInclude>
    <ClInclude Include="..\..\xbmc\utils\TuxBoxUtil.h">
      <Filter>utils</Filter>
    </ClInclude>
    <ClInclude Include="..\..\xbmc\utils\URIUtils.h">
      <Filter>utils</Filter>
    </ClInclude>
    <ClInclude Include="..\..\xbmc\utils\Variant.h">
      <Filter>utils</Filter>
    </ClInclude>
    <ClInclude Include="..\..\xbmc\utils\Weather.h">
      <Filter>utils</Filter>
    </ClInclude>
    <ClInclude Include="..\..\xbmc\utils\Win32Exception.h">
      <Filter>utils</Filter>
    </ClInclude>
    <ClInclude Include="..\..\xbmc\utils\XMLUtils.h">
      <Filter>utils</Filter>
    </ClInclude>
    <ClInclude Include="..\..\xbmc\video\Bookmark.h">
      <Filter>video</Filter>
    </ClInclude>
    <ClInclude Include="..\..\xbmc\video\GUIViewStateVideo.h">
      <Filter>video</Filter>
    </ClInclude>
    <ClInclude Include="..\..\xbmc\video\Teletext.h">
      <Filter>video</Filter>
    </ClInclude>
    <ClInclude Include="..\..\xbmc\video\TeletextDefines.h">
      <Filter>video</Filter>
    </ClInclude>
    <ClInclude Include="..\..\xbmc\video\VideoInfoDownloader.h">
      <Filter>video</Filter>
    </ClInclude>
    <ClInclude Include="..\..\xbmc\video\VideoInfoScanner.h">
      <Filter>video</Filter>
    </ClInclude>
    <ClInclude Include="..\..\xbmc\video\VideoInfoTag.h">
      <Filter>video</Filter>
    </ClInclude>
    <ClInclude Include="..\..\xbmc\video\VideoReferenceClock.h">
      <Filter>video</Filter>
    </ClInclude>
    <ClInclude Include="..\..\xbmc\video\dialogs\GUIDialogAudioSubtitleSettings.h">
      <Filter>video\dialogs</Filter>
    </ClInclude>
    <ClInclude Include="..\..\xbmc\video\dialogs\GUIDialogFileStacking.h">
      <Filter>video\dialogs</Filter>
    </ClInclude>
    <ClInclude Include="..\..\xbmc\video\dialogs\GUIDialogFullScreenInfo.h">
      <Filter>video\dialogs</Filter>
    </ClInclude>
    <ClInclude Include="..\..\xbmc\video\dialogs\GUIDialogTeletext.h">
      <Filter>video\dialogs</Filter>
    </ClInclude>
    <ClInclude Include="..\..\xbmc\video\dialogs\GUIDialogVideoBookmarks.h">
      <Filter>video\dialogs</Filter>
    </ClInclude>
    <ClInclude Include="..\..\xbmc\video\dialogs\GUIDialogVideoInfo.h">
      <Filter>video\dialogs</Filter>
    </ClInclude>
    <ClInclude Include="..\..\xbmc\video\dialogs\GUIDialogVideoOSD.h">
      <Filter>video\dialogs</Filter>
    </ClInclude>
    <ClInclude Include="..\..\xbmc\video\dialogs\GUIDialogVideoOverlay.h">
      <Filter>video\dialogs</Filter>
    </ClInclude>
    <ClInclude Include="..\..\xbmc\video\dialogs\GUIDialogVideoScan.h">
      <Filter>video\dialogs</Filter>
    </ClInclude>
    <ClInclude Include="..\..\xbmc\video\dialogs\GUIDialogVideoSettings.h">
      <Filter>video\dialogs</Filter>
    </ClInclude>
    <ClInclude Include="..\..\xbmc\video\windows\GUIWindowFullScreen.h">
      <Filter>video\windows</Filter>
    </ClInclude>
    <ClInclude Include="..\..\xbmc\video\windows\GUIWindowVideoBase.h">
      <Filter>video\windows</Filter>
    </ClInclude>
    <ClInclude Include="..\..\xbmc\video\windows\GUIWindowVideoNav.h">
      <Filter>video\windows</Filter>
    </ClInclude>
    <ClInclude Include="..\..\xbmc\video\windows\GUIWindowVideoPlaylist.h">
      <Filter>video\windows</Filter>
    </ClInclude>
    <ClInclude Include="..\..\xbmc\windowing\WindowingFactory.h">
      <Filter>windowing</Filter>
    </ClInclude>
    <ClInclude Include="..\..\xbmc\windowing\WinEvents.h">
      <Filter>windowing</Filter>
    </ClInclude>
    <ClInclude Include="..\..\xbmc\windowing\WinEventsSDL.h">
      <Filter>windowing</Filter>
    </ClInclude>
    <ClInclude Include="..\..\xbmc\windowing\WinSystem.h">
      <Filter>windowing</Filter>
    </ClInclude>
    <ClInclude Include="..\..\xbmc\windowing\XBMC_events.h">
      <Filter>windowing</Filter>
    </ClInclude>
    <ClInclude Include="..\..\xbmc\windowing\windows\WinEventsWin32.h">
      <Filter>windowing\windows</Filter>
    </ClInclude>
    <ClInclude Include="..\..\xbmc\windowing\windows\WinSystemWin32.h">
      <Filter>windowing\windows</Filter>
    </ClInclude>
    <ClInclude Include="..\..\xbmc\windowing\windows\WinSystemWin32DX.h">
      <Filter>windowing\windows</Filter>
    </ClInclude>
    <ClInclude Include="..\..\xbmc\windowing\windows\WinSystemWin32GL.h">
      <Filter>windowing\windows</Filter>
    </ClInclude>
    <ClInclude Include="..\..\lib\tinyXML\tinystr.h">
      <Filter>libs\tinyxml</Filter>
    </ClInclude>
    <ClInclude Include="..\..\lib\tinyXML\tinyxml.h">
      <Filter>libs\tinyxml</Filter>
    </ClInclude>
    <ClInclude Include="..\..\xbmc\addons\GUIViewStateAddonBrowser.h">
      <Filter>addons</Filter>
    </ClInclude>
    <ClInclude Include="..\..\xbmc\addons\GUIWindowAddonBrowser.h">
      <Filter>addons</Filter>
    </ClInclude>
    <ClInclude Include="..\..\xbmc\interfaces\python\xbmcmodule\action.h">
      <Filter>interfaces\python\xbmcmodule</Filter>
    </ClInclude>
    <ClInclude Include="..\..\xbmc\interfaces\python\xbmcmodule\control.h">
      <Filter>interfaces\python\xbmcmodule</Filter>
    </ClInclude>
    <ClInclude Include="..\..\xbmc\interfaces\python\xbmcmodule\dialog.h">
      <Filter>interfaces\python\xbmcmodule</Filter>
    </ClInclude>
    <ClInclude Include="..\..\xbmc\interfaces\python\xbmcmodule\GUIPythonWindow.h">
      <Filter>interfaces\python\xbmcmodule</Filter>
    </ClInclude>
    <ClInclude Include="..\..\xbmc\interfaces\python\xbmcmodule\GUIPythonWindowDialog.h">
      <Filter>interfaces\python\xbmcmodule</Filter>
    </ClInclude>
    <ClInclude Include="..\..\xbmc\interfaces\python\xbmcmodule\GUIPythonWindowXML.h">
      <Filter>interfaces\python\xbmcmodule</Filter>
    </ClInclude>
    <ClInclude Include="..\..\xbmc\interfaces\python\xbmcmodule\GUIPythonWindowXMLDialog.h">
      <Filter>interfaces\python\xbmcmodule</Filter>
    </ClInclude>
    <ClInclude Include="..\..\xbmc\interfaces\python\xbmcmodule\infotagmusic.h">
      <Filter>interfaces\python\xbmcmodule</Filter>
    </ClInclude>
    <ClInclude Include="..\..\xbmc\interfaces\python\xbmcmodule\infotagvideo.h">
      <Filter>interfaces\python\xbmcmodule</Filter>
    </ClInclude>
    <ClInclude Include="..\..\xbmc\interfaces\python\xbmcmodule\keyboard.h">
      <Filter>interfaces\python\xbmcmodule</Filter>
    </ClInclude>
    <ClInclude Include="..\..\xbmc\interfaces\python\xbmcmodule\listitem.h">
      <Filter>interfaces\python\xbmcmodule</Filter>
    </ClInclude>
    <ClInclude Include="..\..\xbmc\interfaces\python\xbmcmodule\player.h">
      <Filter>interfaces\python\xbmcmodule</Filter>
    </ClInclude>
    <ClInclude Include="..\..\xbmc\interfaces\python\xbmcmodule\pyjsonrpc.h">
      <Filter>interfaces\python\xbmcmodule</Filter>
    </ClInclude>
    <ClInclude Include="..\..\xbmc\interfaces\python\xbmcmodule\pyplaylist.h">
      <Filter>interfaces\python\xbmcmodule</Filter>
    </ClInclude>
    <ClInclude Include="..\..\xbmc\interfaces\python\xbmcmodule\PythonAddon.h">
      <Filter>interfaces\python\xbmcmodule</Filter>
    </ClInclude>
    <ClInclude Include="..\..\xbmc\interfaces\python\xbmcmodule\PythonPlayer.h">
      <Filter>interfaces\python\xbmcmodule</Filter>
    </ClInclude>
    <ClInclude Include="..\..\xbmc\interfaces\python\xbmcmodule\pyutil.h">
      <Filter>interfaces\python\xbmcmodule</Filter>
    </ClInclude>
    <ClInclude Include="..\..\xbmc\interfaces\python\xbmcmodule\window.h">
      <Filter>interfaces\python\xbmcmodule</Filter>
    </ClInclude>
    <ClInclude Include="..\..\xbmc\interfaces\python\xbmcmodule\winxml.h">
      <Filter>interfaces\python\xbmcmodule</Filter>
    </ClInclude>
    <ClInclude Include="..\..\xbmc\utils\ssrc.h">
      <Filter>cores</Filter>
    </ClInclude>
    <ClInclude Include="..\..\xbmc\dialogs\GUIDialogCache.h">
      <Filter>dialogs</Filter>
    </ClInclude>
    <ClInclude Include="..\..\xbmc\interfaces\Builtins.h">
      <Filter>interfaces</Filter>
    </ClInclude>
    <ClInclude Include="..\..\xbmc\interfaces\IAnnouncer.h">
      <Filter>interfaces</Filter>
    </ClInclude>
    <ClInclude Include="..\..\xbmc\interfaces\AnnouncementManager.h">
      <Filter>interfaces</Filter>
    </ClInclude>
    <ClInclude Include="..\..\xbmc\powermanagement\DPMSSupport.h">
      <Filter>powermanagement</Filter>
    </ClInclude>
    <ClInclude Include="..\..\xbmc\windows\GUIMediaWindow.h">
      <Filter>windows</Filter>
    </ClInclude>
    <ClInclude Include="..\..\xbmc\windows\GUIWindowDebugInfo.h">
      <Filter>windows</Filter>
    </ClInclude>
    <ClInclude Include="..\..\xbmc\windows\GUIWindowFileManager.h">
      <Filter>windows</Filter>
    </ClInclude>
    <ClInclude Include="..\..\xbmc\windows\GUIWindowHome.h">
      <Filter>windows</Filter>
    </ClInclude>
    <ClInclude Include="..\..\xbmc\windows\GUIWindowLoginScreen.h">
      <Filter>windows</Filter>
    </ClInclude>
    <ClInclude Include="..\..\xbmc\windows\GUIWindowPointer.h">
      <Filter>windows</Filter>
    </ClInclude>
    <ClInclude Include="..\..\xbmc\windows\GUIWindowScreensaver.h">
      <Filter>windows</Filter>
    </ClInclude>
    <ClInclude Include="..\..\xbmc\windows\GUIWindowScreensaverDim.h">
      <Filter>windows</Filter>
    </ClInclude>
    <ClInclude Include="..\..\xbmc\windows\GUIWindowStartup.h">
      <Filter>windows</Filter>
    </ClInclude>
    <ClInclude Include="..\..\xbmc\windows\GUIWindowSystemInfo.h">
      <Filter>windows</Filter>
    </ClInclude>
    <ClInclude Include="..\..\xbmc\windows\GUIWindowWeather.h">
      <Filter>windows</Filter>
    </ClInclude>
    <ClInclude Include="..\..\xbmc\utils\LangCodeExpander.h">
      <Filter>utils</Filter>
    </ClInclude>
    <ClInclude Include="..\..\xbmc\FileSystem\udf25.h">
      <Filter>filesystem</Filter>
    </ClInclude>
    <ClInclude Include="..\..\xbmc\FileSystem\UDFDirectory.h">
      <Filter>filesystem</Filter>
    </ClInclude>
    <ClInclude Include="..\..\xbmc\FileSystem\FileUDF.h">
      <Filter>filesystem</Filter>
    </ClInclude>
    <ClInclude Include="..\..\xbmc\ApplicationMessenger.h">
      <Filter>utils</Filter>
    </ClInclude>
    <ClInclude Include="..\..\xbmc\Autorun.h">
      <Filter>utils</Filter>
    </ClInclude>
    <ClInclude Include="..\..\xbmc\AutoSwitch.h">
      <Filter>utils</Filter>
    </ClInclude>
    <ClInclude Include="..\..\xbmc\pictures\PictureThumbLoader.h">
      <Filter>BackgroundLoaders</Filter>
    </ClInclude>
    <ClInclude Include="..\..\xbmc\BackgroundInfoLoader.h">
      <Filter>BackgroundLoaders</Filter>
    </ClInclude>
    <ClInclude Include="..\..\xbmc\ThumbLoader.h">
      <Filter>BackgroundLoaders</Filter>
    </ClInclude>
    <ClInclude Include="..\..\xbmc\CueDocument.h">
      <Filter>utils</Filter>
    </ClInclude>
    <ClInclude Include="..\..\xbmc\DynamicDll.h">
      <Filter>utils</Filter>
    </ClInclude>
    <ClInclude Include="..\..\xbmc\Favourites.h">
      <Filter>utils</Filter>
    </ClInclude>
    <ClInclude Include="..\..\xbmc\FileItem.h">
      <Filter>utils</Filter>
    </ClInclude>
    <ClInclude Include="..\..\xbmc\GUIInfoManager.h">
      <Filter>utils</Filter>
    </ClInclude>
    <ClInclude Include="..\..\xbmc\GUIPassword.h">
      <Filter>utils</Filter>
    </ClInclude>
    <ClInclude Include="..\..\xbmc\GUILargeTextureManager.h">
      <Filter>windows</Filter>
    </ClInclude>
    <ClInclude Include="..\..\xbmc\GUIViewControl.h">
      <Filter>windows</Filter>
    </ClInclude>
    <ClInclude Include="..\..\xbmc\GUIViewState.h">
      <Filter>windows</Filter>
    </ClInclude>
    <ClInclude Include="..\..\xbmc\LangInfo.h">
      <Filter>utils</Filter>
    </ClInclude>
    <ClInclude Include="..\..\xbmc\MediaSource.h">
      <Filter>utils</Filter>
    </ClInclude>
    <ClInclude Include="..\..\xbmc\Util.h">
      <Filter>utils</Filter>
    </ClInclude>
    <ClInclude Include="..\..\xbmc\URL.h">
      <Filter>utils</Filter>
    </ClInclude>
    <ClInclude Include="..\..\xbmc\NfoFile.h">
      <Filter>utils</Filter>
    </ClInclude>
    <ClInclude Include="..\..\xbmc\PasswordManager.h">
      <Filter>utils</Filter>
    </ClInclude>
    <ClInclude Include="..\..\xbmc\PartyModeManager.h">
      <Filter>utils</Filter>
    </ClInclude>
    <ClInclude Include="..\..\xbmc\PlayListPlayer.h">
      <Filter>playlists</Filter>
    </ClInclude>
    <ClInclude Include="..\..\xbmc\SectionLoader.h">
      <Filter>utils</Filter>
    </ClInclude>
    <ClInclude Include="..\..\xbmc\SortFileItem.h">
      <Filter>utils</Filter>
    </ClInclude>
    <ClInclude Include="..\..\xbmc\TextureCache.h">
      <Filter>utils</Filter>
    </ClInclude>
    <ClInclude Include="..\..\xbmc\Temperature.h">
      <Filter>utils</Filter>
    </ClInclude>
    <ClInclude Include="..\..\xbmc\TextureDatabase.h">
      <Filter>utils</Filter>
    </ClInclude>
    <ClInclude Include="..\..\xbmc\ThumbnailCache.h">
      <Filter>utils</Filter>
    </ClInclude>
    <ClInclude Include="..\..\xbmc\dbwrappers\sqlitedataset.h">
      <Filter>libs\sqlite</Filter>
    </ClInclude>
    <ClInclude Include="..\..\xbmc\dbwrappers\mysqldataset.h">
      <Filter>libs\mysql</Filter>
    </ClInclude>
    <ClInclude Include="..\..\xbmc\addons\AddonDatabase.h">
      <Filter>database</Filter>
    </ClInclude>
    <ClInclude Include="..\..\xbmc\music\MusicDatabase.h">
      <Filter>database</Filter>
    </ClInclude>
    <ClInclude Include="..\..\xbmc\ViewDatabase.h">
      <Filter>database</Filter>
    </ClInclude>
    <ClInclude Include="..\..\xbmc\video\VideoDatabase.h">
      <Filter>database</Filter>
    </ClInclude>
    <ClInclude Include="..\..\xbmc\programs\ProgramDatabase.h">
      <Filter>database</Filter>
    </ClInclude>
    <ClInclude Include="..\..\xbmc\IProgressCallback.h">
      <Filter>utils</Filter>
    </ClInclude>
    <ClInclude Include="..\..\xbmc\ViewState.h">
      <Filter>windows</Filter>
    </ClInclude>
    <ClInclude Include="..\..\xbmc\XBApplicationEx.h">
      <Filter>utils</Filter>
    </ClInclude>
    <ClInclude Include="..\..\xbmc\guilib\GUIFontTTF.h">
      <Filter>guilib\Rendering\Base</Filter>
    </ClInclude>
    <ClInclude Include="..\..\xbmc\guilib\GUITexture.h">
      <Filter>guilib\Rendering\Base</Filter>
    </ClInclude>
    <ClInclude Include="..\..\xbmc\guilib\Texture.h">
      <Filter>guilib\Rendering\Base</Filter>
    </ClInclude>
    <ClInclude Include="..\..\xbmc\guilib\TextureManager.h">
      <Filter>guilib\Rendering\Base</Filter>
    </ClInclude>
    <ClInclude Include="..\..\xbmc\guilib\GUIFontTTFDX.h">
      <Filter>guilib\Rendering\DX</Filter>
    </ClInclude>
    <ClInclude Include="..\..\xbmc\guilib\GUITextureD3D.h">
      <Filter>guilib\Rendering\DX</Filter>
    </ClInclude>
    <ClInclude Include="..\..\xbmc\guilib\TextureDX.h">
      <Filter>guilib\Rendering\DX</Filter>
    </ClInclude>
    <ClInclude Include="..\..\xbmc\guilib\GUIFontTTFGL.h">
      <Filter>guilib\Rendering\GL</Filter>
    </ClInclude>
    <ClInclude Include="..\..\xbmc\guilib\GUITextureGL.h">
      <Filter>guilib\Rendering\GL</Filter>
    </ClInclude>
    <ClInclude Include="..\..\xbmc\guilib\GUITextureGLES.h">
      <Filter>guilib\Rendering\GL</Filter>
    </ClInclude>
    <ClInclude Include="..\..\xbmc\guilib\TextureGL.h">
      <Filter>guilib\Rendering\GL</Filter>
    </ClInclude>
    <ClInclude Include="..\..\xbmc\guilib\GraphicContext.h">
      <Filter>guilib\Rendering\Base</Filter>
    </ClInclude>
    <ClInclude Include="..\..\xbmc\GUIUserMessages.h">
      <Filter>utils</Filter>
    </ClInclude>
    <ClInclude Include="..\..\xbmc\addons\AddonInstaller.h">
      <Filter>addons</Filter>
    </ClInclude>
    <ClInclude Include="..\..\lib\ffmpeg\include-xbmc-win32\libavutil\avconfig.h">
      <Filter>cores\dvdplayer\DVDHeaders</Filter>
    </ClInclude>
    <ClInclude Include="..\..\xbmc\utils\GLUtils.h">
      <Filter>utils</Filter>
    </ClInclude>
    <ClInclude Include="..\..\xbmc\win32\stdio_utf8.h">
      <Filter>win32</Filter>
    </ClInclude>
    <ClInclude Include="..\..\xbmc\win32\stat_utf8.h">
      <Filter>win32</Filter>
    </ClInclude>
    <ClInclude Include="..\..\xbmc\cores\VideoRenderers\RenderCapture.h">
      <Filter>cores\VideoRenderers</Filter>
    </ClInclude>
    <ClInclude Include="..\..\xbmc\utils\GlobalsHandling.h">
      <Filter>utils</Filter>
    </ClInclude>
    <ClInclude Include="..\..\lib\SlingboxLib\SlingboxLib.h">
      <Filter>libs\SlingboxLib</Filter>
    </ClInclude>
    <ClInclude Include="..\..\xbmc\filesystem\Slingbox.h">
      <Filter>filesystem</Filter>
    </ClInclude>
    <ClInclude Include="..\..\xbmc\filesystem\CacheCircular.h">
      <Filter>filesystem</Filter>
    </ClInclude>
    <ClInclude Include="..\..\xbmc\dialogs\GUIDialogPlayEject.h">
      <Filter>dialogs</Filter>
    </ClInclude>
    <ClInclude Include="..\..\xbmc\interfaces\json-rpc\JSONServiceDescription.h">
      <Filter>interfaces\json-rpc</Filter>
    </ClInclude>
    <ClInclude Include="..\..\xbmc\interfaces\json-rpc\ServiceDescription.h">
      <Filter>interfaces\json-rpc</Filter>
    </ClInclude>
    <ClInclude Include="..\..\xbmc\XBDateTime.h">
      <Filter>utils</Filter>
    </ClInclude>
    <ClInclude Include="..\..\xbmc\utils\RecentlyAddedJob.h" />
    <ClInclude Include="..\..\xbmc\interfaces\json-rpc\InputOperations.h">
      <Filter>interfaces\json-rpc</Filter>
    </ClInclude>
    <ClInclude Include="..\..\xbmc\input\XBMC_keytable.h">
      <Filter>input</Filter>
    </ClInclude>
    <ClInclude Include="..\..\xbmc\utils\JSONVariantParser.h">
      <Filter>utils</Filter>
    </ClInclude>
    <ClInclude Include="..\..\xbmc\utils\JSONVariantWriter.h">
      <Filter>utils</Filter>
    </ClInclude>
    <ClInclude Include="..\..\xbmc\settings\AppParamParser.h">
      <Filter>settings</Filter>
    </ClInclude>
    <ClInclude Include="..\..\xbmc\addons\AddonVersion.h">
      <Filter>addons</Filter>
    </ClInclude>
    <ClInclude Include="..\..\lib\DllAvFilter.h">
      <Filter>cores\dvdplayer\DVDHeaders</Filter>
    </ClInclude>
    <ClInclude Include="..\..\xbmc\guilib\DirtyRegionTracker.h">
      <Filter>guilib</Filter>
    </ClInclude>
    <ClInclude Include="..\..\xbmc\guilib\DirtyRegion.h">
      <Filter>guilib</Filter>
    </ClInclude>
    <ClInclude Include="..\..\xbmc\guilib\DirtyRegionSolvers.h">
      <Filter>guilib</Filter>
    </ClInclude>
    <ClInclude Include="..\..\xbmc\threads\Condition.h">
      <Filter>threads</Filter>
    </ClInclude>
    <ClInclude Include="..\..\xbmc\threads\ThreadLocal.h">
      <Filter>threads</Filter>
    </ClInclude>
    <ClInclude Include="..\..\xbmc\input\InertialScrollingHandler.h" >
          <Filter>input</Filter>
    </ClInclude>
    <ClInclude Include="..\..\xbmc\threads\platform\Condition.h">
      <Filter>threads\platform</Filter>
    </ClInclude>
    <ClInclude Include="..\..\xbmc\threads\platform\CriticalSection.h">
      <Filter>threads\platform</Filter>
    </ClInclude>
    <ClInclude Include="..\..\xbmc\threads\platform\ThreadLocal.h">
      <Filter>threads\platform</Filter>
    </ClInclude>
    <ClInclude Include="..\..\xbmc\threads\platform\win\Condition.h">
      <Filter>threads\platform\win</Filter>
    </ClInclude>
    <ClInclude Include="..\..\xbmc\threads\platform\win\CriticalSection.h">
      <Filter>threads\platform\win</Filter>
    </ClInclude>
    <ClInclude Include="..\..\xbmc\threads\platform\win\ThreadLocal.h">
      <Filter>threads\platform\win</Filter>
    </ClInclude>
    <ClInclude Include="..\..\xbmc\threads\SystemClock.h">
      <Filter>threads</Filter>
    </ClInclude>
    <ClInclude Include="..\..\xbmc\cores\DSPlayer\GUIDialogShaderList.h" />
    <ClInclude Include="..\..\xbmc\interfaces\info\InfoBool.h">
      <Filter>interfaces\info</Filter>
    </ClInclude>
    <ClInclude Include="..\..\xbmc\guilib\GUIAction.h">
      <Filter>guilib</Filter>
    </ClInclude>
  </ItemGroup>
  <ItemGroup>
    <None Include="..\..\system\players\dsplayer\filtersconfig.xml">
      <Filter>cores\dsplayer\FilterCoreFactory</Filter>
    </None>
    <None Include="..\..\system\players\dsplayer\mediasconfig.xml">
      <Filter>cores\dsplayer\FilterCoreFactory</Filter>
    </None>
    <None Include="..\..\system\players\dsplayer\Shaders\shaders.xml">
      <Filter>cores\dsplayer\Shaders</Filter>
    </None>
  </ItemGroup>
  <ItemGroup>
    <ResourceCompile Include="..\..\xbmc\win32\XBMC_PC.rc">
      <Filter>win32</Filter>
    </ResourceCompile>
  </ItemGroup>
  <ItemGroup>
    <CustomBuild Include="..\..\xbmc\win32\PlatformInclude.h">
      <Filter>win32</Filter>
    </CustomBuild>
  </ItemGroup>
</Project><|MERGE_RESOLUTION|>--- conflicted
+++ resolved
@@ -2706,14 +2706,11 @@
     <ClCompile Include="..\..\xbmc\interfaces\info\InfoBool.cpp">
       <Filter>interfaces\info</Filter>
     </ClCompile>
-<<<<<<< HEAD
     <ClCompile Include="..\..\xbmc\addons\Skin.cpp" />
     <ClCompile Include="..\..\xbmc\cores\DSPlayer\GUIDialogShaderList.cpp" />
-=======
     <ClCompile Include="..\..\xbmc\guilib\GUIAction.cpp">
       <Filter>guilib</Filter>
     </ClCompile>
->>>>>>> ce5668d7
   </ItemGroup>
   <ItemGroup>
     <ClInclude Include="..\..\xbmc\win32\pch.h">
