﻿<?xml version="1.0" encoding="utf-8"?>
<Project ToolsVersion="4.0" xmlns="http://schemas.microsoft.com/developer/msbuild/2003">
  <ItemGroup>
    <Filter Include="win32">
      <UniqueIdentifier>{42ffe691-237e-4fe8-bd06-667936c26238}</UniqueIdentifier>
    </Filter>
    <Filter Include="cores">
      <UniqueIdentifier>{d9048f15-4226-45a0-bd7d-c4f326b8c232}</UniqueIdentifier>
    </Filter>
    <Filter Include="cores\dvdplayer">
      <UniqueIdentifier>{b7e0c19a-163b-43a8-bc50-47f0f220c225}</UniqueIdentifier>
    </Filter>
    <Filter Include="cores\dvdplayer\DVDCodecs">
      <UniqueIdentifier>{f72e399a-b2f5-4f77-a680-797306b37afe}</UniqueIdentifier>
    </Filter>
    <Filter Include="cores\dvdplayer\DVDCodecs\Audio">
      <UniqueIdentifier>{5bee29f5-b152-4416-9413-0bed2a669575}</UniqueIdentifier>
    </Filter>
    <Filter Include="cores\dvdplayer\DVDCodecs\Audio\Encoders">
      <UniqueIdentifier>{950294bc-2e98-414e-8bf4-57c43fb73b31}</UniqueIdentifier>
    </Filter>
    <Filter Include="cores\dvdplayer\DVDCodecs\Video">
      <UniqueIdentifier>{09e9057e-7017-4f3d-b5d3-2f5e9a23a53c}</UniqueIdentifier>
    </Filter>
    <Filter Include="cores\dvdplayer\DVDCodecs\Overlay">
      <UniqueIdentifier>{cc80e830-cd3b-4790-9d73-b727b997efdc}</UniqueIdentifier>
    </Filter>
    <Filter Include="cores\dvdplayer\DVDCodecs\Overlay\libspucc">
      <UniqueIdentifier>{43526341-7b96-462d-9f71-685e426251ec}</UniqueIdentifier>
    </Filter>
    <Filter Include="cores\dvdplayer\DVDDemuxers">
      <UniqueIdentifier>{59ff29b6-c2b5-4ed8-a80c-e5dd130802a7}</UniqueIdentifier>
    </Filter>
    <Filter Include="cores\dvdplayer\DVDInputStreams">
      <UniqueIdentifier>{15bea9e8-7473-4e72-93b1-c403d491160d}</UniqueIdentifier>
    </Filter>
    <Filter Include="cores\dvdplayer\DVDHeaders">
      <UniqueIdentifier>{9b9c3d13-56db-4db5-98a3-4402ee3b4ff9}</UniqueIdentifier>
    </Filter>
    <Filter Include="cores\dvdplayer\DVDSubtitles">
      <UniqueIdentifier>{83ae8e22-c3a0-45c6-bbc2-29d0bb180e2d}</UniqueIdentifier>
    </Filter>
    <Filter Include="cores\paplayer">
      <UniqueIdentifier>{ef82a765-fb92-4244-b2dd-212704a98407}</UniqueIdentifier>
    </Filter>
    <Filter Include="cores\DllLoader">
      <UniqueIdentifier>{4a0ca8db-d3a3-4360-93bd-0b1fe4cbd203}</UniqueIdentifier>
    </Filter>
    <Filter Include="cores\DllLoader\exports">
      <UniqueIdentifier>{aa32e9d0-5753-42d5-889b-3938ce6703a0}</UniqueIdentifier>
    </Filter>
    <Filter Include="cores\DllLoader\exports\emu_socket">
      <UniqueIdentifier>{280834b5-e3ce-48ec-a304-ec6c315beffe}</UniqueIdentifier>
    </Filter>
    <Filter Include="cores\DllLoader\exports\util">
      <UniqueIdentifier>{111c81df-dc5e-4b93-a21f-c2171434952b}</UniqueIdentifier>
    </Filter>
    <Filter Include="cores\VideoRenderers">
      <UniqueIdentifier>{09e513b1-adc6-4af0-b0f3-966b8240fad5}</UniqueIdentifier>
    </Filter>
    <Filter Include="cores\VideoRenderers\Shaders">
      <UniqueIdentifier>{041be182-9ec3-4c1b-abfc-d92f6802e7ca}</UniqueIdentifier>
    </Filter>
    <Filter Include="cores\AudioRenderers">
      <UniqueIdentifier>{6ec3ce08-d27a-460f-abd8-3ccd43a05470}</UniqueIdentifier>
    </Filter>
    <Filter Include="cores\ExternalPlayer">
      <UniqueIdentifier>{f98cb00a-d64b-4af9-a386-78bb2be8213d}</UniqueIdentifier>
    </Filter>
    <Filter Include="cores\PlayerCoreFactory">
      <UniqueIdentifier>{a775e258-5cbc-44fb-b992-05b29699294c}</UniqueIdentifier>
    </Filter>
    <Filter Include="addons">
      <UniqueIdentifier>{0cf03ec7-412f-48ac-827d-358c57245edd}</UniqueIdentifier>
    </Filter>
    <Filter Include="dialogs">
      <UniqueIdentifier>{69dd6304-c5d7-46f5-a804-516c9efb79ca}</UniqueIdentifier>
    </Filter>
    <Filter Include="filesystem">
      <UniqueIdentifier>{3b63bf0d-cec2-4324-93ea-4e4d78ba283b}</UniqueIdentifier>
    </Filter>
    <Filter Include="filesystem\MusicDatabaseDirectory">
      <UniqueIdentifier>{51f1b8f6-22ea-4263-b307-4ac9dfceb268}</UniqueIdentifier>
    </Filter>
    <Filter Include="filesystem\VideoDatabaseDirectory">
      <UniqueIdentifier>{a9c70632-dcfa-4019-b785-da8ba68d998a}</UniqueIdentifier>
    </Filter>
    <Filter Include="guilib">
      <UniqueIdentifier>{8da246b5-f33b-491d-9bb9-e583b98bd9d9}</UniqueIdentifier>
    </Filter>
    <Filter Include="input">
      <UniqueIdentifier>{8b243e7b-4820-4d54-81e3-f9b054e6140a}</UniqueIdentifier>
    </Filter>
    <Filter Include="interfaces">
      <UniqueIdentifier>{d35cec4c-8037-4683-a2e4-4afc8e76ddca}</UniqueIdentifier>
    </Filter>
    <Filter Include="music">
      <UniqueIdentifier>{1e9d72b2-5215-4129-9014-deb5eda51301}</UniqueIdentifier>
    </Filter>
    <Filter Include="network">
      <UniqueIdentifier>{99523ad3-0ba1-449b-bf55-92c04e7b59aa}</UniqueIdentifier>
    </Filter>
    <Filter Include="playlists">
      <UniqueIdentifier>{084b5eb0-c9c9-444b-a2ee-dcb4f9537d35}</UniqueIdentifier>
    </Filter>
    <Filter Include="powermanagement">
      <UniqueIdentifier>{b203de13-ce8c-4b43-9a87-a05e68fbad13}</UniqueIdentifier>
    </Filter>
    <Filter Include="rendering">
      <UniqueIdentifier>{8ad88d4a-bb19-46fa-ac8a-80d928f1f175}</UniqueIdentifier>
    </Filter>
    <Filter Include="settings">
      <UniqueIdentifier>{8cd0e706-bd9f-4e99-afa2-34307239cb3e}</UniqueIdentifier>
    </Filter>
    <Filter Include="storage">
      <UniqueIdentifier>{2500f45e-2a56-4434-87bd-727050d0d1aa}</UniqueIdentifier>
    </Filter>
    <Filter Include="threads">
      <UniqueIdentifier>{5af9347f-8e02-4e0b-96aa-c659144e9385}</UniqueIdentifier>
    </Filter>
    <Filter Include="utils">
      <UniqueIdentifier>{acd585b0-c319-43f0-9149-b3b5dddf5122}</UniqueIdentifier>
    </Filter>
    <Filter Include="video">
      <UniqueIdentifier>{827f3a57-ac74-4ad0-a438-3a780039871c}</UniqueIdentifier>
    </Filter>
    <Filter Include="windowing">
      <UniqueIdentifier>{dbf79aa0-53a6-4bec-855b-e8d2cbb73689}</UniqueIdentifier>
    </Filter>
    <Filter Include="music\karaoke">
      <UniqueIdentifier>{9d2be696-b6dd-4be1-aa8c-260816b48c12}</UniqueIdentifier>
    </Filter>
    <Filter Include="cdrip">
      <UniqueIdentifier>{d0d6c121-8cef-4bf9-aba5-bff57ae46e26}</UniqueIdentifier>
    </Filter>
    <Filter Include="input\windows">
      <UniqueIdentifier>{2f7a07e4-ac48-4e30-beb3-550e50b59c09}</UniqueIdentifier>
    </Filter>
    <Filter Include="interfaces\http-api">
      <UniqueIdentifier>{3616033f-20f3-48c8-96bd-b07f2eed008e}</UniqueIdentifier>
    </Filter>
    <Filter Include="interfaces\python">
      <UniqueIdentifier>{d00b9c4f-dee7-4b68-a0d3-e8e6c815b888}</UniqueIdentifier>
    </Filter>
    <Filter Include="interfaces\json-rpc">
      <UniqueIdentifier>{15fc3844-6b50-4424-ba2c-ac9bd85d3ab0}</UniqueIdentifier>
    </Filter>
    <Filter Include="music\dialogs">
      <UniqueIdentifier>{aa9c8fdb-ad2f-4323-9766-3accd596a480}</UniqueIdentifier>
    </Filter>
    <Filter Include="music\infoscanner">
      <UniqueIdentifier>{a320eb2c-1b68-4842-a9bd-34e1c810dace}</UniqueIdentifier>
    </Filter>
    <Filter Include="music\tags">
      <UniqueIdentifier>{f046be52-4abe-4a66-8a57-1753d47a7f36}</UniqueIdentifier>
    </Filter>
    <Filter Include="music\windows">
      <UniqueIdentifier>{6589445b-fe8f-4083-ba15-3d0d45b8cd2d}</UniqueIdentifier>
    </Filter>
    <Filter Include="network\libscrobbler">
      <UniqueIdentifier>{cbd5c896-0dfc-4b84-9ef0-cdf7a49dc29a}</UniqueIdentifier>
    </Filter>
    <Filter Include="network\windows">
      <UniqueIdentifier>{3d43220c-4ea4-4da7-8ede-ef159da2cd25}</UniqueIdentifier>
    </Filter>
    <Filter Include="pictures">
      <UniqueIdentifier>{801139f1-5f6a-4720-a4eb-508c578b1183}</UniqueIdentifier>
    </Filter>
    <Filter Include="powermanagement\windows">
      <UniqueIdentifier>{8d05ad81-2113-4732-ba2f-311d48251340}</UniqueIdentifier>
    </Filter>
    <Filter Include="programs">
      <UniqueIdentifier>{b095b471-cde0-4ee5-930e-c58ebe63c4aa}</UniqueIdentifier>
    </Filter>
    <Filter Include="rendering\dx">
      <UniqueIdentifier>{266c0d5e-8d84-4809-b060-f5968049f11a}</UniqueIdentifier>
    </Filter>
    <Filter Include="rendering\gl">
      <UniqueIdentifier>{c23bb4dd-e0dc-4e0e-aaa5-d66798a0fc34}</UniqueIdentifier>
    </Filter>
    <Filter Include="storage\windows">
      <UniqueIdentifier>{04b51f60-cfb4-43fd-8f23-40a7d0ac5c31}</UniqueIdentifier>
    </Filter>
    <Filter Include="video\dialogs">
      <UniqueIdentifier>{0dec7f48-a12d-4afa-b60d-4a2b50ca9975}</UniqueIdentifier>
    </Filter>
    <Filter Include="video\windows">
      <UniqueIdentifier>{b6a3d415-f44f-490c-9240-0fa3f4379212}</UniqueIdentifier>
    </Filter>
    <Filter Include="windowing\windows">
      <UniqueIdentifier>{7db3d8e6-a261-4732-84e8-21bf2d3b0eb9}</UniqueIdentifier>
    </Filter>
    <Filter Include="interfaces\python\xbmcmodule">
      <UniqueIdentifier>{257a54d6-994c-4c7d-a3bb-c46bb6423fda}</UniqueIdentifier>
    </Filter>
    <Filter Include="libs">
      <UniqueIdentifier>{4a09e4cc-709d-43b8-86cf-d83ca38d41ce}</UniqueIdentifier>
    </Filter>
    <Filter Include="libs\sqlite">
      <UniqueIdentifier>{c9d35dd5-e25d-4b76-bcbe-e8c855de58e7}</UniqueIdentifier>
    </Filter>
    <Filter Include="libs\jsoncpp">
      <UniqueIdentifier>{b27f9ce9-0b2e-4456-9bce-8313af739c2d}</UniqueIdentifier>
    </Filter>
    <Filter Include="libs\tinyxml">
      <UniqueIdentifier>{b084bece-821c-445c-951d-0aa4ea804076}</UniqueIdentifier>
    </Filter>
    <Filter Include="windows">
      <UniqueIdentifier>{910f98b6-acfa-4b29-a589-21fd2544d142}</UniqueIdentifier>
    </Filter>
    <Filter Include="BackgroundLoaders">
      <UniqueIdentifier>{b6238b6d-f2b3-4ffd-8c97-12dd28e038f9}</UniqueIdentifier>
    </Filter>
    <Filter Include="database">
      <UniqueIdentifier>{b613c254-c9f4-4e5a-bd09-0b07f28b8506}</UniqueIdentifier>
    </Filter>
    <Filter Include="libs\mysql">
      <UniqueIdentifier>{2abbe66b-d85a-4f1e-a350-4de36284f545}</UniqueIdentifier>
    </Filter>
    <Filter Include="guilib\Rendering">
      <UniqueIdentifier>{75a93b39-d863-4919-bbd8-6c28c9b5c67c}</UniqueIdentifier>
    </Filter>
    <Filter Include="guilib\Rendering\Base">
      <UniqueIdentifier>{3aceac76-8bef-4262-b821-f0987eccba47}</UniqueIdentifier>
    </Filter>
    <Filter Include="guilib\Rendering\DX">
      <UniqueIdentifier>{9fe81a88-9346-477b-8ecc-f4eee05d7d13}</UniqueIdentifier>
    </Filter>
    <Filter Include="guilib\Rendering\GL">
      <UniqueIdentifier>{9592a005-d33b-48d1-8462-d95c42c383c2}</UniqueIdentifier>
    </Filter>
    <Filter Include="pvr">
      <UniqueIdentifier>{5d07f015-2e93-4085-bda3-2be566fb07a8}</UniqueIdentifier>
    </Filter>
    <Filter Include="pvr\dialogs">
      <UniqueIdentifier>{5fb53298-e501-4f23-bf84-fc61acf9b814}</UniqueIdentifier>
    </Filter>
    <Filter Include="epg">
      <UniqueIdentifier>{ef8e21c9-b588-4255-ba38-57c6ae82d0aa}</UniqueIdentifier>
    </Filter>
    <Filter Include="pvr\windows">
      <UniqueIdentifier>{43455925-2158-4eff-97ce-1fa3f6597a3a}</UniqueIdentifier>
    </Filter>
    <Filter Include="pvr\timers">
      <UniqueIdentifier>{14af7c50-6457-48ec-87b2-4efb3986bdd8}</UniqueIdentifier>
    </Filter>
    <Filter Include="pvr\recordings">
      <UniqueIdentifier>{eab084ef-b5b5-4a61-b2a5-eac88bbcc73a}</UniqueIdentifier>
    </Filter>
    <Filter Include="pvr\epg">
      <UniqueIdentifier>{42772157-07b9-49a8-b108-1b5fd27fc9c4}</UniqueIdentifier>
    </Filter>
    <Filter Include="pvr\channels">
      <UniqueIdentifier>{7be58f63-0e53-4a26-9894-e52c2bd78709}</UniqueIdentifier>
    </Filter>
    <Filter Include="pvr\addons">
      <UniqueIdentifier>{dbfd4898-7df3-4393-8b04-ab0cc1265c33}</UniqueIdentifier>
    </Filter>
  </ItemGroup>
  <ItemGroup>
    <ClCompile Include="..\..\xbmc\win32\pch.cpp">
      <Filter>win32</Filter>
    </ClCompile>
    <ClCompile Include="..\..\xbmc\win32\strverscmp.cpp">
      <Filter>win32</Filter>
    </ClCompile>
    <ClCompile Include="..\..\xbmc\win32\Win32DelayedDllLoad.cpp">
      <Filter>win32</Filter>
    </ClCompile>
    <ClCompile Include="..\..\xbmc\win32\WIN32Util.cpp">
      <Filter>win32</Filter>
    </ClCompile>
    <ClCompile Include="..\..\xbmc\win32\WINDirectSound.cpp">
      <Filter>win32</Filter>
    </ClCompile>
    <ClCompile Include="..\..\xbmc\win32\WindowHelper.cpp">
      <Filter>win32</Filter>
    </ClCompile>
    <ClCompile Include="..\..\xbmc\win32\WINFileSMB.cpp">
      <Filter>win32</Filter>
    </ClCompile>
    <ClCompile Include="..\..\xbmc\win32\WINSMBDirectory.cpp">
      <Filter>win32</Filter>
    </ClCompile>
    <ClCompile Include="..\..\xbmc\win32\XBMC_PC.cpp">
      <Filter>win32</Filter>
    </ClCompile>
    <ClCompile Include="..\..\xbmc\win32\XCriticalSection.cpp">
      <Filter>win32</Filter>
    </ClCompile>
    <ClCompile Include="..\..\xbmc\cores\DummyVideoPlayer.cpp">
      <Filter>cores</Filter>
    </ClCompile>
    <ClCompile Include="..\..\xbmc\cores\dvdplayer\DVDAudio.cpp">
      <Filter>cores\dvdplayer</Filter>
    </ClCompile>
    <ClCompile Include="..\..\xbmc\cores\dvdplayer\DVDClock.cpp">
      <Filter>cores\dvdplayer</Filter>
    </ClCompile>
    <ClCompile Include="..\..\xbmc\cores\dvdplayer\DVDDemuxSPU.cpp">
      <Filter>cores\dvdplayer</Filter>
    </ClCompile>
    <ClCompile Include="..\..\xbmc\cores\dvdplayer\DVDDemuxers\DVDDemuxVobsub.cpp">
      <Filter>cores\dvdplayer</Filter>
    </ClCompile>
    <ClCompile Include="..\..\xbmc\cores\dvdplayer\DVDFileInfo.cpp">
      <Filter>cores\dvdplayer</Filter>
    </ClCompile>
    <ClCompile Include="..\..\xbmc\cores\dvdplayer\DVDInputStreams\DVDInputStreamTV.cpp">
      <Filter>cores\dvdplayer</Filter>
    </ClCompile>
    <ClCompile Include="..\..\xbmc\cores\dvdplayer\DVDMessage.cpp">
      <Filter>cores\dvdplayer</Filter>
    </ClCompile>
    <ClCompile Include="..\..\xbmc\cores\dvdplayer\DVDMessageQueue.cpp">
      <Filter>cores\dvdplayer</Filter>
    </ClCompile>
    <ClCompile Include="..\..\xbmc\cores\dvdplayer\DVDMessageTracker.cpp">
      <Filter>cores\dvdplayer</Filter>
    </ClCompile>
    <ClCompile Include="..\..\xbmc\cores\dvdplayer\DVDOverlayContainer.cpp">
      <Filter>cores\dvdplayer</Filter>
    </ClCompile>
    <ClCompile Include="..\..\xbmc\cores\dvdplayer\DVDOverlayRenderer.cpp">
      <Filter>cores\dvdplayer</Filter>
    </ClCompile>
    <ClCompile Include="..\..\xbmc\cores\dvdplayer\DVDPerformanceCounter.cpp">
      <Filter>cores\dvdplayer</Filter>
    </ClCompile>
    <ClCompile Include="..\..\xbmc\cores\dvdplayer\DVDPlayer.cpp">
      <Filter>cores\dvdplayer</Filter>
    </ClCompile>
    <ClCompile Include="..\..\xbmc\cores\dvdplayer\DVDPlayerAudio.cpp">
      <Filter>cores\dvdplayer</Filter>
    </ClCompile>
    <ClCompile Include="..\..\xbmc\cores\dvdplayer\DVDPlayerAudioResampler.cpp">
      <Filter>cores\dvdplayer</Filter>
    </ClCompile>
    <ClCompile Include="..\..\xbmc\cores\dvdplayer\DVDPlayerSubtitle.cpp">
      <Filter>cores\dvdplayer</Filter>
    </ClCompile>
    <ClCompile Include="..\..\xbmc\cores\dvdplayer\DVDPlayerTeletext.cpp">
      <Filter>cores\dvdplayer</Filter>
    </ClCompile>
    <ClCompile Include="..\..\xbmc\cores\dvdplayer\DVDPlayerVideo.cpp">
      <Filter>cores\dvdplayer</Filter>
    </ClCompile>
    <ClCompile Include="..\..\xbmc\cores\dvdplayer\DVDStreamInfo.cpp">
      <Filter>cores\dvdplayer</Filter>
    </ClCompile>
    <ClCompile Include="..\..\xbmc\cores\dvdplayer\DVDTSCorrection.cpp">
      <Filter>cores\dvdplayer</Filter>
    </ClCompile>
    <ClCompile Include="..\..\xbmc\cores\dvdplayer\Edl.cpp">
      <Filter>cores\dvdplayer</Filter>
    </ClCompile>
    <ClCompile Include="..\..\xbmc\cores\dvdplayer\DVDCodecs\DVDCodecUtils.cpp">
      <Filter>cores\dvdplayer\DVDCodecs</Filter>
    </ClCompile>
    <ClCompile Include="..\..\xbmc\cores\dvdplayer\DVDCodecs\DVDFactoryCodec.cpp">
      <Filter>cores\dvdplayer\DVDCodecs</Filter>
    </ClCompile>
    <ClCompile Include="..\..\xbmc\cores\dvdplayer\DVDCodecs\Audio\DVDAudioCodecFFmpeg.cpp">
      <Filter>cores\dvdplayer\DVDCodecs\Audio</Filter>
    </ClCompile>
    <ClCompile Include="..\..\xbmc\cores\dvdplayer\DVDCodecs\Audio\DVDAudioCodecLibFaad.cpp">
      <Filter>cores\dvdplayer\DVDCodecs\Audio</Filter>
    </ClCompile>
    <ClCompile Include="..\..\xbmc\cores\dvdplayer\DVDCodecs\Audio\DVDAudioCodecLibMad.cpp">
      <Filter>cores\dvdplayer\DVDCodecs\Audio</Filter>
    </ClCompile>
    <ClCompile Include="..\..\xbmc\cores\dvdplayer\DVDCodecs\Audio\DVDAudioCodecLPcm.cpp">
      <Filter>cores\dvdplayer\DVDCodecs\Audio</Filter>
    </ClCompile>
    <ClCompile Include="..\..\xbmc\cores\dvdplayer\DVDCodecs\Audio\DVDAudioCodecPassthroughFFmpeg.cpp">
      <Filter>cores\dvdplayer\DVDCodecs\Audio</Filter>
    </ClCompile>
    <ClCompile Include="..\..\xbmc\cores\dvdplayer\DVDCodecs\Audio\DVDAudioCodecPcm.cpp">
      <Filter>cores\dvdplayer\DVDCodecs\Audio</Filter>
    </ClCompile>
    <ClCompile Include="..\..\xbmc\cores\dvdplayer\DVDCodecs\Audio\Encoders\DVDAudioEncoderFFmpeg.cpp">
      <Filter>cores\dvdplayer\DVDCodecs\Audio\Encoders</Filter>
    </ClCompile>
    <ClCompile Include="..\..\xbmc\cores\dvdplayer\DVDCodecs\Video\DVDVideoCodecCrystalHD.cpp">
      <Filter>cores\dvdplayer\DVDCodecs\Video</Filter>
    </ClCompile>
    <ClCompile Include="..\..\xbmc\cores\dvdplayer\DVDCodecs\Video\DVDVideoCodecFFmpeg.cpp">
      <Filter>cores\dvdplayer\DVDCodecs\Video</Filter>
    </ClCompile>
    <ClCompile Include="..\..\xbmc\cores\dvdplayer\DVDCodecs\Video\DVDVideoCodecLibMpeg2.cpp">
      <Filter>cores\dvdplayer\DVDCodecs\Video</Filter>
    </ClCompile>
    <ClCompile Include="..\..\xbmc\cores\dvdplayer\DVDCodecs\Video\DVDVideoPPFFmpeg.cpp">
      <Filter>cores\dvdplayer\DVDCodecs\Video</Filter>
    </ClCompile>
    <ClCompile Include="..\..\xbmc\cores\dvdplayer\DVDCodecs\Video\DXVA.cpp">
      <Filter>cores\dvdplayer\DVDCodecs\Video</Filter>
    </ClCompile>
    <ClCompile Include="..\..\xbmc\cores\dvdplayer\DVDCodecs\Overlay\DVDOverlayCodecCC.cpp">
      <Filter>cores\dvdplayer\DVDCodecs\Overlay</Filter>
    </ClCompile>
    <ClCompile Include="..\..\xbmc\cores\dvdplayer\DVDCodecs\Overlay\DVDOverlayCodecFFmpeg.cpp">
      <Filter>cores\dvdplayer\DVDCodecs\Overlay</Filter>
    </ClCompile>
    <ClCompile Include="..\..\xbmc\cores\dvdplayer\DVDCodecs\Overlay\DVDOverlayCodecSSA.cpp">
      <Filter>cores\dvdplayer\DVDCodecs\Overlay</Filter>
    </ClCompile>
    <ClCompile Include="..\..\xbmc\cores\dvdplayer\DVDCodecs\Overlay\DVDOverlayCodecText.cpp">
      <Filter>cores\dvdplayer\DVDCodecs\Overlay</Filter>
    </ClCompile>
    <ClCompile Include="..\..\xbmc\cores\dvdplayer\DVDCodecs\Overlay\libspucc\cc_decoder.c">
      <Filter>cores\dvdplayer\DVDCodecs\Overlay\libspucc</Filter>
    </ClCompile>
    <ClCompile Include="..\..\xbmc\cores\dvdplayer\DVDDemuxers\DVDDemux.cpp">
      <Filter>cores\dvdplayer\DVDDemuxers</Filter>
    </ClCompile>
    <ClCompile Include="..\..\xbmc\cores\dvdplayer\DVDDemuxers\DVDDemuxFFmpeg.cpp">
      <Filter>cores\dvdplayer\DVDDemuxers</Filter>
    </ClCompile>
    <ClCompile Include="..\..\xbmc\cores\dvdplayer\DVDDemuxers\DVDDemuxHTSP.cpp">
      <Filter>cores\dvdplayer\DVDDemuxers</Filter>
    </ClCompile>
    <ClCompile Include="..\..\xbmc\cores\dvdplayer\DVDDemuxers\DVDDemuxShoutcast.cpp">
      <Filter>cores\dvdplayer\DVDDemuxers</Filter>
    </ClCompile>
    <ClCompile Include="..\..\xbmc\cores\dvdplayer\DVDDemuxers\DVDDemuxUtils.cpp">
      <Filter>cores\dvdplayer\DVDDemuxers</Filter>
    </ClCompile>
    <ClCompile Include="..\..\xbmc\cores\dvdplayer\DVDDemuxers\DVDFactoryDemuxer.cpp">
      <Filter>cores\dvdplayer\DVDDemuxers</Filter>
    </ClCompile>
    <ClCompile Include="..\..\xbmc\cores\dvdplayer\DVDInputStreams\DVDFactoryInputStream.cpp">
      <Filter>cores\dvdplayer\DVDInputStreams</Filter>
    </ClCompile>
    <ClCompile Include="..\..\xbmc\cores\dvdplayer\DVDInputStreams\DVDInputStream.cpp">
      <Filter>cores\dvdplayer\DVDInputStreams</Filter>
    </ClCompile>
    <ClCompile Include="..\..\xbmc\cores\dvdplayer\DVDInputStreams\DVDInputStreamFFmpeg.cpp">
      <Filter>cores\dvdplayer\DVDInputStreams</Filter>
    </ClCompile>
    <ClCompile Include="..\..\xbmc\cores\dvdplayer\DVDInputStreams\DVDInputStreamFile.cpp">
      <Filter>cores\dvdplayer\DVDInputStreams</Filter>
    </ClCompile>
    <ClCompile Include="..\..\xbmc\cores\dvdplayer\DVDInputStreams\DVDInputStreamHTSP.cpp">
      <Filter>cores\dvdplayer\DVDInputStreams</Filter>
    </ClCompile>
    <ClCompile Include="..\..\xbmc\cores\dvdplayer\DVDInputStreams\DVDInputStreamHttp.cpp">
      <Filter>cores\dvdplayer\DVDInputStreams</Filter>
    </ClCompile>
    <ClCompile Include="..\..\xbmc\cores\dvdplayer\DVDInputStreams\DVDInputStreamMemory.cpp">
      <Filter>cores\dvdplayer\DVDInputStreams</Filter>
    </ClCompile>
    <ClCompile Include="..\..\xbmc\cores\dvdplayer\DVDInputStreams\DVDInputStreamNavigator.cpp">
      <Filter>cores\dvdplayer\DVDInputStreams</Filter>
    </ClCompile>
    <ClCompile Include="..\..\xbmc\cores\dvdplayer\DVDInputStreams\DVDInputStreamRTMP.cpp">
      <Filter>cores\dvdplayer\DVDInputStreams</Filter>
    </ClCompile>
    <ClCompile Include="..\..\xbmc\cores\dvdplayer\DVDInputStreams\DVDStateSerializer.cpp">
      <Filter>cores\dvdplayer\DVDInputStreams</Filter>
    </ClCompile>
    <ClCompile Include="..\..\xbmc\cores\dvdplayer\DVDSubtitles\DVDFactorySubtitle.cpp">
      <Filter>cores\dvdplayer\DVDSubtitles</Filter>
    </ClCompile>
    <ClCompile Include="..\..\xbmc\cores\dvdplayer\DVDSubtitles\DVDSubtitleLineCollection.cpp">
      <Filter>cores\dvdplayer\DVDSubtitles</Filter>
    </ClCompile>
    <ClCompile Include="..\..\xbmc\cores\dvdplayer\DVDSubtitles\DVDSubtitleParserMicroDVD.cpp">
      <Filter>cores\dvdplayer\DVDSubtitles</Filter>
    </ClCompile>
    <ClCompile Include="..\..\xbmc\cores\dvdplayer\DVDSubtitles\DVDSubtitleParserMPL2.cpp">
      <Filter>cores\dvdplayer\DVDSubtitles</Filter>
    </ClCompile>
    <ClCompile Include="..\..\xbmc\cores\dvdplayer\DVDSubtitles\DVDSubtitleParserSami.cpp">
      <Filter>cores\dvdplayer\DVDSubtitles</Filter>
    </ClCompile>
    <ClCompile Include="..\..\xbmc\cores\dvdplayer\DVDSubtitles\DVDSubtitleParserSSA.cpp">
      <Filter>cores\dvdplayer\DVDSubtitles</Filter>
    </ClCompile>
    <ClCompile Include="..\..\xbmc\cores\dvdplayer\DVDSubtitles\DVDSubtitleParserSubrip.cpp">
      <Filter>cores\dvdplayer\DVDSubtitles</Filter>
    </ClCompile>
    <ClCompile Include="..\..\xbmc\cores\dvdplayer\DVDSubtitles\DVDSubtitleParserVplayer.cpp">
      <Filter>cores\dvdplayer\DVDSubtitles</Filter>
    </ClCompile>
    <ClCompile Include="..\..\xbmc\cores\dvdplayer\DVDSubtitles\DVDSubtitlesLibass.cpp">
      <Filter>cores\dvdplayer\DVDSubtitles</Filter>
    </ClCompile>
    <ClCompile Include="..\..\xbmc\cores\dvdplayer\DVDSubtitles\DVDSubtitleStream.cpp">
      <Filter>cores\dvdplayer\DVDSubtitles</Filter>
    </ClCompile>
    <ClCompile Include="..\..\xbmc\cores\paplayer\AC3CDDACodec.cpp">
      <Filter>cores\paplayer</Filter>
    </ClCompile>
    <ClCompile Include="..\..\xbmc\cores\paplayer\AC3Codec.cpp">
      <Filter>cores\paplayer</Filter>
    </ClCompile>
    <ClCompile Include="..\..\xbmc\cores\paplayer\ADPCMCodec.cpp">
      <Filter>cores\paplayer</Filter>
    </ClCompile>
    <ClCompile Include="..\..\xbmc\cores\paplayer\AIFFcodec.cpp">
      <Filter>cores\paplayer</Filter>
    </ClCompile>
    <ClCompile Include="..\..\xbmc\cores\paplayer\ASAPCodec.cpp">
      <Filter>cores\paplayer</Filter>
    </ClCompile>
    <ClCompile Include="..\..\xbmc\cores\paplayer\AudioDecoder.cpp">
      <Filter>cores\paplayer</Filter>
    </ClCompile>
    <ClCompile Include="..\..\xbmc\cores\paplayer\CDDAcodec.cpp">
      <Filter>cores\paplayer</Filter>
    </ClCompile>
    <ClCompile Include="..\..\xbmc\cores\paplayer\CodecFactory.cpp">
      <Filter>cores\paplayer</Filter>
    </ClCompile>
    <ClCompile Include="..\..\xbmc\cores\paplayer\DTSCDDACodec.cpp">
      <Filter>cores\paplayer</Filter>
    </ClCompile>
    <ClCompile Include="..\..\xbmc\cores\paplayer\DTSCodec.cpp">
      <Filter>cores\paplayer</Filter>
    </ClCompile>
    <ClCompile Include="..\..\xbmc\cores\paplayer\DVDPlayerCodec.cpp">
      <Filter>cores\paplayer</Filter>
    </ClCompile>
    <ClCompile Include="..\..\xbmc\cores\paplayer\FLACcodec.cpp">
      <Filter>cores\paplayer</Filter>
    </ClCompile>
    <ClCompile Include="..\..\xbmc\cores\paplayer\ModplugCodec.cpp">
      <Filter>cores\paplayer</Filter>
    </ClCompile>
    <ClCompile Include="..\..\xbmc\cores\paplayer\MP3codec.cpp">
      <Filter>cores\paplayer</Filter>
    </ClCompile>
    <ClCompile Include="..\..\xbmc\cores\paplayer\NSFCodec.cpp">
      <Filter>cores\paplayer</Filter>
    </ClCompile>
    <ClCompile Include="..\..\xbmc\cores\paplayer\OggCallback.cpp">
      <Filter>cores\paplayer</Filter>
    </ClCompile>
    <ClCompile Include="..\..\xbmc\cores\paplayer\OGGcodec.cpp">
      <Filter>cores\paplayer</Filter>
    </ClCompile>
    <ClCompile Include="..\..\xbmc\cores\paplayer\PAPlayer.cpp">
      <Filter>cores\paplayer</Filter>
    </ClCompile>
    <ClCompile Include="..\..\xbmc\cores\paplayer\ReplayGain.cpp">
      <Filter>cores\paplayer</Filter>
    </ClCompile>
    <ClCompile Include="..\..\xbmc\cores\paplayer\SIDCodec.cpp">
      <Filter>cores\paplayer</Filter>
    </ClCompile>
    <ClCompile Include="..\..\xbmc\cores\paplayer\SPCCodec.cpp">
      <Filter>cores\paplayer</Filter>
    </ClCompile>
    <ClCompile Include="..\..\xbmc\cores\paplayer\TimidityCodec.cpp">
      <Filter>cores\paplayer</Filter>
    </ClCompile>
    <ClCompile Include="..\..\xbmc\cores\paplayer\VGMCodec.cpp">
      <Filter>cores\paplayer</Filter>
    </ClCompile>
    <ClCompile Include="..\..\xbmc\cores\paplayer\WAVcodec.cpp">
      <Filter>cores\paplayer</Filter>
    </ClCompile>
    <ClCompile Include="..\..\xbmc\cores\paplayer\WAVPackcodec.cpp">
      <Filter>cores\paplayer</Filter>
    </ClCompile>
    <ClCompile Include="..\..\xbmc\cores\paplayer\YMCodec.cpp">
      <Filter>cores\paplayer</Filter>
    </ClCompile>
    <ClCompile Include="..\..\xbmc\cores\DllLoader\coff.cpp">
      <Filter>cores\DllLoader</Filter>
    </ClCompile>
    <ClCompile Include="..\..\xbmc\cores\DllLoader\dll.cpp">
      <Filter>cores\DllLoader</Filter>
    </ClCompile>
    <ClCompile Include="..\..\xbmc\cores\DllLoader\dll_tracker.cpp">
      <Filter>cores\DllLoader</Filter>
    </ClCompile>
    <ClCompile Include="..\..\xbmc\cores\DllLoader\dll_tracker_file.cpp">
      <Filter>cores\DllLoader</Filter>
    </ClCompile>
    <ClCompile Include="..\..\xbmc\cores\DllLoader\dll_tracker_library.cpp">
      <Filter>cores\DllLoader</Filter>
    </ClCompile>
    <ClCompile Include="..\..\xbmc\cores\DllLoader\dll_util.cpp">
      <Filter>cores\DllLoader</Filter>
    </ClCompile>
    <ClCompile Include="..\..\xbmc\cores\DllLoader\DllLoader.cpp">
      <Filter>cores\DllLoader</Filter>
    </ClCompile>
    <ClCompile Include="..\..\xbmc\cores\DllLoader\DllLoaderContainer.cpp">
      <Filter>cores\DllLoader</Filter>
    </ClCompile>
    <ClCompile Include="..\..\xbmc\cores\DllLoader\LibraryLoader.cpp">
      <Filter>cores\DllLoader</Filter>
    </ClCompile>
    <ClCompile Include="..\..\xbmc\cores\DllLoader\Win32DllLoader.cpp">
      <Filter>cores\DllLoader</Filter>
    </ClCompile>
    <ClCompile Include="..\..\xbmc\cores\DllLoader\exports\emu_dummy.cpp">
      <Filter>cores\DllLoader\exports</Filter>
    </ClCompile>
    <ClCompile Include="..\..\xbmc\cores\DllLoader\exports\emu_kernel32.cpp">
      <Filter>cores\DllLoader\exports</Filter>
    </ClCompile>
    <ClCompile Include="..\..\xbmc\cores\DllLoader\exports\emu_msvcrt.cpp">
      <Filter>cores\DllLoader\exports</Filter>
    </ClCompile>
    <ClCompile Include="..\..\xbmc\cores\DllLoader\exports\exports_python_win32.cpp">
      <Filter>cores\DllLoader\exports</Filter>
    </ClCompile>
    <ClCompile Include="..\..\xbmc\cores\DllLoader\exports\win32-dirent.cpp">
      <Filter>cores\DllLoader\exports</Filter>
    </ClCompile>
    <ClCompile Include="..\..\xbmc\cores\DllLoader\exports\emu_socket\inet_aton.c">
      <Filter>cores\DllLoader\exports\emu_socket</Filter>
    </ClCompile>
    <ClCompile Include="..\..\xbmc\cores\DllLoader\exports\emu_socket\inet_ntop.c">
      <Filter>cores\DllLoader\exports\emu_socket</Filter>
    </ClCompile>
    <ClCompile Include="..\..\xbmc\cores\DllLoader\exports\emu_socket\inet_pton.c">
      <Filter>cores\DllLoader\exports\emu_socket</Filter>
    </ClCompile>
    <ClCompile Include="..\..\xbmc\cores\DllLoader\exports\util\EmuFileWrapper.cpp">
      <Filter>cores\DllLoader\exports\util</Filter>
    </ClCompile>
    <ClCompile Include="..\..\xbmc\cores\VideoRenderers\BaseRenderer.cpp">
      <Filter>cores\VideoRenderers</Filter>
    </ClCompile>
    <ClCompile Include="..\..\xbmc\cores\VideoRenderers\LinuxRenderer.cpp">
      <Filter>cores\VideoRenderers</Filter>
    </ClCompile>
    <ClCompile Include="..\..\xbmc\cores\VideoRenderers\LinuxRendererGL.cpp">
      <Filter>cores\VideoRenderers</Filter>
    </ClCompile>
    <ClCompile Include="..\..\xbmc\cores\VideoRenderers\OverlayRenderer.cpp">
      <Filter>cores\VideoRenderers</Filter>
    </ClCompile>
    <ClCompile Include="..\..\xbmc\cores\VideoRenderers\OverlayRendererDX.cpp">
      <Filter>cores\VideoRenderers</Filter>
    </ClCompile>
    <ClCompile Include="..\..\xbmc\cores\VideoRenderers\OverlayRendererGL.cpp">
      <Filter>cores\VideoRenderers</Filter>
    </ClCompile>
    <ClCompile Include="..\..\xbmc\cores\VideoRenderers\OverlayRendererUtil.cpp">
      <Filter>cores\VideoRenderers</Filter>
    </ClCompile>
    <ClCompile Include="..\..\xbmc\cores\VideoRenderers\RenderManager.cpp">
      <Filter>cores\VideoRenderers</Filter>
    </ClCompile>
    <ClCompile Include="..\..\xbmc\cores\VideoRenderers\WinRenderer.cpp">
      <Filter>cores\VideoRenderers</Filter>
    </ClCompile>
    <ClCompile Include="..\..\xbmc\cores\VideoRenderers\VideoShaders\ConvolutionKernels.cpp">
      <Filter>cores\VideoRenderers\Shaders</Filter>
    </ClCompile>
    <ClCompile Include="..\..\xbmc\cores\VideoRenderers\VideoShaders\VideoFilterShader.cpp">
      <Filter>cores\VideoRenderers\Shaders</Filter>
    </ClCompile>
    <ClCompile Include="..\..\xbmc\cores\VideoRenderers\VideoShaders\YUV2RGBShader.cpp">
      <Filter>cores\VideoRenderers\Shaders</Filter>
    </ClCompile>
    <ClCompile Include="..\..\xbmc\cores\AudioRenderers\AudioRendererFactory.cpp">
      <Filter>cores\AudioRenderers</Filter>
    </ClCompile>
    <ClCompile Include="..\..\xbmc\cores\AudioRenderers\NullDirectSound.cpp">
      <Filter>cores\AudioRenderers</Filter>
    </ClCompile>
    <ClCompile Include="..\..\xbmc\utils\PCMRemap.cpp">
      <Filter>cores\AudioRenderers</Filter>
    </ClCompile>
    <ClCompile Include="..\..\xbmc\cores\AudioRenderers\PulseAudioDirectSound.cpp">
      <Filter>cores\AudioRenderers</Filter>
    </ClCompile>
    <ClCompile Include="..\..\xbmc\cores\AudioRenderers\Win32DirectSound.cpp">
      <Filter>cores\AudioRenderers</Filter>
    </ClCompile>
    <ClCompile Include="..\..\xbmc\cores\AudioRenderers\Win32WASAPI.cpp">
      <Filter>cores\AudioRenderers</Filter>
    </ClCompile>
    <ClCompile Include="..\..\xbmc\cores\ExternalPlayer\ExternalPlayer.cpp">
      <Filter>cores\ExternalPlayer</Filter>
    </ClCompile>
    <ClCompile Include="..\..\xbmc\cores\playercorefactory\PlayerCoreFactory.cpp">
      <Filter>cores\PlayerCoreFactory</Filter>
    </ClCompile>
    <ClCompile Include="..\..\xbmc\cores\playercorefactory\PlayerSelectionRule.cpp">
      <Filter>cores\PlayerCoreFactory</Filter>
    </ClCompile>
    <ClCompile Include="..\..\xbmc\FileSystem\AddonsDirectory.cpp">
      <Filter>filesystem</Filter>
    </ClCompile>
    <ClCompile Include="..\..\xbmc\FileSystem\ASAPFileDirectory.cpp">
      <Filter>filesystem</Filter>
    </ClCompile>
    <ClCompile Include="..\..\xbmc\FileSystem\CacheMemBuffer.cpp">
      <Filter>filesystem</Filter>
    </ClCompile>
    <ClCompile Include="..\..\xbmc\FileSystem\CacheStrategy.cpp">
      <Filter>filesystem</Filter>
    </ClCompile>
    <ClCompile Include="..\..\xbmc\FileSystem\CDDADirectory.cpp">
      <Filter>filesystem</Filter>
    </ClCompile>
    <ClCompile Include="..\..\xbmc\FileSystem\DAAPDirectory.cpp">
      <Filter>filesystem</Filter>
    </ClCompile>
    <ClCompile Include="..\..\xbmc\FileSystem\DAVDirectory.cpp">
      <Filter>filesystem</Filter>
    </ClCompile>
    <ClCompile Include="..\..\xbmc\FileSystem\Directory.cpp">
      <Filter>filesystem</Filter>
    </ClCompile>
    <ClCompile Include="..\..\xbmc\FileSystem\DirectoryCache.cpp">
      <Filter>filesystem</Filter>
    </ClCompile>
    <ClCompile Include="..\..\xbmc\FileSystem\DirectoryHistory.cpp">
      <Filter>filesystem</Filter>
    </ClCompile>
    <ClCompile Include="..\..\xbmc\FileSystem\DirectoryTuxBox.cpp">
      <Filter>filesystem</Filter>
    </ClCompile>
    <ClCompile Include="..\..\xbmc\FileSystem\DllLibCurl.cpp">
      <Filter>filesystem</Filter>
    </ClCompile>
    <ClCompile Include="..\..\xbmc\FileSystem\FactoryDirectory.cpp">
      <Filter>filesystem</Filter>
    </ClCompile>
    <ClCompile Include="..\..\xbmc\FileSystem\FactoryFileDirectory.cpp">
      <Filter>filesystem</Filter>
    </ClCompile>
    <ClCompile Include="..\..\xbmc\FileSystem\File.cpp">
      <Filter>filesystem</Filter>
    </ClCompile>
    <ClCompile Include="..\..\xbmc\FileSystem\FileCache.cpp">
      <Filter>filesystem</Filter>
    </ClCompile>
    <ClCompile Include="..\..\xbmc\FileSystem\FileCDDA.cpp">
      <Filter>filesystem</Filter>
    </ClCompile>
    <ClCompile Include="..\..\xbmc\FileSystem\FileCurl.cpp">
      <Filter>filesystem</Filter>
    </ClCompile>
    <ClCompile Include="..\..\xbmc\FileSystem\FileDAAP.cpp">
      <Filter>filesystem</Filter>
    </ClCompile>
    <ClCompile Include="..\..\xbmc\FileSystem\FileFactory.cpp">
      <Filter>filesystem</Filter>
    </ClCompile>
    <ClCompile Include="..\..\xbmc\FileSystem\FileFileReader.cpp">
      <Filter>filesystem</Filter>
    </ClCompile>
    <ClCompile Include="..\..\xbmc\FileSystem\FileHD.cpp">
      <Filter>filesystem</Filter>
    </ClCompile>
    <ClCompile Include="..\..\xbmc\FileSystem\FileISO.cpp">
      <Filter>filesystem</Filter>
    </ClCompile>
    <ClCompile Include="..\..\xbmc\FileSystem\FileLastFM.cpp">
      <Filter>filesystem</Filter>
    </ClCompile>
    <ClCompile Include="..\..\xbmc\FileSystem\FileMusicDatabase.cpp">
      <Filter>filesystem</Filter>
    </ClCompile>
    <ClCompile Include="..\..\xbmc\FileSystem\FileRar.cpp">
      <Filter>filesystem</Filter>
    </ClCompile>
    <ClCompile Include="..\..\xbmc\FileSystem\FileRTV.cpp">
      <Filter>filesystem</Filter>
    </ClCompile>
    <ClCompile Include="..\..\xbmc\FileSystem\FileSFTP.cpp">
      <Filter>filesystem</Filter>
    </ClCompile>
    <ClCompile Include="..\..\xbmc\FileSystem\FileShoutcast.cpp">
      <Filter>filesystem</Filter>
    </ClCompile>
    <ClCompile Include="..\..\xbmc\FileSystem\FileSpecialProtocol.cpp">
      <Filter>filesystem</Filter>
    </ClCompile>
    <ClCompile Include="..\..\xbmc\FileSystem\FileTuxBox.cpp">
      <Filter>filesystem</Filter>
    </ClCompile>
    <ClCompile Include="..\..\xbmc\FileSystem\FileXBMSP.cpp">
      <Filter>filesystem</Filter>
    </ClCompile>
    <ClCompile Include="..\..\xbmc\FileSystem\FileZip.cpp">
      <Filter>filesystem</Filter>
    </ClCompile>
    <ClCompile Include="..\..\xbmc\FileSystem\FTPDirectory.cpp">
      <Filter>filesystem</Filter>
    </ClCompile>
    <ClCompile Include="..\..\xbmc\FileSystem\FTPParse.cpp">
      <Filter>filesystem</Filter>
    </ClCompile>
    <ClCompile Include="..\..\xbmc\FileSystem\HDDirectory.cpp">
      <Filter>filesystem</Filter>
    </ClCompile>
    <ClCompile Include="..\..\xbmc\FileSystem\HDHomeRun.cpp">
      <Filter>filesystem</Filter>
    </ClCompile>
    <ClCompile Include="..\..\xbmc\FileSystem\HTSPDirectory.cpp">
      <Filter>filesystem</Filter>
    </ClCompile>
    <ClCompile Include="..\..\xbmc\FileSystem\HTSPSession.cpp">
      <Filter>filesystem</Filter>
    </ClCompile>
    <ClCompile Include="..\..\xbmc\FileSystem\HTTPDirectory.cpp">
      <Filter>filesystem</Filter>
    </ClCompile>
    <ClCompile Include="..\..\xbmc\FileSystem\IDirectory.cpp">
      <Filter>filesystem</Filter>
    </ClCompile>
    <ClCompile Include="..\..\xbmc\FileSystem\IFile.cpp">
      <Filter>filesystem</Filter>
    </ClCompile>
    <ClCompile Include="..\..\xbmc\FileSystem\iso9660.cpp">
      <Filter>filesystem</Filter>
    </ClCompile>
    <ClCompile Include="..\..\xbmc\FileSystem\ISO9660Directory.cpp">
      <Filter>filesystem</Filter>
    </ClCompile>
    <ClCompile Include="..\..\xbmc\FileSystem\LastFMDirectory.cpp">
      <Filter>filesystem</Filter>
    </ClCompile>
    <ClCompile Include="..\..\xbmc\FileSystem\MultiPathDirectory.cpp">
      <Filter>filesystem</Filter>
    </ClCompile>
    <ClCompile Include="..\..\xbmc\FileSystem\MultiPathFile.cpp">
      <Filter>filesystem</Filter>
    </ClCompile>
    <ClCompile Include="..\..\xbmc\FileSystem\MusicDatabaseDirectory.cpp">
      <Filter>filesystem</Filter>
    </ClCompile>
    <ClCompile Include="..\..\xbmc\FileSystem\MusicFileDirectory.cpp">
      <Filter>filesystem</Filter>
    </ClCompile>
    <ClCompile Include="..\..\xbmc\FileSystem\MusicSearchDirectory.cpp">
      <Filter>filesystem</Filter>
    </ClCompile>
    <ClCompile Include="..\..\xbmc\FileSystem\MythDirectory.cpp">
      <Filter>filesystem</Filter>
    </ClCompile>
    <ClCompile Include="..\..\xbmc\FileSystem\MythFile.cpp">
      <Filter>filesystem</Filter>
    </ClCompile>
    <ClCompile Include="..\..\xbmc\FileSystem\MythSession.cpp">
      <Filter>filesystem</Filter>
    </ClCompile>
    <ClCompile Include="..\..\xbmc\FileSystem\NptXbmcFile.cpp">
      <Filter>filesystem</Filter>
    </ClCompile>
    <ClCompile Include="..\..\xbmc\FileSystem\NSFFileDirectory.cpp">
      <Filter>filesystem</Filter>
    </ClCompile>
    <ClCompile Include="..\..\xbmc\FileSystem\OGGFileDirectory.cpp">
      <Filter>filesystem</Filter>
    </ClCompile>
    <ClCompile Include="..\..\xbmc\FileSystem\PlaylistDirectory.cpp">
      <Filter>filesystem</Filter>
    </ClCompile>
    <ClCompile Include="..\..\xbmc\FileSystem\PlaylistFileDirectory.cpp">
      <Filter>filesystem</Filter>
    </ClCompile>
    <ClCompile Include="..\..\xbmc\FileSystem\PluginDirectory.cpp">
      <Filter>filesystem</Filter>
    </ClCompile>
    <ClCompile Include="..\..\xbmc\FileSystem\RarDirectory.cpp">
      <Filter>filesystem</Filter>
    </ClCompile>
    <ClCompile Include="..\..\xbmc\FileSystem\RarManager.cpp">
      <Filter>filesystem</Filter>
    </ClCompile>
    <ClCompile Include="..\..\xbmc\FileSystem\RSSDirectory.cpp">
      <Filter>filesystem</Filter>
    </ClCompile>
    <ClCompile Include="..\..\xbmc\FileSystem\RTVDirectory.cpp">
      <Filter>filesystem</Filter>
    </ClCompile>
    <ClCompile Include="..\..\xbmc\FileSystem\SAPDirectory.cpp">
      <Filter>filesystem</Filter>
    </ClCompile>
    <ClCompile Include="..\..\xbmc\FileSystem\SAPFile.cpp">
      <Filter>filesystem</Filter>
    </ClCompile>
    <ClCompile Include="..\..\xbmc\FileSystem\SFTPDirectory.cpp">
      <Filter>filesystem</Filter>
    </ClCompile>
    <ClCompile Include="..\..\xbmc\FileSystem\SIDFileDirectory.cpp">
      <Filter>filesystem</Filter>
    </ClCompile>
    <ClCompile Include="..\..\xbmc\FileSystem\SmartPlaylistDirectory.cpp">
      <Filter>filesystem</Filter>
    </ClCompile>
    <ClCompile Include="..\..\xbmc\FileSystem\SpecialProtocol.cpp">
      <Filter>filesystem</Filter>
    </ClCompile>
    <ClCompile Include="..\..\xbmc\FileSystem\SpecialProtocolDirectory.cpp">
      <Filter>filesystem</Filter>
    </ClCompile>
    <ClCompile Include="..\..\xbmc\FileSystem\StackDirectory.cpp">
      <Filter>filesystem</Filter>
    </ClCompile>
    <ClCompile Include="..\..\xbmc\FileSystem\UPnPDirectory.cpp">
      <Filter>filesystem</Filter>
    </ClCompile>
    <ClCompile Include="..\..\xbmc\FileSystem\VideoDatabaseDirectory.cpp">
      <Filter>filesystem</Filter>
    </ClCompile>
    <ClCompile Include="..\..\xbmc\FileSystem\VirtualDirectory.cpp">
      <Filter>filesystem</Filter>
    </ClCompile>
    <ClCompile Include="..\..\xbmc\FileSystem\VirtualPathDirectory.cpp">
      <Filter>filesystem</Filter>
    </ClCompile>
    <ClCompile Include="..\..\xbmc\FileSystem\VTPDirectory.cpp">
      <Filter>filesystem</Filter>
    </ClCompile>
    <ClCompile Include="..\..\xbmc\FileSystem\VTPFile.cpp">
      <Filter>filesystem</Filter>
    </ClCompile>
    <ClCompile Include="..\..\xbmc\FileSystem\VTPSession.cpp">
      <Filter>filesystem</Filter>
    </ClCompile>
    <ClCompile Include="..\..\xbmc\FileSystem\XBMSDirectory.cpp">
      <Filter>filesystem</Filter>
    </ClCompile>
    <ClCompile Include="..\..\xbmc\FileSystem\ZipDirectory.cpp">
      <Filter>filesystem</Filter>
    </ClCompile>
    <ClCompile Include="..\..\xbmc\FileSystem\ZipManager.cpp">
      <Filter>filesystem</Filter>
    </ClCompile>
    <ClCompile Include="..\..\xbmc\FileSystem\MusicDatabaseDirectory\DirectoryNode.cpp">
      <Filter>filesystem\MusicDatabaseDirectory</Filter>
    </ClCompile>
    <ClCompile Include="..\..\xbmc\FileSystem\MusicDatabaseDirectory\DirectoryNodeAlbum.cpp">
      <Filter>filesystem\MusicDatabaseDirectory</Filter>
    </ClCompile>
    <ClCompile Include="..\..\xbmc\FileSystem\MusicDatabaseDirectory\DirectoryNodeAlbumCompilations.cpp">
      <Filter>filesystem\MusicDatabaseDirectory</Filter>
    </ClCompile>
    <ClCompile Include="..\..\xbmc\FileSystem\MusicDatabaseDirectory\DirectoryNodeAlbumCompilationsSongs.cpp">
      <Filter>filesystem\MusicDatabaseDirectory</Filter>
    </ClCompile>
    <ClCompile Include="..\..\xbmc\FileSystem\MusicDatabaseDirectory\DirectoryNodeAlbumRecentlyAdded.cpp">
      <Filter>filesystem\MusicDatabaseDirectory</Filter>
    </ClCompile>
    <ClCompile Include="..\..\xbmc\FileSystem\MusicDatabaseDirectory\DirectoryNodeAlbumRecentlyAddedSong.cpp">
      <Filter>filesystem\MusicDatabaseDirectory</Filter>
    </ClCompile>
    <ClCompile Include="..\..\xbmc\FileSystem\MusicDatabaseDirectory\DirectoryNodeAlbumRecentlyPlayed.cpp">
      <Filter>filesystem\MusicDatabaseDirectory</Filter>
    </ClCompile>
    <ClCompile Include="..\..\xbmc\FileSystem\MusicDatabaseDirectory\DirectoryNodeAlbumRecentlyPlayedSong.cpp">
      <Filter>filesystem\MusicDatabaseDirectory</Filter>
    </ClCompile>
    <ClCompile Include="..\..\xbmc\FileSystem\MusicDatabaseDirectory\DirectoryNodeAlbumTop100.cpp">
      <Filter>filesystem\MusicDatabaseDirectory</Filter>
    </ClCompile>
    <ClCompile Include="..\..\xbmc\FileSystem\MusicDatabaseDirectory\DirectoryNodeAlbumTop100Song.cpp">
      <Filter>filesystem\MusicDatabaseDirectory</Filter>
    </ClCompile>
    <ClCompile Include="..\..\xbmc\FileSystem\MusicDatabaseDirectory\DirectoryNodeArtist.cpp">
      <Filter>filesystem\MusicDatabaseDirectory</Filter>
    </ClCompile>
    <ClCompile Include="..\..\xbmc\FileSystem\MusicDatabaseDirectory\DirectoryNodeGenre.cpp">
      <Filter>filesystem\MusicDatabaseDirectory</Filter>
    </ClCompile>
    <ClCompile Include="..\..\xbmc\FileSystem\MusicDatabaseDirectory\DirectoryNodeOverview.cpp">
      <Filter>filesystem\MusicDatabaseDirectory</Filter>
    </ClCompile>
    <ClCompile Include="..\..\xbmc\FileSystem\MusicDatabaseDirectory\DirectoryNodeRoot.cpp">
      <Filter>filesystem\MusicDatabaseDirectory</Filter>
    </ClCompile>
    <ClCompile Include="..\..\xbmc\FileSystem\MusicDatabaseDirectory\DirectoryNodeSingles.cpp">
      <Filter>filesystem\MusicDatabaseDirectory</Filter>
    </ClCompile>
    <ClCompile Include="..\..\xbmc\FileSystem\MusicDatabaseDirectory\DirectoryNodeSong.cpp">
      <Filter>filesystem\MusicDatabaseDirectory</Filter>
    </ClCompile>
    <ClCompile Include="..\..\xbmc\FileSystem\MusicDatabaseDirectory\DirectoryNodeSongTop100.cpp">
      <Filter>filesystem\MusicDatabaseDirectory</Filter>
    </ClCompile>
    <ClCompile Include="..\..\xbmc\FileSystem\MusicDatabaseDirectory\DirectoryNodeTop100.cpp">
      <Filter>filesystem\MusicDatabaseDirectory</Filter>
    </ClCompile>
    <ClCompile Include="..\..\xbmc\FileSystem\MusicDatabaseDirectory\DirectoryNodeYear.cpp">
      <Filter>filesystem\MusicDatabaseDirectory</Filter>
    </ClCompile>
    <ClCompile Include="..\..\xbmc\FileSystem\MusicDatabaseDirectory\DirectoryNodeYearAlbum.cpp">
      <Filter>filesystem\MusicDatabaseDirectory</Filter>
    </ClCompile>
    <ClCompile Include="..\..\xbmc\FileSystem\MusicDatabaseDirectory\DirectoryNodeYearSong.cpp">
      <Filter>filesystem\MusicDatabaseDirectory</Filter>
    </ClCompile>
    <ClCompile Include="..\..\xbmc\FileSystem\MusicDatabaseDirectory\QueryParams.cpp">
      <Filter>filesystem\MusicDatabaseDirectory</Filter>
    </ClCompile>
    <ClCompile Include="..\..\xbmc\FileSystem\VideoDatabaseDirectory\DirectoryNode.cpp">
      <Filter>filesystem\VideoDatabaseDirectory</Filter>
    </ClCompile>
    <ClCompile Include="..\..\xbmc\FileSystem\VideoDatabaseDirectory\DirectoryNodeActor.cpp">
      <Filter>filesystem\VideoDatabaseDirectory</Filter>
    </ClCompile>
    <ClCompile Include="..\..\xbmc\FileSystem\VideoDatabaseDirectory\DirectoryNodeDirector.cpp">
      <Filter>filesystem\VideoDatabaseDirectory</Filter>
    </ClCompile>
    <ClCompile Include="..\..\xbmc\FileSystem\VideoDatabaseDirectory\DirectoryNodeEpisodes.cpp">
      <Filter>filesystem\VideoDatabaseDirectory</Filter>
    </ClCompile>
    <ClCompile Include="..\..\xbmc\FileSystem\VideoDatabaseDirectory\DirectoryNodeGenre.cpp">
      <Filter>filesystem\VideoDatabaseDirectory</Filter>
    </ClCompile>
    <ClCompile Include="..\..\xbmc\FileSystem\VideoDatabaseDirectory\DirectoryNodeMoviesOverview.cpp">
      <Filter>filesystem\VideoDatabaseDirectory</Filter>
    </ClCompile>
    <ClCompile Include="..\..\xbmc\FileSystem\VideoDatabaseDirectory\DirectoryNodeMusicVideoAlbum.cpp">
      <Filter>filesystem\VideoDatabaseDirectory</Filter>
    </ClCompile>
    <ClCompile Include="..\..\xbmc\FileSystem\VideoDatabaseDirectory\DirectoryNodeMusicVideosOverview.cpp">
      <Filter>filesystem\VideoDatabaseDirectory</Filter>
    </ClCompile>
    <ClCompile Include="..\..\xbmc\FileSystem\VideoDatabaseDirectory\DirectoryNodeOverview.cpp">
      <Filter>filesystem\VideoDatabaseDirectory</Filter>
    </ClCompile>
    <ClCompile Include="..\..\xbmc\FileSystem\VideoDatabaseDirectory\DirectoryNodeRecentlyAddedEpisodes.cpp">
      <Filter>filesystem\VideoDatabaseDirectory</Filter>
    </ClCompile>
    <ClCompile Include="..\..\xbmc\FileSystem\VideoDatabaseDirectory\DirectoryNodeRecentlyAddedMovies.cpp">
      <Filter>filesystem\VideoDatabaseDirectory</Filter>
    </ClCompile>
    <ClCompile Include="..\..\xbmc\FileSystem\VideoDatabaseDirectory\DirectoryNodeRecentlyAddedMusicVideos.cpp">
      <Filter>filesystem\VideoDatabaseDirectory</Filter>
    </ClCompile>
    <ClCompile Include="..\..\xbmc\FileSystem\VideoDatabaseDirectory\DirectoryNodeRoot.cpp">
      <Filter>filesystem\VideoDatabaseDirectory</Filter>
    </ClCompile>
    <ClCompile Include="..\..\xbmc\FileSystem\VideoDatabaseDirectory\DirectoryNodeSeasons.cpp">
      <Filter>filesystem\VideoDatabaseDirectory</Filter>
    </ClCompile>
    <ClCompile Include="..\..\xbmc\FileSystem\VideoDatabaseDirectory\DirectoryNodeSets.cpp">
      <Filter>filesystem\VideoDatabaseDirectory</Filter>
    </ClCompile>
    <ClCompile Include="..\..\xbmc\FileSystem\VideoDatabaseDirectory\DirectoryNodeStudio.cpp">
      <Filter>filesystem\VideoDatabaseDirectory</Filter>
    </ClCompile>
    <ClCompile Include="..\..\xbmc\FileSystem\VideoDatabaseDirectory\DirectoryNodeTitleMovies.cpp">
      <Filter>filesystem\VideoDatabaseDirectory</Filter>
    </ClCompile>
    <ClCompile Include="..\..\xbmc\FileSystem\VideoDatabaseDirectory\DirectoryNodeTitleMusicVideos.cpp">
      <Filter>filesystem\VideoDatabaseDirectory</Filter>
    </ClCompile>
    <ClCompile Include="..\..\xbmc\FileSystem\VideoDatabaseDirectory\DirectoryNodeTitleTvShows.cpp">
      <Filter>filesystem\VideoDatabaseDirectory</Filter>
    </ClCompile>
    <ClCompile Include="..\..\xbmc\FileSystem\VideoDatabaseDirectory\DirectoryNodeTvShowsOverview.cpp">
      <Filter>filesystem\VideoDatabaseDirectory</Filter>
    </ClCompile>
    <ClCompile Include="..\..\xbmc\FileSystem\VideoDatabaseDirectory\DirectoryNodeYear.cpp">
      <Filter>filesystem\VideoDatabaseDirectory</Filter>
    </ClCompile>
    <ClCompile Include="..\..\xbmc\FileSystem\VideoDatabaseDirectory\QueryParams.cpp">
      <Filter>filesystem\VideoDatabaseDirectory</Filter>
    </ClCompile>
    <ClCompile Include="..\..\xbmc\addons\Addon.cpp">
      <Filter>addons</Filter>
    </ClCompile>
    <ClCompile Include="..\..\xbmc\addons\AddonManager.cpp">
      <Filter>addons</Filter>
    </ClCompile>
    <ClCompile Include="..\..\xbmc\addons\AddonStatusHandler.cpp">
      <Filter>addons</Filter>
    </ClCompile>
    <ClCompile Include="..\..\xbmc\addons\Scraper.cpp">
      <Filter>addons</Filter>
    </ClCompile>
    <ClCompile Include="..\..\xbmc\addons\ScreenSaver.cpp">
      <Filter>addons</Filter>
    </ClCompile>
    <ClCompile Include="..\..\xbmc\addons\Visualisation.cpp">
      <Filter>addons</Filter>
    </ClCompile>
    <ClCompile Include="..\..\xbmc\addons\Repository.cpp">
      <Filter>addons</Filter>
    </ClCompile>
    <ClCompile Include="..\..\xbmc\addons\Skin.cpp">
      <Filter>addons</Filter>
    </ClCompile>
    <ClCompile Include="..\..\xbmc\FileSystem\VideoDatabaseDirectory\DirectoryNodeCountry.cpp">
      <Filter>filesystem\VideoDatabaseDirectory</Filter>
    </ClCompile>
    <ClCompile Include="..\..\xbmc\addons\PluginSource.cpp">
      <Filter>addons</Filter>
    </ClCompile>
    <ClCompile Include="..\..\xbmc\cores\dvdplayer\DVDCodecs\Video\CrystalHD.cpp">
      <Filter>cores\dvdplayer\DVDCodecs\Video</Filter>
    </ClCompile>
    <ClCompile Include="..\..\xbmc\cores\VideoRenderers\VideoShaders\WinVideoFilter.cpp">
      <Filter>cores\VideoRenderers\Shaders</Filter>
    </ClCompile>
    <ClCompile Include="..\..\xbmc\cores\dvdplayer\DVDSubtitles\DVDSubtitleTagMicroDVD.cpp">
      <Filter>cores\dvdplayer\DVDSubtitles</Filter>
    </ClCompile>
    <ClCompile Include="..\..\xbmc\cores\dvdplayer\DVDSubtitles\DVDSubtitleTagSami.cpp">
      <Filter>cores\dvdplayer\DVDSubtitles</Filter>
    </ClCompile>
    <ClCompile Include="..\..\xbmc\cores\dvdplayer\DVDInputStreams\DVDInputStreamBluray.cpp">
      <Filter>cores\dvdplayer\DVDInputStreams</Filter>
    </ClCompile>
    <ClCompile Include="..\..\xbmc\addons\Service.cpp">
      <Filter>addons</Filter>
    </ClCompile>
    <ClCompile Include="..\..\xbmc\MediaSource.cpp" />
    <ClCompile Include="..\..\xbmc\guilib\GUIDialog.cpp">
      <Filter>guilib</Filter>
    </ClCompile>
    <ClCompile Include="..\..\xbmc\MediaSource.cpp" />
    <ClCompile Include="..\..\xbmc\MediaSource.cpp" />
    <ClCompile Include="..\..\xbmc\MediaSource.cpp" />
    <ClCompile Include="..\..\xbmc\music\karaoke\GUIDialogKaraokeSongSelector.cpp">
      <Filter>music\karaoke</Filter>
    </ClCompile>
    <ClCompile Include="..\..\xbmc\music\karaoke\GUIWindowKaraokeLyrics.cpp">
      <Filter>music\karaoke</Filter>
    </ClCompile>
    <ClCompile Include="..\..\xbmc\music\karaoke\karaokelyrics.cpp">
      <Filter>music\karaoke</Filter>
    </ClCompile>
    <ClCompile Include="..\..\xbmc\music\karaoke\karaokelyricscdg.cpp">
      <Filter>music\karaoke</Filter>
    </ClCompile>
    <ClCompile Include="..\..\xbmc\music\karaoke\karaokelyricsfactory.cpp">
      <Filter>music\karaoke</Filter>
    </ClCompile>
    <ClCompile Include="..\..\xbmc\music\karaoke\karaokelyricsmanager.cpp">
      <Filter>music\karaoke</Filter>
    </ClCompile>
    <ClCompile Include="..\..\xbmc\music\karaoke\karaokelyricstext.cpp">
      <Filter>music\karaoke</Filter>
    </ClCompile>
    <ClCompile Include="..\..\xbmc\music\karaoke\karaokelyricstextkar.cpp">
      <Filter>music\karaoke</Filter>
    </ClCompile>
    <ClCompile Include="..\..\xbmc\music\karaoke\karaokelyricstextlrc.cpp">
      <Filter>music\karaoke</Filter>
    </ClCompile>
    <ClCompile Include="..\..\xbmc\music\karaoke\karaokelyricstextustar.cpp">
      <Filter>music\karaoke</Filter>
    </ClCompile>
    <ClCompile Include="..\..\xbmc\music\karaoke\karaokewindowbackground.cpp">
      <Filter>music\karaoke</Filter>
    </ClCompile>
    <ClCompile Include="..\..\xbmc\dbwrappers\Database.cpp">
      <Filter>database</Filter>
    </ClCompile>
    <ClCompile Include="..\..\xbmc\dbwrappers\dataset.cpp">
      <Filter>database</Filter>
    </ClCompile>
    <ClCompile Include="..\..\xbmc\dbwrappers\qry_dat.cpp">
      <Filter>database</Filter>
    </ClCompile>
    <ClCompile Include="..\..\xbmc\music\Album.cpp">
      <Filter>music</Filter>
    </ClCompile>
    <ClCompile Include="..\..\xbmc\music\Artist.cpp">
      <Filter>music</Filter>
    </ClCompile>
    <ClCompile Include="..\..\xbmc\music\GUIViewStateMusic.cpp">
      <Filter>music</Filter>
    </ClCompile>
    <ClCompile Include="..\..\xbmc\music\LastFmManager.cpp">
      <Filter>music</Filter>
    </ClCompile>
    <ClCompile Include="..\..\xbmc\music\MusicInfoLoader.cpp">
      <Filter>music</Filter>
    </ClCompile>
    <ClCompile Include="..\..\xbmc\music\Song.cpp">
      <Filter>music</Filter>
    </ClCompile>
    <ClCompile Include="..\..\xbmc\cdrip\CDDAReader.cpp">
      <Filter>cdrip</Filter>
    </ClCompile>
    <ClCompile Include="..\..\xbmc\cdrip\CDDARipper.cpp">
      <Filter>cdrip</Filter>
    </ClCompile>
    <ClCompile Include="..\..\xbmc\cdrip\Encoder.cpp">
      <Filter>cdrip</Filter>
    </ClCompile>
    <ClCompile Include="..\..\xbmc\cdrip\EncoderFlac.cpp">
      <Filter>cdrip</Filter>
    </ClCompile>
    <ClCompile Include="..\..\xbmc\cdrip\EncoderLame.cpp">
      <Filter>cdrip</Filter>
    </ClCompile>
    <ClCompile Include="..\..\xbmc\cdrip\EncoderVorbis.cpp">
      <Filter>cdrip</Filter>
    </ClCompile>
    <ClCompile Include="..\..\xbmc\cdrip\EncoderWav.cpp">
      <Filter>cdrip</Filter>
    </ClCompile>
    <ClCompile Include="..\..\xbmc\addons\GUIDialogAddonInfo.cpp">
      <Filter>addons</Filter>
    </ClCompile>
    <ClCompile Include="..\..\xbmc\addons\GUIDialogAddonSettings.cpp">
      <Filter>addons</Filter>
    </ClCompile>
    <ClCompile Include="..\..\xbmc\dialogs\GUIDialogBoxBase.cpp">
      <Filter>dialogs</Filter>
    </ClCompile>
    <ClCompile Include="..\..\xbmc\dialogs\GUIDialogBusy.cpp">
      <Filter>dialogs</Filter>
    </ClCompile>
    <ClCompile Include="..\..\xbmc\dialogs\GUIDialogButtonMenu.cpp">
      <Filter>dialogs</Filter>
    </ClCompile>
    <ClCompile Include="..\..\xbmc\dialogs\GUIDialogContextMenu.cpp">
      <Filter>dialogs</Filter>
    </ClCompile>
    <ClCompile Include="..\..\xbmc\dialogs\GUIDialogFavourites.cpp">
      <Filter>dialogs</Filter>
    </ClCompile>
    <ClCompile Include="..\..\xbmc\dialogs\GUIDialogFileBrowser.cpp">
      <Filter>dialogs</Filter>
    </ClCompile>
    <ClCompile Include="..\..\xbmc\dialogs\GUIDialogGamepad.cpp">
      <Filter>dialogs</Filter>
    </ClCompile>
    <ClCompile Include="..\..\xbmc\dialogs\GUIDialogKaiToast.cpp">
      <Filter>dialogs</Filter>
    </ClCompile>
    <ClCompile Include="..\..\xbmc\dialogs\GUIDialogKeyboard.cpp">
      <Filter>dialogs</Filter>
    </ClCompile>
    <ClCompile Include="..\..\xbmc\dialogs\GUIDialogMediaSource.cpp">
      <Filter>dialogs</Filter>
    </ClCompile>
    <ClCompile Include="..\..\xbmc\dialogs\GUIDialogMuteBug.cpp">
      <Filter>dialogs</Filter>
    </ClCompile>
    <ClCompile Include="..\..\xbmc\dialogs\GUIDialogNumeric.cpp">
      <Filter>dialogs</Filter>
    </ClCompile>
    <ClCompile Include="..\..\xbmc\dialogs\GUIDialogOK.cpp">
      <Filter>dialogs</Filter>
    </ClCompile>
    <ClCompile Include="..\..\xbmc\dialogs\GUIDialogPlayerControls.cpp">
      <Filter>dialogs</Filter>
    </ClCompile>
    <ClCompile Include="..\..\xbmc\dialogs\GUIDialogProgress.cpp">
      <Filter>dialogs</Filter>
    </ClCompile>
    <ClCompile Include="..\..\xbmc\dialogs\GUIDialogSeekBar.cpp">
      <Filter>dialogs</Filter>
    </ClCompile>
    <ClCompile Include="..\..\xbmc\dialogs\GUIDialogSelect.cpp">
      <Filter>dialogs</Filter>
    </ClCompile>
    <ClCompile Include="..\..\xbmc\dialogs\GUIDialogSlider.cpp">
      <Filter>dialogs</Filter>
    </ClCompile>
    <ClCompile Include="..\..\xbmc\dialogs\GUIDialogSmartPlaylistEditor.cpp">
      <Filter>dialogs</Filter>
    </ClCompile>
    <ClCompile Include="..\..\xbmc\dialogs\GUIDialogSmartPlaylistRule.cpp">
      <Filter>dialogs</Filter>
    </ClCompile>
    <ClCompile Include="..\..\xbmc\dialogs\GUIDialogSubMenu.cpp">
      <Filter>dialogs</Filter>
    </ClCompile>
    <ClCompile Include="..\..\xbmc\dialogs\GUIDialogTextViewer.cpp">
      <Filter>dialogs</Filter>
    </ClCompile>
    <ClCompile Include="..\..\xbmc\dialogs\GUIDialogVolumeBar.cpp">
      <Filter>dialogs</Filter>
    </ClCompile>
    <ClCompile Include="..\..\xbmc\dialogs\GUIDialogYesNo.cpp">
      <Filter>dialogs</Filter>
    </ClCompile>
    <ClCompile Include="..\..\xbmc\filesystem\ZeroconfDirectory.cpp">
      <Filter>filesystem</Filter>
    </ClCompile>
    <ClCompile Include="..\..\xbmc\Application.cpp" />
    <ClCompile Include="..\..\xbmc\MediaSource.cpp" />
    <ClCompile Include="..\..\xbmc\SystemGlobals.cpp" />
    <ClCompile Include="..\..\xbmc\xbmc.cpp" />
    <ClCompile Include="..\..\xbmc\guilib\AnimatedGif.cpp">
      <Filter>guilib</Filter>
    </ClCompile>
    <ClCompile Include="..\..\xbmc\guilib\AudioContext.cpp">
      <Filter>guilib</Filter>
    </ClCompile>
    <ClCompile Include="..\..\xbmc\guilib\D3DResource.cpp">
      <Filter>guilib</Filter>
    </ClCompile>
    <ClCompile Include="..\..\xbmc\guilib\DDSImage.cpp">
      <Filter>guilib</Filter>
    </ClCompile>
    <ClCompile Include="..\..\xbmc\guilib\DirectXGraphics.cpp">
      <Filter>guilib</Filter>
    </ClCompile>
    <ClCompile Include="..\..\xbmc\guilib\FrameBufferObject.cpp">
      <Filter>guilib</Filter>
    </ClCompile>
    <ClCompile Include="..\..\xbmc\guilib\GUIAudioManager.cpp">
      <Filter>guilib</Filter>
    </ClCompile>
    <ClCompile Include="..\..\xbmc\guilib\GUIBaseContainer.cpp">
      <Filter>guilib</Filter>
    </ClCompile>
    <ClCompile Include="..\..\xbmc\guilib\GUIBorderedImage.cpp">
      <Filter>guilib</Filter>
    </ClCompile>
    <ClCompile Include="..\..\xbmc\guilib\GUIButtonControl.cpp">
      <Filter>guilib</Filter>
    </ClCompile>
    <ClCompile Include="..\..\xbmc\guilib\GUIButtonScroller.cpp">
      <Filter>guilib</Filter>
    </ClCompile>
    <ClCompile Include="..\..\xbmc\guilib\GUICheckMarkControl.cpp">
      <Filter>guilib</Filter>
    </ClCompile>
    <ClCompile Include="..\..\xbmc\guilib\GUIColorManager.cpp">
      <Filter>guilib</Filter>
    </ClCompile>
    <ClCompile Include="..\..\xbmc\guilib\GUIControl.cpp">
      <Filter>guilib</Filter>
    </ClCompile>
    <ClCompile Include="..\..\xbmc\guilib\GUIControlFactory.cpp">
      <Filter>guilib</Filter>
    </ClCompile>
    <ClCompile Include="..\..\xbmc\guilib\GUIControlGroup.cpp">
      <Filter>guilib</Filter>
    </ClCompile>
    <ClCompile Include="..\..\xbmc\guilib\GUIControlGroupList.cpp">
      <Filter>guilib</Filter>
    </ClCompile>
    <ClCompile Include="..\..\xbmc\guilib\GUIControlProfiler.cpp">
      <Filter>guilib</Filter>
    </ClCompile>
    <ClCompile Include="..\..\xbmc\guilib\GUIEditControl.cpp">
      <Filter>guilib</Filter>
    </ClCompile>
    <ClCompile Include="..\..\xbmc\guilib\GUIFadeLabelControl.cpp">
      <Filter>guilib</Filter>
    </ClCompile>
    <ClCompile Include="..\..\xbmc\guilib\GUIFixedListContainer.cpp">
      <Filter>guilib</Filter>
    </ClCompile>
    <ClCompile Include="..\..\xbmc\guilib\GUIFont.cpp">
      <Filter>guilib</Filter>
    </ClCompile>
    <ClCompile Include="..\..\xbmc\guilib\GUIFontManager.cpp">
      <Filter>guilib</Filter>
    </ClCompile>
    <ClCompile Include="..\..\xbmc\guilib\GUIImage.cpp">
      <Filter>guilib</Filter>
    </ClCompile>
    <ClCompile Include="..\..\xbmc\guilib\GUIIncludes.cpp">
      <Filter>guilib</Filter>
    </ClCompile>
    <ClCompile Include="..\..\xbmc\guilib\GUIInfoTypes.cpp">
      <Filter>guilib</Filter>
    </ClCompile>
    <ClCompile Include="..\..\xbmc\guilib\GUILabel.cpp">
      <Filter>guilib</Filter>
    </ClCompile>
    <ClCompile Include="..\..\xbmc\guilib\GUILabelControl.cpp">
      <Filter>guilib</Filter>
    </ClCompile>
    <ClCompile Include="..\..\xbmc\guilib\GUIListContainer.cpp">
      <Filter>guilib</Filter>
    </ClCompile>
    <ClCompile Include="..\..\xbmc\guilib\GUIListGroup.cpp">
      <Filter>guilib</Filter>
    </ClCompile>
    <ClCompile Include="..\..\xbmc\guilib\GUIListItem.cpp">
      <Filter>guilib</Filter>
    </ClCompile>
    <ClCompile Include="..\..\xbmc\guilib\GUIListItemLayout.cpp">
      <Filter>guilib</Filter>
    </ClCompile>
    <ClCompile Include="..\..\xbmc\guilib\GUIListLabel.cpp">
      <Filter>guilib</Filter>
    </ClCompile>
    <ClCompile Include="..\..\xbmc\guilib\GUIMessage.cpp">
      <Filter>guilib</Filter>
    </ClCompile>
    <ClCompile Include="..\..\xbmc\guilib\GUIMoverControl.cpp">
      <Filter>guilib</Filter>
    </ClCompile>
    <ClCompile Include="..\..\xbmc\guilib\GUIMultiImage.cpp">
      <Filter>guilib</Filter>
    </ClCompile>
    <ClCompile Include="..\..\xbmc\guilib\GUIMultiSelectText.cpp">
      <Filter>guilib</Filter>
    </ClCompile>
    <ClCompile Include="..\..\xbmc\guilib\GUIPanelContainer.cpp">
      <Filter>guilib</Filter>
    </ClCompile>
    <ClCompile Include="..\..\xbmc\guilib\GUIProgressControl.cpp">
      <Filter>guilib</Filter>
    </ClCompile>
    <ClCompile Include="..\..\xbmc\guilib\GUIRadioButtonControl.cpp">
      <Filter>guilib</Filter>
    </ClCompile>
    <ClCompile Include="..\..\xbmc\guilib\GUIRenderingControl.cpp">
      <Filter>guilib</Filter>
    </ClCompile>
    <ClCompile Include="..\..\xbmc\guilib\GUIResizeControl.cpp">
      <Filter>guilib</Filter>
    </ClCompile>
    <ClCompile Include="..\..\xbmc\guilib\GUIRSSControl.cpp">
      <Filter>guilib</Filter>
    </ClCompile>
    <ClCompile Include="..\..\xbmc\guilib\GUIScrollBarControl.cpp">
      <Filter>guilib</Filter>
    </ClCompile>
    <ClCompile Include="..\..\xbmc\guilib\GUISelectButtonControl.cpp">
      <Filter>guilib</Filter>
    </ClCompile>
    <ClCompile Include="..\..\xbmc\guilib\GUISettingsSliderControl.cpp">
      <Filter>guilib</Filter>
    </ClCompile>
    <ClCompile Include="..\..\xbmc\guilib\GUIShader.cpp">
      <Filter>guilib</Filter>
    </ClCompile>
    <ClCompile Include="..\..\xbmc\guilib\GUISliderControl.cpp">
      <Filter>guilib</Filter>
    </ClCompile>
    <ClCompile Include="..\..\xbmc\guilib\GUISound.cpp">
      <Filter>guilib</Filter>
    </ClCompile>
    <ClCompile Include="..\..\xbmc\guilib\GUISpinControl.cpp">
      <Filter>guilib</Filter>
    </ClCompile>
    <ClCompile Include="..\..\xbmc\guilib\GUISpinControlEx.cpp">
      <Filter>guilib</Filter>
    </ClCompile>
    <ClCompile Include="..\..\xbmc\guilib\GUIStandardWindow.cpp">
      <Filter>guilib</Filter>
    </ClCompile>
    <ClCompile Include="..\..\xbmc\guilib\GUIStaticItem.cpp">
      <Filter>guilib</Filter>
    </ClCompile>
    <ClCompile Include="..\..\xbmc\guilib\GUITextBox.cpp">
      <Filter>guilib</Filter>
    </ClCompile>
    <ClCompile Include="..\..\xbmc\guilib\GUITextLayout.cpp">
      <Filter>guilib</Filter>
    </ClCompile>
    <ClCompile Include="..\..\xbmc\guilib\GUIToggleButtonControl.cpp">
      <Filter>guilib</Filter>
    </ClCompile>
    <ClCompile Include="..\..\xbmc\guilib\GUIVideoControl.cpp">
      <Filter>guilib</Filter>
    </ClCompile>
    <ClCompile Include="..\..\xbmc\guilib\GUIVisualisationControl.cpp">
      <Filter>guilib</Filter>
    </ClCompile>
    <ClCompile Include="..\..\xbmc\guilib\GUIWindow.cpp">
      <Filter>guilib</Filter>
    </ClCompile>
    <ClCompile Include="..\..\xbmc\guilib\GUIWindowManager.cpp">
      <Filter>guilib</Filter>
    </ClCompile>
    <ClCompile Include="..\..\xbmc\guilib\GUIWrappingListContainer.cpp">
      <Filter>guilib</Filter>
    </ClCompile>
    <ClCompile Include="..\..\xbmc\guilib\IWindowManagerCallback.cpp">
      <Filter>guilib</Filter>
    </ClCompile>
    <ClCompile Include="..\..\xbmc\guilib\Key.cpp">
      <Filter>guilib</Filter>
    </ClCompile>
    <ClCompile Include="..\..\xbmc\guilib\LocalizeStrings.cpp">
      <Filter>guilib</Filter>
    </ClCompile>
    <ClCompile Include="..\..\xbmc\guilib\MatrixGLES.cpp">
      <Filter>guilib</Filter>
    </ClCompile>
    <ClCompile Include="..\..\xbmc\guilib\Shader.cpp">
      <Filter>guilib</Filter>
    </ClCompile>
    <ClCompile Include="..\..\xbmc\guilib\TextureBundle.cpp">
      <Filter>guilib</Filter>
    </ClCompile>
    <ClCompile Include="..\..\xbmc\guilib\TextureBundleXBT.cpp">
      <Filter>guilib</Filter>
    </ClCompile>
    <ClCompile Include="..\..\xbmc\guilib\TextureBundleXPR.cpp">
      <Filter>guilib</Filter>
    </ClCompile>
    <ClCompile Include="..\..\xbmc\guilib\VisibleEffect.cpp">
      <Filter>guilib</Filter>
    </ClCompile>
    <ClCompile Include="..\..\xbmc\guilib\XBTF.cpp">
      <Filter>guilib</Filter>
    </ClCompile>
    <ClCompile Include="..\..\xbmc\guilib\XBTFReader.cpp">
      <Filter>guilib</Filter>
    </ClCompile>
    <ClCompile Include="..\..\xbmc\input\ButtonTranslator.cpp">
      <Filter>input</Filter>
    </ClCompile>
    <ClCompile Include="..\..\xbmc\input\KeyboardLayoutConfiguration.cpp">
      <Filter>input</Filter>
    </ClCompile>
    <ClCompile Include="..\..\xbmc\input\KeyboardStat.cpp">
      <Filter>input</Filter>
    </ClCompile>
    <ClCompile Include="..\..\xbmc\input\MouseStat.cpp">
      <Filter>input</Filter>
    </ClCompile>
    <ClCompile Include="..\..\xbmc\input\SDLJoystick.cpp">
      <Filter>input</Filter>
    </ClCompile>
    <ClCompile Include="..\..\xbmc\input\windows\IRServerSuite.cpp">
      <Filter>input\windows</Filter>
    </ClCompile>
    <ClCompile Include="..\..\xbmc\input\windows\IrssMessage.cpp">
      <Filter>input\windows</Filter>
    </ClCompile>
    <ClCompile Include="..\..\xbmc\interfaces\http-api\HttpApi.cpp">
      <Filter>interfaces\http-api</Filter>
    </ClCompile>
    <ClCompile Include="..\..\xbmc\interfaces\http-api\XBMChttp.cpp">
      <Filter>interfaces\http-api</Filter>
    </ClCompile>
    <ClCompile Include="..\..\xbmc\interfaces\json-rpc\AudioLibrary.cpp">
      <Filter>interfaces\json-rpc</Filter>
    </ClCompile>
    <ClCompile Include="..\..\xbmc\interfaces\json-rpc\AVPlayerOperations.cpp">
      <Filter>interfaces\json-rpc</Filter>
    </ClCompile>
    <ClCompile Include="..\..\xbmc\interfaces\json-rpc\AVPlaylistOperations.cpp">
      <Filter>interfaces\json-rpc</Filter>
    </ClCompile>
    <ClCompile Include="..\..\xbmc\interfaces\json-rpc\FileItemHandler.cpp">
      <Filter>interfaces\json-rpc</Filter>
    </ClCompile>
    <ClCompile Include="..\..\xbmc\interfaces\json-rpc\FileOperations.cpp">
      <Filter>interfaces\json-rpc</Filter>
    </ClCompile>
    <ClCompile Include="..\..\xbmc\interfaces\json-rpc\JSONRPC.cpp">
      <Filter>interfaces\json-rpc</Filter>
    </ClCompile>
    <ClCompile Include="..\..\xbmc\interfaces\json-rpc\PicturePlayerOperations.cpp">
      <Filter>interfaces\json-rpc</Filter>
    </ClCompile>
    <ClCompile Include="..\..\xbmc\interfaces\json-rpc\PlayerOperations.cpp">
      <Filter>interfaces\json-rpc</Filter>
    </ClCompile>
    <ClCompile Include="..\..\xbmc\interfaces\json-rpc\PlaylistOperations.cpp">
      <Filter>interfaces\json-rpc</Filter>
    </ClCompile>
    <ClCompile Include="..\..\xbmc\interfaces\json-rpc\SystemOperations.cpp">
      <Filter>interfaces\json-rpc</Filter>
    </ClCompile>
    <ClCompile Include="..\..\xbmc\interfaces\json-rpc\VideoLibrary.cpp">
      <Filter>interfaces\json-rpc</Filter>
    </ClCompile>
    <ClCompile Include="..\..\xbmc\interfaces\json-rpc\XBMCOperations.cpp">
      <Filter>interfaces\json-rpc</Filter>
    </ClCompile>
    <ClCompile Include="..\..\xbmc\interfaces\python\XBPython.cpp">
      <Filter>interfaces\python</Filter>
    </ClCompile>
    <ClCompile Include="..\..\xbmc\interfaces\python\XBPyThread.cpp">
      <Filter>interfaces\python</Filter>
    </ClCompile>
    <ClCompile Include="..\..\xbmc\win32\WIN32XBPythonDll.cpp">
      <Filter>interfaces\python</Filter>
    </ClCompile>
    <ClCompile Include="..\..\xbmc\music\dialogs\GUIDialogMusicInfo.cpp">
      <Filter>music\dialogs</Filter>
    </ClCompile>
    <ClCompile Include="..\..\xbmc\music\dialogs\GUIDialogMusicOSD.cpp">
      <Filter>music\dialogs</Filter>
    </ClCompile>
    <ClCompile Include="..\..\xbmc\music\dialogs\GUIDialogMusicOverlay.cpp">
      <Filter>music\dialogs</Filter>
    </ClCompile>
    <ClCompile Include="..\..\xbmc\music\dialogs\GUIDialogMusicScan.cpp">
      <Filter>music\dialogs</Filter>
    </ClCompile>
    <ClCompile Include="..\..\xbmc\music\dialogs\GUIDialogSongInfo.cpp">
      <Filter>music\dialogs</Filter>
    </ClCompile>
    <ClCompile Include="..\..\xbmc\music\dialogs\GUIDialogVisualisationPresetList.cpp">
      <Filter>music\dialogs</Filter>
    </ClCompile>
    <ClCompile Include="..\..\xbmc\music\infoscanner\MusicAlbumInfo.cpp">
      <Filter>music\infoscanner</Filter>
    </ClCompile>
    <ClCompile Include="..\..\xbmc\music\infoscanner\MusicArtistInfo.cpp">
      <Filter>music\infoscanner</Filter>
    </ClCompile>
    <ClCompile Include="..\..\xbmc\music\infoscanner\MusicInfoScanner.cpp">
      <Filter>music\infoscanner</Filter>
    </ClCompile>
    <ClCompile Include="..\..\xbmc\music\infoscanner\MusicInfoScraper.cpp">
      <Filter>music\infoscanner</Filter>
    </ClCompile>
    <ClCompile Include="..\..\xbmc\music\windows\GUIWindowMusicBase.cpp">
      <Filter>music\windows</Filter>
    </ClCompile>
    <ClCompile Include="..\..\xbmc\music\windows\GUIWindowMusicNav.cpp">
      <Filter>music\windows</Filter>
    </ClCompile>
    <ClCompile Include="..\..\xbmc\music\windows\GUIWindowMusicPlaylist.cpp">
      <Filter>music\windows</Filter>
    </ClCompile>
    <ClCompile Include="..\..\xbmc\music\windows\GUIWindowMusicPlaylistEditor.cpp">
      <Filter>music\windows</Filter>
    </ClCompile>
    <ClCompile Include="..\..\xbmc\music\windows\GUIWindowMusicSongs.cpp">
      <Filter>music\windows</Filter>
    </ClCompile>
    <ClCompile Include="..\..\xbmc\music\windows\GUIWindowVisualisation.cpp">
      <Filter>music\windows</Filter>
    </ClCompile>
    <ClCompile Include="..\..\xbmc\music\tags\APEv2Tag.cpp">
      <Filter>music\tags</Filter>
    </ClCompile>
    <ClCompile Include="..\..\xbmc\music\tags\FlacTag.cpp">
      <Filter>music\tags</Filter>
    </ClCompile>
    <ClCompile Include="..\..\xbmc\music\tags\Id3Tag.cpp">
      <Filter>music\tags</Filter>
    </ClCompile>
    <ClCompile Include="..\..\xbmc\music\tags\MusicInfoTag.cpp">
      <Filter>music\tags</Filter>
    </ClCompile>
    <ClCompile Include="..\..\xbmc\music\tags\MusicInfoTagLoaderAAC.cpp">
      <Filter>music\tags</Filter>
    </ClCompile>
    <ClCompile Include="..\..\xbmc\music\tags\MusicInfoTagLoaderApe.cpp">
      <Filter>music\tags</Filter>
    </ClCompile>
    <ClCompile Include="..\..\xbmc\music\tags\MusicInfoTagLoaderASAP.cpp">
      <Filter>music\tags</Filter>
    </ClCompile>
    <ClCompile Include="..\..\xbmc\music\tags\MusicInfoTagLoaderCDDA.cpp">
      <Filter>music\tags</Filter>
    </ClCompile>
    <ClCompile Include="..\..\xbmc\music\tags\MusicInfoTagLoaderDatabase.cpp">
      <Filter>music\tags</Filter>
    </ClCompile>
    <ClCompile Include="..\..\xbmc\music\tags\MusicInfoTagLoaderFactory.cpp">
      <Filter>music\tags</Filter>
    </ClCompile>
    <ClCompile Include="..\..\xbmc\music\tags\MusicInfoTagLoaderFlac.cpp">
      <Filter>music\tags</Filter>
    </ClCompile>
    <ClCompile Include="..\..\xbmc\music\tags\MusicInfoTagLoaderMidi.cpp">
      <Filter>music\tags</Filter>
    </ClCompile>
    <ClCompile Include="..\..\xbmc\music\tags\MusicInfoTagLoaderMod.cpp">
      <Filter>music\tags</Filter>
    </ClCompile>
    <ClCompile Include="..\..\xbmc\music\tags\MusicInfoTagLoaderMP3.cpp">
      <Filter>music\tags</Filter>
    </ClCompile>
    <ClCompile Include="..\..\xbmc\music\tags\MusicInfoTagLoaderMP4.cpp">
      <Filter>music\tags</Filter>
    </ClCompile>
    <ClCompile Include="..\..\xbmc\music\tags\MusicInfoTagLoaderMPC.cpp">
      <Filter>music\tags</Filter>
    </ClCompile>
    <ClCompile Include="..\..\xbmc\music\tags\MusicInfoTagLoaderNSF.cpp">
      <Filter>music\tags</Filter>
    </ClCompile>
    <ClCompile Include="..\..\xbmc\music\tags\MusicInfoTagLoaderOgg.cpp">
      <Filter>music\tags</Filter>
    </ClCompile>
    <ClCompile Include="..\..\xbmc\music\tags\MusicInfoTagLoaderShn.cpp">
      <Filter>music\tags</Filter>
    </ClCompile>
    <ClCompile Include="..\..\xbmc\music\tags\MusicInfoTagLoaderSPC.cpp">
      <Filter>music\tags</Filter>
    </ClCompile>
    <ClCompile Include="..\..\xbmc\music\tags\MusicInfoTagLoaderWav.cpp">
      <Filter>music\tags</Filter>
    </ClCompile>
    <ClCompile Include="..\..\xbmc\music\tags\MusicInfoTagLoaderWavPack.cpp">
      <Filter>music\tags</Filter>
    </ClCompile>
    <ClCompile Include="..\..\xbmc\music\tags\MusicInfoTagLoaderWMA.cpp">
      <Filter>music\tags</Filter>
    </ClCompile>
    <ClCompile Include="..\..\xbmc\music\tags\MusicInfoTagLoaderYM.cpp">
      <Filter>music\tags</Filter>
    </ClCompile>
    <ClCompile Include="..\..\xbmc\music\tags\OggTag.cpp">
      <Filter>music\tags</Filter>
    </ClCompile>
    <ClCompile Include="..\..\xbmc\music\tags\VorbisTag.cpp">
      <Filter>music\tags</Filter>
    </ClCompile>
    <ClCompile Include="..\..\xbmc\network\cddb.cpp">
      <Filter>network</Filter>
    </ClCompile>
    <ClCompile Include="..\..\xbmc\network\DNSNameCache.cpp">
      <Filter>network</Filter>
    </ClCompile>
    <ClCompile Include="..\..\xbmc\network\EventClient.cpp">
      <Filter>network</Filter>
    </ClCompile>
    <ClCompile Include="..\..\xbmc\network\EventPacket.cpp">
      <Filter>network</Filter>
    </ClCompile>
    <ClCompile Include="..\..\xbmc\network\EventServer.cpp">
      <Filter>network</Filter>
    </ClCompile>
    <ClCompile Include="..\..\xbmc\network\GUIDialogAccessPoints.cpp">
      <Filter>network</Filter>
    </ClCompile>
    <ClCompile Include="..\..\xbmc\network\GUIDialogNetworkSetup.cpp">
      <Filter>network</Filter>
    </ClCompile>
    <ClCompile Include="..\..\xbmc\network\Network.cpp">
      <Filter>network</Filter>
    </ClCompile>
    <ClCompile Include="..\..\xbmc\network\Socket.cpp">
      <Filter>network</Filter>
    </ClCompile>
    <ClCompile Include="..\..\xbmc\network\TCPServer.cpp">
      <Filter>network</Filter>
    </ClCompile>
    <ClCompile Include="..\..\xbmc\network\UdpClient.cpp">
      <Filter>network</Filter>
    </ClCompile>
    <ClCompile Include="..\..\xbmc\network\UPnP.cpp">
      <Filter>network</Filter>
    </ClCompile>
    <ClCompile Include="..\..\xbmc\network\WebServer.cpp">
      <Filter>network</Filter>
    </ClCompile>
    <ClCompile Include="..\..\xbmc\network\Zeroconf.cpp">
      <Filter>network</Filter>
    </ClCompile>
    <ClCompile Include="..\..\xbmc\network\ZeroconfBrowser.cpp">
      <Filter>network</Filter>
    </ClCompile>
    <ClCompile Include="..\..\xbmc\network\libscrobbler\lastfmscrobbler.cpp">
      <Filter>network\libscrobbler</Filter>
    </ClCompile>
    <ClCompile Include="..\..\xbmc\network\libscrobbler\librefmscrobbler.cpp">
      <Filter>network\libscrobbler</Filter>
    </ClCompile>
    <ClCompile Include="..\..\xbmc\network\libscrobbler\scrobbler.cpp">
      <Filter>network\libscrobbler</Filter>
    </ClCompile>
    <ClCompile Include="..\..\xbmc\network\windows\NetworkWin32.cpp">
      <Filter>network\windows</Filter>
    </ClCompile>
    <ClCompile Include="..\..\xbmc\pictures\GUIDialogPictureInfo.cpp">
      <Filter>pictures</Filter>
    </ClCompile>
    <ClCompile Include="..\..\xbmc\pictures\GUIViewStatePictures.cpp">
      <Filter>pictures</Filter>
    </ClCompile>
    <ClCompile Include="..\..\xbmc\pictures\GUIWindowPictures.cpp">
      <Filter>pictures</Filter>
    </ClCompile>
    <ClCompile Include="..\..\xbmc\pictures\GUIWindowSlideShow.cpp">
      <Filter>pictures</Filter>
    </ClCompile>
    <ClCompile Include="..\..\xbmc\pictures\Picture.cpp">
      <Filter>pictures</Filter>
    </ClCompile>
    <ClCompile Include="..\..\xbmc\pictures\PictureInfoLoader.cpp">
      <Filter>pictures</Filter>
    </ClCompile>
    <ClCompile Include="..\..\xbmc\pictures\PictureInfoTag.cpp">
      <Filter>pictures</Filter>
    </ClCompile>
    <ClCompile Include="..\..\xbmc\pictures\SlideShowPicture.cpp">
      <Filter>pictures</Filter>
    </ClCompile>
    <ClCompile Include="..\..\xbmc\playlists\PlayList.cpp">
      <Filter>playlists</Filter>
    </ClCompile>
    <ClCompile Include="..\..\xbmc\playlists\PlayListB4S.cpp">
      <Filter>playlists</Filter>
    </ClCompile>
    <ClCompile Include="..\..\xbmc\playlists\PlayListFactory.cpp">
      <Filter>playlists</Filter>
    </ClCompile>
    <ClCompile Include="..\..\xbmc\playlists\PlayListM3U.cpp">
      <Filter>playlists</Filter>
    </ClCompile>
    <ClCompile Include="..\..\xbmc\playlists\PlayListPLS.cpp">
      <Filter>playlists</Filter>
    </ClCompile>
    <ClCompile Include="..\..\xbmc\playlists\PlayListURL.cpp">
      <Filter>playlists</Filter>
    </ClCompile>
    <ClCompile Include="..\..\xbmc\playlists\PlayListWPL.cpp">
      <Filter>playlists</Filter>
    </ClCompile>
    <ClCompile Include="..\..\xbmc\playlists\PlayListXML.cpp">
      <Filter>playlists</Filter>
    </ClCompile>
    <ClCompile Include="..\..\xbmc\playlists\SmartPlayList.cpp">
      <Filter>playlists</Filter>
    </ClCompile>
    <ClCompile Include="..\..\xbmc\powermanagement\PowerManager.cpp">
      <Filter>powermanagement</Filter>
    </ClCompile>
    <ClCompile Include="..\..\xbmc\powermanagement\windows\Win32PowerSyscall.cpp">
      <Filter>powermanagement\windows</Filter>
    </ClCompile>
    <ClCompile Include="..\..\xbmc\programs\GUIViewStatePrograms.cpp">
      <Filter>programs</Filter>
    </ClCompile>
    <ClCompile Include="..\..\xbmc\programs\GUIWindowPrograms.cpp">
      <Filter>programs</Filter>
    </ClCompile>
    <ClCompile Include="..\..\xbmc\programs\Shortcut.cpp">
      <Filter>programs</Filter>
    </ClCompile>
    <ClCompile Include="..\..\xbmc\rendering\RenderSystem.cpp">
      <Filter>rendering</Filter>
    </ClCompile>
    <ClCompile Include="..\..\xbmc\rendering\dx\GUIWindowTestPatternDX.cpp">
      <Filter>rendering\dx</Filter>
    </ClCompile>
    <ClCompile Include="..\..\xbmc\rendering\dx\RenderSystemDX.cpp">
      <Filter>rendering\dx</Filter>
    </ClCompile>
    <ClCompile Include="..\..\xbmc\rendering\gl\GUIWindowTestPatternGL.cpp">
      <Filter>rendering\gl</Filter>
    </ClCompile>
    <ClCompile Include="..\..\xbmc\rendering\gl\RenderSystemGL.cpp">
      <Filter>rendering\gl</Filter>
    </ClCompile>
    <ClCompile Include="..\..\xbmc\settings\AdvancedSettings.cpp">
      <Filter>settings</Filter>
    </ClCompile>
    <ClCompile Include="..\..\xbmc\settings\GUIDialogContentSettings.cpp">
      <Filter>settings</Filter>
    </ClCompile>
    <ClCompile Include="..\..\xbmc\settings\GUIDialogLockSettings.cpp">
      <Filter>settings</Filter>
    </ClCompile>
    <ClCompile Include="..\..\xbmc\settings\GUIDialogProfileSettings.cpp">
      <Filter>settings</Filter>
    </ClCompile>
    <ClCompile Include="..\..\xbmc\settings\GUIDialogSettings.cpp">
      <Filter>settings</Filter>
    </ClCompile>
    <ClCompile Include="..\..\xbmc\settings\GUISettings.cpp">
      <Filter>settings</Filter>
    </ClCompile>
    <ClCompile Include="..\..\xbmc\settings\GUIWindowSettings.cpp">
      <Filter>settings</Filter>
    </ClCompile>
    <ClCompile Include="..\..\xbmc\settings\GUIWindowSettingsCategory.cpp">
      <Filter>settings</Filter>
    </ClCompile>
    <ClCompile Include="..\..\xbmc\settings\GUIWindowSettingsProfile.cpp">
      <Filter>settings</Filter>
    </ClCompile>
    <ClCompile Include="..\..\xbmc\settings\GUIWindowSettingsScreenCalibration.cpp">
      <Filter>settings</Filter>
    </ClCompile>
    <ClCompile Include="..\..\xbmc\settings\GUIWindowTestPattern.cpp">
      <Filter>settings</Filter>
    </ClCompile>
    <ClCompile Include="..\..\xbmc\settings\Profile.cpp">
      <Filter>settings</Filter>
    </ClCompile>
    <ClCompile Include="..\..\xbmc\settings\Settings.cpp">
      <Filter>settings</Filter>
    </ClCompile>
    <ClCompile Include="..\..\xbmc\settings\SettingsControls.cpp">
      <Filter>settings</Filter>
    </ClCompile>
    <ClCompile Include="..\..\xbmc\settings\VideoSettings.cpp">
      <Filter>settings</Filter>
    </ClCompile>
    <ClCompile Include="..\..\xbmc\storage\AutorunMediaJob.cpp">
      <Filter>storage</Filter>
    </ClCompile>
    <ClCompile Include="..\..\xbmc\storage\cdioSupport.cpp">
      <Filter>storage</Filter>
    </ClCompile>
    <ClCompile Include="..\..\xbmc\storage\DetectDVDType.cpp">
      <Filter>storage</Filter>
    </ClCompile>
    <ClCompile Include="..\..\xbmc\storage\IoSupport.cpp">
      <Filter>storage</Filter>
    </ClCompile>
    <ClCompile Include="..\..\xbmc\storage\MediaManager.cpp">
      <Filter>storage</Filter>
    </ClCompile>
    <ClCompile Include="..\..\xbmc\storage\windows\Win32StorageProvider.cpp">
      <Filter>storage\windows</Filter>
    </ClCompile>
    <ClCompile Include="..\..\xbmc\threads\Atomics.cpp">
      <Filter>threads</Filter>
    </ClCompile>
    <ClCompile Include="..\..\xbmc\threads\CriticalSection.cpp">
      <Filter>threads</Filter>
    </ClCompile>
    <ClCompile Include="..\..\xbmc\threads\Event.cpp">
      <Filter>threads</Filter>
    </ClCompile>
    <ClCompile Include="..\..\xbmc\threads\LockFree.cpp">
      <Filter>threads</Filter>
    </ClCompile>
    <ClCompile Include="..\..\xbmc\threads\Mutex.cpp">
      <Filter>threads</Filter>
    </ClCompile>
    <ClCompile Include="..\..\xbmc\threads\SharedSection.cpp">
      <Filter>threads</Filter>
    </ClCompile>
    <ClCompile Include="..\..\xbmc\threads\SingleLock.cpp">
      <Filter>threads</Filter>
    </ClCompile>
    <ClCompile Include="..\..\xbmc\threads\Thread.cpp">
      <Filter>threads</Filter>
    </ClCompile>
    <ClCompile Include="..\..\xbmc\utils\AlarmClock.cpp">
      <Filter>utils</Filter>
    </ClCompile>
    <ClCompile Include="..\..\xbmc\utils\AliasShortcutUtils.cpp">
      <Filter>utils</Filter>
    </ClCompile>
    <ClCompile Include="..\..\xbmc\utils\ArabicShaping.cpp">
      <Filter>utils</Filter>
    </ClCompile>
    <ClCompile Include="..\..\xbmc\utils\Archive.cpp">
      <Filter>utils</Filter>
    </ClCompile>
    <ClCompile Include="..\..\xbmc\utils\AsyncFileCopy.cpp">
      <Filter>utils</Filter>
    </ClCompile>
    <ClCompile Include="..\..\xbmc\utils\AutoPtrHandle.cpp">
      <Filter>utils</Filter>
    </ClCompile>
    <ClCompile Include="..\..\xbmc\utils\BitstreamStats.cpp">
      <Filter>utils</Filter>
    </ClCompile>
    <ClCompile Include="..\..\xbmc\utils\CharsetConverter.cpp">
      <Filter>utils</Filter>
    </ClCompile>
    <ClCompile Include="..\..\xbmc\utils\CPUInfo.cpp">
      <Filter>utils</Filter>
    </ClCompile>
    <ClCompile Include="..\..\xbmc\utils\Crc32.cpp">
      <Filter>utils</Filter>
    </ClCompile>
    <ClCompile Include="..\..\xbmc\utils\DownloadQueue.cpp">
      <Filter>utils</Filter>
    </ClCompile>
    <ClCompile Include="..\..\xbmc\utils\DownloadQueueManager.cpp">
      <Filter>utils</Filter>
    </ClCompile>
    <ClCompile Include="..\..\xbmc\utils\Fanart.cpp">
      <Filter>utils</Filter>
    </ClCompile>
    <ClCompile Include="..\..\xbmc\utils\fft.cpp">
      <Filter>utils</Filter>
    </ClCompile>
    <ClCompile Include="..\..\xbmc\utils\FileOperationJob.cpp">
      <Filter>utils</Filter>
    </ClCompile>
    <ClCompile Include="..\..\xbmc\utils\FileUtils.cpp">
      <Filter>utils</Filter>
    </ClCompile>
    <ClCompile Include="..\..\xbmc\utils\fstrcmp.c">
      <Filter>utils</Filter>
    </ClCompile>
    <ClCompile Include="..\..\xbmc\utils\HTMLTable.cpp">
      <Filter>utils</Filter>
    </ClCompile>
    <ClCompile Include="..\..\xbmc\utils\HTMLUtil.cpp">
      <Filter>utils</Filter>
    </ClCompile>
    <ClCompile Include="..\..\xbmc\utils\HttpHeader.cpp">
      <Filter>utils</Filter>
    </ClCompile>
    <ClCompile Include="..\..\xbmc\utils\InfoLoader.cpp">
      <Filter>utils</Filter>
    </ClCompile>
    <ClCompile Include="..\..\xbmc\utils\JobManager.cpp">
      <Filter>utils</Filter>
    </ClCompile>
    <ClCompile Include="..\..\xbmc\utils\LabelFormatter.cpp">
      <Filter>utils</Filter>
    </ClCompile>
    <ClCompile Include="..\..\xbmc\utils\LCD.cpp">
      <Filter>utils</Filter>
    </ClCompile>
    <ClCompile Include="..\..\xbmc\utils\log.cpp">
      <Filter>utils</Filter>
    </ClCompile>
    <ClCompile Include="..\..\xbmc\utils\md5.cpp">
      <Filter>utils</Filter>
    </ClCompile>
    <ClCompile Include="..\..\xbmc\utils\PCMAmplifier.cpp">
      <Filter>utils</Filter>
    </ClCompile>
    <ClCompile Include="..\..\xbmc\utils\PerformanceSample.cpp">
      <Filter>utils</Filter>
    </ClCompile>
    <ClCompile Include="..\..\xbmc\utils\PerformanceStats.cpp">
      <Filter>utils</Filter>
    </ClCompile>
    <ClCompile Include="..\..\xbmc\utils\RegExp.cpp">
      <Filter>utils</Filter>
    </ClCompile>
    <ClCompile Include="..\..\xbmc\utils\RingBuffer.cpp">
      <Filter>utils</Filter>
    </ClCompile>
    <ClCompile Include="..\..\xbmc\utils\RssReader.cpp">
      <Filter>utils</Filter>
    </ClCompile>
    <ClCompile Include="..\..\xbmc\utils\ScraperParser.cpp">
      <Filter>utils</Filter>
    </ClCompile>
    <ClCompile Include="..\..\xbmc\utils\ScraperUrl.cpp">
      <Filter>utils</Filter>
    </ClCompile>
    <ClCompile Include="..\..\xbmc\utils\Splash.cpp">
      <Filter>utils</Filter>
    </ClCompile>
    <ClCompile Include="..\..\xbmc\utils\Stopwatch.cpp">
      <Filter>utils</Filter>
    </ClCompile>
    <ClCompile Include="..\..\xbmc\utils\StreamDetails.cpp">
      <Filter>utils</Filter>
    </ClCompile>
    <ClCompile Include="..\..\xbmc\utils\StringUtils.cpp">
      <Filter>utils</Filter>
    </ClCompile>
    <ClCompile Include="..\..\xbmc\utils\SystemInfo.cpp">
      <Filter>utils</Filter>
    </ClCompile>
    <ClCompile Include="..\..\xbmc\utils\TimeUtils.cpp">
      <Filter>utils</Filter>
    </ClCompile>
    <ClCompile Include="..\..\xbmc\utils\TuxBoxUtil.cpp">
      <Filter>utils</Filter>
    </ClCompile>
    <ClCompile Include="..\..\xbmc\utils\URIUtils.cpp">
      <Filter>utils</Filter>
    </ClCompile>
    <ClCompile Include="..\..\xbmc\utils\Variant.cpp">
      <Filter>utils</Filter>
    </ClCompile>
    <ClCompile Include="..\..\xbmc\utils\Weather.cpp">
      <Filter>utils</Filter>
    </ClCompile>
    <ClCompile Include="..\..\xbmc\utils\Win32Exception.cpp">
      <Filter>utils</Filter>
    </ClCompile>
    <ClCompile Include="..\..\xbmc\utils\XMLUtils.cpp">
      <Filter>utils</Filter>
    </ClCompile>
    <ClCompile Include="..\..\xbmc\video\Bookmark.cpp">
      <Filter>video</Filter>
    </ClCompile>
    <ClCompile Include="..\..\xbmc\video\GUIViewStateVideo.cpp">
      <Filter>video</Filter>
    </ClCompile>
    <ClCompile Include="..\..\xbmc\video\Teletext.cpp">
      <Filter>video</Filter>
    </ClCompile>
    <ClCompile Include="..\..\xbmc\video\VideoInfoDownloader.cpp">
      <Filter>video</Filter>
    </ClCompile>
    <ClCompile Include="..\..\xbmc\video\VideoInfoScanner.cpp">
      <Filter>video</Filter>
    </ClCompile>
    <ClCompile Include="..\..\xbmc\video\VideoInfoTag.cpp">
      <Filter>video</Filter>
    </ClCompile>
    <ClCompile Include="..\..\xbmc\video\VideoReferenceClock.cpp">
      <Filter>video</Filter>
    </ClCompile>
    <ClCompile Include="..\..\xbmc\video\dialogs\GUIDialogAudioSubtitleSettings.cpp">
      <Filter>video\dialogs</Filter>
    </ClCompile>
    <ClCompile Include="..\..\xbmc\video\dialogs\GUIDialogFileStacking.cpp">
      <Filter>video\dialogs</Filter>
    </ClCompile>
    <ClCompile Include="..\..\xbmc\video\dialogs\GUIDialogFullScreenInfo.cpp">
      <Filter>video\dialogs</Filter>
    </ClCompile>
    <ClCompile Include="..\..\xbmc\video\dialogs\GUIDialogTeletext.cpp">
      <Filter>video\dialogs</Filter>
    </ClCompile>
    <ClCompile Include="..\..\xbmc\video\dialogs\GUIDialogVideoBookmarks.cpp">
      <Filter>video\dialogs</Filter>
    </ClCompile>
    <ClCompile Include="..\..\xbmc\video\dialogs\GUIDialogVideoInfo.cpp">
      <Filter>video\dialogs</Filter>
    </ClCompile>
    <ClCompile Include="..\..\xbmc\video\dialogs\GUIDialogVideoOSD.cpp">
      <Filter>video\dialogs</Filter>
    </ClCompile>
    <ClCompile Include="..\..\xbmc\video\dialogs\GUIDialogVideoOverlay.cpp">
      <Filter>video\dialogs</Filter>
    </ClCompile>
    <ClCompile Include="..\..\xbmc\video\dialogs\GUIDialogVideoScan.cpp">
      <Filter>video\dialogs</Filter>
    </ClCompile>
    <ClCompile Include="..\..\xbmc\video\dialogs\GUIDialogVideoSettings.cpp">
      <Filter>video\dialogs</Filter>
    </ClCompile>
    <ClCompile Include="..\..\xbmc\video\windows\GUIWindowFullScreen.cpp">
      <Filter>video\windows</Filter>
    </ClCompile>
    <ClCompile Include="..\..\xbmc\video\windows\GUIWindowVideoBase.cpp">
      <Filter>video\windows</Filter>
    </ClCompile>
    <ClCompile Include="..\..\xbmc\video\windows\GUIWindowVideoFiles.cpp">
      <Filter>video\windows</Filter>
    </ClCompile>
    <ClCompile Include="..\..\xbmc\video\windows\GUIWindowVideoNav.cpp">
      <Filter>video\windows</Filter>
    </ClCompile>
    <ClCompile Include="..\..\xbmc\video\windows\GUIWindowVideoPlaylist.cpp">
      <Filter>video\windows</Filter>
    </ClCompile>
    <ClCompile Include="..\..\xbmc\windowing\WinEventsSDL.cpp">
      <Filter>windowing</Filter>
    </ClCompile>
    <ClCompile Include="..\..\xbmc\windowing\WinSystem.cpp">
      <Filter>windowing</Filter>
    </ClCompile>
    <ClCompile Include="..\..\xbmc\windowing\windows\WinEventsWin32.cpp">
      <Filter>windowing\windows</Filter>
    </ClCompile>
    <ClCompile Include="..\..\xbmc\windowing\windows\WinSystemWin32.cpp">
      <Filter>windowing\windows</Filter>
    </ClCompile>
    <ClCompile Include="..\..\xbmc\windowing\windows\WinSystemWin32DX.cpp">
      <Filter>windowing\windows</Filter>
    </ClCompile>
    <ClCompile Include="..\..\xbmc\windowing\windows\WinSystemWin32GL.cpp">
      <Filter>windowing\windows</Filter>
    </ClCompile>
    <ClCompile Include="..\..\lib\tinyXML\tinystr.cpp">
      <Filter>libs\tinyxml</Filter>
    </ClCompile>
    <ClCompile Include="..\..\lib\tinyXML\tinyxml.cpp">
      <Filter>libs\tinyxml</Filter>
    </ClCompile>
    <ClCompile Include="..\..\lib\tinyXML\tinyxmlerror.cpp">
      <Filter>libs\tinyxml</Filter>
    </ClCompile>
    <ClCompile Include="..\..\lib\tinyXML\tinyxmlparser.cpp">
      <Filter>libs\tinyxml</Filter>
    </ClCompile>
    <ClCompile Include="..\..\xbmc\addons\GUIViewStateAddonBrowser.cpp">
      <Filter>addons</Filter>
    </ClCompile>
    <ClCompile Include="..\..\xbmc\addons\GUIWindowAddonBrowser.cpp">
      <Filter>addons</Filter>
    </ClCompile>
    <ClCompile Include="..\..\xbmc\interfaces\python\xbmcmodule\action.cpp">
      <Filter>interfaces\python\xbmcmodule</Filter>
    </ClCompile>
    <ClCompile Include="..\..\xbmc\interfaces\python\xbmcmodule\control.cpp">
      <Filter>interfaces\python\xbmcmodule</Filter>
    </ClCompile>
    <ClCompile Include="..\..\xbmc\interfaces\python\xbmcmodule\controlbutton.cpp">
      <Filter>interfaces\python\xbmcmodule</Filter>
    </ClCompile>
    <ClCompile Include="..\..\xbmc\interfaces\python\xbmcmodule\controlcheckmark.cpp">
      <Filter>interfaces\python\xbmcmodule</Filter>
    </ClCompile>
    <ClCompile Include="..\..\xbmc\interfaces\python\xbmcmodule\controlfadelabel.cpp">
      <Filter>interfaces\python\xbmcmodule</Filter>
    </ClCompile>
    <ClCompile Include="..\..\xbmc\interfaces\python\xbmcmodule\controlgroup.cpp">
      <Filter>interfaces\python\xbmcmodule</Filter>
    </ClCompile>
    <ClCompile Include="..\..\xbmc\interfaces\python\xbmcmodule\controlimage.cpp">
      <Filter>interfaces\python\xbmcmodule</Filter>
    </ClCompile>
    <ClCompile Include="..\..\xbmc\interfaces\python\xbmcmodule\controllabel.cpp">
      <Filter>interfaces\python\xbmcmodule</Filter>
    </ClCompile>
    <ClCompile Include="..\..\xbmc\interfaces\python\xbmcmodule\controllist.cpp">
      <Filter>interfaces\python\xbmcmodule</Filter>
    </ClCompile>
    <ClCompile Include="..\..\xbmc\interfaces\python\xbmcmodule\controlprogress.cpp">
      <Filter>interfaces\python\xbmcmodule</Filter>
    </ClCompile>
    <ClCompile Include="..\..\xbmc\interfaces\python\xbmcmodule\controlradiobutton.cpp">
      <Filter>interfaces\python\xbmcmodule</Filter>
    </ClCompile>
    <ClCompile Include="..\..\xbmc\interfaces\python\xbmcmodule\controlslider.cpp">
      <Filter>interfaces\python\xbmcmodule</Filter>
    </ClCompile>
    <ClCompile Include="..\..\xbmc\interfaces\python\xbmcmodule\controlspin.cpp">
      <Filter>interfaces\python\xbmcmodule</Filter>
    </ClCompile>
    <ClCompile Include="..\..\xbmc\interfaces\python\xbmcmodule\controltextbox.cpp">
      <Filter>interfaces\python\xbmcmodule</Filter>
    </ClCompile>
    <ClCompile Include="..\..\xbmc\interfaces\python\xbmcmodule\dialog.cpp">
      <Filter>interfaces\python\xbmcmodule</Filter>
    </ClCompile>
    <ClCompile Include="..\..\xbmc\interfaces\python\xbmcmodule\GUIPythonWindow.cpp">
      <Filter>interfaces\python\xbmcmodule</Filter>
    </ClCompile>
    <ClCompile Include="..\..\xbmc\interfaces\python\xbmcmodule\GUIPythonWindowDialog.cpp">
      <Filter>interfaces\python\xbmcmodule</Filter>
    </ClCompile>
    <ClCompile Include="..\..\xbmc\interfaces\python\xbmcmodule\GUIPythonWindowXML.cpp">
      <Filter>interfaces\python\xbmcmodule</Filter>
    </ClCompile>
    <ClCompile Include="..\..\xbmc\interfaces\python\xbmcmodule\GUIPythonWindowXMLDialog.cpp">
      <Filter>interfaces\python\xbmcmodule</Filter>
    </ClCompile>
    <ClCompile Include="..\..\xbmc\interfaces\python\xbmcmodule\infotagmusic.cpp">
      <Filter>interfaces\python\xbmcmodule</Filter>
    </ClCompile>
    <ClCompile Include="..\..\xbmc\interfaces\python\xbmcmodule\infotagvideo.cpp">
      <Filter>interfaces\python\xbmcmodule</Filter>
    </ClCompile>
    <ClCompile Include="..\..\xbmc\interfaces\python\xbmcmodule\keyboard.cpp">
      <Filter>interfaces\python\xbmcmodule</Filter>
    </ClCompile>
    <ClCompile Include="..\..\xbmc\interfaces\python\xbmcmodule\listitem.cpp">
      <Filter>interfaces\python\xbmcmodule</Filter>
    </ClCompile>
    <ClCompile Include="..\..\xbmc\interfaces\python\xbmcmodule\player.cpp">
      <Filter>interfaces\python\xbmcmodule</Filter>
    </ClCompile>
    <ClCompile Include="..\..\xbmc\interfaces\python\xbmcmodule\pyplaylist.cpp">
      <Filter>interfaces\python\xbmcmodule</Filter>
    </ClCompile>
    <ClCompile Include="..\..\xbmc\interfaces\python\xbmcmodule\PythonAddon.cpp">
      <Filter>interfaces\python\xbmcmodule</Filter>
    </ClCompile>
    <ClCompile Include="..\..\xbmc\interfaces\python\xbmcmodule\PythonPlayer.cpp">
      <Filter>interfaces\python\xbmcmodule</Filter>
    </ClCompile>
    <ClCompile Include="..\..\xbmc\interfaces\python\xbmcmodule\pyutil.cpp">
      <Filter>interfaces\python\xbmcmodule</Filter>
    </ClCompile>
    <ClCompile Include="..\..\xbmc\interfaces\python\xbmcmodule\window.cpp">
      <Filter>interfaces\python\xbmcmodule</Filter>
    </ClCompile>
    <ClCompile Include="..\..\xbmc\interfaces\python\xbmcmodule\winxml.cpp">
      <Filter>interfaces\python\xbmcmodule</Filter>
    </ClCompile>
    <ClCompile Include="..\..\xbmc\interfaces\python\xbmcmodule\winxmldialog.cpp">
      <Filter>interfaces\python\xbmcmodule</Filter>
    </ClCompile>
    <ClCompile Include="..\..\xbmc\interfaces\python\xbmcmodule\xbmcaddonmodule.cpp">
      <Filter>interfaces\python\xbmcmodule</Filter>
    </ClCompile>
    <ClCompile Include="..\..\xbmc\interfaces\python\xbmcmodule\xbmcguimodule.cpp">
      <Filter>interfaces\python\xbmcmodule</Filter>
    </ClCompile>
    <ClCompile Include="..\..\xbmc\interfaces\python\xbmcmodule\xbmcmodule.cpp">
      <Filter>interfaces\python\xbmcmodule</Filter>
    </ClCompile>
    <ClCompile Include="..\..\xbmc\interfaces\python\xbmcmodule\xbmcplugin.cpp">
      <Filter>interfaces\python\xbmcmodule</Filter>
    </ClCompile>
    <ClCompile Include="..\..\xbmc\utils\ssrc.cpp">
      <Filter>cores</Filter>
    </ClCompile>
    <ClCompile Include="..\..\xbmc\dialogs\GUIDialogCache.cpp">
      <Filter>dialogs</Filter>
    </ClCompile>
    <ClCompile Include="..\..\lib\jsoncpp\src\lib_json\json_reader.cpp">
      <Filter>libs\jsoncpp</Filter>
    </ClCompile>
    <ClCompile Include="..\..\lib\jsoncpp\src\lib_json\json_value.cpp">
      <Filter>libs\jsoncpp</Filter>
    </ClCompile>
    <ClCompile Include="..\..\lib\jsoncpp\src\lib_json\json_writer.cpp">
      <Filter>libs\jsoncpp</Filter>
    </ClCompile>
    <ClCompile Include="..\..\xbmc\interfaces\Builtins.cpp">
      <Filter>interfaces</Filter>
    </ClCompile>
    <ClCompile Include="..\..\xbmc\interfaces\AnnouncementManager.cpp">
      <Filter>interfaces</Filter>
    </ClCompile>
    <ClCompile Include="..\..\xbmc\powermanagement\DPMSSupport.cpp">
      <Filter>powermanagement</Filter>
    </ClCompile>
    <ClCompile Include="..\..\xbmc\windows\GUIMediaWindow.cpp">
      <Filter>windows</Filter>
    </ClCompile>
    <ClCompile Include="..\..\xbmc\windows\GUIWindowFileManager.cpp">
      <Filter>windows</Filter>
    </ClCompile>
    <ClCompile Include="..\..\xbmc\windows\GUIWindowHome.cpp">
      <Filter>windows</Filter>
    </ClCompile>
    <ClCompile Include="..\..\xbmc\windows\GUIWindowLoginScreen.cpp">
      <Filter>windows</Filter>
    </ClCompile>
    <ClCompile Include="..\..\xbmc\windows\GUIWindowPointer.cpp">
      <Filter>windows</Filter>
    </ClCompile>
    <ClCompile Include="..\..\xbmc\windows\GUIWindowScreensaver.cpp">
      <Filter>windows</Filter>
    </ClCompile>
    <ClCompile Include="..\..\xbmc\windows\GUIWindowStartup.cpp">
      <Filter>windows</Filter>
    </ClCompile>
    <ClCompile Include="..\..\xbmc\windows\GUIWindowSystemInfo.cpp">
      <Filter>windows</Filter>
    </ClCompile>
    <ClCompile Include="..\..\xbmc\windows\GUIWindowWeather.cpp">
      <Filter>windows</Filter>
    </ClCompile>
    <ClCompile Include="..\..\xbmc\utils\LangCodeExpander.cpp">
      <Filter>utils</Filter>
    </ClCompile>
    <ClCompile Include="..\..\xbmc\FileSystem\udf25.cpp">
      <Filter>filesystem</Filter>
    </ClCompile>
    <ClCompile Include="..\..\xbmc\FileSystem\UDFDirectory.cpp">
      <Filter>filesystem</Filter>
    </ClCompile>
    <ClCompile Include="..\..\xbmc\FileSystem\FileUDF.cpp">
      <Filter>filesystem</Filter>
    </ClCompile>
    <ClCompile Include="..\..\xbmc\ApplicationMessenger.cpp">
      <Filter>utils</Filter>
    </ClCompile>
    <ClCompile Include="..\..\xbmc\Autorun.cpp">
      <Filter>utils</Filter>
    </ClCompile>
    <ClCompile Include="..\..\xbmc\AutoSwitch.cpp">
      <Filter>utils</Filter>
    </ClCompile>
    <ClCompile Include="..\..\xbmc\pictures\PictureThumbLoader.cpp">
      <Filter>BackgroundLoaders</Filter>
    </ClCompile>
    <ClCompile Include="..\..\xbmc\BackgroundInfoLoader.cpp">
      <Filter>BackgroundLoaders</Filter>
    </ClCompile>
    <ClCompile Include="..\..\xbmc\ThumbLoader.cpp">
      <Filter>BackgroundLoaders</Filter>
    </ClCompile>
    <ClCompile Include="..\..\xbmc\CueDocument.cpp">
      <Filter>utils</Filter>
    </ClCompile>
    <ClCompile Include="..\..\xbmc\DateTime.cpp">
      <Filter>utils</Filter>
    </ClCompile>
    <ClCompile Include="..\..\xbmc\DynamicDll.cpp">
      <Filter>utils</Filter>
    </ClCompile>
    <ClCompile Include="..\..\xbmc\Favourites.cpp">
      <Filter>utils</Filter>
    </ClCompile>
    <ClCompile Include="..\..\xbmc\FileItem.cpp">
      <Filter>utils</Filter>
    </ClCompile>
    <ClCompile Include="..\..\xbmc\GUIInfoManager.cpp">
      <Filter>utils</Filter>
    </ClCompile>
    <ClCompile Include="..\..\xbmc\GUIPassword.cpp">
      <Filter>utils</Filter>
    </ClCompile>
    <ClCompile Include="..\..\xbmc\GUILargeTextureManager.cpp">
      <Filter>windows</Filter>
    </ClCompile>
    <ClCompile Include="..\..\xbmc\GUIViewControl.cpp">
      <Filter>windows</Filter>
    </ClCompile>
    <ClCompile Include="..\..\xbmc\GUIViewState.cpp">
      <Filter>windows</Filter>
    </ClCompile>
    <ClCompile Include="..\..\xbmc\LangInfo.cpp">
      <Filter>utils</Filter>
    </ClCompile>
    <ClCompile Include="..\..\xbmc\MediaSource.cpp">
      <Filter>utils</Filter>
    </ClCompile>
    <ClCompile Include="..\..\xbmc\URL.cpp">
      <Filter>utils</Filter>
    </ClCompile>
    <ClCompile Include="..\..\xbmc\Util.cpp">
      <Filter>utils</Filter>
    </ClCompile>
    <ClCompile Include="..\..\xbmc\NfoFile.cpp">
      <Filter>utils</Filter>
    </ClCompile>
    <ClCompile Include="..\..\xbmc\PartyModeManager.cpp">
      <Filter>utils</Filter>
    </ClCompile>
    <ClCompile Include="..\..\xbmc\PasswordManager.cpp">
      <Filter>utils</Filter>
    </ClCompile>
    <ClCompile Include="..\..\xbmc\PlayListPlayer.cpp">
      <Filter>playlists</Filter>
    </ClCompile>
    <ClCompile Include="..\..\xbmc\SectionLoader.cpp">
      <Filter>utils</Filter>
    </ClCompile>
    <ClCompile Include="..\..\xbmc\SortFileItem.cpp">
      <Filter>utils</Filter>
    </ClCompile>
    <ClCompile Include="..\..\xbmc\Temperature.cpp">
      <Filter>utils</Filter>
    </ClCompile>
    <ClCompile Include="..\..\xbmc\TextureCache.cpp">
      <Filter>utils</Filter>
    </ClCompile>
    <ClCompile Include="..\..\xbmc\TextureDatabase.cpp">
      <Filter>utils</Filter>
    </ClCompile>
    <ClCompile Include="..\..\xbmc\ThumbnailCache.cpp">
      <Filter>utils</Filter>
    </ClCompile>
    <ClCompile Include="..\..\xbmc\dbwrappers\sqlitedataset.cpp">
      <Filter>libs\sqlite</Filter>
    </ClCompile>
    <ClCompile Include="..\..\xbmc\dbwrappers\mysqldataset.cpp">
      <Filter>libs\mysql</Filter>
    </ClCompile>
    <ClCompile Include="..\..\xbmc\addons\AddonDatabase.cpp">
      <Filter>database</Filter>
    </ClCompile>
    <ClCompile Include="..\..\xbmc\music\MusicDatabase.cpp">
      <Filter>database</Filter>
    </ClCompile>
    <ClCompile Include="..\..\xbmc\ViewDatabase.cpp">
      <Filter>database</Filter>
    </ClCompile>
    <ClCompile Include="..\..\xbmc\video\VideoDatabase.cpp">
      <Filter>database</Filter>
    </ClCompile>
    <ClCompile Include="..\..\xbmc\programs\ProgramDatabase.cpp">
      <Filter>database</Filter>
    </ClCompile>
    <ClCompile Include="..\..\xbmc\XBApplicationEx.cpp">
      <Filter>utils</Filter>
    </ClCompile>
    <ClCompile Include="..\..\xbmc\guilib\GUIFontTTF.cpp">
      <Filter>guilib\Rendering\Base</Filter>
    </ClCompile>
    <ClCompile Include="..\..\xbmc\guilib\GUITexture.cpp">
      <Filter>guilib\Rendering\Base</Filter>
    </ClCompile>
    <ClCompile Include="..\..\xbmc\guilib\Texture.cpp">
      <Filter>guilib\Rendering\Base</Filter>
    </ClCompile>
    <ClCompile Include="..\..\xbmc\guilib\TextureManager.cpp">
      <Filter>guilib\Rendering\Base</Filter>
    </ClCompile>
    <ClCompile Include="..\..\xbmc\guilib\GUIFontTTFDX.cpp">
      <Filter>guilib\Rendering\DX</Filter>
    </ClCompile>
    <ClCompile Include="..\..\xbmc\guilib\GUITextureD3D.cpp">
      <Filter>guilib\Rendering\DX</Filter>
    </ClCompile>
    <ClCompile Include="..\..\xbmc\guilib\TextureDX.cpp">
      <Filter>guilib\Rendering\DX</Filter>
    </ClCompile>
    <ClCompile Include="..\..\xbmc\guilib\GUIFontTTFGL.cpp">
      <Filter>guilib\Rendering\GL</Filter>
    </ClCompile>
    <ClCompile Include="..\..\xbmc\guilib\GUITextureGL.cpp">
      <Filter>guilib\Rendering\GL</Filter>
    </ClCompile>
    <ClCompile Include="..\..\xbmc\guilib\GUITextureGLES.cpp">
      <Filter>guilib\Rendering\GL</Filter>
    </ClCompile>
    <ClCompile Include="..\..\xbmc\guilib\TextureGL.cpp">
      <Filter>guilib\Rendering\GL</Filter>
    </ClCompile>
    <ClCompile Include="..\..\xbmc\guilib\GraphicContext.cpp">
      <Filter>guilib\Rendering\Base</Filter>
    </ClCompile>
    <ClCompile Include="..\..\xbmc\addons\AddonInstaller.cpp">
      <Filter>addons</Filter>
    </ClCompile>
    <ClCompile Include="..\..\xbmc\epg\Epg.cpp">
      <Filter>epg</Filter>
    </ClCompile>
    <ClCompile Include="..\..\xbmc\epg\EpgContainer.cpp">
      <Filter>epg</Filter>
    </ClCompile>
    <ClCompile Include="..\..\xbmc\epg\EpgDatabase.cpp">
      <Filter>epg</Filter>
    </ClCompile>
    <ClCompile Include="..\..\xbmc\epg\EpgInfoTag.cpp">
      <Filter>epg</Filter>
    </ClCompile>
    <ClCompile Include="..\..\xbmc\epg\EpgSearchFilter.cpp">
      <Filter>epg</Filter>
    </ClCompile>
    <ClCompile Include="..\..\xbmc\addons\AddonHelpers_Addon.cpp">
      <Filter>addons</Filter>
    </ClCompile>
    <ClCompile Include="..\..\xbmc\addons\AddonHelpers_GUI.cpp">
      <Filter>addons</Filter>
    </ClCompile>
    <ClCompile Include="..\..\xbmc\addons\AddonHelpers_local.cpp">
      <Filter>addons</Filter>
    </ClCompile>
    <ClCompile Include="..\..\xbmc\addons\AddonHelpers_PVR.cpp">
      <Filter>addons</Filter>
    </ClCompile>
    <ClCompile Include="..\..\xbmc\filesystem\PVRDirectory.cpp">
      <Filter>filesystem</Filter>
    </ClCompile>
    <ClCompile Include="..\..\xbmc\filesystem\PVRFile.cpp">
      <Filter>filesystem</Filter>
    </ClCompile>
    <ClCompile Include="..\..\xbmc\utils\Observer.cpp">
      <Filter>utils</Filter>
    </ClCompile>
    <ClCompile Include="..\..\xbmc\cores\dvdplayer\DVDInputStreams\DVDInputStreamPVRManager.cpp">
      <Filter>cores\dvdplayer\DVDInputStreams</Filter>
    </ClCompile>
    <ClCompile Include="..\..\xbmc\cores\dvdplayer\DVDDemuxers\DVDDemuxPVRClient.cpp">
      <Filter>cores\dvdplayer\DVDDemuxers</Filter>
    </ClCompile>
    <ClCompile Include="..\..\xbmc\utils\TextSearch.cpp">
      <Filter>utils</Filter>
    </ClCompile>
    <ClCompile Include="..\..\xbmc\guilib\GUIEPGGridContainer.cpp">
      <Filter>guilib</Filter>
    </ClCompile>
    <ClCompile Include="..\..\xbmc\utils\GLUtils.cpp">
      <Filter>utils</Filter>
    </ClCompile>
    <ClCompile Include="..\..\xbmc\win32\stdio_utf8.cpp">
      <Filter>win32</Filter>
    </ClCompile>
    <ClCompile Include="..\..\xbmc\win32\stat_utf8.cpp">
      <Filter>win32</Filter>
    </ClCompile>
<<<<<<< HEAD
    <ClCompile Include="..\..\xbmc\pvr\windows\GUIWindowPVR.cpp">
      <Filter>pvr\windows</Filter>
    </ClCompile>
    <ClCompile Include="..\..\xbmc\pvr\timers\PVRTimerInfoTag.cpp">
      <Filter>pvr\timers</Filter>
    </ClCompile>
    <ClCompile Include="..\..\xbmc\pvr\timers\PVRTimers.cpp">
      <Filter>pvr\timers</Filter>
    </ClCompile>
    <ClCompile Include="..\..\xbmc\pvr\recordings\PVRRecording.cpp">
      <Filter>pvr\recordings</Filter>
    </ClCompile>
    <ClCompile Include="..\..\xbmc\pvr\recordings\PVRRecordings.cpp">
      <Filter>pvr\recordings</Filter>
    </ClCompile>
    <ClCompile Include="..\..\xbmc\pvr\epg\PVREpg.cpp">
      <Filter>pvr\epg</Filter>
    </ClCompile>
    <ClCompile Include="..\..\xbmc\pvr\epg\PVREpgContainer.cpp">
      <Filter>pvr\epg</Filter>
    </ClCompile>
    <ClCompile Include="..\..\xbmc\pvr\epg\PVREpgInfoTag.cpp">
      <Filter>pvr\epg</Filter>
    </ClCompile>
    <ClCompile Include="..\..\xbmc\pvr\epg\PVREpgSearchFilter.cpp">
      <Filter>pvr\epg</Filter>
    </ClCompile>
    <ClCompile Include="..\..\xbmc\pvr\dialogs\GUIDialogPVRChannelManager.cpp">
      <Filter>pvr\dialogs</Filter>
    </ClCompile>
    <ClCompile Include="..\..\xbmc\pvr\dialogs\GUIDialogPVRChannelsOSD.cpp">
      <Filter>pvr\dialogs</Filter>
    </ClCompile>
    <ClCompile Include="..\..\xbmc\pvr\dialogs\GUIDialogPVRCutterOSD.cpp">
      <Filter>pvr\dialogs</Filter>
    </ClCompile>
    <ClCompile Include="..\..\xbmc\pvr\dialogs\GUIDialogPVRDirectorOSD.cpp">
      <Filter>pvr\dialogs</Filter>
    </ClCompile>
    <ClCompile Include="..\..\xbmc\pvr\dialogs\GUIDialogPVRGroupManager.cpp">
      <Filter>pvr\dialogs</Filter>
    </ClCompile>
    <ClCompile Include="..\..\xbmc\pvr\dialogs\GUIDialogPVRGuideInfo.cpp">
      <Filter>pvr\dialogs</Filter>
    </ClCompile>
    <ClCompile Include="..\..\xbmc\pvr\dialogs\GUIDialogPVRGuideOSD.cpp">
      <Filter>pvr\dialogs</Filter>
    </ClCompile>
    <ClCompile Include="..\..\xbmc\pvr\dialogs\GUIDialogPVRGuideSearch.cpp">
      <Filter>pvr\dialogs</Filter>
    </ClCompile>
    <ClCompile Include="..\..\xbmc\pvr\dialogs\GUIDialogPVRRecordingInfo.cpp">
      <Filter>pvr\dialogs</Filter>
    </ClCompile>
    <ClCompile Include="..\..\xbmc\pvr\dialogs\GUIDialogPVRTimerSettings.cpp">
      <Filter>pvr\dialogs</Filter>
    </ClCompile>
    <ClCompile Include="..\..\xbmc\pvr\channels\PVRChannel.cpp">
      <Filter>pvr\channels</Filter>
    </ClCompile>
    <ClCompile Include="..\..\xbmc\pvr\channels\PVRChannelGroup.cpp">
      <Filter>pvr\channels</Filter>
    </ClCompile>
    <ClCompile Include="..\..\xbmc\pvr\channels\PVRChannelGroupInternal.cpp">
      <Filter>pvr\channels</Filter>
    </ClCompile>
    <ClCompile Include="..\..\xbmc\pvr\channels\PVRChannelGroups.cpp">
      <Filter>pvr\channels</Filter>
    </ClCompile>
    <ClCompile Include="..\..\xbmc\pvr\channels\PVRChannelGroupsContainer.cpp">
      <Filter>pvr\channels</Filter>
    </ClCompile>
    <ClCompile Include="..\..\xbmc\pvr\addons\PVRClient.cpp">
      <Filter>pvr\addons</Filter>
    </ClCompile>
    <ClCompile Include="..\..\xbmc\dialogs\GUIDialogExtendedProgressBar.cpp">
      <Filter>dialogs</Filter>
    </ClCompile>
    <ClCompile Include="..\..\xbmc\pvr\GUIViewStatePVR.cpp">
      <Filter>pvr</Filter>
    </ClCompile>
    <ClCompile Include="..\..\xbmc\pvr\PVRDatabase.cpp">
      <Filter>pvr</Filter>
    </ClCompile>
    <ClCompile Include="..\..\xbmc\pvr\PVRManager.cpp">
      <Filter>pvr</Filter>
=======
    <ClCompile Include="..\..\xbmc\interfaces\python\xbmcmodule\xbmcvfsmodule.cpp">
      <Filter>interfaces\python\xbmcmodule</Filter>
>>>>>>> d02587cf
    </ClCompile>
  </ItemGroup>
  <ItemGroup>
    <ClInclude Include="..\..\xbmc\win32\pch.h">
      <Filter>win32</Filter>
    </ClInclude>
    <ClInclude Include="..\..\xbmc\win32\PlatformDefs.h">
      <Filter>win32</Filter>
    </ClInclude>
    <ClInclude Include="..\..\xbmc\win32\WIN32Util.h">
      <Filter>win32</Filter>
    </ClInclude>
    <ClInclude Include="..\..\xbmc\win32\WINDirectSound.h">
      <Filter>win32</Filter>
    </ClInclude>
    <ClInclude Include="..\..\xbmc\win32\WindowHelper.h">
      <Filter>win32</Filter>
    </ClInclude>
    <ClInclude Include="..\..\xbmc\win32\WINFileSMB.h">
      <Filter>win32</Filter>
    </ClInclude>
    <ClInclude Include="..\..\xbmc\win32\WINSMBDirectory.h">
      <Filter>win32</Filter>
    </ClInclude>
    <ClInclude Include="..\..\xbmc\win32\XCriticalSection.h">
      <Filter>win32</Filter>
    </ClInclude>
    <ClInclude Include="..\..\xbmc\cores\DummyVideoPlayer.h">
      <Filter>cores</Filter>
    </ClInclude>
    <ClInclude Include="..\..\xbmc\cores\IPlayer.h">
      <Filter>cores</Filter>
    </ClInclude>
    <ClInclude Include="..\..\xbmc\cores\dvdplayer\dvd_config.h">
      <Filter>cores\dvdplayer</Filter>
    </ClInclude>
    <ClInclude Include="..\..\xbmc\cores\dvdplayer\DVDAudio.h">
      <Filter>cores\dvdplayer</Filter>
    </ClInclude>
    <ClInclude Include="..\..\xbmc\cores\dvdplayer\DVDClock.h">
      <Filter>cores\dvdplayer</Filter>
    </ClInclude>
    <ClInclude Include="..\..\xbmc\cores\dvdplayer\DVDDemuxSPU.h">
      <Filter>cores\dvdplayer</Filter>
    </ClInclude>
    <ClInclude Include="..\..\xbmc\cores\dvdplayer\DVDDemuxers\DVDDemuxVobsub.h">
      <Filter>cores\dvdplayer</Filter>
    </ClInclude>
    <ClInclude Include="..\..\xbmc\cores\dvdplayer\DVDFileInfo.h">
      <Filter>cores\dvdplayer</Filter>
    </ClInclude>
    <ClInclude Include="..\..\xbmc\cores\dvdplayer\DVDInputStreams\DVDInputStreamTV.h">
      <Filter>cores\dvdplayer</Filter>
    </ClInclude>
    <ClInclude Include="..\..\xbmc\cores\dvdplayer\DVDMessage.h">
      <Filter>cores\dvdplayer</Filter>
    </ClInclude>
    <ClInclude Include="..\..\xbmc\cores\dvdplayer\DVDMessageQueue.h">
      <Filter>cores\dvdplayer</Filter>
    </ClInclude>
    <ClInclude Include="..\..\xbmc\cores\dvdplayer\DVDMessageTracker.h">
      <Filter>cores\dvdplayer</Filter>
    </ClInclude>
    <ClInclude Include="..\..\xbmc\cores\dvdplayer\DVDOverlayContainer.h">
      <Filter>cores\dvdplayer</Filter>
    </ClInclude>
    <ClInclude Include="..\..\xbmc\cores\dvdplayer\DVDOverlayRenderer.h">
      <Filter>cores\dvdplayer</Filter>
    </ClInclude>
    <ClInclude Include="..\..\xbmc\cores\dvdplayer\DVDPerformanceCounter.h">
      <Filter>cores\dvdplayer</Filter>
    </ClInclude>
    <ClInclude Include="..\..\xbmc\cores\dvdplayer\DVDPlayer.h">
      <Filter>cores\dvdplayer</Filter>
    </ClInclude>
    <ClInclude Include="..\..\xbmc\cores\dvdplayer\DVDPlayerAudio.h">
      <Filter>cores\dvdplayer</Filter>
    </ClInclude>
    <ClInclude Include="..\..\xbmc\cores\dvdplayer\DVDPlayerAudioResampler.h">
      <Filter>cores\dvdplayer</Filter>
    </ClInclude>
    <ClInclude Include="..\..\xbmc\cores\dvdplayer\DVDPlayerSubtitle.h">
      <Filter>cores\dvdplayer</Filter>
    </ClInclude>
    <ClInclude Include="..\..\xbmc\cores\dvdplayer\DVDPlayerTeletext.h">
      <Filter>cores\dvdplayer</Filter>
    </ClInclude>
    <ClInclude Include="..\..\xbmc\cores\dvdplayer\DVDPlayerVideo.h">
      <Filter>cores\dvdplayer</Filter>
    </ClInclude>
    <ClInclude Include="..\..\xbmc\cores\dvdplayer\DVDStreamInfo.h">
      <Filter>cores\dvdplayer</Filter>
    </ClInclude>
    <ClInclude Include="..\..\xbmc\cores\dvdplayer\DVDTSCorrection.h">
      <Filter>cores\dvdplayer</Filter>
    </ClInclude>
    <ClInclude Include="..\..\xbmc\cores\dvdplayer\Edl.h">
      <Filter>cores\dvdplayer</Filter>
    </ClInclude>
    <ClInclude Include="..\..\xbmc\cores\dvdplayer\IDVDPlayer.h">
      <Filter>cores\dvdplayer</Filter>
    </ClInclude>
    <ClInclude Include="..\..\xbmc\cores\dvdplayer\DVDCodecs\DVDCodecs.h">
      <Filter>cores\dvdplayer\DVDCodecs</Filter>
    </ClInclude>
    <ClInclude Include="..\..\xbmc\cores\dvdplayer\DVDCodecs\DVDCodecUtils.h">
      <Filter>cores\dvdplayer\DVDCodecs</Filter>
    </ClInclude>
    <ClInclude Include="..\..\xbmc\cores\dvdplayer\DVDCodecs\DVDFactoryCodec.h">
      <Filter>cores\dvdplayer\DVDCodecs</Filter>
    </ClInclude>
    <ClInclude Include="..\..\xbmc\cores\dvdplayer\DVDCodecs\Audio\DllLiba52.h">
      <Filter>cores\dvdplayer\DVDCodecs\Audio</Filter>
    </ClInclude>
    <ClInclude Include="..\..\xbmc\cores\dvdplayer\DVDCodecs\Audio\DllLibDts.h">
      <Filter>cores\dvdplayer\DVDCodecs\Audio</Filter>
    </ClInclude>
    <ClInclude Include="..\..\xbmc\cores\dvdplayer\DVDCodecs\Audio\DllLibFaad.h">
      <Filter>cores\dvdplayer\DVDCodecs\Audio</Filter>
    </ClInclude>
    <ClInclude Include="..\..\xbmc\cores\dvdplayer\DVDCodecs\Audio\DllLibMad.h">
      <Filter>cores\dvdplayer\DVDCodecs\Audio</Filter>
    </ClInclude>
    <ClInclude Include="..\..\xbmc\cores\dvdplayer\DVDCodecs\Audio\DVDAudioCodec.h">
      <Filter>cores\dvdplayer\DVDCodecs\Audio</Filter>
    </ClInclude>
    <ClInclude Include="..\..\xbmc\cores\dvdplayer\DVDCodecs\Audio\DVDAudioCodecFFmpeg.h">
      <Filter>cores\dvdplayer\DVDCodecs\Audio</Filter>
    </ClInclude>
    <ClInclude Include="..\..\xbmc\cores\dvdplayer\DVDCodecs\Audio\DVDAudioCodecLibFaad.h">
      <Filter>cores\dvdplayer\DVDCodecs\Audio</Filter>
    </ClInclude>
    <ClInclude Include="..\..\xbmc\cores\dvdplayer\DVDCodecs\Audio\DVDAudioCodecLibMad.h">
      <Filter>cores\dvdplayer\DVDCodecs\Audio</Filter>
    </ClInclude>
    <ClInclude Include="..\..\xbmc\cores\dvdplayer\DVDCodecs\Audio\DVDAudioCodecLPcm.h">
      <Filter>cores\dvdplayer\DVDCodecs\Audio</Filter>
    </ClInclude>
    <ClInclude Include="..\..\xbmc\cores\dvdplayer\DVDCodecs\Audio\DVDAudioCodecPassthroughFFmpeg.h">
      <Filter>cores\dvdplayer\DVDCodecs\Audio</Filter>
    </ClInclude>
    <ClInclude Include="..\..\xbmc\cores\dvdplayer\DVDCodecs\Audio\DVDAudioCodecPcm.h">
      <Filter>cores\dvdplayer\DVDCodecs\Audio</Filter>
    </ClInclude>
    <ClInclude Include="..\..\xbmc\cores\dvdplayer\DVDCodecs\Audio\Encoders\DVDAudioEncoderFFmpeg.h">
      <Filter>cores\dvdplayer\DVDCodecs\Audio\Encoders</Filter>
    </ClInclude>
    <ClInclude Include="..\..\xbmc\cores\dvdplayer\DVDCodecs\Audio\Encoders\IDVDAudioEncoder.h">
      <Filter>cores\dvdplayer\DVDCodecs\Audio\Encoders</Filter>
    </ClInclude>
    <ClInclude Include="..\..\xbmc\cores\dvdplayer\DVDCodecs\Video\DllLibMpeg2.h">
      <Filter>cores\dvdplayer\DVDCodecs\Video</Filter>
    </ClInclude>
    <ClInclude Include="..\..\xbmc\cores\dvdplayer\DVDCodecs\Video\DVDVideoCodec.h">
      <Filter>cores\dvdplayer\DVDCodecs\Video</Filter>
    </ClInclude>
    <ClInclude Include="..\..\xbmc\cores\dvdplayer\DVDCodecs\Video\DVDVideoCodecCrystalHD.h">
      <Filter>cores\dvdplayer\DVDCodecs\Video</Filter>
    </ClInclude>
    <ClInclude Include="..\..\xbmc\cores\dvdplayer\DVDCodecs\Video\DVDVideoCodecFFmpeg.h">
      <Filter>cores\dvdplayer\DVDCodecs\Video</Filter>
    </ClInclude>
    <ClInclude Include="..\..\xbmc\cores\dvdplayer\DVDCodecs\Video\DVDVideoCodecLibMpeg2.h">
      <Filter>cores\dvdplayer\DVDCodecs\Video</Filter>
    </ClInclude>
    <ClInclude Include="..\..\xbmc\cores\dvdplayer\DVDCodecs\Video\DVDVideoPPFFmpeg.h">
      <Filter>cores\dvdplayer\DVDCodecs\Video</Filter>
    </ClInclude>
    <ClInclude Include="..\..\xbmc\cores\dvdplayer\DVDCodecs\Video\DXVA.h">
      <Filter>cores\dvdplayer\DVDCodecs\Video</Filter>
    </ClInclude>
    <ClInclude Include="..\..\xbmc\cores\dvdplayer\DVDCodecs\Overlay\DVDOverlay.h">
      <Filter>cores\dvdplayer\DVDCodecs\Overlay</Filter>
    </ClInclude>
    <ClInclude Include="..\..\xbmc\cores\dvdplayer\DVDCodecs\Overlay\DVDOverlayCodec.h">
      <Filter>cores\dvdplayer\DVDCodecs\Overlay</Filter>
    </ClInclude>
    <ClInclude Include="..\..\xbmc\cores\dvdplayer\DVDCodecs\Overlay\DVDOverlayCodecCC.h">
      <Filter>cores\dvdplayer\DVDCodecs\Overlay</Filter>
    </ClInclude>
    <ClInclude Include="..\..\xbmc\cores\dvdplayer\DVDCodecs\Overlay\DVDOverlayCodecFFmpeg.h">
      <Filter>cores\dvdplayer\DVDCodecs\Overlay</Filter>
    </ClInclude>
    <ClInclude Include="..\..\xbmc\cores\dvdplayer\DVDCodecs\Overlay\DVDOverlayCodecSSA.h">
      <Filter>cores\dvdplayer\DVDCodecs\Overlay</Filter>
    </ClInclude>
    <ClInclude Include="..\..\xbmc\cores\dvdplayer\DVDCodecs\Overlay\DVDOverlayCodecText.h">
      <Filter>cores\dvdplayer\DVDCodecs\Overlay</Filter>
    </ClInclude>
    <ClInclude Include="..\..\xbmc\cores\dvdplayer\DVDCodecs\Overlay\DVDOverlayImage.h">
      <Filter>cores\dvdplayer\DVDCodecs\Overlay</Filter>
    </ClInclude>
    <ClInclude Include="..\..\xbmc\cores\dvdplayer\DVDCodecs\Overlay\DVDOverlaySpu.h">
      <Filter>cores\dvdplayer\DVDCodecs\Overlay</Filter>
    </ClInclude>
    <ClInclude Include="..\..\xbmc\cores\dvdplayer\DVDCodecs\Overlay\DVDOverlaySSA.h">
      <Filter>cores\dvdplayer\DVDCodecs\Overlay</Filter>
    </ClInclude>
    <ClInclude Include="..\..\xbmc\cores\dvdplayer\DVDCodecs\Overlay\DVDOverlayText.h">
      <Filter>cores\dvdplayer\DVDCodecs\Overlay</Filter>
    </ClInclude>
    <ClInclude Include="..\..\xbmc\cores\dvdplayer\DVDCodecs\Overlay\libspucc\cc_decoder.h">
      <Filter>cores\dvdplayer\DVDCodecs\Overlay\libspucc</Filter>
    </ClInclude>
    <ClInclude Include="..\..\xbmc\cores\dvdplayer\DVDDemuxers\DVDDemux.h">
      <Filter>cores\dvdplayer\DVDDemuxers</Filter>
    </ClInclude>
    <ClInclude Include="..\..\xbmc\cores\dvdplayer\DVDDemuxers\DVDDemuxFFmpeg.h">
      <Filter>cores\dvdplayer\DVDDemuxers</Filter>
    </ClInclude>
    <ClInclude Include="..\..\xbmc\cores\dvdplayer\DVDDemuxers\DVDDemuxHTSP.h">
      <Filter>cores\dvdplayer\DVDDemuxers</Filter>
    </ClInclude>
    <ClInclude Include="..\..\xbmc\cores\dvdplayer\DVDDemuxers\DVDDemuxShoutcast.h">
      <Filter>cores\dvdplayer\DVDDemuxers</Filter>
    </ClInclude>
    <ClInclude Include="..\..\xbmc\cores\dvdplayer\DVDDemuxers\DVDDemuxUtils.h">
      <Filter>cores\dvdplayer\DVDDemuxers</Filter>
    </ClInclude>
    <ClInclude Include="..\..\xbmc\cores\dvdplayer\DVDDemuxers\DVDFactoryDemuxer.h">
      <Filter>cores\dvdplayer\DVDDemuxers</Filter>
    </ClInclude>
    <ClInclude Include="..\..\xbmc\cores\dvdplayer\DVDInputStreams\DllDvdNav.h">
      <Filter>cores\dvdplayer\DVDInputStreams</Filter>
    </ClInclude>
    <ClInclude Include="..\..\xbmc\cores\dvdplayer\DVDInputStreams\DVDFactoryInputStream.h">
      <Filter>cores\dvdplayer\DVDInputStreams</Filter>
    </ClInclude>
    <ClInclude Include="..\..\xbmc\cores\dvdplayer\DVDInputStreams\DVDInputStream.h">
      <Filter>cores\dvdplayer\DVDInputStreams</Filter>
    </ClInclude>
    <ClInclude Include="..\..\xbmc\cores\dvdplayer\DVDInputStreams\DVDInputStreamFFmpeg.h">
      <Filter>cores\dvdplayer\DVDInputStreams</Filter>
    </ClInclude>
    <ClInclude Include="..\..\xbmc\cores\dvdplayer\DVDInputStreams\DVDInputStreamFile.h">
      <Filter>cores\dvdplayer\DVDInputStreams</Filter>
    </ClInclude>
    <ClInclude Include="..\..\xbmc\cores\dvdplayer\DVDInputStreams\DVDInputStreamHTSP.h">
      <Filter>cores\dvdplayer\DVDInputStreams</Filter>
    </ClInclude>
    <ClInclude Include="..\..\xbmc\cores\dvdplayer\DVDInputStreams\DVDInputStreamHttp.h">
      <Filter>cores\dvdplayer\DVDInputStreams</Filter>
    </ClInclude>
    <ClInclude Include="..\..\xbmc\cores\dvdplayer\DVDInputStreams\DVDInputStreamMemory.h">
      <Filter>cores\dvdplayer\DVDInputStreams</Filter>
    </ClInclude>
    <ClInclude Include="..\..\xbmc\cores\dvdplayer\DVDInputStreams\DVDInputStreamNavigator.h">
      <Filter>cores\dvdplayer\DVDInputStreams</Filter>
    </ClInclude>
    <ClInclude Include="..\..\xbmc\cores\dvdplayer\DVDInputStreams\DVDInputStreamRTMP.h">
      <Filter>cores\dvdplayer\DVDInputStreams</Filter>
    </ClInclude>
    <ClInclude Include="..\..\xbmc\cores\dvdplayer\DVDInputStreams\DVDStateSerializer.h">
      <Filter>cores\dvdplayer\DVDInputStreams</Filter>
    </ClInclude>
    <ClInclude Include="..\..\lib\DllAvCodec.h">
      <Filter>cores\dvdplayer\DVDHeaders</Filter>
    </ClInclude>
    <ClInclude Include="..\..\lib\DllAvFormat.h">
      <Filter>cores\dvdplayer\DVDHeaders</Filter>
    </ClInclude>
    <ClInclude Include="..\..\lib\DllPostProc.h">
      <Filter>cores\dvdplayer\DVDHeaders</Filter>
    </ClInclude>
    <ClInclude Include="..\..\lib\DllSwScale.h">
      <Filter>cores\dvdplayer\DVDHeaders</Filter>
    </ClInclude>
    <ClInclude Include="..\..\lib\ffmpeg\libavformat\avformat.h">
      <Filter>cores\dvdplayer\DVDHeaders</Filter>
    </ClInclude>
    <ClInclude Include="..\..\lib\ffmpeg\libavutil\common.h">
      <Filter>cores\dvdplayer\DVDHeaders</Filter>
    </ClInclude>
    <ClInclude Include="..\..\lib\ffmpeg\libavformat\avio.h">
      <Filter>cores\dvdplayer\DVDHeaders</Filter>
    </ClInclude>
    <ClInclude Include="..\..\xbmc\cores\dvdplayer\DVDInputStreams\dvdnav\dvd_types.h">
      <Filter>cores\dvdplayer\DVDHeaders</Filter>
    </ClInclude>
    <ClInclude Include="..\..\xbmc\cores\dvdplayer\DVDInputStreams\dvdnav\dvdnav.h">
      <Filter>cores\dvdplayer\DVDHeaders</Filter>
    </ClInclude>
    <ClInclude Include="..\..\xbmc\cores\dvdplayer\DVDInputStreams\dvdnav\dvdnav_events.h">
      <Filter>cores\dvdplayer\DVDHeaders</Filter>
    </ClInclude>
    <ClInclude Include="..\..\xbmc\cores\dvdplayer\DVDInputStreams\dvdnav\dvdnav_internal.h">
      <Filter>cores\dvdplayer\DVDHeaders</Filter>
    </ClInclude>
    <ClInclude Include="..\..\xbmc\cores\dvdplayer\DVDInputStreams\dvdnav\ifo_types.h">
      <Filter>cores\dvdplayer\DVDHeaders</Filter>
    </ClInclude>
    <ClInclude Include="..\..\xbmc\cores\dvdplayer\DVDInputStreams\dvdnav\nav_types.h">
      <Filter>cores\dvdplayer\DVDHeaders</Filter>
    </ClInclude>
    <ClInclude Include="..\..\xbmc\cores\dvdplayer\DVDInputStreams\dvdnav\remap.h">
      <Filter>cores\dvdplayer\DVDHeaders</Filter>
    </ClInclude>
    <ClInclude Include="..\..\xbmc\cores\dvdplayer\DVDInputStreams\dvdnav\vm.h">
      <Filter>cores\dvdplayer\DVDHeaders</Filter>
    </ClInclude>
    <ClInclude Include="..\..\xbmc\cores\dvdplayer\DVDInputStreams\dvdnav\vmcmd.h">
      <Filter>cores\dvdplayer\DVDHeaders</Filter>
    </ClInclude>
    <ClInclude Include="..\..\xbmc\cores\dvdplayer\DVDSubtitles\DllLibass.h">
      <Filter>cores\dvdplayer\DVDSubtitles</Filter>
    </ClInclude>
    <ClInclude Include="..\..\xbmc\cores\dvdplayer\DVDSubtitles\DVDFactorySubtitle.h">
      <Filter>cores\dvdplayer\DVDSubtitles</Filter>
    </ClInclude>
    <ClInclude Include="..\..\xbmc\cores\dvdplayer\DVDSubtitles\DVDSubtitleLineCollection.h">
      <Filter>cores\dvdplayer\DVDSubtitles</Filter>
    </ClInclude>
    <ClInclude Include="..\..\xbmc\cores\dvdplayer\DVDSubtitles\DVDSubtitleParser.h">
      <Filter>cores\dvdplayer\DVDSubtitles</Filter>
    </ClInclude>
    <ClInclude Include="..\..\xbmc\cores\dvdplayer\DVDSubtitles\DVDSubtitleParserMicroDVD.h">
      <Filter>cores\dvdplayer\DVDSubtitles</Filter>
    </ClInclude>
    <ClInclude Include="..\..\xbmc\cores\dvdplayer\DVDSubtitles\DVDSubtitleParserMPL2.h">
      <Filter>cores\dvdplayer\DVDSubtitles</Filter>
    </ClInclude>
    <ClInclude Include="..\..\xbmc\cores\dvdplayer\DVDSubtitles\DVDSubtitleParserSami.h">
      <Filter>cores\dvdplayer\DVDSubtitles</Filter>
    </ClInclude>
    <ClInclude Include="..\..\xbmc\cores\dvdplayer\DVDSubtitles\DVDSubtitleParserSSA.h">
      <Filter>cores\dvdplayer\DVDSubtitles</Filter>
    </ClInclude>
    <ClInclude Include="..\..\xbmc\cores\dvdplayer\DVDSubtitles\DVDSubtitleParserSubrip.h">
      <Filter>cores\dvdplayer\DVDSubtitles</Filter>
    </ClInclude>
    <ClInclude Include="..\..\xbmc\cores\dvdplayer\DVDSubtitles\DVDSubtitleParserVplayer.h">
      <Filter>cores\dvdplayer\DVDSubtitles</Filter>
    </ClInclude>
    <ClInclude Include="..\..\xbmc\cores\dvdplayer\DVDSubtitles\DVDSubtitlesLibass.h">
      <Filter>cores\dvdplayer\DVDSubtitles</Filter>
    </ClInclude>
    <ClInclude Include="..\..\xbmc\cores\dvdplayer\DVDSubtitles\DVDSubtitleStream.h">
      <Filter>cores\dvdplayer\DVDSubtitles</Filter>
    </ClInclude>
    <ClInclude Include="..\..\xbmc\cores\paplayer\AC3CDDACodec.h">
      <Filter>cores\paplayer</Filter>
    </ClInclude>
    <ClInclude Include="..\..\xbmc\cores\paplayer\AC3Codec.h">
      <Filter>cores\paplayer</Filter>
    </ClInclude>
    <ClInclude Include="..\..\xbmc\cores\paplayer\ADPCMCodec.h">
      <Filter>cores\paplayer</Filter>
    </ClInclude>
    <ClInclude Include="..\..\xbmc\cores\paplayer\AIFFcodec.h">
      <Filter>cores\paplayer</Filter>
    </ClInclude>
    <ClInclude Include="..\..\xbmc\cores\paplayer\ASAPCodec.h">
      <Filter>cores\paplayer</Filter>
    </ClInclude>
    <ClInclude Include="..\..\xbmc\cores\paplayer\AudioDecoder.h">
      <Filter>cores\paplayer</Filter>
    </ClInclude>
    <ClInclude Include="..\..\xbmc\cores\paplayer\CDDAcodec.h">
      <Filter>cores\paplayer</Filter>
    </ClInclude>
    <ClInclude Include="..\..\xbmc\cores\paplayer\CodecFactory.h">
      <Filter>cores\paplayer</Filter>
    </ClInclude>
    <ClInclude Include="..\..\lib\DllAc3codec.h">
      <Filter>cores\paplayer</Filter>
    </ClInclude>
    <ClInclude Include="..\..\lib\DllAdpcm.h">
      <Filter>cores\paplayer</Filter>
    </ClInclude>
    <ClInclude Include="..\..\lib\DllASAP.h">
      <Filter>cores\paplayer</Filter>
    </ClInclude>
    <ClInclude Include="..\..\lib\DllDCACodec.h">
      <Filter>cores\paplayer</Filter>
    </ClInclude>
    <ClInclude Include="..\..\lib\DllLibFlac.h">
      <Filter>cores\paplayer</Filter>
    </ClInclude>
    <ClInclude Include="..\..\lib\DllNosefart.h">
      <Filter>cores\paplayer</Filter>
    </ClInclude>
    <ClInclude Include="..\..\lib\DllSidplay2.h">
      <Filter>cores\paplayer</Filter>
    </ClInclude>
    <ClInclude Include="..\..\lib\DllStSound.h">
      <Filter>cores\paplayer</Filter>
    </ClInclude>
    <ClInclude Include="..\..\lib\DllTimidity.h">
      <Filter>cores\paplayer</Filter>
    </ClInclude>
    <ClInclude Include="..\..\lib\DllVorbisfile.h">
      <Filter>cores\paplayer</Filter>
    </ClInclude>
    <ClInclude Include="..\..\lib\DllWAVPack.h">
      <Filter>cores\paplayer</Filter>
    </ClInclude>
    <ClInclude Include="..\..\xbmc\cores\paplayer\DTSCDDACodec.h">
      <Filter>cores\paplayer</Filter>
    </ClInclude>
    <ClInclude Include="..\..\xbmc\cores\paplayer\DTSCodec.h">
      <Filter>cores\paplayer</Filter>
    </ClInclude>
    <ClInclude Include="..\..\xbmc\cores\paplayer\DVDPlayerCodec.h">
      <Filter>cores\paplayer</Filter>
    </ClInclude>
    <ClInclude Include="..\..\xbmc\cores\paplayer\FLACcodec.h">
      <Filter>cores\paplayer</Filter>
    </ClInclude>
    <ClInclude Include="..\..\xbmc\cores\paplayer\ICodec.h">
      <Filter>cores\paplayer</Filter>
    </ClInclude>
    <ClInclude Include="..\..\xbmc\cores\paplayer\ModplugCodec.h">
      <Filter>cores\paplayer</Filter>
    </ClInclude>
    <ClInclude Include="..\..\xbmc\cores\paplayer\MP3codec.h">
      <Filter>cores\paplayer</Filter>
    </ClInclude>
    <ClInclude Include="..\..\xbmc\cores\paplayer\NSFCodec.h">
      <Filter>cores\paplayer</Filter>
    </ClInclude>
    <ClInclude Include="..\..\xbmc\cores\paplayer\OggCallback.h">
      <Filter>cores\paplayer</Filter>
    </ClInclude>
    <ClInclude Include="..\..\xbmc\cores\paplayer\OGGcodec.h">
      <Filter>cores\paplayer</Filter>
    </ClInclude>
    <ClInclude Include="..\..\xbmc\cores\paplayer\PAPlayer.h">
      <Filter>cores\paplayer</Filter>
    </ClInclude>
    <ClInclude Include="..\..\xbmc\cores\paplayer\ReplayGain.h">
      <Filter>cores\paplayer</Filter>
    </ClInclude>
    <ClInclude Include="..\..\xbmc\cores\paplayer\SIDCodec.h">
      <Filter>cores\paplayer</Filter>
    </ClInclude>
    <ClInclude Include="..\..\xbmc\cores\paplayer\SPCCodec.h">
      <Filter>cores\paplayer</Filter>
    </ClInclude>
    <ClInclude Include="..\..\xbmc\cores\paplayer\TimidityCodec.h">
      <Filter>cores\paplayer</Filter>
    </ClInclude>
    <ClInclude Include="..\..\xbmc\cores\paplayer\VGMCodec.h">
      <Filter>cores\paplayer</Filter>
    </ClInclude>
    <ClInclude Include="..\..\xbmc\cores\paplayer\WAVcodec.h">
      <Filter>cores\paplayer</Filter>
    </ClInclude>
    <ClInclude Include="..\..\xbmc\cores\paplayer\WAVPackcodec.h">
      <Filter>cores\paplayer</Filter>
    </ClInclude>
    <ClInclude Include="..\..\xbmc\cores\paplayer\YMCodec.h">
      <Filter>cores\paplayer</Filter>
    </ClInclude>
    <ClInclude Include="..\..\xbmc\cores\DllLoader\coff.h">
      <Filter>cores\DllLoader</Filter>
    </ClInclude>
    <ClInclude Include="..\..\xbmc\cores\DllLoader\coffldr.h">
      <Filter>cores\DllLoader</Filter>
    </ClInclude>
    <ClInclude Include="..\..\xbmc\cores\DllLoader\dll.h">
      <Filter>cores\DllLoader</Filter>
    </ClInclude>
    <ClInclude Include="..\..\xbmc\cores\DllLoader\dll_tracker.h">
      <Filter>cores\DllLoader</Filter>
    </ClInclude>
    <ClInclude Include="..\..\xbmc\cores\DllLoader\dll_tracker_file.h">
      <Filter>cores\DllLoader</Filter>
    </ClInclude>
    <ClInclude Include="..\..\xbmc\cores\DllLoader\dll_tracker_library.h">
      <Filter>cores\DllLoader</Filter>
    </ClInclude>
    <ClInclude Include="..\..\xbmc\cores\DllLoader\dll_util.h">
      <Filter>cores\DllLoader</Filter>
    </ClInclude>
    <ClInclude Include="..\..\xbmc\cores\DllLoader\DllLoader.h">
      <Filter>cores\DllLoader</Filter>
    </ClInclude>
    <ClInclude Include="..\..\xbmc\cores\DllLoader\DllLoaderContainer.h">
      <Filter>cores\DllLoader</Filter>
    </ClInclude>
    <ClInclude Include="..\..\xbmc\DllPaths.h">
      <Filter>cores\DllLoader</Filter>
    </ClInclude>
    <ClInclude Include="..\..\xbmc\DllPaths_win32.h">
      <Filter>cores\DllLoader</Filter>
    </ClInclude>
    <ClInclude Include="..\..\xbmc\cores\DllLoader\LibraryLoader.h">
      <Filter>cores\DllLoader</Filter>
    </ClInclude>
    <ClInclude Include="..\..\xbmc\cores\DllLoader\Win32DllLoader.h">
      <Filter>cores\DllLoader</Filter>
    </ClInclude>
    <ClInclude Include="..\..\xbmc\cores\DllLoader\exports\emu_dummy.h">
      <Filter>cores\DllLoader\exports</Filter>
    </ClInclude>
    <ClInclude Include="..\..\xbmc\cores\DllLoader\exports\emu_kernel32.h">
      <Filter>cores\DllLoader\exports</Filter>
    </ClInclude>
    <ClInclude Include="..\..\xbmc\cores\DllLoader\exports\emu_msvcrt.h">
      <Filter>cores\DllLoader\exports</Filter>
    </ClInclude>
    <ClInclude Include="..\..\xbmc\cores\DllLoader\exports\win32-dirent.h">
      <Filter>cores\DllLoader\exports</Filter>
    </ClInclude>
    <ClInclude Include="..\..\xbmc\cores\DllLoader\exports\emu_socket\emu_socket.h">
      <Filter>cores\DllLoader\exports\emu_socket</Filter>
    </ClInclude>
    <ClInclude Include="..\..\xbmc\cores\DllLoader\exports\util\EmuFileWrapper.h">
      <Filter>cores\DllLoader\exports\util</Filter>
    </ClInclude>
    <ClInclude Include="..\..\xbmc\cores\VideoRenderers\BaseRenderer.h">
      <Filter>cores\VideoRenderers</Filter>
    </ClInclude>
    <ClInclude Include="..\..\xbmc\cores\VideoRenderers\LinuxRenderer.h">
      <Filter>cores\VideoRenderers</Filter>
    </ClInclude>
    <ClInclude Include="..\..\xbmc\cores\VideoRenderers\LinuxRendererGL.h">
      <Filter>cores\VideoRenderers</Filter>
    </ClInclude>
    <ClInclude Include="..\..\xbmc\cores\VideoRenderers\OverlayRenderer.h">
      <Filter>cores\VideoRenderers</Filter>
    </ClInclude>
    <ClInclude Include="..\..\xbmc\cores\VideoRenderers\OverlayRendererDX.h">
      <Filter>cores\VideoRenderers</Filter>
    </ClInclude>
    <ClInclude Include="..\..\xbmc\cores\VideoRenderers\OverlayRendererGL.h">
      <Filter>cores\VideoRenderers</Filter>
    </ClInclude>
    <ClInclude Include="..\..\xbmc\cores\VideoRenderers\OverlayRendererUtil.h">
      <Filter>cores\VideoRenderers</Filter>
    </ClInclude>
    <ClInclude Include="..\..\xbmc\cores\VideoRenderers\RenderManager.h">
      <Filter>cores\VideoRenderers</Filter>
    </ClInclude>
    <ClInclude Include="..\..\xbmc\cores\VideoRenderers\WinRenderer.h">
      <Filter>cores\VideoRenderers</Filter>
    </ClInclude>
    <ClInclude Include="..\..\xbmc\cores\VideoRenderers\VideoShaders\ConvolutionKernels.h">
      <Filter>cores\VideoRenderers\Shaders</Filter>
    </ClInclude>
    <ClInclude Include="..\..\xbmc\cores\VideoRenderers\VideoShaders\VideoFilterShader.h">
      <Filter>cores\VideoRenderers\Shaders</Filter>
    </ClInclude>
    <ClInclude Include="..\..\xbmc\cores\VideoRenderers\VideoShaders\YUV2RGBShader.h">
      <Filter>cores\VideoRenderers\Shaders</Filter>
    </ClInclude>
    <ClInclude Include="..\..\xbmc\cores\AudioRenderers\AudioRendererFactory.h">
      <Filter>cores\AudioRenderers</Filter>
    </ClInclude>
    <ClInclude Include="..\..\xbmc\cores\AudioRenderers\NullDirectSound.h">
      <Filter>cores\AudioRenderers</Filter>
    </ClInclude>
    <ClInclude Include="..\..\xbmc\utils\PCMRemap.h">
      <Filter>cores\AudioRenderers</Filter>
    </ClInclude>
    <ClInclude Include="..\..\xbmc\cores\AudioRenderers\PulseAudioDirectSound.h">
      <Filter>cores\AudioRenderers</Filter>
    </ClInclude>
    <ClInclude Include="..\..\xbmc\cores\AudioRenderers\Win32DirectSound.h">
      <Filter>cores\AudioRenderers</Filter>
    </ClInclude>
    <ClInclude Include="..\..\xbmc\cores\AudioRenderers\Win32WASAPI.h">
      <Filter>cores\AudioRenderers</Filter>
    </ClInclude>
    <ClInclude Include="..\..\xbmc\cores\ExternalPlayer\ExternalPlayer.h">
      <Filter>cores\ExternalPlayer</Filter>
    </ClInclude>
    <ClInclude Include="..\..\xbmc\cores\playercorefactory\PlayerCoreConfig.h">
      <Filter>cores\PlayerCoreFactory</Filter>
    </ClInclude>
    <ClInclude Include="..\..\xbmc\cores\playercorefactory\PlayerCoreFactory.h">
      <Filter>cores\PlayerCoreFactory</Filter>
    </ClInclude>
    <ClInclude Include="..\..\xbmc\cores\playercorefactory\PlayerSelectionRule.h">
      <Filter>cores\PlayerCoreFactory</Filter>
    </ClInclude>
    <ClInclude Include="..\..\xbmc\FileSystem\AddonsDirectory.h">
      <Filter>filesystem</Filter>
    </ClInclude>
    <ClInclude Include="..\..\xbmc\FileSystem\ASAPFileDirectory.h">
      <Filter>filesystem</Filter>
    </ClInclude>
    <ClInclude Include="..\..\xbmc\FileSystem\CacheMemBuffer.h">
      <Filter>filesystem</Filter>
    </ClInclude>
    <ClInclude Include="..\..\xbmc\FileSystem\CacheStrategy.h">
      <Filter>filesystem</Filter>
    </ClInclude>
    <ClInclude Include="..\..\xbmc\FileSystem\CDDADirectory.h">
      <Filter>filesystem</Filter>
    </ClInclude>
    <ClInclude Include="..\..\xbmc\FileSystem\DAAPDirectory.h">
      <Filter>filesystem</Filter>
    </ClInclude>
    <ClInclude Include="..\..\xbmc\FileSystem\DAVDirectory.h">
      <Filter>filesystem</Filter>
    </ClInclude>
    <ClInclude Include="..\..\xbmc\FileSystem\DirectoryCache.h">
      <Filter>filesystem</Filter>
    </ClInclude>
    <ClInclude Include="..\..\xbmc\FileSystem\DirectoryTuxBox.h">
      <Filter>filesystem</Filter>
    </ClInclude>
    <ClInclude Include="..\..\xbmc\FileSystem\DllLibCMyth.h">
      <Filter>filesystem</Filter>
    </ClInclude>
    <ClInclude Include="..\..\xbmc\FileSystem\DllLibCurl.h">
      <Filter>filesystem</Filter>
    </ClInclude>
    <ClInclude Include="..\..\xbmc\FileSystem\FactoryFileDirectory.h">
      <Filter>filesystem</Filter>
    </ClInclude>
    <ClInclude Include="..\..\xbmc\FileSystem\FileCache.h">
      <Filter>filesystem</Filter>
    </ClInclude>
    <ClInclude Include="..\..\xbmc\FileSystem\FileCDDA.h">
      <Filter>filesystem</Filter>
    </ClInclude>
    <ClInclude Include="..\..\xbmc\FileSystem\FileCurl.h">
      <Filter>filesystem</Filter>
    </ClInclude>
    <ClInclude Include="..\..\xbmc\FileSystem\FileDAAP.h">
      <Filter>filesystem</Filter>
    </ClInclude>
    <ClInclude Include="..\..\xbmc\FileSystem\FileFileReader.h">
      <Filter>filesystem</Filter>
    </ClInclude>
    <ClInclude Include="..\..\xbmc\FileSystem\FileISO.h">
      <Filter>filesystem</Filter>
    </ClInclude>
    <ClInclude Include="..\..\xbmc\FileSystem\FileLastFM.h">
      <Filter>filesystem</Filter>
    </ClInclude>
    <ClInclude Include="..\..\xbmc\FileSystem\FileMusicDatabase.h">
      <Filter>filesystem</Filter>
    </ClInclude>
    <ClInclude Include="..\..\xbmc\FileSystem\FileRar.h">
      <Filter>filesystem</Filter>
    </ClInclude>
    <ClInclude Include="..\..\xbmc\FileSystem\FileRTV.h">
      <Filter>filesystem</Filter>
    </ClInclude>
    <ClInclude Include="..\..\xbmc\FileSystem\FileSFTP.h">
      <Filter>filesystem</Filter>
    </ClInclude>
    <ClInclude Include="..\..\xbmc\FileSystem\FileShoutcast.h">
      <Filter>filesystem</Filter>
    </ClInclude>
    <ClInclude Include="..\..\xbmc\FileSystem\FileSpecialProtocol.h">
      <Filter>filesystem</Filter>
    </ClInclude>
    <ClInclude Include="..\..\xbmc\FileSystem\FileTuxBox.h">
      <Filter>filesystem</Filter>
    </ClInclude>
    <ClInclude Include="..\..\xbmc\FileSystem\FileXBMSP.h">
      <Filter>filesystem</Filter>
    </ClInclude>
    <ClInclude Include="..\..\xbmc\FileSystem\FileZip.h">
      <Filter>filesystem</Filter>
    </ClInclude>
    <ClInclude Include="..\..\xbmc\FileSystem\FTPDirectory.h">
      <Filter>filesystem</Filter>
    </ClInclude>
    <ClInclude Include="..\..\xbmc\FileSystem\FTPParse.h">
      <Filter>filesystem</Filter>
    </ClInclude>
    <ClInclude Include="..\..\xbmc\FileSystem\HDHomeRun.h">
      <Filter>filesystem</Filter>
    </ClInclude>
    <ClInclude Include="..\..\xbmc\FileSystem\HTSPDirectory.h">
      <Filter>filesystem</Filter>
    </ClInclude>
    <ClInclude Include="..\..\xbmc\FileSystem\HTSPSession.h">
      <Filter>filesystem</Filter>
    </ClInclude>
    <ClInclude Include="..\..\xbmc\FileSystem\HTTPDirectory.h">
      <Filter>filesystem</Filter>
    </ClInclude>
    <ClInclude Include="..\..\xbmc\FileSystem\ISO9660Directory.h">
      <Filter>filesystem</Filter>
    </ClInclude>
    <ClInclude Include="..\..\xbmc\FileSystem\LastFMDirectory.h">
      <Filter>filesystem</Filter>
    </ClInclude>
    <ClInclude Include="..\..\xbmc\FileSystem\MultiPathDirectory.h">
      <Filter>filesystem</Filter>
    </ClInclude>
    <ClInclude Include="..\..\xbmc\FileSystem\MultiPathFile.h">
      <Filter>filesystem</Filter>
    </ClInclude>
    <ClInclude Include="..\..\xbmc\FileSystem\MusicDatabaseDirectory.h">
      <Filter>filesystem</Filter>
    </ClInclude>
    <ClInclude Include="..\..\xbmc\FileSystem\MusicFileDirectory.h">
      <Filter>filesystem</Filter>
    </ClInclude>
    <ClInclude Include="..\..\xbmc\FileSystem\MusicSearchDirectory.h">
      <Filter>filesystem</Filter>
    </ClInclude>
    <ClInclude Include="..\..\xbmc\FileSystem\MythDirectory.h">
      <Filter>filesystem</Filter>
    </ClInclude>
    <ClInclude Include="..\..\xbmc\FileSystem\MythFile.h">
      <Filter>filesystem</Filter>
    </ClInclude>
    <ClInclude Include="..\..\xbmc\FileSystem\MythSession.h">
      <Filter>filesystem</Filter>
    </ClInclude>
    <ClInclude Include="..\..\xbmc\FileSystem\NSFFileDirectory.h">
      <Filter>filesystem</Filter>
    </ClInclude>
    <ClInclude Include="..\..\xbmc\FileSystem\OGGFileDirectory.h">
      <Filter>filesystem</Filter>
    </ClInclude>
    <ClInclude Include="..\..\xbmc\FileSystem\PlaylistDirectory.h">
      <Filter>filesystem</Filter>
    </ClInclude>
    <ClInclude Include="..\..\xbmc\FileSystem\PlaylistFileDirectory.h">
      <Filter>filesystem</Filter>
    </ClInclude>
    <ClInclude Include="..\..\xbmc\FileSystem\PluginDirectory.h">
      <Filter>filesystem</Filter>
    </ClInclude>
    <ClInclude Include="..\..\xbmc\FileSystem\RarDirectory.h">
      <Filter>filesystem</Filter>
    </ClInclude>
    <ClInclude Include="..\..\xbmc\FileSystem\RarManager.h">
      <Filter>filesystem</Filter>
    </ClInclude>
    <ClInclude Include="..\..\xbmc\FileSystem\RSSDirectory.h">
      <Filter>filesystem</Filter>
    </ClInclude>
    <ClInclude Include="..\..\xbmc\FileSystem\RTVDirectory.h">
      <Filter>filesystem</Filter>
    </ClInclude>
    <ClInclude Include="..\..\xbmc\FileSystem\SAPDirectory.h">
      <Filter>filesystem</Filter>
    </ClInclude>
    <ClInclude Include="..\..\xbmc\FileSystem\SAPFile.h">
      <Filter>filesystem</Filter>
    </ClInclude>
    <ClInclude Include="..\..\xbmc\FileSystem\SFTPDirectory.h">
      <Filter>filesystem</Filter>
    </ClInclude>
    <ClInclude Include="..\..\xbmc\FileSystem\SIDFileDirectory.h">
      <Filter>filesystem</Filter>
    </ClInclude>
    <ClInclude Include="..\..\xbmc\FileSystem\SmartPlaylistDirectory.h">
      <Filter>filesystem</Filter>
    </ClInclude>
    <ClInclude Include="..\..\xbmc\FileSystem\SpecialProtocol.h">
      <Filter>filesystem</Filter>
    </ClInclude>
    <ClInclude Include="..\..\xbmc\FileSystem\SpecialProtocolDirectory.h">
      <Filter>filesystem</Filter>
    </ClInclude>
    <ClInclude Include="..\..\xbmc\FileSystem\StackDirectory.h">
      <Filter>filesystem</Filter>
    </ClInclude>
    <ClInclude Include="..\..\xbmc\FileSystem\UPnPDirectory.h">
      <Filter>filesystem</Filter>
    </ClInclude>
    <ClInclude Include="..\..\xbmc\FileSystem\VideoDatabaseDirectory.h">
      <Filter>filesystem</Filter>
    </ClInclude>
    <ClInclude Include="..\..\xbmc\FileSystem\VirtualPathDirectory.h">
      <Filter>filesystem</Filter>
    </ClInclude>
    <ClInclude Include="..\..\xbmc\FileSystem\VTPDirectory.h">
      <Filter>filesystem</Filter>
    </ClInclude>
    <ClInclude Include="..\..\xbmc\FileSystem\VTPFile.h">
      <Filter>filesystem</Filter>
    </ClInclude>
    <ClInclude Include="..\..\xbmc\FileSystem\VTPSession.h">
      <Filter>filesystem</Filter>
    </ClInclude>
    <ClInclude Include="..\..\xbmc\FileSystem\XBMSDirectory.h">
      <Filter>filesystem</Filter>
    </ClInclude>
    <ClInclude Include="..\..\xbmc\FileSystem\ZipDirectory.h">
      <Filter>filesystem</Filter>
    </ClInclude>
    <ClInclude Include="..\..\xbmc\FileSystem\ZipManager.h">
      <Filter>filesystem</Filter>
    </ClInclude>
    <ClInclude Include="..\..\xbmc\FileSystem\MusicDatabaseDirectory\DirectoryNode.h">
      <Filter>filesystem\MusicDatabaseDirectory</Filter>
    </ClInclude>
    <ClInclude Include="..\..\xbmc\FileSystem\MusicDatabaseDirectory\DirectoryNodeAlbum.h">
      <Filter>filesystem\MusicDatabaseDirectory</Filter>
    </ClInclude>
    <ClInclude Include="..\..\xbmc\FileSystem\MusicDatabaseDirectory\DirectoryNodeAlbumCompilations.h">
      <Filter>filesystem\MusicDatabaseDirectory</Filter>
    </ClInclude>
    <ClInclude Include="..\..\xbmc\FileSystem\MusicDatabaseDirectory\DirectoryNodeAlbumCompilationsSongs.h">
      <Filter>filesystem\MusicDatabaseDirectory</Filter>
    </ClInclude>
    <ClInclude Include="..\..\xbmc\FileSystem\MusicDatabaseDirectory\DirectoryNodeAlbumRecentlyAdded.h">
      <Filter>filesystem\MusicDatabaseDirectory</Filter>
    </ClInclude>
    <ClInclude Include="..\..\xbmc\FileSystem\MusicDatabaseDirectory\DirectoryNodeAlbumRecentlyAddedSong.h">
      <Filter>filesystem\MusicDatabaseDirectory</Filter>
    </ClInclude>
    <ClInclude Include="..\..\xbmc\FileSystem\MusicDatabaseDirectory\DirectoryNodeAlbumRecentlyPlayed.h">
      <Filter>filesystem\MusicDatabaseDirectory</Filter>
    </ClInclude>
    <ClInclude Include="..\..\xbmc\FileSystem\MusicDatabaseDirectory\DirectoryNodeAlbumRecentlyPlayedSong.h">
      <Filter>filesystem\MusicDatabaseDirectory</Filter>
    </ClInclude>
    <ClInclude Include="..\..\xbmc\FileSystem\MusicDatabaseDirectory\DirectoryNodeAlbumTop100.h">
      <Filter>filesystem\MusicDatabaseDirectory</Filter>
    </ClInclude>
    <ClInclude Include="..\..\xbmc\FileSystem\MusicDatabaseDirectory\DirectoryNodeAlbumTop100Song.h">
      <Filter>filesystem\MusicDatabaseDirectory</Filter>
    </ClInclude>
    <ClInclude Include="..\..\xbmc\FileSystem\MusicDatabaseDirectory\DirectoryNodeArtist.h">
      <Filter>filesystem\MusicDatabaseDirectory</Filter>
    </ClInclude>
    <ClInclude Include="..\..\xbmc\FileSystem\MusicDatabaseDirectory\DirectoryNodeGenre.h">
      <Filter>filesystem\MusicDatabaseDirectory</Filter>
    </ClInclude>
    <ClInclude Include="..\..\xbmc\FileSystem\MusicDatabaseDirectory\DirectoryNodeOverview.h">
      <Filter>filesystem\MusicDatabaseDirectory</Filter>
    </ClInclude>
    <ClInclude Include="..\..\xbmc\FileSystem\MusicDatabaseDirectory\DirectoryNodeRoot.h">
      <Filter>filesystem\MusicDatabaseDirectory</Filter>
    </ClInclude>
    <ClInclude Include="..\..\xbmc\FileSystem\MusicDatabaseDirectory\DirectoryNodeSingles.h">
      <Filter>filesystem\MusicDatabaseDirectory</Filter>
    </ClInclude>
    <ClInclude Include="..\..\xbmc\FileSystem\MusicDatabaseDirectory\DirectoryNodeSong.h">
      <Filter>filesystem\MusicDatabaseDirectory</Filter>
    </ClInclude>
    <ClInclude Include="..\..\xbmc\FileSystem\MusicDatabaseDirectory\DirectoryNodeSongTop100.h">
      <Filter>filesystem\MusicDatabaseDirectory</Filter>
    </ClInclude>
    <ClInclude Include="..\..\xbmc\FileSystem\MusicDatabaseDirectory\DirectoryNodeTop100.h">
      <Filter>filesystem\MusicDatabaseDirectory</Filter>
    </ClInclude>
    <ClInclude Include="..\..\xbmc\FileSystem\MusicDatabaseDirectory\DirectoryNodeYear.h">
      <Filter>filesystem\MusicDatabaseDirectory</Filter>
    </ClInclude>
    <ClInclude Include="..\..\xbmc\FileSystem\MusicDatabaseDirectory\DirectoryNodeYearAlbum.h">
      <Filter>filesystem\MusicDatabaseDirectory</Filter>
    </ClInclude>
    <ClInclude Include="..\..\xbmc\FileSystem\MusicDatabaseDirectory\DirectoryNodeYearSong.h">
      <Filter>filesystem\MusicDatabaseDirectory</Filter>
    </ClInclude>
    <ClInclude Include="..\..\xbmc\FileSystem\MusicDatabaseDirectory\QueryParams.h">
      <Filter>filesystem\MusicDatabaseDirectory</Filter>
    </ClInclude>
    <ClInclude Include="..\..\xbmc\FileSystem\VideoDatabaseDirectory\DirectoryNode.h">
      <Filter>filesystem\VideoDatabaseDirectory</Filter>
    </ClInclude>
    <ClInclude Include="..\..\xbmc\FileSystem\VideoDatabaseDirectory\DirectoryNodeActor.h">
      <Filter>filesystem\VideoDatabaseDirectory</Filter>
    </ClInclude>
    <ClInclude Include="..\..\xbmc\FileSystem\VideoDatabaseDirectory\DirectoryNodeDirector.h">
      <Filter>filesystem\VideoDatabaseDirectory</Filter>
    </ClInclude>
    <ClInclude Include="..\..\xbmc\FileSystem\VideoDatabaseDirectory\DirectoryNodeEpisodes.h">
      <Filter>filesystem\VideoDatabaseDirectory</Filter>
    </ClInclude>
    <ClInclude Include="..\..\xbmc\FileSystem\VideoDatabaseDirectory\DirectoryNodeGenre.h">
      <Filter>filesystem\VideoDatabaseDirectory</Filter>
    </ClInclude>
    <ClInclude Include="..\..\xbmc\FileSystem\VideoDatabaseDirectory\DirectoryNodeMoviesOverview.h">
      <Filter>filesystem\VideoDatabaseDirectory</Filter>
    </ClInclude>
    <ClInclude Include="..\..\xbmc\FileSystem\VideoDatabaseDirectory\DirectoryNodeMusicVideoAlbum.h">
      <Filter>filesystem\VideoDatabaseDirectory</Filter>
    </ClInclude>
    <ClInclude Include="..\..\xbmc\FileSystem\VideoDatabaseDirectory\DirectoryNodeMusicVideosOverview.h">
      <Filter>filesystem\VideoDatabaseDirectory</Filter>
    </ClInclude>
    <ClInclude Include="..\..\xbmc\FileSystem\VideoDatabaseDirectory\DirectoryNodeOverview.h">
      <Filter>filesystem\VideoDatabaseDirectory</Filter>
    </ClInclude>
    <ClInclude Include="..\..\xbmc\FileSystem\VideoDatabaseDirectory\DirectoryNodeRecentlyAddedEpisodes.h">
      <Filter>filesystem\VideoDatabaseDirectory</Filter>
    </ClInclude>
    <ClInclude Include="..\..\xbmc\FileSystem\VideoDatabaseDirectory\DirectoryNodeRecentlyAddedMovies.h">
      <Filter>filesystem\VideoDatabaseDirectory</Filter>
    </ClInclude>
    <ClInclude Include="..\..\xbmc\FileSystem\VideoDatabaseDirectory\DirectoryNodeRecentlyAddedMusicVideos.h">
      <Filter>filesystem\VideoDatabaseDirectory</Filter>
    </ClInclude>
    <ClInclude Include="..\..\xbmc\FileSystem\VideoDatabaseDirectory\DirectoryNodeRoot.h">
      <Filter>filesystem\VideoDatabaseDirectory</Filter>
    </ClInclude>
    <ClInclude Include="..\..\xbmc\FileSystem\VideoDatabaseDirectory\DirectoryNodeSeasons.h">
      <Filter>filesystem\VideoDatabaseDirectory</Filter>
    </ClInclude>
    <ClInclude Include="..\..\xbmc\FileSystem\VideoDatabaseDirectory\DirectoryNodeSets.h">
      <Filter>filesystem\VideoDatabaseDirectory</Filter>
    </ClInclude>
    <ClInclude Include="..\..\xbmc\FileSystem\VideoDatabaseDirectory\DirectoryNodeStudio.h">
      <Filter>filesystem\VideoDatabaseDirectory</Filter>
    </ClInclude>
    <ClInclude Include="..\..\xbmc\FileSystem\VideoDatabaseDirectory\DirectoryNodeTitleMovies.h">
      <Filter>filesystem\VideoDatabaseDirectory</Filter>
    </ClInclude>
    <ClInclude Include="..\..\xbmc\FileSystem\VideoDatabaseDirectory\DirectoryNodeTitleMusicVideos.h">
      <Filter>filesystem\VideoDatabaseDirectory</Filter>
    </ClInclude>
    <ClInclude Include="..\..\xbmc\FileSystem\VideoDatabaseDirectory\DirectoryNodeTitleTvShows.h">
      <Filter>filesystem\VideoDatabaseDirectory</Filter>
    </ClInclude>
    <ClInclude Include="..\..\xbmc\FileSystem\VideoDatabaseDirectory\DirectoryNodeTvShowsOverview.h">
      <Filter>filesystem\VideoDatabaseDirectory</Filter>
    </ClInclude>
    <ClInclude Include="..\..\xbmc\FileSystem\VideoDatabaseDirectory\DirectoryNodeYear.h">
      <Filter>filesystem\VideoDatabaseDirectory</Filter>
    </ClInclude>
    <ClInclude Include="..\..\xbmc\FileSystem\VideoDatabaseDirectory\QueryParams.h">
      <Filter>filesystem\VideoDatabaseDirectory</Filter>
    </ClInclude>
    <ClInclude Include="..\..\xbmc\addons\Addon.h">
      <Filter>addons</Filter>
    </ClInclude>
    <ClInclude Include="..\..\xbmc\addons\AddonDll.h">
      <Filter>addons</Filter>
    </ClInclude>
    <ClInclude Include="..\..\xbmc\addons\AddonManager.h">
      <Filter>addons</Filter>
    </ClInclude>
    <ClInclude Include="..\..\xbmc\addons\AddonStatusHandler.h">
      <Filter>addons</Filter>
    </ClInclude>
    <ClInclude Include="..\..\xbmc\addons\DllAddon.h">
      <Filter>addons</Filter>
    </ClInclude>
    <ClInclude Include="..\..\xbmc\addons\IAddon.h">
      <Filter>addons</Filter>
    </ClInclude>
    <ClInclude Include="..\..\xbmc\addons\Scraper.h">
      <Filter>addons</Filter>
    </ClInclude>
    <ClInclude Include="..\..\xbmc\addons\ScreenSaver.h">
      <Filter>addons</Filter>
    </ClInclude>
    <ClInclude Include="..\..\xbmc\addons\Visualisation.h">
      <Filter>addons</Filter>
    </ClInclude>
    <ClInclude Include="..\..\xbmc\addons\Repository.h">
      <Filter>addons</Filter>
    </ClInclude>
    <ClInclude Include="..\..\xbmc\addons\Skin.h">
      <Filter>addons</Filter>
    </ClInclude>
    <ClInclude Include="..\..\xbmc\FileSystem\VideoDatabaseDirectory\DirectoryNodeCountry.h">
      <Filter>filesystem\VideoDatabaseDirectory</Filter>
    </ClInclude>
    <ClInclude Include="..\..\xbmc\cdrip\DllFlacEnc.h">
      <Filter>cores\paplayer</Filter>
    </ClInclude>
    <ClInclude Include="..\..\xbmc\addons\PluginSource.h">
      <Filter>addons</Filter>
    </ClInclude>
    <ClInclude Include="..\..\xbmc\cores\dvdplayer\DVDCodecs\Video\CrystalHD.h">
      <Filter>cores\dvdplayer\DVDCodecs\Video</Filter>
    </ClInclude>
    <ClInclude Include="..\..\xbmc\cores\VideoRenderers\VideoShaders\WinVideoFilter.h">
      <Filter>cores\VideoRenderers\Shaders</Filter>
    </ClInclude>
    <ClInclude Include="..\..\xbmc\cores\dvdplayer\DVDSubtitles\DVDSubtitleTagMicroDVD.h">
      <Filter>cores\dvdplayer\DVDSubtitles</Filter>
    </ClInclude>
    <ClInclude Include="..\..\xbmc\cores\dvdplayer\DVDSubtitles\DVDSubtitleTagSami.h">
      <Filter>cores\dvdplayer\DVDSubtitles</Filter>
    </ClInclude>
    <ClInclude Include="..\..\xbmc\cores\dvdplayer\DVDInputStreams\DVDInputStreamBluray.h">
      <Filter>cores\dvdplayer\DVDInputStreams</Filter>
    </ClInclude>
    <ClInclude Include="..\..\xbmc\addons\Service.h">
      <Filter>addons</Filter>
    </ClInclude>
    <ClInclude Include="..\..\xbmc\guilib\GUIDialog.h">
      <Filter>guilib</Filter>
    </ClInclude>
    <ClInclude Include="..\..\xbmc\music\karaoke\cdgdata.h">
      <Filter>music\karaoke</Filter>
    </ClInclude>
    <ClInclude Include="..\..\xbmc\music\karaoke\GUIDialogKaraokeSongSelector.h">
      <Filter>music\karaoke</Filter>
    </ClInclude>
    <ClInclude Include="..\..\xbmc\music\karaoke\GUIWindowKaraokeLyrics.h">
      <Filter>music\karaoke</Filter>
    </ClInclude>
    <ClInclude Include="..\..\xbmc\music\karaoke\karaokelyrics.h">
      <Filter>music\karaoke</Filter>
    </ClInclude>
    <ClInclude Include="..\..\xbmc\music\karaoke\karaokelyricscdg.h">
      <Filter>music\karaoke</Filter>
    </ClInclude>
    <ClInclude Include="..\..\xbmc\music\karaoke\karaokelyricsfactory.h">
      <Filter>music\karaoke</Filter>
    </ClInclude>
    <ClInclude Include="..\..\xbmc\music\karaoke\karaokelyricsmanager.h">
      <Filter>music\karaoke</Filter>
    </ClInclude>
    <ClInclude Include="..\..\xbmc\music\karaoke\karaokelyricstext.h">
      <Filter>music\karaoke</Filter>
    </ClInclude>
    <ClInclude Include="..\..\xbmc\music\karaoke\karaokelyricstextkar.h">
      <Filter>music\karaoke</Filter>
    </ClInclude>
    <ClInclude Include="..\..\xbmc\music\karaoke\karaokelyricstextlrc.h">
      <Filter>music\karaoke</Filter>
    </ClInclude>
    <ClInclude Include="..\..\xbmc\music\karaoke\karaokelyricstextustar.h">
      <Filter>music\karaoke</Filter>
    </ClInclude>
    <ClInclude Include="..\..\xbmc\music\karaoke\karaokewindowbackground.h">
      <Filter>music\karaoke</Filter>
    </ClInclude>
    <ClInclude Include="..\..\lib\win32\sqlite\sqlite3.h">
      <Filter>libs\sqlite</Filter>
    </ClInclude>
    <ClInclude Include="..\..\xbmc\dbwrappers\Database.h">
      <Filter>database</Filter>
    </ClInclude>
    <ClInclude Include="..\..\xbmc\dbwrappers\dataset.h">
      <Filter>database</Filter>
    </ClInclude>
    <ClInclude Include="..\..\xbmc\dbwrappers\qry_dat.h">
      <Filter>database</Filter>
    </ClInclude>
    <ClInclude Include="..\..\xbmc\music\Album.h">
      <Filter>music</Filter>
    </ClInclude>
    <ClInclude Include="..\..\xbmc\music\Artist.h">
      <Filter>music</Filter>
    </ClInclude>
    <ClInclude Include="..\..\xbmc\music\GUIViewStateMusic.h">
      <Filter>music</Filter>
    </ClInclude>
    <ClInclude Include="..\..\xbmc\music\LastFmManager.h">
      <Filter>music</Filter>
    </ClInclude>
    <ClInclude Include="..\..\xbmc\music\MusicInfoLoader.h">
      <Filter>music</Filter>
    </ClInclude>
    <ClInclude Include="..\..\xbmc\music\Song.h">
      <Filter>music</Filter>
    </ClInclude>
    <ClInclude Include="..\..\xbmc\cdrip\EncoderWav.h">
      <Filter>cdrip</Filter>
    </ClInclude>
    <ClInclude Include="..\..\xbmc\cdrip\CDDAReader.h">
      <Filter>cdrip</Filter>
    </ClInclude>
    <ClInclude Include="..\..\xbmc\cdrip\CDDARipper.h">
      <Filter>cdrip</Filter>
    </ClInclude>
    <ClInclude Include="..\..\xbmc\cdrip\DllLameenc.h">
      <Filter>cdrip</Filter>
    </ClInclude>
    <ClInclude Include="..\..\xbmc\cdrip\DllOgg.h">
      <Filter>cdrip</Filter>
    </ClInclude>
    <ClInclude Include="..\..\xbmc\cdrip\DllVorbis.h">
      <Filter>cdrip</Filter>
    </ClInclude>
    <ClInclude Include="..\..\xbmc\cdrip\DllVorbisEnc.h">
      <Filter>cdrip</Filter>
    </ClInclude>
    <ClInclude Include="..\..\xbmc\cdrip\Encoder.h">
      <Filter>cdrip</Filter>
    </ClInclude>
    <ClInclude Include="..\..\xbmc\cdrip\EncoderFlac.h">
      <Filter>cdrip</Filter>
    </ClInclude>
    <ClInclude Include="..\..\xbmc\cdrip\EncoderLame.h">
      <Filter>cdrip</Filter>
    </ClInclude>
    <ClInclude Include="..\..\xbmc\cdrip\EncoderVorbis.h">
      <Filter>cdrip</Filter>
    </ClInclude>
    <ClInclude Include="..\..\xbmc\addons\DllLibCPluff.h">
      <Filter>addons</Filter>
    </ClInclude>
    <ClInclude Include="..\..\xbmc\addons\GUIDialogAddonInfo.h">
      <Filter>addons</Filter>
    </ClInclude>
    <ClInclude Include="..\..\xbmc\addons\GUIDialogAddonSettings.h">
      <Filter>addons</Filter>
    </ClInclude>
    <ClInclude Include="..\..\xbmc\dialogs\GUIDialogBoxBase.h">
      <Filter>dialogs</Filter>
    </ClInclude>
    <ClInclude Include="..\..\xbmc\dialogs\GUIDialogBusy.h">
      <Filter>dialogs</Filter>
    </ClInclude>
    <ClInclude Include="..\..\xbmc\dialogs\GUIDialogButtonMenu.h">
      <Filter>dialogs</Filter>
    </ClInclude>
    <ClInclude Include="..\..\xbmc\dialogs\GUIDialogContextMenu.h">
      <Filter>dialogs</Filter>
    </ClInclude>
    <ClInclude Include="..\..\xbmc\dialogs\GUIDialogFavourites.h">
      <Filter>dialogs</Filter>
    </ClInclude>
    <ClInclude Include="..\..\xbmc\dialogs\GUIDialogFileBrowser.h">
      <Filter>dialogs</Filter>
    </ClInclude>
    <ClInclude Include="..\..\xbmc\dialogs\GUIDialogGamepad.h">
      <Filter>dialogs</Filter>
    </ClInclude>
    <ClInclude Include="..\..\xbmc\dialogs\GUIDialogKaiToast.h">
      <Filter>dialogs</Filter>
    </ClInclude>
    <ClInclude Include="..\..\xbmc\dialogs\GUIDialogKeyboard.h">
      <Filter>dialogs</Filter>
    </ClInclude>
    <ClInclude Include="..\..\xbmc\dialogs\GUIDialogMediaSource.h">
      <Filter>dialogs</Filter>
    </ClInclude>
    <ClInclude Include="..\..\xbmc\dialogs\GUIDialogMuteBug.h">
      <Filter>dialogs</Filter>
    </ClInclude>
    <ClInclude Include="..\..\xbmc\dialogs\GUIDialogNumeric.h">
      <Filter>dialogs</Filter>
    </ClInclude>
    <ClInclude Include="..\..\xbmc\dialogs\GUIDialogOK.h">
      <Filter>dialogs</Filter>
    </ClInclude>
    <ClInclude Include="..\..\xbmc\dialogs\GUIDialogPlayerControls.h">
      <Filter>dialogs</Filter>
    </ClInclude>
    <ClInclude Include="..\..\xbmc\dialogs\GUIDialogProgress.h">
      <Filter>dialogs</Filter>
    </ClInclude>
    <ClInclude Include="..\..\xbmc\dialogs\GUIDialogSeekBar.h">
      <Filter>dialogs</Filter>
    </ClInclude>
    <ClInclude Include="..\..\xbmc\dialogs\GUIDialogSelect.h">
      <Filter>dialogs</Filter>
    </ClInclude>
    <ClInclude Include="..\..\xbmc\dialogs\GUIDialogSlider.h">
      <Filter>dialogs</Filter>
    </ClInclude>
    <ClInclude Include="..\..\xbmc\dialogs\GUIDialogSmartPlaylistEditor.h">
      <Filter>dialogs</Filter>
    </ClInclude>
    <ClInclude Include="..\..\xbmc\dialogs\GUIDialogSmartPlaylistRule.h">
      <Filter>dialogs</Filter>
    </ClInclude>
    <ClInclude Include="..\..\xbmc\dialogs\GUIDialogSubMenu.h">
      <Filter>dialogs</Filter>
    </ClInclude>
    <ClInclude Include="..\..\xbmc\dialogs\GUIDialogTextViewer.h">
      <Filter>dialogs</Filter>
    </ClInclude>
    <ClInclude Include="..\..\xbmc\dialogs\GUIDialogVolumeBar.h">
      <Filter>dialogs</Filter>
    </ClInclude>
    <ClInclude Include="..\..\xbmc\dialogs\GUIDialogYesNo.h">
      <Filter>dialogs</Filter>
    </ClInclude>
    <ClInclude Include="..\..\xbmc\filesystem\ILiveTV.h">
      <Filter>filesystem</Filter>
    </ClInclude>
    <ClInclude Include="..\..\xbmc\filesystem\zconf.h">
      <Filter>filesystem</Filter>
    </ClInclude>
    <ClInclude Include="..\..\xbmc\filesystem\ZeroconfDirectory.h">
      <Filter>filesystem</Filter>
    </ClInclude>
    <ClInclude Include="..\..\xbmc\Application.h" />
    <ClInclude Include="..\..\xbmc\system.h" />
    <ClInclude Include="..\..\xbmc\guilib\AnimatedGif.h">
      <Filter>guilib</Filter>
    </ClInclude>
    <ClInclude Include="..\..\xbmc\guilib\AudioContext.h">
      <Filter>guilib</Filter>
    </ClInclude>
    <ClInclude Include="..\..\xbmc\guilib\D3DResource.h">
      <Filter>guilib</Filter>
    </ClInclude>
    <ClInclude Include="..\..\xbmc\guilib\DDSImage.h">
      <Filter>guilib</Filter>
    </ClInclude>
    <ClInclude Include="..\..\xbmc\guilib\DirectXGraphics.h">
      <Filter>guilib</Filter>
    </ClInclude>
    <ClInclude Include="..\..\xbmc\guilib\FrameBufferObject.h">
      <Filter>guilib</Filter>
    </ClInclude>
    <ClInclude Include="..\..\xbmc\guilib\Geometry.h">
      <Filter>guilib</Filter>
    </ClInclude>
    <ClInclude Include="..\..\xbmc\guilib\gui3d.h">
      <Filter>guilib</Filter>
    </ClInclude>
    <ClInclude Include="..\..\xbmc\guilib\GUIActionDescriptor.h">
      <Filter>guilib</Filter>
    </ClInclude>
    <ClInclude Include="..\..\xbmc\guilib\GUIAudioManager.h">
      <Filter>guilib</Filter>
    </ClInclude>
    <ClInclude Include="..\..\xbmc\guilib\GUIBaseContainer.h">
      <Filter>guilib</Filter>
    </ClInclude>
    <ClInclude Include="..\..\xbmc\guilib\GUIBorderedImage.h">
      <Filter>guilib</Filter>
    </ClInclude>
    <ClInclude Include="..\..\xbmc\guilib\GUIButtonControl.h">
      <Filter>guilib</Filter>
    </ClInclude>
    <ClInclude Include="..\..\xbmc\guilib\GUIButtonScroller.h">
      <Filter>guilib</Filter>
    </ClInclude>
    <ClInclude Include="..\..\xbmc\guilib\GUICallback.h">
      <Filter>guilib</Filter>
    </ClInclude>
    <ClInclude Include="..\..\xbmc\guilib\GUICheckMarkControl.h">
      <Filter>guilib</Filter>
    </ClInclude>
    <ClInclude Include="..\..\xbmc\guilib\GUIColorManager.h">
      <Filter>guilib</Filter>
    </ClInclude>
    <ClInclude Include="..\..\xbmc\guilib\GUIControl.h">
      <Filter>guilib</Filter>
    </ClInclude>
    <ClInclude Include="..\..\xbmc\guilib\GUIControlFactory.h">
      <Filter>guilib</Filter>
    </ClInclude>
    <ClInclude Include="..\..\xbmc\guilib\GUIControlGroup.h">
      <Filter>guilib</Filter>
    </ClInclude>
    <ClInclude Include="..\..\xbmc\guilib\GUIControlGroupList.h">
      <Filter>guilib</Filter>
    </ClInclude>
    <ClInclude Include="..\..\xbmc\guilib\GUIControlProfiler.h">
      <Filter>guilib</Filter>
    </ClInclude>
    <ClInclude Include="..\..\xbmc\guilib\GUIEditControl.h">
      <Filter>guilib</Filter>
    </ClInclude>
    <ClInclude Include="..\..\xbmc\guilib\GUIFadeLabelControl.h">
      <Filter>guilib</Filter>
    </ClInclude>
    <ClInclude Include="..\..\xbmc\guilib\GUIFixedListContainer.h">
      <Filter>guilib</Filter>
    </ClInclude>
    <ClInclude Include="..\..\xbmc\guilib\GUIFont.h">
      <Filter>guilib</Filter>
    </ClInclude>
    <ClInclude Include="..\..\xbmc\guilib\GUIFontManager.h">
      <Filter>guilib</Filter>
    </ClInclude>
    <ClInclude Include="..\..\xbmc\guilib\GUIImage.h">
      <Filter>guilib</Filter>
    </ClInclude>
    <ClInclude Include="..\..\xbmc\guilib\GUIIncludes.h">
      <Filter>guilib</Filter>
    </ClInclude>
    <ClInclude Include="..\..\xbmc\guilib\GUIInfoTypes.h">
      <Filter>guilib</Filter>
    </ClInclude>
    <ClInclude Include="..\..\xbmc\guilib\GUILabel.h">
      <Filter>guilib</Filter>
    </ClInclude>
    <ClInclude Include="..\..\xbmc\guilib\GUILabelControl.h">
      <Filter>guilib</Filter>
    </ClInclude>
    <ClInclude Include="..\..\xbmc\guilib\GUIListContainer.h">
      <Filter>guilib</Filter>
    </ClInclude>
    <ClInclude Include="..\..\xbmc\guilib\GUIListGroup.h">
      <Filter>guilib</Filter>
    </ClInclude>
    <ClInclude Include="..\..\xbmc\guilib\GUIListItem.h">
      <Filter>guilib</Filter>
    </ClInclude>
    <ClInclude Include="..\..\xbmc\guilib\GUIListItemLayout.h">
      <Filter>guilib</Filter>
    </ClInclude>
    <ClInclude Include="..\..\xbmc\guilib\GUIListLabel.h">
      <Filter>guilib</Filter>
    </ClInclude>
    <ClInclude Include="..\..\xbmc\guilib\GUIMessage.h">
      <Filter>guilib</Filter>
    </ClInclude>
    <ClInclude Include="..\..\xbmc\guilib\GUIMoverControl.h">
      <Filter>guilib</Filter>
    </ClInclude>
    <ClInclude Include="..\..\xbmc\guilib\GUIMultiImage.h">
      <Filter>guilib</Filter>
    </ClInclude>
    <ClInclude Include="..\..\xbmc\guilib\GUIMultiSelectText.h">
      <Filter>guilib</Filter>
    </ClInclude>
    <ClInclude Include="..\..\xbmc\guilib\GUIPanelContainer.h">
      <Filter>guilib</Filter>
    </ClInclude>
    <ClInclude Include="..\..\xbmc\guilib\GUIProgressControl.h">
      <Filter>guilib</Filter>
    </ClInclude>
    <ClInclude Include="..\..\xbmc\guilib\GUIRadioButtonControl.h">
      <Filter>guilib</Filter>
    </ClInclude>
    <ClInclude Include="..\..\xbmc\guilib\GUIRenderingControl.h">
      <Filter>guilib</Filter>
    </ClInclude>
    <ClInclude Include="..\..\xbmc\guilib\GUIResizeControl.h">
      <Filter>guilib</Filter>
    </ClInclude>
    <ClInclude Include="..\..\xbmc\guilib\GUIRSSControl.h">
      <Filter>guilib</Filter>
    </ClInclude>
    <ClInclude Include="..\..\xbmc\guilib\GUIScrollBarControl.h">
      <Filter>guilib</Filter>
    </ClInclude>
    <ClInclude Include="..\..\xbmc\guilib\GUISelectButtonControl.h">
      <Filter>guilib</Filter>
    </ClInclude>
    <ClInclude Include="..\..\xbmc\guilib\GUISettingsSliderControl.h">
      <Filter>guilib</Filter>
    </ClInclude>
    <ClInclude Include="..\..\xbmc\guilib\GUIShader.h">
      <Filter>guilib</Filter>
    </ClInclude>
    <ClInclude Include="..\..\xbmc\guilib\GUISliderControl.h">
      <Filter>guilib</Filter>
    </ClInclude>
    <ClInclude Include="..\..\xbmc\guilib\GUISound.h">
      <Filter>guilib</Filter>
    </ClInclude>
    <ClInclude Include="..\..\xbmc\guilib\GUISpinControl.h">
      <Filter>guilib</Filter>
    </ClInclude>
    <ClInclude Include="..\..\xbmc\guilib\GUISpinControlEx.h">
      <Filter>guilib</Filter>
    </ClInclude>
    <ClInclude Include="..\..\xbmc\guilib\GUIStandardWindow.h">
      <Filter>guilib</Filter>
    </ClInclude>
    <ClInclude Include="..\..\xbmc\guilib\GUIStaticItem.h">
      <Filter>guilib</Filter>
    </ClInclude>
    <ClInclude Include="..\..\xbmc\guilib\GUITextBox.h">
      <Filter>guilib</Filter>
    </ClInclude>
    <ClInclude Include="..\..\xbmc\guilib\GUITextLayout.h">
      <Filter>guilib</Filter>
    </ClInclude>
    <ClInclude Include="..\..\xbmc\guilib\GUIToggleButtonControl.h">
      <Filter>guilib</Filter>
    </ClInclude>
    <ClInclude Include="..\..\xbmc\guilib\GUIVideoControl.h">
      <Filter>guilib</Filter>
    </ClInclude>
    <ClInclude Include="..\..\xbmc\guilib\GUIVisualisationControl.h">
      <Filter>guilib</Filter>
    </ClInclude>
    <ClInclude Include="..\..\xbmc\guilib\GUIWindow.h">
      <Filter>guilib</Filter>
    </ClInclude>
    <ClInclude Include="..\..\xbmc\guilib\GUIWindowManager.h">
      <Filter>guilib</Filter>
    </ClInclude>
    <ClInclude Include="..\..\xbmc\guilib\GUIWrappingListContainer.h">
      <Filter>guilib</Filter>
    </ClInclude>
    <ClInclude Include="..\..\xbmc\guilib\IAudioDeviceChangedCallback.h">
      <Filter>guilib</Filter>
    </ClInclude>
    <ClInclude Include="..\..\xbmc\guilib\IMsgTargetCallback.h">
      <Filter>guilib</Filter>
    </ClInclude>
    <ClInclude Include="..\..\xbmc\guilib\IWindowManagerCallback.h">
      <Filter>guilib</Filter>
    </ClInclude>
    <ClInclude Include="..\..\xbmc\guilib\Key.h">
      <Filter>guilib</Filter>
    </ClInclude>
    <ClInclude Include="..\..\xbmc\guilib\LocalizeStrings.h">
      <Filter>guilib</Filter>
    </ClInclude>
    <ClInclude Include="..\..\xbmc\guilib\MatrixGLES.h">
      <Filter>guilib</Filter>
    </ClInclude>
    <ClInclude Include="..\..\xbmc\guilib\Resolution.h">
      <Filter>guilib</Filter>
    </ClInclude>
    <ClInclude Include="..\..\xbmc\guilib\Shader.h">
      <Filter>guilib</Filter>
    </ClInclude>
    <ClInclude Include="..\..\xbmc\guilib\TextureBundle.h">
      <Filter>guilib</Filter>
    </ClInclude>
    <ClInclude Include="..\..\xbmc\guilib\TextureBundleXBT.h">
      <Filter>guilib</Filter>
    </ClInclude>
    <ClInclude Include="..\..\xbmc\guilib\TextureBundleXPR.h">
      <Filter>guilib</Filter>
    </ClInclude>
    <ClInclude Include="..\..\xbmc\guilib\TransformMatrix.h">
      <Filter>guilib</Filter>
    </ClInclude>
    <ClInclude Include="..\..\xbmc\guilib\Tween.h">
      <Filter>guilib</Filter>
    </ClInclude>
    <ClInclude Include="..\..\xbmc\guilib\VisibleEffect.h">
      <Filter>guilib</Filter>
    </ClInclude>
    <ClInclude Include="..\..\xbmc\guilib\XBTF.h">
      <Filter>guilib</Filter>
    </ClInclude>
    <ClInclude Include="..\..\xbmc\guilib\XBTFReader.h">
      <Filter>guilib</Filter>
    </ClInclude>
    <ClInclude Include="..\..\xbmc\filesystem\Directory.h">
      <Filter>filesystem</Filter>
    </ClInclude>
    <ClInclude Include="..\..\xbmc\filesystem\DirectoryHistory.h">
      <Filter>filesystem</Filter>
    </ClInclude>
    <ClInclude Include="..\..\xbmc\filesystem\FactoryDirectory.h">
      <Filter>filesystem</Filter>
    </ClInclude>
    <ClInclude Include="..\..\xbmc\filesystem\File.h">
      <Filter>filesystem</Filter>
    </ClInclude>
    <ClInclude Include="..\..\xbmc\filesystem\FileFactory.h">
      <Filter>filesystem</Filter>
    </ClInclude>
    <ClInclude Include="..\..\xbmc\filesystem\FileHD.h">
      <Filter>filesystem</Filter>
    </ClInclude>
    <ClInclude Include="..\..\xbmc\filesystem\HDDirectory.h">
      <Filter>filesystem</Filter>
    </ClInclude>
    <ClInclude Include="..\..\xbmc\filesystem\IDirectory.h">
      <Filter>filesystem</Filter>
    </ClInclude>
    <ClInclude Include="..\..\xbmc\filesystem\IFile.h">
      <Filter>filesystem</Filter>
    </ClInclude>
    <ClInclude Include="..\..\xbmc\filesystem\IFileDirectory.h">
      <Filter>filesystem</Filter>
    </ClInclude>
    <ClInclude Include="..\..\xbmc\filesystem\iso9660.h">
      <Filter>filesystem</Filter>
    </ClInclude>
    <ClInclude Include="..\..\xbmc\filesystem\VirtualDirectory.h">
      <Filter>filesystem</Filter>
    </ClInclude>
    <ClInclude Include="..\..\xbmc\input\ButtonTranslator.h">
      <Filter>input</Filter>
    </ClInclude>
    <ClInclude Include="..\..\xbmc\input\KeyboardLayoutConfiguration.h">
      <Filter>input</Filter>
    </ClInclude>
    <ClInclude Include="..\..\xbmc\input\KeyboardStat.h">
      <Filter>input</Filter>
    </ClInclude>
    <ClInclude Include="..\..\xbmc\input\MouseStat.h">
      <Filter>input</Filter>
    </ClInclude>
    <ClInclude Include="..\..\xbmc\input\SDLJoystick.h">
      <Filter>input</Filter>
    </ClInclude>
    <ClInclude Include="..\..\xbmc\input\XBIRRemote.h">
      <Filter>input</Filter>
    </ClInclude>
    <ClInclude Include="..\..\xbmc\input\XBMC_keyboard.h">
      <Filter>input</Filter>
    </ClInclude>
    <ClInclude Include="..\..\xbmc\input\XBMC_keysym.h">
      <Filter>input</Filter>
    </ClInclude>
    <ClInclude Include="..\..\xbmc\input\XBMC_mouse.h">
      <Filter>input</Filter>
    </ClInclude>
    <ClInclude Include="..\..\xbmc\input\XBMC_vkeys.h">
      <Filter>input</Filter>
    </ClInclude>
    <ClInclude Include="..\..\xbmc\input\windows\IRServerSuite.h">
      <Filter>input\windows</Filter>
    </ClInclude>
    <ClInclude Include="..\..\xbmc\input\windows\IrssMessage.h">
      <Filter>input\windows</Filter>
    </ClInclude>
    <ClInclude Include="..\..\xbmc\interfaces\http-api\HttpApi.h">
      <Filter>interfaces\http-api</Filter>
    </ClInclude>
    <ClInclude Include="..\..\xbmc\interfaces\http-api\XBMChttp.h">
      <Filter>interfaces\http-api</Filter>
    </ClInclude>
    <ClInclude Include="..\..\xbmc\interfaces\json-rpc\AudioLibrary.h">
      <Filter>interfaces\json-rpc</Filter>
    </ClInclude>
    <ClInclude Include="..\..\xbmc\interfaces\json-rpc\AVPlayerOperations.h">
      <Filter>interfaces\json-rpc</Filter>
    </ClInclude>
    <ClInclude Include="..\..\xbmc\interfaces\json-rpc\AVPlaylistOperations.h">
      <Filter>interfaces\json-rpc</Filter>
    </ClInclude>
    <ClInclude Include="..\..\xbmc\interfaces\json-rpc\FileItemHandler.h">
      <Filter>interfaces\json-rpc</Filter>
    </ClInclude>
    <ClInclude Include="..\..\xbmc\interfaces\json-rpc\FileOperations.h">
      <Filter>interfaces\json-rpc</Filter>
    </ClInclude>
    <ClInclude Include="..\..\xbmc\interfaces\json-rpc\IClient.h">
      <Filter>interfaces\json-rpc</Filter>
    </ClInclude>
    <ClInclude Include="..\..\xbmc\interfaces\json-rpc\ITransportLayer.h">
      <Filter>interfaces\json-rpc</Filter>
    </ClInclude>
    <ClInclude Include="..\..\xbmc\interfaces\json-rpc\JSONRPC.h">
      <Filter>interfaces\json-rpc</Filter>
    </ClInclude>
    <ClInclude Include="..\..\xbmc\interfaces\json-rpc\JSONUtils.h">
      <Filter>interfaces\json-rpc</Filter>
    </ClInclude>
    <ClInclude Include="..\..\xbmc\interfaces\json-rpc\PicturePlayerOperations.h">
      <Filter>interfaces\json-rpc</Filter>
    </ClInclude>
    <ClInclude Include="..\..\xbmc\interfaces\json-rpc\PlayerOperations.h">
      <Filter>interfaces\json-rpc</Filter>
    </ClInclude>
    <ClInclude Include="..\..\xbmc\interfaces\json-rpc\PlaylistOperations.h">
      <Filter>interfaces\json-rpc</Filter>
    </ClInclude>
    <ClInclude Include="..\..\xbmc\interfaces\json-rpc\SystemOperations.h">
      <Filter>interfaces\json-rpc</Filter>
    </ClInclude>
    <ClInclude Include="..\..\xbmc\interfaces\json-rpc\VideoLibrary.h">
      <Filter>interfaces\json-rpc</Filter>
    </ClInclude>
    <ClInclude Include="..\..\xbmc\interfaces\json-rpc\XBMCOperations.h">
      <Filter>interfaces\json-rpc</Filter>
    </ClInclude>
    <ClInclude Include="..\..\xbmc\interfaces\python\XBPython.h">
      <Filter>interfaces\python</Filter>
    </ClInclude>
    <ClInclude Include="..\..\xbmc\interfaces\python\XBPythonDll.h">
      <Filter>interfaces\python</Filter>
    </ClInclude>
    <ClInclude Include="..\..\xbmc\interfaces\python\XBPyThread.h">
      <Filter>interfaces\python</Filter>
    </ClInclude>
    <ClInclude Include="..\..\xbmc\music\dialogs\GUIDialogMusicInfo.h">
      <Filter>music\dialogs</Filter>
    </ClInclude>
    <ClInclude Include="..\..\xbmc\music\dialogs\GUIDialogMusicOSD.h">
      <Filter>music\dialogs</Filter>
    </ClInclude>
    <ClInclude Include="..\..\xbmc\music\dialogs\GUIDialogMusicOverlay.h">
      <Filter>music\dialogs</Filter>
    </ClInclude>
    <ClInclude Include="..\..\xbmc\music\dialogs\GUIDialogMusicScan.h">
      <Filter>music\dialogs</Filter>
    </ClInclude>
    <ClInclude Include="..\..\xbmc\music\dialogs\GUIDialogSongInfo.h">
      <Filter>music\dialogs</Filter>
    </ClInclude>
    <ClInclude Include="..\..\xbmc\music\dialogs\GUIDialogVisualisationPresetList.h">
      <Filter>music\dialogs</Filter>
    </ClInclude>
    <ClInclude Include="..\..\xbmc\music\infoscanner\MusicAlbumInfo.h">
      <Filter>music\infoscanner</Filter>
    </ClInclude>
    <ClInclude Include="..\..\xbmc\music\infoscanner\MusicArtistInfo.h">
      <Filter>music\infoscanner</Filter>
    </ClInclude>
    <ClInclude Include="..\..\xbmc\music\infoscanner\MusicInfoScanner.h">
      <Filter>music\infoscanner</Filter>
    </ClInclude>
    <ClInclude Include="..\..\xbmc\music\infoscanner\MusicInfoScraper.h">
      <Filter>music\infoscanner</Filter>
    </ClInclude>
    <ClInclude Include="..\..\xbmc\music\windows\GUIWindowMusicBase.h">
      <Filter>music\windows</Filter>
    </ClInclude>
    <ClInclude Include="..\..\xbmc\music\windows\GUIWindowMusicNav.h">
      <Filter>music\windows</Filter>
    </ClInclude>
    <ClInclude Include="..\..\xbmc\music\windows\GUIWindowMusicPlaylist.h">
      <Filter>music\windows</Filter>
    </ClInclude>
    <ClInclude Include="..\..\xbmc\music\windows\GUIWindowMusicPlaylistEditor.h">
      <Filter>music\windows</Filter>
    </ClInclude>
    <ClInclude Include="..\..\xbmc\music\windows\GUIWindowMusicSongs.h">
      <Filter>music\windows</Filter>
    </ClInclude>
    <ClInclude Include="..\..\xbmc\music\windows\GUIWindowVisualisation.h">
      <Filter>music\windows</Filter>
    </ClInclude>
    <ClInclude Include="..\..\xbmc\music\tags\APEv2Tag.h">
      <Filter>music\tags</Filter>
    </ClInclude>
    <ClInclude Include="..\..\xbmc\music\tags\DllLibapetag.h">
      <Filter>music\tags</Filter>
    </ClInclude>
    <ClInclude Include="..\..\xbmc\music\tags\DllLibid3tag.h">
      <Filter>music\tags</Filter>
    </ClInclude>
    <ClInclude Include="..\..\xbmc\music\tags\FlacTag.h">
      <Filter>music\tags</Filter>
    </ClInclude>
    <ClInclude Include="..\..\xbmc\music\tags\Id3Tag.h">
      <Filter>music\tags</Filter>
    </ClInclude>
    <ClInclude Include="..\..\xbmc\music\tags\id3v1genre.h">
      <Filter>music\tags</Filter>
    </ClInclude>
    <ClInclude Include="..\..\xbmc\music\tags\ImusicInfoTagLoader.h">
      <Filter>music\tags</Filter>
    </ClInclude>
    <ClInclude Include="..\..\xbmc\music\tags\MusicInfoTag.h">
      <Filter>music\tags</Filter>
    </ClInclude>
    <ClInclude Include="..\..\xbmc\music\tags\MusicInfoTagLoaderAAC.h">
      <Filter>music\tags</Filter>
    </ClInclude>
    <ClInclude Include="..\..\xbmc\music\tags\MusicInfoTagLoaderApe.h">
      <Filter>music\tags</Filter>
    </ClInclude>
    <ClInclude Include="..\..\xbmc\music\tags\MusicInfoTagLoaderASAP.h">
      <Filter>music\tags</Filter>
    </ClInclude>
    <ClInclude Include="..\..\xbmc\music\tags\MusicInfoTagLoaderCDDA.h">
      <Filter>music\tags</Filter>
    </ClInclude>
    <ClInclude Include="..\..\xbmc\music\tags\MusicInfoTagLoaderDatabase.h">
      <Filter>music\tags</Filter>
    </ClInclude>
    <ClInclude Include="..\..\xbmc\music\tags\MusicInfoTagLoaderFactory.h">
      <Filter>music\tags</Filter>
    </ClInclude>
    <ClInclude Include="..\..\xbmc\music\tags\MusicInfoTagLoaderFlac.h">
      <Filter>music\tags</Filter>
    </ClInclude>
    <ClInclude Include="..\..\xbmc\music\tags\MusicInfoTagLoaderMidi.h">
      <Filter>music\tags</Filter>
    </ClInclude>
    <ClInclude Include="..\..\xbmc\music\tags\MusicInfoTagLoaderMod.h">
      <Filter>music\tags</Filter>
    </ClInclude>
    <ClInclude Include="..\..\xbmc\music\tags\MusicInfoTagLoaderMP3.h">
      <Filter>music\tags</Filter>
    </ClInclude>
    <ClInclude Include="..\..\xbmc\music\tags\MusicInfoTagLoaderMP4.h">
      <Filter>music\tags</Filter>
    </ClInclude>
    <ClInclude Include="..\..\xbmc\music\tags\MusicInfoTagLoaderMPC.h">
      <Filter>music\tags</Filter>
    </ClInclude>
    <ClInclude Include="..\..\xbmc\music\tags\MusicInfoTagLoaderNSF.h">
      <Filter>music\tags</Filter>
    </ClInclude>
    <ClInclude Include="..\..\xbmc\music\tags\MusicInfoTagLoaderOgg.h">
      <Filter>music\tags</Filter>
    </ClInclude>
    <ClInclude Include="..\..\xbmc\music\tags\MusicInfoTagLoaderShn.h">
      <Filter>music\tags</Filter>
    </ClInclude>
    <ClInclude Include="..\..\xbmc\music\tags\MusicInfoTagLoaderSPC.h">
      <Filter>music\tags</Filter>
    </ClInclude>
    <ClInclude Include="..\..\xbmc\music\tags\MusicInfoTagLoaderWav.h">
      <Filter>music\tags</Filter>
    </ClInclude>
    <ClInclude Include="..\..\xbmc\music\tags\MusicInfoTagLoaderWavPack.h">
      <Filter>music\tags</Filter>
    </ClInclude>
    <ClInclude Include="..\..\xbmc\music\tags\MusicInfoTagLoaderWMA.h">
      <Filter>music\tags</Filter>
    </ClInclude>
    <ClInclude Include="..\..\xbmc\music\tags\MusicInfoTagLoaderYM.h">
      <Filter>music\tags</Filter>
    </ClInclude>
    <ClInclude Include="..\..\xbmc\music\tags\OggTag.h">
      <Filter>music\tags</Filter>
    </ClInclude>
    <ClInclude Include="..\..\xbmc\music\tags\Tag.h">
      <Filter>music\tags</Filter>
    </ClInclude>
    <ClInclude Include="..\..\xbmc\music\tags\VorbisTag.h">
      <Filter>music\tags</Filter>
    </ClInclude>
    <ClInclude Include="..\..\xbmc\network\cddb.h">
      <Filter>network</Filter>
    </ClInclude>
    <ClInclude Include="..\..\xbmc\network\DNSNameCache.h">
      <Filter>network</Filter>
    </ClInclude>
    <ClInclude Include="..\..\xbmc\network\EventClient.h">
      <Filter>network</Filter>
    </ClInclude>
    <ClInclude Include="..\..\xbmc\network\EventPacket.h">
      <Filter>network</Filter>
    </ClInclude>
    <ClInclude Include="..\..\xbmc\network\EventServer.h">
      <Filter>network</Filter>
    </ClInclude>
    <ClInclude Include="..\..\xbmc\network\GUIDialogAccessPoints.h">
      <Filter>network</Filter>
    </ClInclude>
    <ClInclude Include="..\..\xbmc\network\GUIDialogNetworkSetup.h">
      <Filter>network</Filter>
    </ClInclude>
    <ClInclude Include="..\..\xbmc\network\Network.h">
      <Filter>network</Filter>
    </ClInclude>
    <ClInclude Include="..\..\xbmc\network\Socket.h">
      <Filter>network</Filter>
    </ClInclude>
    <ClInclude Include="..\..\xbmc\network\TCPServer.h">
      <Filter>network</Filter>
    </ClInclude>
    <ClInclude Include="..\..\xbmc\network\UdpClient.h">
      <Filter>network</Filter>
    </ClInclude>
    <ClInclude Include="..\..\xbmc\network\UPnP.h">
      <Filter>network</Filter>
    </ClInclude>
    <ClInclude Include="..\..\xbmc\network\WebServer.h">
      <Filter>network</Filter>
    </ClInclude>
    <ClInclude Include="..\..\xbmc\network\Zeroconf.h">
      <Filter>network</Filter>
    </ClInclude>
    <ClInclude Include="..\..\xbmc\network\ZeroconfBrowser.h">
      <Filter>network</Filter>
    </ClInclude>
    <ClInclude Include="..\..\xbmc\network\libscrobbler\errors.h">
      <Filter>network\libscrobbler</Filter>
    </ClInclude>
    <ClInclude Include="..\..\xbmc\network\libscrobbler\lastfmscrobbler.h">
      <Filter>network\libscrobbler</Filter>
    </ClInclude>
    <ClInclude Include="..\..\xbmc\network\libscrobbler\librefmscrobbler.h">
      <Filter>network\libscrobbler</Filter>
    </ClInclude>
    <ClInclude Include="..\..\xbmc\network\libscrobbler\scrobbler.h">
      <Filter>network\libscrobbler</Filter>
    </ClInclude>
    <ClInclude Include="..\..\xbmc\network\windows\NetworkWin32.h">
      <Filter>network\windows</Filter>
    </ClInclude>
    <ClInclude Include="..\..\xbmc\pictures\DllImageLib.h">
      <Filter>pictures</Filter>
    </ClInclude>
    <ClInclude Include="..\..\xbmc\pictures\DllLibExif.h">
      <Filter>pictures</Filter>
    </ClInclude>
    <ClInclude Include="..\..\xbmc\pictures\GUIDialogPictureInfo.h">
      <Filter>pictures</Filter>
    </ClInclude>
    <ClInclude Include="..\..\xbmc\pictures\GUIViewStatePictures.h">
      <Filter>pictures</Filter>
    </ClInclude>
    <ClInclude Include="..\..\xbmc\pictures\GUIWindowPictures.h">
      <Filter>pictures</Filter>
    </ClInclude>
    <ClInclude Include="..\..\xbmc\pictures\GUIWindowSlideShow.h">
      <Filter>pictures</Filter>
    </ClInclude>
    <ClInclude Include="..\..\xbmc\pictures\Picture.h">
      <Filter>pictures</Filter>
    </ClInclude>
    <ClInclude Include="..\..\xbmc\pictures\PictureInfoLoader.h">
      <Filter>pictures</Filter>
    </ClInclude>
    <ClInclude Include="..\..\xbmc\pictures\PictureInfoTag.h">
      <Filter>pictures</Filter>
    </ClInclude>
    <ClInclude Include="..\..\xbmc\pictures\SlideShowPicture.h">
      <Filter>pictures</Filter>
    </ClInclude>
    <ClInclude Include="..\..\xbmc\playlists\PlayList.h">
      <Filter>playlists</Filter>
    </ClInclude>
    <ClInclude Include="..\..\xbmc\playlists\PlayListB4S.h">
      <Filter>playlists</Filter>
    </ClInclude>
    <ClInclude Include="..\..\xbmc\playlists\PlayListFactory.h">
      <Filter>playlists</Filter>
    </ClInclude>
    <ClInclude Include="..\..\xbmc\playlists\PlayListM3U.h">
      <Filter>playlists</Filter>
    </ClInclude>
    <ClInclude Include="..\..\xbmc\playlists\PlayListPLS.h">
      <Filter>playlists</Filter>
    </ClInclude>
    <ClInclude Include="..\..\xbmc\playlists\PlayListURL.h">
      <Filter>playlists</Filter>
    </ClInclude>
    <ClInclude Include="..\..\xbmc\playlists\PlayListWPL.h">
      <Filter>playlists</Filter>
    </ClInclude>
    <ClInclude Include="..\..\xbmc\playlists\PlayListXML.h">
      <Filter>playlists</Filter>
    </ClInclude>
    <ClInclude Include="..\..\xbmc\playlists\SmartPlayList.h">
      <Filter>playlists</Filter>
    </ClInclude>
    <ClInclude Include="..\..\xbmc\powermanagement\IPowerSyscall.h">
      <Filter>powermanagement</Filter>
    </ClInclude>
    <ClInclude Include="..\..\xbmc\powermanagement\PowerManager.h">
      <Filter>powermanagement</Filter>
    </ClInclude>
    <ClInclude Include="..\..\xbmc\powermanagement\windows\Win32PowerSyscall.h">
      <Filter>powermanagement\windows</Filter>
    </ClInclude>
    <ClInclude Include="..\..\xbmc\programs\GUIViewStatePrograms.h">
      <Filter>programs</Filter>
    </ClInclude>
    <ClInclude Include="..\..\xbmc\programs\GUIWindowPrograms.h">
      <Filter>programs</Filter>
    </ClInclude>
    <ClInclude Include="..\..\xbmc\programs\Shortcut.h">
      <Filter>programs</Filter>
    </ClInclude>
    <ClInclude Include="..\..\xbmc\rendering\RenderSystem.h">
      <Filter>rendering</Filter>
    </ClInclude>
    <ClInclude Include="..\..\xbmc\rendering\dx\GUIWindowTestPatternDX.h">
      <Filter>rendering\dx</Filter>
    </ClInclude>
    <ClInclude Include="..\..\xbmc\rendering\dx\RenderSystemDX.h">
      <Filter>rendering\dx</Filter>
    </ClInclude>
    <ClInclude Include="..\..\xbmc\rendering\gl\GUIWindowTestPatternGL.h">
      <Filter>rendering\gl</Filter>
    </ClInclude>
    <ClInclude Include="..\..\xbmc\rendering\gl\RenderSystemGL.h">
      <Filter>rendering\gl</Filter>
    </ClInclude>
    <ClInclude Include="..\..\xbmc\settings\AdvancedSettings.h">
      <Filter>settings</Filter>
    </ClInclude>
    <ClInclude Include="..\..\xbmc\settings\GUIDialogContentSettings.h">
      <Filter>settings</Filter>
    </ClInclude>
    <ClInclude Include="..\..\xbmc\settings\GUIDialogLockSettings.h">
      <Filter>settings</Filter>
    </ClInclude>
    <ClInclude Include="..\..\xbmc\settings\GUIDialogProfileSettings.h">
      <Filter>settings</Filter>
    </ClInclude>
    <ClInclude Include="..\..\xbmc\settings\GUIDialogSettings.h">
      <Filter>settings</Filter>
    </ClInclude>
    <ClInclude Include="..\..\xbmc\settings\GUISettings.h">
      <Filter>settings</Filter>
    </ClInclude>
    <ClInclude Include="..\..\xbmc\settings\GUIWindowSettings.h">
      <Filter>settings</Filter>
    </ClInclude>
    <ClInclude Include="..\..\xbmc\settings\GUIWindowSettingsCategory.h">
      <Filter>settings</Filter>
    </ClInclude>
    <ClInclude Include="..\..\xbmc\settings\GUIWindowSettingsProfile.h">
      <Filter>settings</Filter>
    </ClInclude>
    <ClInclude Include="..\..\xbmc\settings\GUIWindowSettingsScreenCalibration.h">
      <Filter>settings</Filter>
    </ClInclude>
    <ClInclude Include="..\..\xbmc\settings\GUIWindowTestPattern.h">
      <Filter>settings</Filter>
    </ClInclude>
    <ClInclude Include="..\..\xbmc\settings\Profile.h">
      <Filter>settings</Filter>
    </ClInclude>
    <ClInclude Include="..\..\xbmc\settings\Settings.h">
      <Filter>settings</Filter>
    </ClInclude>
    <ClInclude Include="..\..\xbmc\settings\SettingsControls.h">
      <Filter>settings</Filter>
    </ClInclude>
    <ClInclude Include="..\..\xbmc\settings\VideoSettings.h">
      <Filter>settings</Filter>
    </ClInclude>
    <ClInclude Include="..\..\xbmc\storage\AutorunMediaJob.h">
      <Filter>storage</Filter>
    </ClInclude>
    <ClInclude Include="..\..\xbmc\storage\cdioSupport.h">
      <Filter>storage</Filter>
    </ClInclude>
    <ClInclude Include="..\..\xbmc\storage\DetectDVDType.h">
      <Filter>storage</Filter>
    </ClInclude>
    <ClInclude Include="..\..\xbmc\storage\IoSupport.h">
      <Filter>storage</Filter>
    </ClInclude>
    <ClInclude Include="..\..\xbmc\storage\IStorageProvider.h">
      <Filter>storage</Filter>
    </ClInclude>
    <ClInclude Include="..\..\xbmc\storage\MediaManager.h">
      <Filter>storage</Filter>
    </ClInclude>
    <ClInclude Include="..\..\xbmc\storage\windows\Win32StorageProvider.h">
      <Filter>storage\windows</Filter>
    </ClInclude>
    <ClInclude Include="..\..\xbmc\threads\Atomics.h">
      <Filter>threads</Filter>
    </ClInclude>
    <ClInclude Include="..\..\xbmc\threads\CriticalSection.h">
      <Filter>threads</Filter>
    </ClInclude>
    <ClInclude Include="..\..\xbmc\threads\Event.h">
      <Filter>threads</Filter>
    </ClInclude>
    <ClInclude Include="..\..\xbmc\threads\LockFree.h">
      <Filter>threads</Filter>
    </ClInclude>
    <ClInclude Include="..\..\xbmc\threads\Mutex.h">
      <Filter>threads</Filter>
    </ClInclude>
    <ClInclude Include="..\..\xbmc\threads\SharedSection.h">
      <Filter>threads</Filter>
    </ClInclude>
    <ClInclude Include="..\..\xbmc\threads\SingleLock.h">
      <Filter>threads</Filter>
    </ClInclude>
    <ClInclude Include="..\..\xbmc\threads\Thread.h">
      <Filter>threads</Filter>
    </ClInclude>
    <ClInclude Include="..\..\xbmc\utils\AlarmClock.h">
      <Filter>utils</Filter>
    </ClInclude>
    <ClInclude Include="..\..\xbmc\utils\AliasShortcutUtils.h">
      <Filter>utils</Filter>
    </ClInclude>
    <ClInclude Include="..\..\xbmc\utils\ArabicShaping.h">
      <Filter>utils</Filter>
    </ClInclude>
    <ClInclude Include="..\..\xbmc\utils\Archive.h">
      <Filter>utils</Filter>
    </ClInclude>
    <ClInclude Include="..\..\xbmc\utils\AsyncFileCopy.h">
      <Filter>utils</Filter>
    </ClInclude>
    <ClInclude Include="..\..\xbmc\utils\AutoPtrHandle.h">
      <Filter>utils</Filter>
    </ClInclude>
    <ClInclude Include="..\..\xbmc\utils\BitstreamStats.h">
      <Filter>utils</Filter>
    </ClInclude>
    <ClInclude Include="..\..\xbmc\utils\CharsetConverter.h">
      <Filter>utils</Filter>
    </ClInclude>
    <ClInclude Include="..\..\xbmc\utils\CPUInfo.h">
      <Filter>utils</Filter>
    </ClInclude>
    <ClInclude Include="..\..\xbmc\utils\Crc32.h">
      <Filter>utils</Filter>
    </ClInclude>
    <ClInclude Include="..\..\xbmc\utils\DownloadQueue.h">
      <Filter>utils</Filter>
    </ClInclude>
    <ClInclude Include="..\..\xbmc\utils\DownloadQueueManager.h">
      <Filter>utils</Filter>
    </ClInclude>
    <ClInclude Include="..\..\xbmc\utils\EndianSwap.h">
      <Filter>utils</Filter>
    </ClInclude>
    <ClInclude Include="..\..\xbmc\utils\Fanart.h">
      <Filter>utils</Filter>
    </ClInclude>
    <ClInclude Include="..\..\xbmc\utils\fft.h">
      <Filter>utils</Filter>
    </ClInclude>
    <ClInclude Include="..\..\xbmc\utils\FileOperationJob.h">
      <Filter>utils</Filter>
    </ClInclude>
    <ClInclude Include="..\..\xbmc\utils\FileUtils.h">
      <Filter>utils</Filter>
    </ClInclude>
    <ClInclude Include="..\..\xbmc\utils\fstrcmp.h">
      <Filter>utils</Filter>
    </ClInclude>
    <ClInclude Include="..\..\xbmc\utils\HTMLTable.h">
      <Filter>utils</Filter>
    </ClInclude>
    <ClInclude Include="..\..\xbmc\utils\HTMLUtil.h">
      <Filter>utils</Filter>
    </ClInclude>
    <ClInclude Include="..\..\xbmc\utils\HttpHeader.h">
      <Filter>utils</Filter>
    </ClInclude>
    <ClInclude Include="..\..\xbmc\utils\InfoLoader.h">
      <Filter>utils</Filter>
    </ClInclude>
    <ClInclude Include="..\..\xbmc\utils\ISerializable.h">
      <Filter>utils</Filter>
    </ClInclude>
    <ClInclude Include="..\..\xbmc\utils\Job.h">
      <Filter>utils</Filter>
    </ClInclude>
    <ClInclude Include="..\..\xbmc\utils\JobManager.h">
      <Filter>utils</Filter>
    </ClInclude>
    <ClInclude Include="..\..\xbmc\utils\LabelFormatter.h">
      <Filter>utils</Filter>
    </ClInclude>
    <ClInclude Include="..\..\xbmc\utils\LCD.h">
      <Filter>utils</Filter>
    </ClInclude>
    <ClInclude Include="..\..\xbmc\utils\log.h">
      <Filter>utils</Filter>
    </ClInclude>
    <ClInclude Include="..\..\xbmc\utils\MathUtils.h">
      <Filter>utils</Filter>
    </ClInclude>
    <ClInclude Include="..\..\xbmc\utils\md5.h">
      <Filter>utils</Filter>
    </ClInclude>
    <ClInclude Include="..\..\xbmc\utils\PCMAmplifier.h">
      <Filter>utils</Filter>
    </ClInclude>
    <ClInclude Include="..\..\xbmc\utils\PerformanceSample.h">
      <Filter>utils</Filter>
    </ClInclude>
    <ClInclude Include="..\..\xbmc\utils\PerformanceStats.h">
      <Filter>utils</Filter>
    </ClInclude>
    <ClInclude Include="..\..\xbmc\utils\RegExp.h">
      <Filter>utils</Filter>
    </ClInclude>
    <ClInclude Include="..\..\xbmc\utils\RingBuffer.h">
      <Filter>utils</Filter>
    </ClInclude>
    <ClInclude Include="..\..\xbmc\utils\RssReader.h">
      <Filter>utils</Filter>
    </ClInclude>
    <ClInclude Include="..\..\xbmc\utils\SaveFileStateJob.h">
      <Filter>utils</Filter>
    </ClInclude>
    <ClInclude Include="..\..\xbmc\utils\ScraperParser.h">
      <Filter>utils</Filter>
    </ClInclude>
    <ClInclude Include="..\..\xbmc\utils\ScraperUrl.h">
      <Filter>utils</Filter>
    </ClInclude>
    <ClInclude Include="..\..\xbmc\utils\Splash.h">
      <Filter>utils</Filter>
    </ClInclude>
    <ClInclude Include="..\..\xbmc\utils\StdString.h">
      <Filter>utils</Filter>
    </ClInclude>
    <ClInclude Include="..\..\xbmc\utils\Stopwatch.h">
      <Filter>utils</Filter>
    </ClInclude>
    <ClInclude Include="..\..\xbmc\utils\StreamDetails.h">
      <Filter>utils</Filter>
    </ClInclude>
    <ClInclude Include="..\..\xbmc\utils\StringUtils.h">
      <Filter>utils</Filter>
    </ClInclude>
    <ClInclude Include="..\..\xbmc\utils\SystemInfo.h">
      <Filter>utils</Filter>
    </ClInclude>
    <ClInclude Include="..\..\xbmc\utils\TimeUtils.h">
      <Filter>utils</Filter>
    </ClInclude>
    <ClInclude Include="..\..\xbmc\utils\TuxBoxUtil.h">
      <Filter>utils</Filter>
    </ClInclude>
    <ClInclude Include="..\..\xbmc\utils\URIUtils.h">
      <Filter>utils</Filter>
    </ClInclude>
    <ClInclude Include="..\..\xbmc\utils\Variant.h">
      <Filter>utils</Filter>
    </ClInclude>
    <ClInclude Include="..\..\xbmc\utils\Weather.h">
      <Filter>utils</Filter>
    </ClInclude>
    <ClInclude Include="..\..\xbmc\utils\Win32Exception.h">
      <Filter>utils</Filter>
    </ClInclude>
    <ClInclude Include="..\..\xbmc\utils\XMLUtils.h">
      <Filter>utils</Filter>
    </ClInclude>
    <ClInclude Include="..\..\xbmc\video\Bookmark.h">
      <Filter>video</Filter>
    </ClInclude>
    <ClInclude Include="..\..\xbmc\video\GUIViewStateVideo.h">
      <Filter>video</Filter>
    </ClInclude>
    <ClInclude Include="..\..\xbmc\video\Teletext.h">
      <Filter>video</Filter>
    </ClInclude>
    <ClInclude Include="..\..\xbmc\video\TeletextDefines.h">
      <Filter>video</Filter>
    </ClInclude>
    <ClInclude Include="..\..\xbmc\video\VideoInfoDownloader.h">
      <Filter>video</Filter>
    </ClInclude>
    <ClInclude Include="..\..\xbmc\video\VideoInfoScanner.h">
      <Filter>video</Filter>
    </ClInclude>
    <ClInclude Include="..\..\xbmc\video\VideoInfoTag.h">
      <Filter>video</Filter>
    </ClInclude>
    <ClInclude Include="..\..\xbmc\video\VideoReferenceClock.h">
      <Filter>video</Filter>
    </ClInclude>
    <ClInclude Include="..\..\xbmc\video\dialogs\GUIDialogAudioSubtitleSettings.h">
      <Filter>video\dialogs</Filter>
    </ClInclude>
    <ClInclude Include="..\..\xbmc\video\dialogs\GUIDialogFileStacking.h">
      <Filter>video\dialogs</Filter>
    </ClInclude>
    <ClInclude Include="..\..\xbmc\video\dialogs\GUIDialogFullScreenInfo.h">
      <Filter>video\dialogs</Filter>
    </ClInclude>
    <ClInclude Include="..\..\xbmc\video\dialogs\GUIDialogTeletext.h">
      <Filter>video\dialogs</Filter>
    </ClInclude>
    <ClInclude Include="..\..\xbmc\video\dialogs\GUIDialogVideoBookmarks.h">
      <Filter>video\dialogs</Filter>
    </ClInclude>
    <ClInclude Include="..\..\xbmc\video\dialogs\GUIDialogVideoInfo.h">
      <Filter>video\dialogs</Filter>
    </ClInclude>
    <ClInclude Include="..\..\xbmc\video\dialogs\GUIDialogVideoOSD.h">
      <Filter>video\dialogs</Filter>
    </ClInclude>
    <ClInclude Include="..\..\xbmc\video\dialogs\GUIDialogVideoOverlay.h">
      <Filter>video\dialogs</Filter>
    </ClInclude>
    <ClInclude Include="..\..\xbmc\video\dialogs\GUIDialogVideoScan.h">
      <Filter>video\dialogs</Filter>
    </ClInclude>
    <ClInclude Include="..\..\xbmc\video\dialogs\GUIDialogVideoSettings.h">
      <Filter>video\dialogs</Filter>
    </ClInclude>
    <ClInclude Include="..\..\xbmc\video\windows\GUIWindowFullScreen.h">
      <Filter>video\windows</Filter>
    </ClInclude>
    <ClInclude Include="..\..\xbmc\video\windows\GUIWindowVideoBase.h">
      <Filter>video\windows</Filter>
    </ClInclude>
    <ClInclude Include="..\..\xbmc\video\windows\GUIWindowVideoFiles.h">
      <Filter>video\windows</Filter>
    </ClInclude>
    <ClInclude Include="..\..\xbmc\video\windows\GUIWindowVideoNav.h">
      <Filter>video\windows</Filter>
    </ClInclude>
    <ClInclude Include="..\..\xbmc\video\windows\GUIWindowVideoPlaylist.h">
      <Filter>video\windows</Filter>
    </ClInclude>
    <ClInclude Include="..\..\xbmc\windowing\WindowingFactory.h">
      <Filter>windowing</Filter>
    </ClInclude>
    <ClInclude Include="..\..\xbmc\windowing\WinEvents.h">
      <Filter>windowing</Filter>
    </ClInclude>
    <ClInclude Include="..\..\xbmc\windowing\WinEventsSDL.h">
      <Filter>windowing</Filter>
    </ClInclude>
    <ClInclude Include="..\..\xbmc\windowing\WinSystem.h">
      <Filter>windowing</Filter>
    </ClInclude>
    <ClInclude Include="..\..\xbmc\windowing\XBMC_events.h">
      <Filter>windowing</Filter>
    </ClInclude>
    <ClInclude Include="..\..\xbmc\windowing\windows\WinEventsWin32.h">
      <Filter>windowing\windows</Filter>
    </ClInclude>
    <ClInclude Include="..\..\xbmc\windowing\windows\WinSystemWin32.h">
      <Filter>windowing\windows</Filter>
    </ClInclude>
    <ClInclude Include="..\..\xbmc\windowing\windows\WinSystemWin32DX.h">
      <Filter>windowing\windows</Filter>
    </ClInclude>
    <ClInclude Include="..\..\xbmc\windowing\windows\WinSystemWin32GL.h">
      <Filter>windowing\windows</Filter>
    </ClInclude>
    <ClInclude Include="..\..\lib\tinyXML\tinystr.h">
      <Filter>libs\tinyxml</Filter>
    </ClInclude>
    <ClInclude Include="..\..\lib\tinyXML\tinyxml.h">
      <Filter>libs\tinyxml</Filter>
    </ClInclude>
    <ClInclude Include="..\..\xbmc\addons\GUIViewStateAddonBrowser.h">
      <Filter>addons</Filter>
    </ClInclude>
    <ClInclude Include="..\..\xbmc\addons\GUIWindowAddonBrowser.h">
      <Filter>addons</Filter>
    </ClInclude>
    <ClInclude Include="..\..\xbmc\interfaces\python\xbmcmodule\action.h">
      <Filter>interfaces\python\xbmcmodule</Filter>
    </ClInclude>
    <ClInclude Include="..\..\xbmc\interfaces\python\xbmcmodule\control.h">
      <Filter>interfaces\python\xbmcmodule</Filter>
    </ClInclude>
    <ClInclude Include="..\..\xbmc\interfaces\python\xbmcmodule\dialog.h">
      <Filter>interfaces\python\xbmcmodule</Filter>
    </ClInclude>
    <ClInclude Include="..\..\xbmc\interfaces\python\xbmcmodule\GUIPythonWindow.h">
      <Filter>interfaces\python\xbmcmodule</Filter>
    </ClInclude>
    <ClInclude Include="..\..\xbmc\interfaces\python\xbmcmodule\GUIPythonWindowDialog.h">
      <Filter>interfaces\python\xbmcmodule</Filter>
    </ClInclude>
    <ClInclude Include="..\..\xbmc\interfaces\python\xbmcmodule\GUIPythonWindowXML.h">
      <Filter>interfaces\python\xbmcmodule</Filter>
    </ClInclude>
    <ClInclude Include="..\..\xbmc\interfaces\python\xbmcmodule\GUIPythonWindowXMLDialog.h">
      <Filter>interfaces\python\xbmcmodule</Filter>
    </ClInclude>
    <ClInclude Include="..\..\xbmc\interfaces\python\xbmcmodule\infotagmusic.h">
      <Filter>interfaces\python\xbmcmodule</Filter>
    </ClInclude>
    <ClInclude Include="..\..\xbmc\interfaces\python\xbmcmodule\infotagvideo.h">
      <Filter>interfaces\python\xbmcmodule</Filter>
    </ClInclude>
    <ClInclude Include="..\..\xbmc\interfaces\python\xbmcmodule\keyboard.h">
      <Filter>interfaces\python\xbmcmodule</Filter>
    </ClInclude>
    <ClInclude Include="..\..\xbmc\interfaces\python\xbmcmodule\listitem.h">
      <Filter>interfaces\python\xbmcmodule</Filter>
    </ClInclude>
    <ClInclude Include="..\..\xbmc\interfaces\python\xbmcmodule\player.h">
      <Filter>interfaces\python\xbmcmodule</Filter>
    </ClInclude>
    <ClInclude Include="..\..\xbmc\interfaces\python\xbmcmodule\pyjsonrpc.h">
      <Filter>interfaces\python\xbmcmodule</Filter>
    </ClInclude>
    <ClInclude Include="..\..\xbmc\interfaces\python\xbmcmodule\pyplaylist.h">
      <Filter>interfaces\python\xbmcmodule</Filter>
    </ClInclude>
    <ClInclude Include="..\..\xbmc\interfaces\python\xbmcmodule\PythonAddon.h">
      <Filter>interfaces\python\xbmcmodule</Filter>
    </ClInclude>
    <ClInclude Include="..\..\xbmc\interfaces\python\xbmcmodule\PythonPlayer.h">
      <Filter>interfaces\python\xbmcmodule</Filter>
    </ClInclude>
    <ClInclude Include="..\..\xbmc\interfaces\python\xbmcmodule\pyutil.h">
      <Filter>interfaces\python\xbmcmodule</Filter>
    </ClInclude>
    <ClInclude Include="..\..\xbmc\interfaces\python\xbmcmodule\window.h">
      <Filter>interfaces\python\xbmcmodule</Filter>
    </ClInclude>
    <ClInclude Include="..\..\xbmc\interfaces\python\xbmcmodule\winxml.h">
      <Filter>interfaces\python\xbmcmodule</Filter>
    </ClInclude>
    <ClInclude Include="..\..\xbmc\utils\ssrc.h">
      <Filter>cores</Filter>
    </ClInclude>
    <ClInclude Include="..\..\xbmc\dialogs\GUIDialogCache.h">
      <Filter>dialogs</Filter>
    </ClInclude>
    <ClInclude Include="..\..\xbmc\interfaces\Builtins.h">
      <Filter>interfaces</Filter>
    </ClInclude>
    <ClInclude Include="..\..\xbmc\interfaces\IAnnouncer.h">
      <Filter>interfaces</Filter>
    </ClInclude>
    <ClInclude Include="..\..\xbmc\interfaces\AnnouncementManager.h">
      <Filter>interfaces</Filter>
    </ClInclude>
    <ClInclude Include="..\..\xbmc\powermanagement\DPMSSupport.h">
      <Filter>powermanagement</Filter>
    </ClInclude>
    <ClInclude Include="..\..\xbmc\windows\GUIMediaWindow.h">
      <Filter>windows</Filter>
    </ClInclude>
    <ClInclude Include="..\..\xbmc\windows\GUIWindowFileManager.h">
      <Filter>windows</Filter>
    </ClInclude>
    <ClInclude Include="..\..\xbmc\windows\GUIWindowHome.h">
      <Filter>windows</Filter>
    </ClInclude>
    <ClInclude Include="..\..\xbmc\windows\GUIWindowLoginScreen.h">
      <Filter>windows</Filter>
    </ClInclude>
    <ClInclude Include="..\..\xbmc\windows\GUIWindowPointer.h">
      <Filter>windows</Filter>
    </ClInclude>
    <ClInclude Include="..\..\xbmc\windows\GUIWindowScreensaver.h">
      <Filter>windows</Filter>
    </ClInclude>
    <ClInclude Include="..\..\xbmc\windows\GUIWindowStartup.h">
      <Filter>windows</Filter>
    </ClInclude>
    <ClInclude Include="..\..\xbmc\windows\GUIWindowSystemInfo.h">
      <Filter>windows</Filter>
    </ClInclude>
    <ClInclude Include="..\..\xbmc\windows\GUIWindowWeather.h">
      <Filter>windows</Filter>
    </ClInclude>
    <ClInclude Include="..\..\xbmc\utils\LangCodeExpander.h">
      <Filter>utils</Filter>
    </ClInclude>
    <ClInclude Include="..\..\xbmc\FileSystem\udf25.h">
      <Filter>filesystem</Filter>
    </ClInclude>
    <ClInclude Include="..\..\xbmc\FileSystem\UDFDirectory.h">
      <Filter>filesystem</Filter>
    </ClInclude>
    <ClInclude Include="..\..\xbmc\FileSystem\FileUDF.h">
      <Filter>filesystem</Filter>
    </ClInclude>
    <ClInclude Include="..\..\xbmc\ApplicationMessenger.h">
      <Filter>utils</Filter>
    </ClInclude>
    <ClInclude Include="..\..\xbmc\Autorun.h">
      <Filter>utils</Filter>
    </ClInclude>
    <ClInclude Include="..\..\xbmc\AutoSwitch.h">
      <Filter>utils</Filter>
    </ClInclude>
    <ClInclude Include="..\..\xbmc\pictures\PictureThumbLoader.h">
      <Filter>BackgroundLoaders</Filter>
    </ClInclude>
    <ClInclude Include="..\..\xbmc\BackgroundInfoLoader.h">
      <Filter>BackgroundLoaders</Filter>
    </ClInclude>
    <ClInclude Include="..\..\xbmc\ThumbLoader.h">
      <Filter>BackgroundLoaders</Filter>
    </ClInclude>
    <ClInclude Include="..\..\xbmc\CueDocument.h">
      <Filter>utils</Filter>
    </ClInclude>
    <ClInclude Include="..\..\xbmc\DateTime.h">
      <Filter>utils</Filter>
    </ClInclude>
    <ClInclude Include="..\..\xbmc\DynamicDll.h">
      <Filter>utils</Filter>
    </ClInclude>
    <ClInclude Include="..\..\xbmc\Favourites.h">
      <Filter>utils</Filter>
    </ClInclude>
    <ClInclude Include="..\..\xbmc\FileItem.h">
      <Filter>utils</Filter>
    </ClInclude>
    <ClInclude Include="..\..\xbmc\GUIInfoManager.h">
      <Filter>utils</Filter>
    </ClInclude>
    <ClInclude Include="..\..\xbmc\GUIPassword.h">
      <Filter>utils</Filter>
    </ClInclude>
    <ClInclude Include="..\..\xbmc\GUILargeTextureManager.h">
      <Filter>windows</Filter>
    </ClInclude>
    <ClInclude Include="..\..\xbmc\GUIViewControl.h">
      <Filter>windows</Filter>
    </ClInclude>
    <ClInclude Include="..\..\xbmc\GUIViewState.h">
      <Filter>windows</Filter>
    </ClInclude>
    <ClInclude Include="..\..\xbmc\LangInfo.h">
      <Filter>utils</Filter>
    </ClInclude>
    <ClInclude Include="..\..\xbmc\MediaSource.h">
      <Filter>utils</Filter>
    </ClInclude>
    <ClInclude Include="..\..\xbmc\Util.h">
      <Filter>utils</Filter>
    </ClInclude>
    <ClInclude Include="..\..\xbmc\URL.h">
      <Filter>utils</Filter>
    </ClInclude>
    <ClInclude Include="..\..\xbmc\NfoFile.h">
      <Filter>utils</Filter>
    </ClInclude>
    <ClInclude Include="..\..\xbmc\PasswordManager.h">
      <Filter>utils</Filter>
    </ClInclude>
    <ClInclude Include="..\..\xbmc\PartyModeManager.h">
      <Filter>utils</Filter>
    </ClInclude>
    <ClInclude Include="..\..\xbmc\PlayListPlayer.h">
      <Filter>playlists</Filter>
    </ClInclude>
    <ClInclude Include="..\..\xbmc\SectionLoader.h">
      <Filter>utils</Filter>
    </ClInclude>
    <ClInclude Include="..\..\xbmc\SortFileItem.h">
      <Filter>utils</Filter>
    </ClInclude>
    <ClInclude Include="..\..\xbmc\TextureCache.h">
      <Filter>utils</Filter>
    </ClInclude>
    <ClInclude Include="..\..\xbmc\Temperature.h">
      <Filter>utils</Filter>
    </ClInclude>
    <ClInclude Include="..\..\xbmc\TextureDatabase.h">
      <Filter>utils</Filter>
    </ClInclude>
    <ClInclude Include="..\..\xbmc\ThumbnailCache.h">
      <Filter>utils</Filter>
    </ClInclude>
    <ClInclude Include="..\..\xbmc\dbwrappers\sqlitedataset.h">
      <Filter>libs\sqlite</Filter>
    </ClInclude>
    <ClInclude Include="..\..\xbmc\dbwrappers\mysqldataset.h">
      <Filter>libs\mysql</Filter>
    </ClInclude>
    <ClInclude Include="..\..\xbmc\addons\AddonDatabase.h">
      <Filter>database</Filter>
    </ClInclude>
    <ClInclude Include="..\..\xbmc\music\MusicDatabase.h">
      <Filter>database</Filter>
    </ClInclude>
    <ClInclude Include="..\..\xbmc\ViewDatabase.h">
      <Filter>database</Filter>
    </ClInclude>
    <ClInclude Include="..\..\xbmc\video\VideoDatabase.h">
      <Filter>database</Filter>
    </ClInclude>
    <ClInclude Include="..\..\xbmc\programs\ProgramDatabase.h">
      <Filter>database</Filter>
    </ClInclude>
    <ClInclude Include="..\..\xbmc\IProgressCallback.h">
      <Filter>utils</Filter>
    </ClInclude>
    <ClInclude Include="..\..\xbmc\ViewState.h">
      <Filter>windows</Filter>
    </ClInclude>
    <ClInclude Include="..\..\xbmc\XBApplicationEx.h">
      <Filter>utils</Filter>
    </ClInclude>
    <ClInclude Include="..\..\xbmc\guilib\GUIFontTTF.h">
      <Filter>guilib\Rendering\Base</Filter>
    </ClInclude>
    <ClInclude Include="..\..\xbmc\guilib\GUITexture.h">
      <Filter>guilib\Rendering\Base</Filter>
    </ClInclude>
    <ClInclude Include="..\..\xbmc\guilib\Texture.h">
      <Filter>guilib\Rendering\Base</Filter>
    </ClInclude>
    <ClInclude Include="..\..\xbmc\guilib\TextureManager.h">
      <Filter>guilib\Rendering\Base</Filter>
    </ClInclude>
    <ClInclude Include="..\..\xbmc\guilib\GUIFontTTFDX.h">
      <Filter>guilib\Rendering\DX</Filter>
    </ClInclude>
    <ClInclude Include="..\..\xbmc\guilib\GUITextureD3D.h">
      <Filter>guilib\Rendering\DX</Filter>
    </ClInclude>
    <ClInclude Include="..\..\xbmc\guilib\TextureDX.h">
      <Filter>guilib\Rendering\DX</Filter>
    </ClInclude>
    <ClInclude Include="..\..\xbmc\guilib\GUIFontTTFGL.h">
      <Filter>guilib\Rendering\GL</Filter>
    </ClInclude>
    <ClInclude Include="..\..\xbmc\guilib\GUITextureGL.h">
      <Filter>guilib\Rendering\GL</Filter>
    </ClInclude>
    <ClInclude Include="..\..\xbmc\guilib\GUITextureGLES.h">
      <Filter>guilib\Rendering\GL</Filter>
    </ClInclude>
    <ClInclude Include="..\..\xbmc\guilib\TextureGL.h">
      <Filter>guilib\Rendering\GL</Filter>
    </ClInclude>
    <ClInclude Include="..\..\xbmc\guilib\GraphicContext.h">
      <Filter>guilib\Rendering\Base</Filter>
    </ClInclude>
    <ClInclude Include="..\..\xbmc\GUIUserMessages.h">
      <Filter>utils</Filter>
    </ClInclude>
    <ClInclude Include="..\..\xbmc\addons\AddonInstaller.h">
      <Filter>addons</Filter>
    </ClInclude>
    <ClInclude Include="..\..\xbmc\epg\EpgSearchFilter.h">
      <Filter>epg</Filter>
    </ClInclude>
    <ClInclude Include="..\..\xbmc\epg\Epg.h">
      <Filter>epg</Filter>
    </ClInclude>
    <ClInclude Include="..\..\xbmc\epg\EpgContainer.h">
      <Filter>epg</Filter>
    </ClInclude>
    <ClInclude Include="..\..\xbmc\epg\EpgDatabase.h">
      <Filter>epg</Filter>
    </ClInclude>
    <ClInclude Include="..\..\xbmc\epg\EpgInfoTag.h">
      <Filter>epg</Filter>
    </ClInclude>
    <ClInclude Include="..\..\xbmc\addons\AddonHelpers_Addon.h">
      <Filter>addons</Filter>
    </ClInclude>
    <ClInclude Include="..\..\xbmc\addons\AddonHelpers_GUI.h">
      <Filter>addons</Filter>
    </ClInclude>
    <ClInclude Include="..\..\xbmc\addons\AddonHelpers_local.h">
      <Filter>addons</Filter>
    </ClInclude>
    <ClInclude Include="..\..\xbmc\addons\AddonHelpers_PVR.h">
      <Filter>addons</Filter>
    </ClInclude>
    <ClInclude Include="..\..\xbmc\filesystem\PVRFile.h">
      <Filter>filesystem</Filter>
    </ClInclude>
    <ClInclude Include="..\..\xbmc\filesystem\PVRDirectory.h">
      <Filter>filesystem</Filter>
    </ClInclude>
    <ClInclude Include="..\..\xbmc\addons\DllPVRClient.h">
      <Filter>addons</Filter>
    </ClInclude>
    <ClInclude Include="..\..\xbmc\utils\Observer.h">
      <Filter>utils</Filter>
    </ClInclude>
    <ClInclude Include="..\..\xbmc\cores\dvdplayer\DVDInputStreams\DVDInputStreamPVRManager.h">
      <Filter>cores\dvdplayer\DVDInputStreams</Filter>
    </ClInclude>
    <ClInclude Include="..\..\xbmc\cores\dvdplayer\DVDDemuxers\DVDDemuxPVRClient.h">
      <Filter>cores\dvdplayer\DVDDemuxers</Filter>
    </ClInclude>
    <ClInclude Include="..\..\xbmc\utils\TextSearch.h">
      <Filter>utils</Filter>
    </ClInclude>
    <ClInclude Include="..\..\xbmc\guilib\GUIEPGGridContainer.h">
      <Filter>guilib</Filter>
    </ClInclude>
    <ClInclude Include="..\..\xbmc\utils\GLUtils.h">
      <Filter>utils</Filter>
    </ClInclude>
    <ClInclude Include="..\..\xbmc\win32\stdio_utf8.h">
      <Filter>win32</Filter>
    </ClInclude>
    <ClInclude Include="..\..\xbmc\win32\stat_utf8.h">
      <Filter>win32</Filter>
    </ClInclude>
    <ClInclude Include="..\..\lib\ffmpeg\include-xbmc-win32\libavutil\avconfig.h" />
    <ClInclude Include="..\..\xbmc\pvr\windows\GUIWindowPVR.h">
      <Filter>pvr\windows</Filter>
    </ClInclude>
    <ClInclude Include="..\..\xbmc\pvr\timers\PVRTimers.h">
      <Filter>pvr\timers</Filter>
    </ClInclude>
    <ClInclude Include="..\..\xbmc\pvr\timers\PVRTimerInfoTag.h">
      <Filter>pvr\timers</Filter>
    </ClInclude>
    <ClInclude Include="..\..\xbmc\pvr\recordings\PVRRecordings.h">
      <Filter>pvr\recordings</Filter>
    </ClInclude>
    <ClInclude Include="..\..\xbmc\pvr\recordings\PVRRecording.h">
      <Filter>pvr\recordings</Filter>
    </ClInclude>
    <ClInclude Include="..\..\xbmc\pvr\epg\PVREpgSearchFilter.h">
      <Filter>pvr\epg</Filter>
    </ClInclude>
    <ClInclude Include="..\..\xbmc\pvr\epg\PVREpg.h">
      <Filter>pvr\epg</Filter>
    </ClInclude>
    <ClInclude Include="..\..\xbmc\pvr\epg\PVREpgContainer.h">
      <Filter>pvr\epg</Filter>
    </ClInclude>
    <ClInclude Include="..\..\xbmc\pvr\epg\PVREpgInfoTag.h">
      <Filter>pvr\epg</Filter>
    </ClInclude>
    <ClInclude Include="..\..\xbmc\pvr\dialogs\GUIDialogPVRTimerSettings.h">
      <Filter>pvr\dialogs</Filter>
    </ClInclude>
    <ClInclude Include="..\..\xbmc\pvr\dialogs\GUIDialogPVRChannelManager.h">
      <Filter>pvr\dialogs</Filter>
    </ClInclude>
    <ClInclude Include="..\..\xbmc\pvr\dialogs\GUIDialogPVRChannelsOSD.h">
      <Filter>pvr\dialogs</Filter>
    </ClInclude>
    <ClInclude Include="..\..\xbmc\pvr\dialogs\GUIDialogPVRCutterOSD.h">
      <Filter>pvr\dialogs</Filter>
    </ClInclude>
    <ClInclude Include="..\..\xbmc\pvr\dialogs\GUIDialogPVRDirectorOSD.h">
      <Filter>pvr\dialogs</Filter>
    </ClInclude>
    <ClInclude Include="..\..\xbmc\pvr\dialogs\GUIDialogPVRGroupManager.h">
      <Filter>pvr\dialogs</Filter>
    </ClInclude>
    <ClInclude Include="..\..\xbmc\pvr\dialogs\GUIDialogPVRGuideInfo.h">
      <Filter>pvr\dialogs</Filter>
    </ClInclude>
    <ClInclude Include="..\..\xbmc\pvr\dialogs\GUIDialogPVRGuideOSD.h">
      <Filter>pvr\dialogs</Filter>
    </ClInclude>
    <ClInclude Include="..\..\xbmc\pvr\dialogs\GUIDialogPVRGuideSearch.h">
      <Filter>pvr\dialogs</Filter>
    </ClInclude>
    <ClInclude Include="..\..\xbmc\pvr\dialogs\GUIDialogPVRRecordingInfo.h">
      <Filter>pvr\dialogs</Filter>
    </ClInclude>
    <ClInclude Include="..\..\xbmc\pvr\channels\PVRChannelGroupsContainer.h">
      <Filter>pvr\channels</Filter>
    </ClInclude>
    <ClInclude Include="..\..\xbmc\pvr\channels\PVRChannel.h">
      <Filter>pvr\channels</Filter>
    </ClInclude>
    <ClInclude Include="..\..\xbmc\pvr\channels\PVRChannelGroup.h">
      <Filter>pvr\channels</Filter>
    </ClInclude>
    <ClInclude Include="..\..\xbmc\pvr\channels\PVRChannelGroupInternal.h">
      <Filter>pvr\channels</Filter>
    </ClInclude>
    <ClInclude Include="..\..\xbmc\pvr\channels\PVRChannelGroups.h">
      <Filter>pvr\channels</Filter>
    </ClInclude>
    <ClInclude Include="..\..\xbmc\pvr\addons\PVRClient.h">
      <Filter>pvr\addons</Filter>
    </ClInclude>
    <ClInclude Include="..\..\xbmc\dialogs\GUIDialogExtendedProgressBar.h">
      <Filter>dialogs</Filter>
    </ClInclude>
    <ClInclude Include="..\..\xbmc\pvr\GUIViewStatePVR.h">
      <Filter>pvr</Filter>
    </ClInclude>
    <ClInclude Include="..\..\xbmc\pvr\PVRDatabase.h">
      <Filter>pvr</Filter>
    </ClInclude>
    <ClInclude Include="..\..\xbmc\pvr\PVRManager.h">
      <Filter>pvr</Filter>
    </ClInclude>
  </ItemGroup>
  <ItemGroup>
    <None Include="..\..\xbmc\win32\XBMC.ico">
      <Filter>win32</Filter>
    </None>
  </ItemGroup>
  <ItemGroup>
    <ResourceCompile Include="..\..\xbmc\win32\XBMC_PC.rc">
      <Filter>win32</Filter>
    </ResourceCompile>
  </ItemGroup>
  <ItemGroup>
    <CustomBuild Include="..\..\xbmc\win32\PlatformInclude.h">
      <Filter>win32</Filter>
    </CustomBuild>
  </ItemGroup>
</Project><|MERGE_RESOLUTION|>--- conflicted
+++ resolved
@@ -2540,7 +2540,6 @@
     <ClCompile Include="..\..\xbmc\win32\stat_utf8.cpp">
       <Filter>win32</Filter>
     </ClCompile>
-<<<<<<< HEAD
     <ClCompile Include="..\..\xbmc\pvr\windows\GUIWindowPVR.cpp">
       <Filter>pvr\windows</Filter>
     </ClCompile>
@@ -2627,10 +2626,8 @@
     </ClCompile>
     <ClCompile Include="..\..\xbmc\pvr\PVRManager.cpp">
       <Filter>pvr</Filter>
-=======
     <ClCompile Include="..\..\xbmc\interfaces\python\xbmcmodule\xbmcvfsmodule.cpp">
       <Filter>interfaces\python\xbmcmodule</Filter>
->>>>>>> d02587cf
     </ClCompile>
   </ItemGroup>
   <ItemGroup>
