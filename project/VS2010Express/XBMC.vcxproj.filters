--- conflicted
+++ resolved
@@ -325,7 +325,6 @@
     <Filter Include="network\test">
       <UniqueIdentifier>{1bdb0045-3341-49b7-8d6f-30a53f812350}</UniqueIdentifier>
     </Filter>
-<<<<<<< HEAD
     <Filter Include="cores\DSPlayer">
       <UniqueIdentifier>{8b65ff5a-9862-42bc-bf92-b5cf22b9c12a}</UniqueIdentifier>
     </Filter>
@@ -361,10 +360,9 @@
     </Filter>
     <Filter Include="cores\DSPlayer\Dialogs">
       <UniqueIdentifier>{58a4c04d-f658-4d4e-a4d4-dd2fd900a301}</UniqueIdentifier>
-=======
+    </Filter>
     <Filter Include="video\jobs">
       <UniqueIdentifier>{f413004c-1ab9-42ce-bb1a-0636e5286a00}</UniqueIdentifier>
->>>>>>> 26780421
     </Filter>
   </ItemGroup>
   <ItemGroup>
@@ -6210,7 +6208,6 @@
     <ClInclude Include="..\..\xbmc\cores\DataCacheCore.h">
       <Filter>cores</Filter>
     </ClInclude>
-<<<<<<< HEAD
     <ClInclude Include="..\..\xbmc\cores\DSPlayer\ChaptersManager.h">
       <Filter>cores\DSPlayer</Filter>
     </ClInclude>
@@ -6380,10 +6377,9 @@
     </ClInclude>
     <ClInclude Include="..\..\xbmc\cores\DSPlayer\Dialogs\GUIDialogDSPlayercoreFactory.h">
       <Filter>cores\DSPlayer\Dialogs</Filter>
-=======
+    </ClInclude>
     <ClInclude Include="..\..\xbmc\win32\crts_caller.h">
       <Filter>win32</Filter>
->>>>>>> 26780421
     </ClInclude>
     <ClInclude Include="..\..\xbmc\filesystem\OverrideDirectory.h">
       <Filter>filesystem</Filter>
