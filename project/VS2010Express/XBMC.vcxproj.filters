﻿<?xml version="1.0" encoding="utf-8"?>
<Project ToolsVersion="4.0" xmlns="http://schemas.microsoft.com/developer/msbuild/2003">
  <ItemGroup>
    <Filter Include="win32">
      <UniqueIdentifier>{42ffe691-237e-4fe8-bd06-667936c26238}</UniqueIdentifier>
    </Filter>
    <Filter Include="cores">
      <UniqueIdentifier>{d9048f15-4226-45a0-bd7d-c4f326b8c232}</UniqueIdentifier>
    </Filter>
    <Filter Include="cores\dvdplayer">
      <UniqueIdentifier>{b7e0c19a-163b-43a8-bc50-47f0f220c225}</UniqueIdentifier>
    </Filter>
    <Filter Include="cores\dvdplayer\DVDCodecs">
      <UniqueIdentifier>{f72e399a-b2f5-4f77-a680-797306b37afe}</UniqueIdentifier>
    </Filter>
    <Filter Include="cores\dvdplayer\DVDCodecs\Audio">
      <UniqueIdentifier>{5bee29f5-b152-4416-9413-0bed2a669575}</UniqueIdentifier>
    </Filter>
    <Filter Include="cores\dvdplayer\DVDCodecs\Video">
      <UniqueIdentifier>{09e9057e-7017-4f3d-b5d3-2f5e9a23a53c}</UniqueIdentifier>
    </Filter>
    <Filter Include="cores\dvdplayer\DVDCodecs\Overlay">
      <UniqueIdentifier>{cc80e830-cd3b-4790-9d73-b727b997efdc}</UniqueIdentifier>
    </Filter>
    <Filter Include="cores\dvdplayer\DVDDemuxers">
      <UniqueIdentifier>{59ff29b6-c2b5-4ed8-a80c-e5dd130802a7}</UniqueIdentifier>
    </Filter>
    <Filter Include="cores\dvdplayer\DVDInputStreams">
      <UniqueIdentifier>{15bea9e8-7473-4e72-93b1-c403d491160d}</UniqueIdentifier>
    </Filter>
    <Filter Include="cores\dvdplayer\DVDHeaders">
      <UniqueIdentifier>{9b9c3d13-56db-4db5-98a3-4402ee3b4ff9}</UniqueIdentifier>
    </Filter>
    <Filter Include="cores\dvdplayer\DVDSubtitles">
      <UniqueIdentifier>{83ae8e22-c3a0-45c6-bbc2-29d0bb180e2d}</UniqueIdentifier>
    </Filter>
    <Filter Include="cores\paplayer">
      <UniqueIdentifier>{ef82a765-fb92-4244-b2dd-212704a98407}</UniqueIdentifier>
    </Filter>
    <Filter Include="cores\DllLoader">
      <UniqueIdentifier>{4a0ca8db-d3a3-4360-93bd-0b1fe4cbd203}</UniqueIdentifier>
    </Filter>
    <Filter Include="cores\DllLoader\exports">
      <UniqueIdentifier>{aa32e9d0-5753-42d5-889b-3938ce6703a0}</UniqueIdentifier>
    </Filter>
    <Filter Include="cores\DllLoader\exports\util">
      <UniqueIdentifier>{111c81df-dc5e-4b93-a21f-c2171434952b}</UniqueIdentifier>
    </Filter>
    <Filter Include="cores\VideoRenderers">
      <UniqueIdentifier>{09e513b1-adc6-4af0-b0f3-966b8240fad5}</UniqueIdentifier>
    </Filter>
    <Filter Include="cores\VideoRenderers\Shaders">
      <UniqueIdentifier>{041be182-9ec3-4c1b-abfc-d92f6802e7ca}</UniqueIdentifier>
    </Filter>
    <Filter Include="cores\ExternalPlayer">
      <UniqueIdentifier>{f98cb00a-d64b-4af9-a386-78bb2be8213d}</UniqueIdentifier>
    </Filter>
    <Filter Include="cores\PlayerCoreFactory">
      <UniqueIdentifier>{a775e258-5cbc-44fb-b992-05b29699294c}</UniqueIdentifier>
    </Filter>
    <Filter Include="addons">
      <UniqueIdentifier>{0cf03ec7-412f-48ac-827d-358c57245edd}</UniqueIdentifier>
    </Filter>
    <Filter Include="dialogs">
      <UniqueIdentifier>{69dd6304-c5d7-46f5-a804-516c9efb79ca}</UniqueIdentifier>
    </Filter>
    <Filter Include="filesystem">
      <UniqueIdentifier>{3b63bf0d-cec2-4324-93ea-4e4d78ba283b}</UniqueIdentifier>
    </Filter>
    <Filter Include="filesystem\MusicDatabaseDirectory">
      <UniqueIdentifier>{51f1b8f6-22ea-4263-b307-4ac9dfceb268}</UniqueIdentifier>
    </Filter>
    <Filter Include="filesystem\VideoDatabaseDirectory">
      <UniqueIdentifier>{a9c70632-dcfa-4019-b785-da8ba68d998a}</UniqueIdentifier>
    </Filter>
    <Filter Include="guilib">
      <UniqueIdentifier>{8da246b5-f33b-491d-9bb9-e583b98bd9d9}</UniqueIdentifier>
    </Filter>
    <Filter Include="input">
      <UniqueIdentifier>{8b243e7b-4820-4d54-81e3-f9b054e6140a}</UniqueIdentifier>
    </Filter>
    <Filter Include="interfaces">
      <UniqueIdentifier>{d35cec4c-8037-4683-a2e4-4afc8e76ddca}</UniqueIdentifier>
    </Filter>
    <Filter Include="music">
      <UniqueIdentifier>{1e9d72b2-5215-4129-9014-deb5eda51301}</UniqueIdentifier>
    </Filter>
    <Filter Include="network">
      <UniqueIdentifier>{99523ad3-0ba1-449b-bf55-92c04e7b59aa}</UniqueIdentifier>
    </Filter>
    <Filter Include="playlists">
      <UniqueIdentifier>{084b5eb0-c9c9-444b-a2ee-dcb4f9537d35}</UniqueIdentifier>
    </Filter>
    <Filter Include="powermanagement">
      <UniqueIdentifier>{b203de13-ce8c-4b43-9a87-a05e68fbad13}</UniqueIdentifier>
    </Filter>
    <Filter Include="rendering">
      <UniqueIdentifier>{8ad88d4a-bb19-46fa-ac8a-80d928f1f175}</UniqueIdentifier>
    </Filter>
    <Filter Include="settings">
      <UniqueIdentifier>{8cd0e706-bd9f-4e99-afa2-34307239cb3e}</UniqueIdentifier>
    </Filter>
    <Filter Include="storage">
      <UniqueIdentifier>{2500f45e-2a56-4434-87bd-727050d0d1aa}</UniqueIdentifier>
    </Filter>
    <Filter Include="utils">
      <UniqueIdentifier>{acd585b0-c319-43f0-9149-b3b5dddf5122}</UniqueIdentifier>
    </Filter>
    <Filter Include="video">
      <UniqueIdentifier>{827f3a57-ac74-4ad0-a438-3a780039871c}</UniqueIdentifier>
    </Filter>
    <Filter Include="windowing">
      <UniqueIdentifier>{dbf79aa0-53a6-4bec-855b-e8d2cbb73689}</UniqueIdentifier>
    </Filter>
    <Filter Include="music\karaoke">
      <UniqueIdentifier>{9d2be696-b6dd-4be1-aa8c-260816b48c12}</UniqueIdentifier>
    </Filter>
    <Filter Include="cdrip">
      <UniqueIdentifier>{d0d6c121-8cef-4bf9-aba5-bff57ae46e26}</UniqueIdentifier>
    </Filter>
    <Filter Include="input\windows">
      <UniqueIdentifier>{2f7a07e4-ac48-4e30-beb3-550e50b59c09}</UniqueIdentifier>
    </Filter>
    <Filter Include="interfaces\json-rpc">
      <UniqueIdentifier>{15fc3844-6b50-4424-ba2c-ac9bd85d3ab0}</UniqueIdentifier>
    </Filter>
    <Filter Include="music\dialogs">
      <UniqueIdentifier>{aa9c8fdb-ad2f-4323-9766-3accd596a480}</UniqueIdentifier>
    </Filter>
    <Filter Include="music\infoscanner">
      <UniqueIdentifier>{a320eb2c-1b68-4842-a9bd-34e1c810dace}</UniqueIdentifier>
    </Filter>
    <Filter Include="music\tags">
      <UniqueIdentifier>{f046be52-4abe-4a66-8a57-1753d47a7f36}</UniqueIdentifier>
    </Filter>
    <Filter Include="music\windows">
      <UniqueIdentifier>{6589445b-fe8f-4083-ba15-3d0d45b8cd2d}</UniqueIdentifier>
    </Filter>
    <Filter Include="network\windows">
      <UniqueIdentifier>{3d43220c-4ea4-4da7-8ede-ef159da2cd25}</UniqueIdentifier>
    </Filter>
    <Filter Include="pictures">
      <UniqueIdentifier>{801139f1-5f6a-4720-a4eb-508c578b1183}</UniqueIdentifier>
    </Filter>
    <Filter Include="powermanagement\windows">
      <UniqueIdentifier>{8d05ad81-2113-4732-ba2f-311d48251340}</UniqueIdentifier>
    </Filter>
    <Filter Include="programs">
      <UniqueIdentifier>{b095b471-cde0-4ee5-930e-c58ebe63c4aa}</UniqueIdentifier>
    </Filter>
    <Filter Include="rendering\dx">
      <UniqueIdentifier>{266c0d5e-8d84-4809-b060-f5968049f11a}</UniqueIdentifier>
    </Filter>
    <Filter Include="storage\windows">
      <UniqueIdentifier>{04b51f60-cfb4-43fd-8f23-40a7d0ac5c31}</UniqueIdentifier>
    </Filter>
    <Filter Include="video\dialogs">
      <UniqueIdentifier>{0dec7f48-a12d-4afa-b60d-4a2b50ca9975}</UniqueIdentifier>
    </Filter>
    <Filter Include="video\windows">
      <UniqueIdentifier>{b6a3d415-f44f-490c-9240-0fa3f4379212}</UniqueIdentifier>
    </Filter>
    <Filter Include="windowing\windows">
      <UniqueIdentifier>{7db3d8e6-a261-4732-84e8-21bf2d3b0eb9}</UniqueIdentifier>
    </Filter>
    <Filter Include="libs">
      <UniqueIdentifier>{4a09e4cc-709d-43b8-86cf-d83ca38d41ce}</UniqueIdentifier>
    </Filter>
    <Filter Include="windows">
      <UniqueIdentifier>{910f98b6-acfa-4b29-a589-21fd2544d142}</UniqueIdentifier>
    </Filter>
    <Filter Include="pvr">
      <UniqueIdentifier>{5d07f015-2e93-4085-bda3-2be566fb07a8}</UniqueIdentifier>
    </Filter>
    <Filter Include="pvr\dialogs">
      <UniqueIdentifier>{5fb53298-e501-4f23-bf84-fc61acf9b814}</UniqueIdentifier>
    </Filter>
    <Filter Include="epg">
      <UniqueIdentifier>{ef8e21c9-b588-4255-ba38-57c6ae82d0aa}</UniqueIdentifier>
    </Filter>
    <Filter Include="pvr\windows">
      <UniqueIdentifier>{43455925-2158-4eff-97ce-1fa3f6597a3a}</UniqueIdentifier>
    </Filter>
    <Filter Include="pvr\timers">
      <UniqueIdentifier>{14af7c50-6457-48ec-87b2-4efb3986bdd8}</UniqueIdentifier>
    </Filter>
    <Filter Include="pvr\recordings">
      <UniqueIdentifier>{eab084ef-b5b5-4a61-b2a5-eac88bbcc73a}</UniqueIdentifier>
    </Filter>
    <Filter Include="pvr\channels">
      <UniqueIdentifier>{7be58f63-0e53-4a26-9894-e52c2bd78709}</UniqueIdentifier>
    </Filter>
    <Filter Include="pvr\addons">
      <UniqueIdentifier>{dbfd4898-7df3-4393-8b04-ab0cc1265c33}</UniqueIdentifier>
    </Filter>
    <Filter Include="libs\SlingboxLib">
      <UniqueIdentifier>{dfa70c36-927b-4540-b505-35919e64eb3d}</UniqueIdentifier>
    </Filter>
    <Filter Include="interfaces\info">
      <UniqueIdentifier>{cea579fc-bdd7-499e-a6a6-07d681d1ab24}</UniqueIdentifier>
    </Filter>
    <Filter Include="peripherals">
      <UniqueIdentifier>{43fa1d09-88f3-4c03-92f4-27ce109a0b1f}</UniqueIdentifier>
    </Filter>
    <Filter Include="peripherals\bus">
      <UniqueIdentifier>{387fb53b-4497-4e2b-a37d-2efa9db0fce8}</UniqueIdentifier>
    </Filter>
    <Filter Include="peripherals\devices">
      <UniqueIdentifier>{a3fe63d5-92eb-47e6-90f6-40b6e25d11d2}</UniqueIdentifier>
    </Filter>
    <Filter Include="peripherals\dialogs">
      <UniqueIdentifier>{9571e2bc-891d-4496-bcba-2ec3eed45704}</UniqueIdentifier>
    </Filter>
    <Filter Include="network\websocket">
      <UniqueIdentifier>{88e84682-dede-4bdf-9e33-a8023dd5ac78}</UniqueIdentifier>
    </Filter>
    <Filter Include="network\httprequesthandler">
      <UniqueIdentifier>{9029e610-aa5a-4414-9e96-1d69f03b3bd8}</UniqueIdentifier>
    </Filter>
    <Filter Include="cores\AudioEngine">
      <UniqueIdentifier>{19314641-c5c4-49ff-ae42-6ebcc1a6a038}</UniqueIdentifier>
    </Filter>
    <Filter Include="cores\AudioEngine\Encoders">
      <UniqueIdentifier>{0aad3f05-0330-4d6f-9407-388b56c9aa24}</UniqueIdentifier>
    </Filter>
    <Filter Include="cores\AudioEngine\Engines">
      <UniqueIdentifier>{1354dfbc-8fa8-4621-8fd1-f4a01fdc1c51}</UniqueIdentifier>
    </Filter>
    <Filter Include="cores\AudioEngine\Interfaces">
      <UniqueIdentifier>{7382f639-6a03-4343-87cd-5745a838b687}</UniqueIdentifier>
    </Filter>
    <Filter Include="cores\AudioEngine\Sinks">
      <UniqueIdentifier>{b71a9c57-2640-4506-b99e-58a9a73dd0e1}</UniqueIdentifier>
    </Filter>
    <Filter Include="cores\AudioEngine\Utils">
      <UniqueIdentifier>{775154f3-9284-488f-8f2f-26597f264d0e}</UniqueIdentifier>
    </Filter>
    <Filter Include="dbwrappers">
      <UniqueIdentifier>{5c7ad2df-b46d-4a29-ae17-3406fe73edde}</UniqueIdentifier>
    </Filter>
    <Filter Include="test">
      <UniqueIdentifier>{18ab66ab-877f-4d79-a963-c3b0865781e0}</UniqueIdentifier>
    </Filter>
    <Filter Include="utils\test">
      <UniqueIdentifier>{216a634b-e689-418c-aca8-a3abbd2c0387}</UniqueIdentifier>
    </Filter>
    <Filter Include="filesystem\test">
      <UniqueIdentifier>{6a33362b-e68d-45ec-8bcc-057d8caf5de6}</UniqueIdentifier>
    </Filter>
    <Filter Include="network\upnp">
      <UniqueIdentifier>{89c1ccdb-5d9b-447c-91e9-7c61e5cee042}</UniqueIdentifier>
    </Filter>
    <Filter Include="interfaces\swig">
      <UniqueIdentifier>{3447ad7c-23a6-4586-856a-62fc75c2f3aa}</UniqueIdentifier>
    </Filter>
    <Filter Include="interfaces\legacy">
      <UniqueIdentifier>{9e178535-1590-42cd-a325-302f6bd8c28a}</UniqueIdentifier>
    </Filter>
    <Filter Include="interfaces\python">
      <UniqueIdentifier>{4d489407-c145-44ce-ab0a-a8da78067533}</UniqueIdentifier>
    </Filter>
    <Filter Include="interfaces\python\generated">
      <UniqueIdentifier>{4cc89394-6b5b-44db-86a2-8b71b65e85a8}</UniqueIdentifier>
    </Filter>
    <Filter Include="interfaces\python\test">
      <UniqueIdentifier>{0a84b5ee-2ad4-4ae2-9a8d-fc585c6d8aae}</UniqueIdentifier>
    </Filter>
    <Filter Include="view">
      <UniqueIdentifier>{90f512bb-8cda-4f04-b938-4f48d29bc82a}</UniqueIdentifier>
    </Filter>
    <Filter Include="settings\dialogs">
      <UniqueIdentifier>{38264422-e35f-427f-8d3d-27bc075b9bdd}</UniqueIdentifier>
    </Filter>
    <Filter Include="settings\windows">
      <UniqueIdentifier>{1a1eb956-43d1-4709-9467-ce471d54941d}</UniqueIdentifier>
    </Filter>
    <Filter Include="profiles">
      <UniqueIdentifier>{e0e6a2e7-683d-442f-bbd1-bc4e0ecd140a}</UniqueIdentifier>
    </Filter>
    <Filter Include="profiles\dialogs">
      <UniqueIdentifier>{e658a9f4-98f8-4403-aa85-a5ed7ec67868}</UniqueIdentifier>
    </Filter>
    <Filter Include="profiles\windows">
      <UniqueIdentifier>{b5a6d872-7e56-4976-81c5-47baad252337}</UniqueIdentifier>
    </Filter>
    <Filter Include="input\touch">
      <UniqueIdentifier>{4e236b17-3720-4ed8-89af-90cb86bf9b03}</UniqueIdentifier>
    </Filter>
    <Filter Include="input\touch\generic">
      <UniqueIdentifier>{d062c356-66f2-49e7-9510-b216701d2298}</UniqueIdentifier>
    </Filter>
    <Filter Include="network\mdns">
      <UniqueIdentifier>{4deb3d70-7772-42be-8884-4a550c1ff666}</UniqueIdentifier>
    </Filter>
    <Filter Include="interfaces\generic">
      <UniqueIdentifier>{4286258a-45d7-45e8-9e56-ebf18fea53ec}</UniqueIdentifier>
    </Filter>
    <Filter Include="cores\AudioEngine\Engines\ActiveAE">
      <UniqueIdentifier>{27f2c647-7b5f-4c49-b2e7-22bf360e58ab}</UniqueIdentifier>
    </Filter>
    <Filter Include="listproviders">
      <UniqueIdentifier>{1dfaf73b-2e8d-49d2-87c1-07b1ac203ba0}</UniqueIdentifier>
    </Filter>
    <Filter Include="settings\lib">
      <UniqueIdentifier>{4de9ae04-448d-4ebe-bde5-5ec2a61270c0}</UniqueIdentifier>
    </Filter>
    <Filter Include="interfaces\json-rpc\schema">
      <UniqueIdentifier>{e04e47ca-d34d-41e7-aaea-5f18cd802cd9}</UniqueIdentifier>
    </Filter>
    <Filter Include="media">
      <UniqueIdentifier>{fe89da97-8cd1-4ba3-8ef2-ae4ae5498d59}</UniqueIdentifier>
    </Filter>
    <Filter Include="filesystem\win32">
      <UniqueIdentifier>{901e970d-b3b4-463a-93ab-9af30c6a1139}</UniqueIdentifier>
    </Filter>
    <Filter Include="utils\win32">
      <UniqueIdentifier>{3adbba6a-6fbf-4192-b215-108d94bde1e0}</UniqueIdentifier>
    </Filter>
    <Filter Include="video\videosync">
      <UniqueIdentifier>{9775d5c0-c640-4606-a625-e6cdcf9f959e}</UniqueIdentifier>
    </Filter>
    <Filter Include="cores\dvdplayer\DVDCodecs\Overlay\contrib">
      <UniqueIdentifier>{43526341-7b96-462d-9f71-685e426251ec}</UniqueIdentifier>
    </Filter>
    <Filter Include="network\test">
      <UniqueIdentifier>{1bdb0045-3341-49b7-8d6f-30a53f812350}</UniqueIdentifier>
    </Filter>
    <Filter Include="cores\DSPlayer">
      <UniqueIdentifier>{8b65ff5a-9862-42bc-bf92-b5cf22b9c12a}</UniqueIdentifier>
    </Filter>
    <Filter Include="cores\DSPlayer\FilterCoreFactory">
      <UniqueIdentifier>{e51e3d8c-ee41-4a89-b895-7855b6655146}</UniqueIdentifier>
    </Filter>
    <Filter Include="cores\DSPlayer\Filters">
      <UniqueIdentifier>{82fef0c7-f356-48c8-9bd3-f232311e770a}</UniqueIdentifier>
    </Filter>
    <Filter Include="cores\DSPlayer\Interfaces">
      <UniqueIdentifier>{63ced100-c60a-4c01-8e20-cef3c67e1925}</UniqueIdentifier>
    </Filter>
    <Filter Include="cores\DSPlayer\Shaders">
      <UniqueIdentifier>{cebe8028-82be-4cec-b3de-0d87a95cb2b0}</UniqueIdentifier>
    </Filter>
    <Filter Include="cores\DSPlayer\Utils">
      <UniqueIdentifier>{11b4988a-2f71-4471-902a-81e3230df77c}</UniqueIdentifier>
    </Filter>
    <Filter Include="cores\DSPlayer\Interfaces\ffdshow">
      <UniqueIdentifier>{2824d426-eef9-4287-a19d-89340415fef4}</UniqueIdentifier>
    </Filter>
    <Filter Include="cores\DSPlayer\Filters\BaseClassFilters">
      <UniqueIdentifier>{539077e3-65bf-4cab-b48b-01dd16a9a8a6}</UniqueIdentifier>
    </Filter>
    <Filter Include="cores\DSPlayer\Filters\Include">
      <UniqueIdentifier>{a7d6b73c-f765-44b6-aff2-140a5903b128}</UniqueIdentifier>
    </Filter>
    <Filter Include="cores\DSPlayer\Filters\Video Renderers">
      <UniqueIdentifier>{3b6b6bfa-49fe-40c8-abe6-4b14e46d2257}</UniqueIdentifier>
    </Filter>
    <Filter Include="cores\DSPlayer\Filters\Source">
      <UniqueIdentifier>{c356be07-4c7d-42dc-9a99-2beea6f8dc56}</UniqueIdentifier>
    </Filter>
    <Filter Include="cores\DSPlayer\Dialogs">
      <UniqueIdentifier>{58a4c04d-f658-4d4e-a4d4-dd2fd900a301}</UniqueIdentifier>
    </Filter>
    <Filter Include="video\jobs">
      <UniqueIdentifier>{f413004c-1ab9-42ce-bb1a-0636e5286a00}</UniqueIdentifier>
    </Filter>
    <Filter Include="network\httprequesthandler\python">
      <UniqueIdentifier>{0a6159ba-a21c-4570-9db0-dc5dfb463de5}</UniqueIdentifier>
    </Filter>
    <Filter Include="interfaces\legacy\wsgi">
      <UniqueIdentifier>{4750236a-887e-40c1-af3e-1e095f5960e0}</UniqueIdentifier>
    </Filter>
  </ItemGroup>
  <ItemGroup>
    <ClCompile Include="..\..\xbmc\win32\pch.cpp">
      <Filter>win32</Filter>
    </ClCompile>
    <ClCompile Include="..\..\xbmc\win32\strverscmp.cpp">
      <Filter>win32</Filter>
    </ClCompile>
    <ClCompile Include="..\..\xbmc\win32\WIN32Util.cpp">
      <Filter>win32</Filter>
    </ClCompile>
    <ClCompile Include="..\..\xbmc\win32\WindowHelper.cpp">
      <Filter>win32</Filter>
    </ClCompile>
    <ClCompile Include="..\..\xbmc\win32\XBMC_PC.cpp">
      <Filter>win32</Filter>
    </ClCompile>
    <ClCompile Include="..\..\xbmc\cores\DummyVideoPlayer.cpp">
      <Filter>cores</Filter>
    </ClCompile>
    <ClCompile Include="..\..\xbmc\cores\dvdplayer\DVDAudio.cpp">
      <Filter>cores\dvdplayer</Filter>
    </ClCompile>
    <ClCompile Include="..\..\xbmc\cores\dvdplayer\DVDClock.cpp">
      <Filter>cores\dvdplayer</Filter>
    </ClCompile>
    <ClCompile Include="..\..\xbmc\cores\dvdplayer\DVDDemuxSPU.cpp">
      <Filter>cores\dvdplayer</Filter>
    </ClCompile>
    <ClCompile Include="..\..\xbmc\cores\dvdplayer\DVDDemuxers\DVDDemuxVobsub.cpp">
      <Filter>cores\dvdplayer</Filter>
    </ClCompile>
    <ClCompile Include="..\..\xbmc\cores\dvdplayer\DVDFileInfo.cpp">
      <Filter>cores\dvdplayer</Filter>
    </ClCompile>
    <ClCompile Include="..\..\xbmc\cores\dvdplayer\DVDInputStreams\DVDInputStreamTV.cpp">
      <Filter>cores\dvdplayer</Filter>
    </ClCompile>
    <ClCompile Include="..\..\xbmc\cores\dvdplayer\DVDMessage.cpp">
      <Filter>cores\dvdplayer</Filter>
    </ClCompile>
    <ClCompile Include="..\..\xbmc\cores\dvdplayer\DVDMessageQueue.cpp">
      <Filter>cores\dvdplayer</Filter>
    </ClCompile>
    <ClCompile Include="..\..\xbmc\cores\dvdplayer\DVDOverlayContainer.cpp">
      <Filter>cores\dvdplayer</Filter>
    </ClCompile>
    <ClCompile Include="..\..\xbmc\cores\dvdplayer\DVDOverlayRenderer.cpp">
      <Filter>cores\dvdplayer</Filter>
    </ClCompile>
    <ClCompile Include="..\..\xbmc\cores\dvdplayer\DVDPlayer.cpp">
      <Filter>cores\dvdplayer</Filter>
    </ClCompile>
    <ClCompile Include="..\..\xbmc\cores\dvdplayer\DVDPlayerAudio.cpp">
      <Filter>cores\dvdplayer</Filter>
    </ClCompile>
    <ClCompile Include="..\..\xbmc\cores\dvdplayer\DVDPlayerSubtitle.cpp">
      <Filter>cores\dvdplayer</Filter>
    </ClCompile>
    <ClCompile Include="..\..\xbmc\cores\dvdplayer\DVDPlayerTeletext.cpp">
      <Filter>cores\dvdplayer</Filter>
    </ClCompile>
    <ClCompile Include="..\..\xbmc\cores\dvdplayer\DVDPlayerVideo.cpp">
      <Filter>cores\dvdplayer</Filter>
    </ClCompile>
    <ClCompile Include="..\..\xbmc\cores\dvdplayer\DVDStreamInfo.cpp">
      <Filter>cores\dvdplayer</Filter>
    </ClCompile>
    <ClCompile Include="..\..\xbmc\cores\dvdplayer\DVDTSCorrection.cpp">
      <Filter>cores\dvdplayer</Filter>
    </ClCompile>
    <ClCompile Include="..\..\xbmc\cores\dvdplayer\Edl.cpp">
      <Filter>cores\dvdplayer</Filter>
    </ClCompile>
    <ClCompile Include="..\..\xbmc\cores\dvdplayer\DVDCodecs\DVDCodecUtils.cpp">
      <Filter>cores\dvdplayer\DVDCodecs</Filter>
    </ClCompile>
    <ClCompile Include="..\..\xbmc\cores\dvdplayer\DVDCodecs\DVDFactoryCodec.cpp">
      <Filter>cores\dvdplayer\DVDCodecs</Filter>
    </ClCompile>
    <ClCompile Include="..\..\xbmc\cores\dvdplayer\DVDCodecs\Audio\DVDAudioCodecFFmpeg.cpp">
      <Filter>cores\dvdplayer\DVDCodecs\Audio</Filter>
    </ClCompile>
    <ClCompile Include="..\..\xbmc\cores\dvdplayer\DVDCodecs\Video\DVDVideoCodecFFmpeg.cpp">
      <Filter>cores\dvdplayer\DVDCodecs\Video</Filter>
    </ClCompile>
    <ClCompile Include="..\..\xbmc\cores\dvdplayer\DVDCodecs\Video\DVDVideoCodecLibMpeg2.cpp">
      <Filter>cores\dvdplayer\DVDCodecs\Video</Filter>
    </ClCompile>
    <ClCompile Include="..\..\xbmc\cores\dvdplayer\DVDCodecs\Video\DVDVideoPPFFmpeg.cpp">
      <Filter>cores\dvdplayer\DVDCodecs\Video</Filter>
    </ClCompile>
    <ClCompile Include="..\..\xbmc\cores\dvdplayer\DVDCodecs\Video\DXVA.cpp">
      <Filter>cores\dvdplayer\DVDCodecs\Video</Filter>
    </ClCompile>
    <ClCompile Include="..\..\xbmc\cores\dvdplayer\DVDCodecs\Overlay\DVDOverlayCodec.cpp">
      <Filter>cores\dvdplayer\DVDCodecs\Overlay</Filter>
    </ClCompile>
    <ClCompile Include="..\..\xbmc\cores\dvdplayer\DVDCodecs\Overlay\DVDOverlayCodecFFmpeg.cpp">
      <Filter>cores\dvdplayer\DVDCodecs\Overlay</Filter>
    </ClCompile>
    <ClCompile Include="..\..\xbmc\cores\dvdplayer\DVDCodecs\Overlay\DVDOverlayCodecSSA.cpp">
      <Filter>cores\dvdplayer\DVDCodecs\Overlay</Filter>
    </ClCompile>
    <ClCompile Include="..\..\xbmc\cores\dvdplayer\DVDCodecs\Overlay\DVDOverlayCodecText.cpp">
      <Filter>cores\dvdplayer\DVDCodecs\Overlay</Filter>
    </ClCompile>
    <ClCompile Include="..\..\xbmc\cores\dvdplayer\DVDCodecs\Overlay\DVDOverlayCodecTX3G.cpp">
      <Filter>cores\dvdplayer\DVDCodecs\Overlay</Filter>
    </ClCompile>
    <ClCompile Include="..\..\xbmc\cores\dvdplayer\DVDDemuxers\DVDDemux.cpp">
      <Filter>cores\dvdplayer\DVDDemuxers</Filter>
    </ClCompile>
    <ClCompile Include="..\..\xbmc\cores\dvdplayer\DVDDemuxers\DVDDemuxFFmpeg.cpp">
      <Filter>cores\dvdplayer\DVDDemuxers</Filter>
    </ClCompile>
    <ClCompile Include="..\..\xbmc\cores\dvdplayer\DVDDemuxers\DVDDemuxShoutcast.cpp">
      <Filter>cores\dvdplayer\DVDDemuxers</Filter>
    </ClCompile>
    <ClCompile Include="..\..\xbmc\cores\dvdplayer\DVDDemuxers\DVDDemuxUtils.cpp">
      <Filter>cores\dvdplayer\DVDDemuxers</Filter>
    </ClCompile>
    <ClCompile Include="..\..\xbmc\cores\dvdplayer\DVDDemuxers\DVDFactoryDemuxer.cpp">
      <Filter>cores\dvdplayer\DVDDemuxers</Filter>
    </ClCompile>
    <ClCompile Include="..\..\xbmc\cores\dvdplayer\DVDInputStreams\DVDFactoryInputStream.cpp">
      <Filter>cores\dvdplayer\DVDInputStreams</Filter>
    </ClCompile>
    <ClCompile Include="..\..\xbmc\cores\dvdplayer\DVDInputStreams\DVDInputStream.cpp">
      <Filter>cores\dvdplayer\DVDInputStreams</Filter>
    </ClCompile>
    <ClCompile Include="..\..\xbmc\cores\dvdplayer\DVDInputStreams\DVDInputStreamFFmpeg.cpp">
      <Filter>cores\dvdplayer\DVDInputStreams</Filter>
    </ClCompile>
    <ClCompile Include="..\..\xbmc\cores\dvdplayer\DVDInputStreams\DVDInputStreamFile.cpp">
      <Filter>cores\dvdplayer\DVDInputStreams</Filter>
    </ClCompile>
    <ClCompile Include="..\..\xbmc\cores\dvdplayer\DVDInputStreams\DVDInputStreamHttp.cpp">
      <Filter>cores\dvdplayer\DVDInputStreams</Filter>
    </ClCompile>
    <ClCompile Include="..\..\xbmc\cores\dvdplayer\DVDInputStreams\DVDInputStreamMemory.cpp">
      <Filter>cores\dvdplayer\DVDInputStreams</Filter>
    </ClCompile>
    <ClCompile Include="..\..\xbmc\cores\dvdplayer\DVDInputStreams\DVDInputStreamNavigator.cpp">
      <Filter>cores\dvdplayer\DVDInputStreams</Filter>
    </ClCompile>
    <ClCompile Include="..\..\xbmc\cores\dvdplayer\DVDInputStreams\DVDInputStreamRTMP.cpp">
      <Filter>cores\dvdplayer\DVDInputStreams</Filter>
    </ClCompile>
    <ClCompile Include="..\..\xbmc\cores\dvdplayer\DVDInputStreams\DVDStateSerializer.cpp">
      <Filter>cores\dvdplayer\DVDInputStreams</Filter>
    </ClCompile>
    <ClCompile Include="..\..\xbmc\cores\dvdplayer\DVDSubtitles\DVDFactorySubtitle.cpp">
      <Filter>cores\dvdplayer\DVDSubtitles</Filter>
    </ClCompile>
    <ClCompile Include="..\..\xbmc\cores\dvdplayer\DVDSubtitles\DVDSubtitleLineCollection.cpp">
      <Filter>cores\dvdplayer\DVDSubtitles</Filter>
    </ClCompile>
    <ClCompile Include="..\..\xbmc\cores\dvdplayer\DVDSubtitles\DVDSubtitleParserMicroDVD.cpp">
      <Filter>cores\dvdplayer\DVDSubtitles</Filter>
    </ClCompile>
    <ClCompile Include="..\..\xbmc\cores\dvdplayer\DVDSubtitles\DVDSubtitleParserMPL2.cpp">
      <Filter>cores\dvdplayer\DVDSubtitles</Filter>
    </ClCompile>
    <ClCompile Include="..\..\xbmc\cores\dvdplayer\DVDSubtitles\DVDSubtitleParserSami.cpp">
      <Filter>cores\dvdplayer\DVDSubtitles</Filter>
    </ClCompile>
    <ClCompile Include="..\..\xbmc\cores\dvdplayer\DVDSubtitles\DVDSubtitleParserSSA.cpp">
      <Filter>cores\dvdplayer\DVDSubtitles</Filter>
    </ClCompile>
    <ClCompile Include="..\..\xbmc\cores\dvdplayer\DVDSubtitles\DVDSubtitleParserSubrip.cpp">
      <Filter>cores\dvdplayer\DVDSubtitles</Filter>
    </ClCompile>
    <ClCompile Include="..\..\xbmc\cores\dvdplayer\DVDSubtitles\DVDSubtitleParserVplayer.cpp">
      <Filter>cores\dvdplayer\DVDSubtitles</Filter>
    </ClCompile>
    <ClCompile Include="..\..\xbmc\cores\dvdplayer\DVDSubtitles\DVDSubtitlesLibass.cpp">
      <Filter>cores\dvdplayer\DVDSubtitles</Filter>
    </ClCompile>
    <ClCompile Include="..\..\xbmc\cores\dvdplayer\DVDSubtitles\DVDSubtitleStream.cpp">
      <Filter>cores\dvdplayer\DVDSubtitles</Filter>
    </ClCompile>
    <ClCompile Include="..\..\xbmc\cores\paplayer\AudioDecoder.cpp">
      <Filter>cores\paplayer</Filter>
    </ClCompile>
    <ClCompile Include="..\..\xbmc\cores\paplayer\CodecFactory.cpp">
      <Filter>cores\paplayer</Filter>
    </ClCompile>
    <ClCompile Include="..\..\xbmc\cores\paplayer\DVDPlayerCodec.cpp">
      <Filter>cores\paplayer</Filter>
    </ClCompile>
    <ClCompile Include="..\..\xbmc\cores\paplayer\PAPlayer.cpp">
      <Filter>cores\paplayer</Filter>
    </ClCompile>
    <ClCompile Include="..\..\xbmc\cores\DllLoader\coff.cpp">
      <Filter>cores\DllLoader</Filter>
    </ClCompile>
    <ClCompile Include="..\..\xbmc\cores\DllLoader\dll.cpp">
      <Filter>cores\DllLoader</Filter>
    </ClCompile>
    <ClCompile Include="..\..\xbmc\cores\DllLoader\dll_tracker.cpp">
      <Filter>cores\DllLoader</Filter>
    </ClCompile>
    <ClCompile Include="..\..\xbmc\cores\DllLoader\dll_tracker_file.cpp">
      <Filter>cores\DllLoader</Filter>
    </ClCompile>
    <ClCompile Include="..\..\xbmc\cores\DllLoader\dll_tracker_library.cpp">
      <Filter>cores\DllLoader</Filter>
    </ClCompile>
    <ClCompile Include="..\..\xbmc\cores\DllLoader\dll_util.cpp">
      <Filter>cores\DllLoader</Filter>
    </ClCompile>
    <ClCompile Include="..\..\xbmc\cores\DllLoader\DllLoader.cpp">
      <Filter>cores\DllLoader</Filter>
    </ClCompile>
    <ClCompile Include="..\..\xbmc\cores\DllLoader\DllLoaderContainer.cpp">
      <Filter>cores\DllLoader</Filter>
    </ClCompile>
    <ClCompile Include="..\..\xbmc\cores\DllLoader\LibraryLoader.cpp">
      <Filter>cores\DllLoader</Filter>
    </ClCompile>
    <ClCompile Include="..\..\xbmc\cores\DllLoader\Win32DllLoader.cpp">
      <Filter>cores\DllLoader</Filter>
    </ClCompile>
    <ClCompile Include="..\..\xbmc\cores\DllLoader\exports\emu_dummy.cpp">
      <Filter>cores\DllLoader\exports</Filter>
    </ClCompile>
    <ClCompile Include="..\..\xbmc\cores\DllLoader\exports\emu_kernel32.cpp">
      <Filter>cores\DllLoader\exports</Filter>
    </ClCompile>
    <ClCompile Include="..\..\xbmc\cores\DllLoader\exports\emu_msvcrt.cpp">
      <Filter>cores\DllLoader\exports</Filter>
    </ClCompile>
    <ClCompile Include="..\..\xbmc\cores\DllLoader\exports\util\EmuFileWrapper.cpp">
      <Filter>cores\DllLoader\exports\util</Filter>
    </ClCompile>
    <ClCompile Include="..\..\xbmc\cores\VideoRenderers\BaseRenderer.cpp">
      <Filter>cores\VideoRenderers</Filter>
    </ClCompile>
    <ClCompile Include="..\..\xbmc\cores\VideoRenderers\OverlayRenderer.cpp">
      <Filter>cores\VideoRenderers</Filter>
    </ClCompile>
    <ClCompile Include="..\..\xbmc\cores\VideoRenderers\OverlayRendererDX.cpp">
      <Filter>cores\VideoRenderers</Filter>
    </ClCompile>
    <ClCompile Include="..\..\xbmc\cores\VideoRenderers\OverlayRendererUtil.cpp">
      <Filter>cores\VideoRenderers</Filter>
    </ClCompile>
    <ClCompile Include="..\..\xbmc\cores\VideoRenderers\RenderFlags.cpp">
      <Filter>cores\VideoRenderers</Filter>
    </ClCompile>
    <ClCompile Include="..\..\xbmc\cores\VideoRenderers\RenderManager.cpp">
      <Filter>cores\VideoRenderers</Filter>
    </ClCompile>
    <ClCompile Include="..\..\xbmc\cores\VideoRenderers\WinRenderer.cpp">
      <Filter>cores\VideoRenderers</Filter>
    </ClCompile>
    <ClCompile Include="..\..\xbmc\cores\VideoRenderers\DXVA.cpp">
      <Filter>cores\VideoRenderers</Filter>
    </ClCompile>
    <ClCompile Include="..\..\xbmc\cores\VideoRenderers\DXVAHD.cpp">
      <Filter>cores\VideoRenderers</Filter>
    </ClCompile>
    <ClCompile Include="..\..\xbmc\cores\VideoRenderers\VideoShaders\ConvolutionKernels.cpp">
      <Filter>cores\VideoRenderers\Shaders</Filter>
    </ClCompile>
    <ClCompile Include="..\..\xbmc\cores\VideoRenderers\VideoShaders\YUV2RGBShader.cpp">
      <Filter>cores\VideoRenderers\Shaders</Filter>
    </ClCompile>
    <ClCompile Include="..\..\xbmc\cores\ExternalPlayer\ExternalPlayer.cpp">
      <Filter>cores\ExternalPlayer</Filter>
    </ClCompile>
    <ClCompile Include="..\..\xbmc\cores\playercorefactory\PlayerCoreFactory.cpp">
      <Filter>cores\PlayerCoreFactory</Filter>
    </ClCompile>
    <ClCompile Include="..\..\xbmc\cores\playercorefactory\PlayerSelectionRule.cpp">
      <Filter>cores\PlayerCoreFactory</Filter>
    </ClCompile>
    <ClCompile Include="..\..\xbmc\FileSystem\MusicDatabaseDirectory\DirectoryNode.cpp">
      <Filter>filesystem\MusicDatabaseDirectory</Filter>
    </ClCompile>
    <ClCompile Include="..\..\xbmc\FileSystem\MusicDatabaseDirectory\DirectoryNodeAlbum.cpp">
      <Filter>filesystem\MusicDatabaseDirectory</Filter>
    </ClCompile>
    <ClCompile Include="..\..\xbmc\FileSystem\MusicDatabaseDirectory\DirectoryNodeAlbumCompilations.cpp">
      <Filter>filesystem\MusicDatabaseDirectory</Filter>
    </ClCompile>
    <ClCompile Include="..\..\xbmc\FileSystem\MusicDatabaseDirectory\DirectoryNodeAlbumCompilationsSongs.cpp">
      <Filter>filesystem\MusicDatabaseDirectory</Filter>
    </ClCompile>
    <ClCompile Include="..\..\xbmc\FileSystem\MusicDatabaseDirectory\DirectoryNodeAlbumRecentlyAdded.cpp">
      <Filter>filesystem\MusicDatabaseDirectory</Filter>
    </ClCompile>
    <ClCompile Include="..\..\xbmc\FileSystem\MusicDatabaseDirectory\DirectoryNodeAlbumRecentlyAddedSong.cpp">
      <Filter>filesystem\MusicDatabaseDirectory</Filter>
    </ClCompile>
    <ClCompile Include="..\..\xbmc\FileSystem\MusicDatabaseDirectory\DirectoryNodeAlbumRecentlyPlayed.cpp">
      <Filter>filesystem\MusicDatabaseDirectory</Filter>
    </ClCompile>
    <ClCompile Include="..\..\xbmc\FileSystem\MusicDatabaseDirectory\DirectoryNodeAlbumRecentlyPlayedSong.cpp">
      <Filter>filesystem\MusicDatabaseDirectory</Filter>
    </ClCompile>
    <ClCompile Include="..\..\xbmc\FileSystem\MusicDatabaseDirectory\DirectoryNodeAlbumTop100.cpp">
      <Filter>filesystem\MusicDatabaseDirectory</Filter>
    </ClCompile>
    <ClCompile Include="..\..\xbmc\FileSystem\MusicDatabaseDirectory\DirectoryNodeAlbumTop100Song.cpp">
      <Filter>filesystem\MusicDatabaseDirectory</Filter>
    </ClCompile>
    <ClCompile Include="..\..\xbmc\FileSystem\MusicDatabaseDirectory\DirectoryNodeArtist.cpp">
      <Filter>filesystem\MusicDatabaseDirectory</Filter>
    </ClCompile>
    <ClCompile Include="..\..\xbmc\FileSystem\MusicDatabaseDirectory\DirectoryNodeOverview.cpp">
      <Filter>filesystem\MusicDatabaseDirectory</Filter>
    </ClCompile>
    <ClCompile Include="..\..\xbmc\FileSystem\MusicDatabaseDirectory\DirectoryNodeRoot.cpp">
      <Filter>filesystem\MusicDatabaseDirectory</Filter>
    </ClCompile>
    <ClCompile Include="..\..\xbmc\FileSystem\MusicDatabaseDirectory\DirectoryNodeSingles.cpp">
      <Filter>filesystem\MusicDatabaseDirectory</Filter>
    </ClCompile>
    <ClCompile Include="..\..\xbmc\FileSystem\MusicDatabaseDirectory\DirectoryNodeSong.cpp">
      <Filter>filesystem\MusicDatabaseDirectory</Filter>
    </ClCompile>
    <ClCompile Include="..\..\xbmc\FileSystem\MusicDatabaseDirectory\DirectoryNodeSongTop100.cpp">
      <Filter>filesystem\MusicDatabaseDirectory</Filter>
    </ClCompile>
    <ClCompile Include="..\..\xbmc\FileSystem\MusicDatabaseDirectory\DirectoryNodeTop100.cpp">
      <Filter>filesystem\MusicDatabaseDirectory</Filter>
    </ClCompile>
    <ClCompile Include="..\..\xbmc\FileSystem\MusicDatabaseDirectory\DirectoryNodeYearAlbum.cpp">
      <Filter>filesystem\MusicDatabaseDirectory</Filter>
    </ClCompile>
    <ClCompile Include="..\..\xbmc\FileSystem\MusicDatabaseDirectory\DirectoryNodeYearSong.cpp">
      <Filter>filesystem\MusicDatabaseDirectory</Filter>
    </ClCompile>
    <ClCompile Include="..\..\xbmc\FileSystem\MusicDatabaseDirectory\QueryParams.cpp">
      <Filter>filesystem\MusicDatabaseDirectory</Filter>
    </ClCompile>
    <ClCompile Include="..\..\xbmc\FileSystem\VideoDatabaseDirectory\DirectoryNode.cpp">
      <Filter>filesystem\VideoDatabaseDirectory</Filter>
    </ClCompile>
    <ClCompile Include="..\..\xbmc\FileSystem\VideoDatabaseDirectory\DirectoryNodeEpisodes.cpp">
      <Filter>filesystem\VideoDatabaseDirectory</Filter>
    </ClCompile>
    <ClCompile Include="..\..\xbmc\FileSystem\VideoDatabaseDirectory\DirectoryNodeMoviesOverview.cpp">
      <Filter>filesystem\VideoDatabaseDirectory</Filter>
    </ClCompile>
    <ClCompile Include="..\..\xbmc\FileSystem\VideoDatabaseDirectory\DirectoryNodeMusicVideosOverview.cpp">
      <Filter>filesystem\VideoDatabaseDirectory</Filter>
    </ClCompile>
    <ClCompile Include="..\..\xbmc\FileSystem\VideoDatabaseDirectory\DirectoryNodeOverview.cpp">
      <Filter>filesystem\VideoDatabaseDirectory</Filter>
    </ClCompile>
    <ClCompile Include="..\..\xbmc\FileSystem\VideoDatabaseDirectory\DirectoryNodeRecentlyAddedEpisodes.cpp">
      <Filter>filesystem\VideoDatabaseDirectory</Filter>
    </ClCompile>
    <ClCompile Include="..\..\xbmc\FileSystem\VideoDatabaseDirectory\DirectoryNodeRecentlyAddedMovies.cpp">
      <Filter>filesystem\VideoDatabaseDirectory</Filter>
    </ClCompile>
    <ClCompile Include="..\..\xbmc\FileSystem\VideoDatabaseDirectory\DirectoryNodeRecentlyAddedMusicVideos.cpp">
      <Filter>filesystem\VideoDatabaseDirectory</Filter>
    </ClCompile>
    <ClCompile Include="..\..\xbmc\FileSystem\VideoDatabaseDirectory\DirectoryNodeRoot.cpp">
      <Filter>filesystem\VideoDatabaseDirectory</Filter>
    </ClCompile>
    <ClCompile Include="..\..\xbmc\FileSystem\VideoDatabaseDirectory\DirectoryNodeSeasons.cpp">
      <Filter>filesystem\VideoDatabaseDirectory</Filter>
    </ClCompile>
    <ClCompile Include="..\..\xbmc\FileSystem\VideoDatabaseDirectory\DirectoryNodeTitleMovies.cpp">
      <Filter>filesystem\VideoDatabaseDirectory</Filter>
    </ClCompile>
    <ClCompile Include="..\..\xbmc\FileSystem\VideoDatabaseDirectory\DirectoryNodeTitleMusicVideos.cpp">
      <Filter>filesystem\VideoDatabaseDirectory</Filter>
    </ClCompile>
    <ClCompile Include="..\..\xbmc\FileSystem\VideoDatabaseDirectory\DirectoryNodeTitleTvShows.cpp">
      <Filter>filesystem\VideoDatabaseDirectory</Filter>
    </ClCompile>
    <ClCompile Include="..\..\xbmc\FileSystem\VideoDatabaseDirectory\DirectoryNodeTvShowsOverview.cpp">
      <Filter>filesystem\VideoDatabaseDirectory</Filter>
    </ClCompile>
    <ClCompile Include="..\..\xbmc\FileSystem\VideoDatabaseDirectory\QueryParams.cpp">
      <Filter>filesystem\VideoDatabaseDirectory</Filter>
    </ClCompile>
    <ClCompile Include="..\..\xbmc\addons\Addon.cpp">
      <Filter>addons</Filter>
    </ClCompile>
    <ClCompile Include="..\..\xbmc\addons\AddonManager.cpp">
      <Filter>addons</Filter>
    </ClCompile>
    <ClCompile Include="..\..\xbmc\addons\AddonStatusHandler.cpp">
      <Filter>addons</Filter>
    </ClCompile>
    <ClCompile Include="..\..\xbmc\addons\AudioEncoder.cpp">
      <Filter>addons</Filter>
    </ClCompile>
    <ClCompile Include="..\..\xbmc\addons\ContextItemAddon.cpp">
      <Filter>addons</Filter>
    </ClCompile>
    <ClCompile Include="..\..\xbmc\addons\Scraper.cpp">
      <Filter>addons</Filter>
    </ClCompile>
    <ClCompile Include="..\..\xbmc\addons\ScreenSaver.cpp">
      <Filter>addons</Filter>
    </ClCompile>
    <ClCompile Include="..\..\xbmc\addons\Visualisation.cpp">
      <Filter>addons</Filter>
    </ClCompile>
    <ClCompile Include="..\..\xbmc\addons\Repository.cpp">
      <Filter>addons</Filter>
    </ClCompile>
    <ClCompile Include="..\..\xbmc\addons\Skin.cpp">
      <Filter>addons</Filter>
    </ClCompile>
    <ClCompile Include="..\..\xbmc\addons\PluginSource.cpp">
      <Filter>addons</Filter>
    </ClCompile>
    <ClCompile Include="..\..\xbmc\cores\VideoRenderers\VideoShaders\WinVideoFilter.cpp">
      <Filter>cores\VideoRenderers\Shaders</Filter>
    </ClCompile>
    <ClCompile Include="..\..\xbmc\cores\dvdplayer\DVDSubtitles\DVDSubtitleTagMicroDVD.cpp">
      <Filter>cores\dvdplayer\DVDSubtitles</Filter>
    </ClCompile>
    <ClCompile Include="..\..\xbmc\cores\dvdplayer\DVDSubtitles\DVDSubtitleTagSami.cpp">
      <Filter>cores\dvdplayer\DVDSubtitles</Filter>
    </ClCompile>
    <ClCompile Include="..\..\xbmc\cores\dvdplayer\DVDInputStreams\DVDInputStreamBluray.cpp">
      <Filter>cores\dvdplayer\DVDInputStreams</Filter>
    </ClCompile>
    <ClCompile Include="..\..\xbmc\addons\Service.cpp">
      <Filter>addons</Filter>
    </ClCompile>
    <ClCompile Include="..\..\xbmc\guilib\GUIDialog.cpp">
      <Filter>guilib</Filter>
    </ClCompile>
    <ClCompile Include="..\..\xbmc\MediaSource.cpp" />
    <ClCompile Include="..\..\xbmc\MediaSource.cpp" />
    <ClCompile Include="..\..\xbmc\MediaSource.cpp" />
    <ClCompile Include="..\..\xbmc\music\karaoke\GUIDialogKaraokeSongSelector.cpp">
      <Filter>music\karaoke</Filter>
    </ClCompile>
    <ClCompile Include="..\..\xbmc\music\karaoke\GUIWindowKaraokeLyrics.cpp">
      <Filter>music\karaoke</Filter>
    </ClCompile>
    <ClCompile Include="..\..\xbmc\music\karaoke\karaokelyrics.cpp">
      <Filter>music\karaoke</Filter>
    </ClCompile>
    <ClCompile Include="..\..\xbmc\music\karaoke\karaokelyricscdg.cpp">
      <Filter>music\karaoke</Filter>
    </ClCompile>
    <ClCompile Include="..\..\xbmc\music\karaoke\karaokelyricsfactory.cpp">
      <Filter>music\karaoke</Filter>
    </ClCompile>
    <ClCompile Include="..\..\xbmc\music\karaoke\karaokelyricsmanager.cpp">
      <Filter>music\karaoke</Filter>
    </ClCompile>
    <ClCompile Include="..\..\xbmc\music\karaoke\karaokelyricstext.cpp">
      <Filter>music\karaoke</Filter>
    </ClCompile>
    <ClCompile Include="..\..\xbmc\music\karaoke\karaokelyricstextkar.cpp">
      <Filter>music\karaoke</Filter>
    </ClCompile>
    <ClCompile Include="..\..\xbmc\music\karaoke\karaokelyricstextlrc.cpp">
      <Filter>music\karaoke</Filter>
    </ClCompile>
    <ClCompile Include="..\..\xbmc\music\karaoke\karaokelyricstextustar.cpp">
      <Filter>music\karaoke</Filter>
    </ClCompile>
    <ClCompile Include="..\..\xbmc\music\karaoke\karaokewindowbackground.cpp">
      <Filter>music\karaoke</Filter>
    </ClCompile>
    <ClCompile Include="..\..\xbmc\music\Album.cpp">
      <Filter>music</Filter>
    </ClCompile>
    <ClCompile Include="..\..\xbmc\music\Artist.cpp">
      <Filter>music</Filter>
    </ClCompile>
    <ClCompile Include="..\..\xbmc\music\GUIViewStateMusic.cpp">
      <Filter>music</Filter>
    </ClCompile>
    <ClCompile Include="..\..\xbmc\music\MusicInfoLoader.cpp">
      <Filter>music</Filter>
    </ClCompile>
    <ClCompile Include="..\..\xbmc\music\Song.cpp">
      <Filter>music</Filter>
    </ClCompile>
    <ClCompile Include="..\..\xbmc\cdrip\CDDARipper.cpp">
      <Filter>cdrip</Filter>
    </ClCompile>
    <ClCompile Include="..\..\xbmc\cdrip\CDDARipJob.cpp">
      <Filter>cdrip</Filter>
    </ClCompile>
    <ClCompile Include="..\..\xbmc\cdrip\Encoder.cpp">
      <Filter>cdrip</Filter>
    </ClCompile>
    <ClCompile Include="..\..\xbmc\cdrip\EncoderFFmpeg.cpp">
      <Filter>cdrip</Filter>
    </ClCompile>
    <ClCompile Include="..\..\xbmc\addons\GUIDialogAddonInfo.cpp">
      <Filter>addons</Filter>
    </ClCompile>
    <ClCompile Include="..\..\xbmc\addons\GUIDialogAddonSettings.cpp">
      <Filter>addons</Filter>
    </ClCompile>
    <ClCompile Include="..\..\xbmc\dialogs\GUIDialogBoxBase.cpp">
      <Filter>dialogs</Filter>
    </ClCompile>
    <ClCompile Include="..\..\xbmc\dialogs\GUIDialogBusy.cpp">
      <Filter>dialogs</Filter>
    </ClCompile>
    <ClCompile Include="..\..\xbmc\dialogs\GUIDialogButtonMenu.cpp">
      <Filter>dialogs</Filter>
    </ClCompile>
    <ClCompile Include="..\..\xbmc\dialogs\GUIDialogContextMenu.cpp">
      <Filter>dialogs</Filter>
    </ClCompile>
    <ClCompile Include="..\..\xbmc\dialogs\GUIDialogFavourites.cpp">
      <Filter>dialogs</Filter>
    </ClCompile>
    <ClCompile Include="..\..\xbmc\dialogs\GUIDialogFileBrowser.cpp">
      <Filter>dialogs</Filter>
    </ClCompile>
    <ClCompile Include="..\..\xbmc\dialogs\GUIDialogGamepad.cpp">
      <Filter>dialogs</Filter>
    </ClCompile>
    <ClCompile Include="..\..\xbmc\dialogs\GUIDialogKaiToast.cpp">
      <Filter>dialogs</Filter>
    </ClCompile>
    <ClCompile Include="..\..\xbmc\dialogs\GUIDialogMediaSource.cpp">
      <Filter>dialogs</Filter>
    </ClCompile>
    <ClCompile Include="..\..\xbmc\dialogs\GUIDialogMuteBug.cpp">
      <Filter>dialogs</Filter>
    </ClCompile>
    <ClCompile Include="..\..\xbmc\dialogs\GUIDialogNumeric.cpp">
      <Filter>dialogs</Filter>
    </ClCompile>
    <ClCompile Include="..\..\xbmc\dialogs\GUIDialogOK.cpp">
      <Filter>dialogs</Filter>
    </ClCompile>
    <ClCompile Include="..\..\xbmc\dialogs\GUIDialogPlayerControls.cpp">
      <Filter>dialogs</Filter>
    </ClCompile>
    <ClCompile Include="..\..\xbmc\dialogs\GUIDialogProgress.cpp">
      <Filter>dialogs</Filter>
    </ClCompile>
    <ClCompile Include="..\..\xbmc\dialogs\GUIDialogSeekBar.cpp">
      <Filter>dialogs</Filter>
    </ClCompile>
    <ClCompile Include="..\..\xbmc\dialogs\GUIDialogSelect.cpp">
      <Filter>dialogs</Filter>
    </ClCompile>
    <ClCompile Include="..\..\xbmc\dialogs\GUIDialogSlider.cpp">
      <Filter>dialogs</Filter>
    </ClCompile>
    <ClCompile Include="..\..\xbmc\dialogs\GUIDialogSmartPlaylistEditor.cpp">
      <Filter>dialogs</Filter>
    </ClCompile>
    <ClCompile Include="..\..\xbmc\dialogs\GUIDialogSmartPlaylistRule.cpp">
      <Filter>dialogs</Filter>
    </ClCompile>
    <ClCompile Include="..\..\xbmc\dialogs\GUIDialogSubMenu.cpp">
      <Filter>dialogs</Filter>
    </ClCompile>
    <ClCompile Include="..\..\xbmc\dialogs\GUIDialogTextViewer.cpp">
      <Filter>dialogs</Filter>
    </ClCompile>
    <ClCompile Include="..\..\xbmc\dialogs\GUIDialogVolumeBar.cpp">
      <Filter>dialogs</Filter>
    </ClCompile>
    <ClCompile Include="..\..\xbmc\dialogs\GUIDialogYesNo.cpp">
      <Filter>dialogs</Filter>
    </ClCompile>
    <ClCompile Include="..\..\xbmc\Application.cpp" />
    <ClCompile Include="..\..\xbmc\MediaSource.cpp" />
    <ClCompile Include="..\..\xbmc\SystemGlobals.cpp" />
    <ClCompile Include="..\..\xbmc\xbmc.cpp" />
    <ClCompile Include="..\..\xbmc\guilib\AnimatedGif.cpp">
      <Filter>guilib</Filter>
    </ClCompile>
    <ClCompile Include="..\..\xbmc\guilib\D3DResource.cpp">
      <Filter>guilib</Filter>
    </ClCompile>
    <ClCompile Include="..\..\xbmc\guilib\DDSImage.cpp">
      <Filter>guilib</Filter>
    </ClCompile>
    <ClCompile Include="..\..\xbmc\guilib\DirectXGraphics.cpp">
      <Filter>guilib</Filter>
    </ClCompile>
    <ClCompile Include="..\..\xbmc\guilib\GUIAudioManager.cpp">
      <Filter>guilib</Filter>
    </ClCompile>
    <ClCompile Include="..\..\xbmc\guilib\GUIBaseContainer.cpp">
      <Filter>guilib</Filter>
    </ClCompile>
    <ClCompile Include="..\..\xbmc\guilib\GUIBorderedImage.cpp">
      <Filter>guilib</Filter>
    </ClCompile>
    <ClCompile Include="..\..\xbmc\guilib\GUIButtonControl.cpp">
      <Filter>guilib</Filter>
    </ClCompile>
    <ClCompile Include="..\..\xbmc\guilib\GUICheckMarkControl.cpp">
      <Filter>guilib</Filter>
    </ClCompile>
    <ClCompile Include="..\..\xbmc\guilib\GUIColorManager.cpp">
      <Filter>guilib</Filter>
    </ClCompile>
    <ClCompile Include="..\..\xbmc\guilib\GUIControl.cpp">
      <Filter>guilib</Filter>
    </ClCompile>
    <ClCompile Include="..\..\xbmc\guilib\GUIControlFactory.cpp">
      <Filter>guilib</Filter>
    </ClCompile>
    <ClCompile Include="..\..\xbmc\guilib\GUIControlGroup.cpp">
      <Filter>guilib</Filter>
    </ClCompile>
    <ClCompile Include="..\..\xbmc\guilib\GUIControlGroupList.cpp">
      <Filter>guilib</Filter>
    </ClCompile>
    <ClCompile Include="..\..\xbmc\guilib\GUIControlProfiler.cpp">
      <Filter>guilib</Filter>
    </ClCompile>
    <ClCompile Include="..\..\xbmc\guilib\GUIEditControl.cpp">
      <Filter>guilib</Filter>
    </ClCompile>
    <ClCompile Include="..\..\xbmc\guilib\GUIFadeLabelControl.cpp">
      <Filter>guilib</Filter>
    </ClCompile>
    <ClCompile Include="..\..\xbmc\guilib\GUIFixedListContainer.cpp">
      <Filter>guilib</Filter>
    </ClCompile>
    <ClCompile Include="..\..\xbmc\guilib\GUIFont.cpp">
      <Filter>guilib</Filter>
    </ClCompile>
    <ClCompile Include="..\..\xbmc\guilib\GUIFontCache.cpp">
      <Filter>guilib</Filter>
    </ClCompile>
    <ClCompile Include="..\..\xbmc\guilib\GUIFontManager.cpp">
      <Filter>guilib</Filter>
    </ClCompile>
    <ClCompile Include="..\..\xbmc\guilib\GUIImage.cpp">
      <Filter>guilib</Filter>
    </ClCompile>
    <ClCompile Include="..\..\xbmc\guilib\GUIIncludes.cpp">
      <Filter>guilib</Filter>
    </ClCompile>
    <ClCompile Include="..\..\xbmc\guilib\GUIInfoTypes.cpp">
      <Filter>guilib</Filter>
    </ClCompile>
    <ClCompile Include="..\..\xbmc\guilib\GUILabel.cpp">
      <Filter>guilib</Filter>
    </ClCompile>
    <ClCompile Include="..\..\xbmc\guilib\GUILabelControl.cpp">
      <Filter>guilib</Filter>
    </ClCompile>
    <ClCompile Include="..\..\xbmc\guilib\GUIListContainer.cpp">
      <Filter>guilib</Filter>
    </ClCompile>
    <ClCompile Include="..\..\xbmc\guilib\GUIListGroup.cpp">
      <Filter>guilib</Filter>
    </ClCompile>
    <ClCompile Include="..\..\xbmc\guilib\GUIListItem.cpp">
      <Filter>guilib</Filter>
    </ClCompile>
    <ClCompile Include="..\..\xbmc\guilib\GUIListItemLayout.cpp">
      <Filter>guilib</Filter>
    </ClCompile>
    <ClCompile Include="..\..\xbmc\guilib\GUIListLabel.cpp">
      <Filter>guilib</Filter>
    </ClCompile>
    <ClCompile Include="..\..\xbmc\guilib\GUIMessage.cpp">
      <Filter>guilib</Filter>
    </ClCompile>
    <ClCompile Include="..\..\xbmc\guilib\GUIMoverControl.cpp">
      <Filter>guilib</Filter>
    </ClCompile>
    <ClCompile Include="..\..\xbmc\guilib\GUIMultiImage.cpp">
      <Filter>guilib</Filter>
    </ClCompile>
    <ClCompile Include="..\..\xbmc\guilib\GUIMultiSelectText.cpp">
      <Filter>guilib</Filter>
    </ClCompile>
    <ClCompile Include="..\..\xbmc\guilib\GUIPanelContainer.cpp">
      <Filter>guilib</Filter>
    </ClCompile>
    <ClCompile Include="..\..\xbmc\guilib\GUIProgressControl.cpp">
      <Filter>guilib</Filter>
    </ClCompile>
    <ClCompile Include="..\..\xbmc\guilib\GUIRadioButtonControl.cpp">
      <Filter>guilib</Filter>
    </ClCompile>
    <ClCompile Include="..\..\xbmc\guilib\GUIRenderingControl.cpp">
      <Filter>guilib</Filter>
    </ClCompile>
    <ClCompile Include="..\..\xbmc\guilib\GUIResizeControl.cpp">
      <Filter>guilib</Filter>
    </ClCompile>
    <ClCompile Include="..\..\xbmc\guilib\GUIRSSControl.cpp">
      <Filter>guilib</Filter>
    </ClCompile>
    <ClCompile Include="..\..\xbmc\guilib\GUIScrollBarControl.cpp">
      <Filter>guilib</Filter>
    </ClCompile>
    <ClCompile Include="..\..\xbmc\guilib\GUISelectButtonControl.cpp">
      <Filter>guilib</Filter>
    </ClCompile>
    <ClCompile Include="..\..\xbmc\guilib\GUISettingsSliderControl.cpp">
      <Filter>guilib</Filter>
    </ClCompile>
    <ClCompile Include="..\..\xbmc\guilib\GUIShader.cpp">
      <Filter>guilib</Filter>
    </ClCompile>
    <ClCompile Include="..\..\xbmc\guilib\GUISliderControl.cpp">
      <Filter>guilib</Filter>
    </ClCompile>
    <ClCompile Include="..\..\xbmc\guilib\GUISpinControl.cpp">
      <Filter>guilib</Filter>
    </ClCompile>
    <ClCompile Include="..\..\xbmc\guilib\GUISpinControlEx.cpp">
      <Filter>guilib</Filter>
    </ClCompile>
    <ClCompile Include="..\..\xbmc\guilib\GUIStaticItem.cpp">
      <Filter>guilib</Filter>
    </ClCompile>
    <ClCompile Include="..\..\xbmc\guilib\GUITextBox.cpp">
      <Filter>guilib</Filter>
    </ClCompile>
    <ClCompile Include="..\..\xbmc\guilib\GUITextLayout.cpp">
      <Filter>guilib</Filter>
    </ClCompile>
    <ClCompile Include="..\..\xbmc\guilib\GUIToggleButtonControl.cpp">
      <Filter>guilib</Filter>
    </ClCompile>
    <ClCompile Include="..\..\xbmc\guilib\GUIVideoControl.cpp">
      <Filter>guilib</Filter>
    </ClCompile>
    <ClCompile Include="..\..\xbmc\guilib\GUIVisualisationControl.cpp">
      <Filter>guilib</Filter>
    </ClCompile>
    <ClCompile Include="..\..\xbmc\guilib\GUIWindow.cpp">
      <Filter>guilib</Filter>
    </ClCompile>
    <ClCompile Include="..\..\xbmc\guilib\GUIWindowManager.cpp">
      <Filter>guilib</Filter>
    </ClCompile>
    <ClCompile Include="..\..\xbmc\guilib\GUIWrappingListContainer.cpp">
      <Filter>guilib</Filter>
    </ClCompile>
    <ClCompile Include="..\..\xbmc\guilib\IWindowManagerCallback.cpp">
      <Filter>guilib</Filter>
    </ClCompile>
    <ClCompile Include="..\..\xbmc\guilib\LocalizeStrings.cpp">
      <Filter>guilib</Filter>
    </ClCompile>
    <ClCompile Include="..\..\xbmc\guilib\MatrixGLES.cpp">
      <Filter>guilib</Filter>
    </ClCompile>
    <ClCompile Include="..\..\xbmc\guilib\TextureBundle.cpp">
      <Filter>guilib</Filter>
    </ClCompile>
    <ClCompile Include="..\..\xbmc\guilib\TextureBundleXBT.cpp">
      <Filter>guilib</Filter>
    </ClCompile>
    <ClCompile Include="..\..\xbmc\guilib\TextureBundleXPR.cpp">
      <Filter>guilib</Filter>
    </ClCompile>
    <ClCompile Include="..\..\xbmc\guilib\VisibleEffect.cpp">
      <Filter>guilib</Filter>
    </ClCompile>
    <ClCompile Include="..\..\xbmc\guilib\XBTF.cpp">
      <Filter>guilib</Filter>
    </ClCompile>
    <ClCompile Include="..\..\xbmc\guilib\XBTFReader.cpp">
      <Filter>guilib</Filter>
    </ClCompile>
    <ClCompile Include="..\..\xbmc\input\ButtonTranslator.cpp">
      <Filter>input</Filter>
    </ClCompile>
    <ClCompile Include="..\..\xbmc\input\KeyboardLayout.cpp">
      <Filter>input</Filter>
    </ClCompile>
    <ClCompile Include="..\..\xbmc\input\KeyboardStat.cpp">
      <Filter>input</Filter>
    </ClCompile>
    <ClCompile Include="..\..\xbmc\input\MouseStat.cpp">
      <Filter>input</Filter>
    </ClCompile>
    <ClCompile Include="..\..\xbmc\input\windows\IRServerSuite.cpp">
      <Filter>input\windows</Filter>
    </ClCompile>
    <ClCompile Include="..\..\xbmc\input\windows\IrssMessage.cpp">
      <Filter>input\windows</Filter>
    </ClCompile>
    <ClCompile Include="..\..\xbmc\interfaces\json-rpc\AudioLibrary.cpp">
      <Filter>interfaces\json-rpc</Filter>
    </ClCompile>
    <ClCompile Include="..\..\xbmc\interfaces\json-rpc\FileItemHandler.cpp">
      <Filter>interfaces\json-rpc</Filter>
    </ClCompile>
    <ClCompile Include="..\..\xbmc\interfaces\json-rpc\FileOperations.cpp">
      <Filter>interfaces\json-rpc</Filter>
    </ClCompile>
    <ClCompile Include="..\..\xbmc\interfaces\json-rpc\JSONRPC.cpp">
      <Filter>interfaces\json-rpc</Filter>
    </ClCompile>
    <ClCompile Include="..\..\xbmc\interfaces\json-rpc\PlayerOperations.cpp">
      <Filter>interfaces\json-rpc</Filter>
    </ClCompile>
    <ClCompile Include="..\..\xbmc\interfaces\json-rpc\PlaylistOperations.cpp">
      <Filter>interfaces\json-rpc</Filter>
    </ClCompile>
    <ClCompile Include="..\..\xbmc\interfaces\json-rpc\SystemOperations.cpp">
      <Filter>interfaces\json-rpc</Filter>
    </ClCompile>
    <ClCompile Include="..\..\xbmc\interfaces\json-rpc\VideoLibrary.cpp">
      <Filter>interfaces\json-rpc</Filter>
    </ClCompile>
    <ClCompile Include="..\..\xbmc\interfaces\json-rpc\XBMCOperations.cpp">
      <Filter>interfaces\json-rpc</Filter>
    </ClCompile>
    <ClCompile Include="..\..\xbmc\interfaces\json-rpc\TextureOperations.cpp">
      <Filter>interfaces\json-rpc</Filter>
    </ClCompile>
    <ClCompile Include="..\..\xbmc\music\dialogs\GUIDialogMusicInfo.cpp">
      <Filter>music\dialogs</Filter>
    </ClCompile>
    <ClCompile Include="..\..\xbmc\music\dialogs\GUIDialogMusicOSD.cpp">
      <Filter>music\dialogs</Filter>
    </ClCompile>
    <ClCompile Include="..\..\xbmc\music\dialogs\GUIDialogMusicOverlay.cpp">
      <Filter>music\dialogs</Filter>
    </ClCompile>
    <ClCompile Include="..\..\xbmc\music\dialogs\GUIDialogSongInfo.cpp">
      <Filter>music\dialogs</Filter>
    </ClCompile>
    <ClCompile Include="..\..\xbmc\music\dialogs\GUIDialogVisualisationPresetList.cpp">
      <Filter>music\dialogs</Filter>
    </ClCompile>
    <ClCompile Include="..\..\xbmc\music\infoscanner\MusicAlbumInfo.cpp">
      <Filter>music\infoscanner</Filter>
    </ClCompile>
    <ClCompile Include="..\..\xbmc\music\infoscanner\MusicArtistInfo.cpp">
      <Filter>music\infoscanner</Filter>
    </ClCompile>
    <ClCompile Include="..\..\xbmc\music\infoscanner\MusicInfoScanner.cpp">
      <Filter>music\infoscanner</Filter>
    </ClCompile>
    <ClCompile Include="..\..\xbmc\music\infoscanner\MusicInfoScraper.cpp">
      <Filter>music\infoscanner</Filter>
    </ClCompile>
    <ClCompile Include="..\..\xbmc\music\windows\GUIWindowMusicBase.cpp">
      <Filter>music\windows</Filter>
    </ClCompile>
    <ClCompile Include="..\..\xbmc\music\windows\GUIWindowMusicNav.cpp">
      <Filter>music\windows</Filter>
    </ClCompile>
    <ClCompile Include="..\..\xbmc\music\windows\GUIWindowMusicPlaylist.cpp">
      <Filter>music\windows</Filter>
    </ClCompile>
    <ClCompile Include="..\..\xbmc\music\windows\GUIWindowMusicPlaylistEditor.cpp">
      <Filter>music\windows</Filter>
    </ClCompile>
    <ClCompile Include="..\..\xbmc\music\windows\GUIWindowMusicSongs.cpp">
      <Filter>music\windows</Filter>
    </ClCompile>
    <ClCompile Include="..\..\xbmc\music\windows\GUIWindowVisualisation.cpp">
      <Filter>music\windows</Filter>
    </ClCompile>
    <ClCompile Include="..\..\xbmc\music\tags\MusicInfoTag.cpp">
      <Filter>music\tags</Filter>
    </ClCompile>
    <ClCompile Include="..\..\xbmc\music\tags\MusicInfoTagLoaderCDDA.cpp">
      <Filter>music\tags</Filter>
    </ClCompile>
    <ClCompile Include="..\..\xbmc\music\tags\MusicInfoTagLoaderDatabase.cpp">
      <Filter>music\tags</Filter>
    </ClCompile>
    <ClCompile Include="..\..\xbmc\music\tags\MusicInfoTagLoaderFactory.cpp">
      <Filter>music\tags</Filter>
    </ClCompile>
    <ClCompile Include="..\..\xbmc\music\tags\MusicInfoTagLoaderShn.cpp">
      <Filter>music\tags</Filter>
    </ClCompile>
    <ClCompile Include="..\..\xbmc\network\cddb.cpp">
      <Filter>network</Filter>
    </ClCompile>
    <ClCompile Include="..\..\xbmc\network\DNSNameCache.cpp">
      <Filter>network</Filter>
    </ClCompile>
    <ClCompile Include="..\..\xbmc\network\EventClient.cpp">
      <Filter>network</Filter>
    </ClCompile>
    <ClCompile Include="..\..\xbmc\network\EventPacket.cpp">
      <Filter>network</Filter>
    </ClCompile>
    <ClCompile Include="..\..\xbmc\network\EventServer.cpp">
      <Filter>network</Filter>
    </ClCompile>
    <ClCompile Include="..\..\xbmc\network\GUIDialogAccessPoints.cpp">
      <Filter>network</Filter>
    </ClCompile>
    <ClCompile Include="..\..\xbmc\network\GUIDialogNetworkSetup.cpp">
      <Filter>network</Filter>
    </ClCompile>
    <ClCompile Include="..\..\xbmc\network\Network.cpp">
      <Filter>network</Filter>
    </ClCompile>
    <ClCompile Include="..\..\xbmc\network\Socket.cpp">
      <Filter>network</Filter>
    </ClCompile>
    <ClCompile Include="..\..\xbmc\network\TCPServer.cpp">
      <Filter>network</Filter>
    </ClCompile>
    <ClCompile Include="..\..\xbmc\network\UdpClient.cpp">
      <Filter>network</Filter>
    </ClCompile>
    <ClCompile Include="..\..\xbmc\network\WakeOnAccess.cpp">
      <Filter>network</Filter>
    </ClCompile>
    <ClCompile Include="..\..\xbmc\network\WebServer.cpp">
      <Filter>network</Filter>
    </ClCompile>
    <ClCompile Include="..\..\xbmc\network\Zeroconf.cpp">
      <Filter>network</Filter>
    </ClCompile>
    <ClCompile Include="..\..\xbmc\network\windows\NetworkWin32.cpp">
      <Filter>network\windows</Filter>
    </ClCompile>
    <ClCompile Include="..\..\xbmc\pictures\GUIDialogPictureInfo.cpp">
      <Filter>pictures</Filter>
    </ClCompile>
    <ClCompile Include="..\..\xbmc\pictures\GUIViewStatePictures.cpp">
      <Filter>pictures</Filter>
    </ClCompile>
    <ClCompile Include="..\..\xbmc\pictures\GUIWindowPictures.cpp">
      <Filter>pictures</Filter>
    </ClCompile>
    <ClCompile Include="..\..\xbmc\pictures\GUIWindowSlideShow.cpp">
      <Filter>pictures</Filter>
    </ClCompile>
    <ClCompile Include="..\..\xbmc\pictures\Picture.cpp">
      <Filter>pictures</Filter>
    </ClCompile>
    <ClCompile Include="..\..\xbmc\pictures\PictureInfoLoader.cpp">
      <Filter>pictures</Filter>
    </ClCompile>
    <ClCompile Include="..\..\xbmc\pictures\PictureInfoTag.cpp">
      <Filter>pictures</Filter>
    </ClCompile>
    <ClCompile Include="..\..\xbmc\pictures\SlideShowPicture.cpp">
      <Filter>pictures</Filter>
    </ClCompile>
    <ClCompile Include="..\..\xbmc\playlists\PlayList.cpp">
      <Filter>playlists</Filter>
    </ClCompile>
    <ClCompile Include="..\..\xbmc\playlists\PlayListB4S.cpp">
      <Filter>playlists</Filter>
    </ClCompile>
    <ClCompile Include="..\..\xbmc\playlists\PlayListFactory.cpp">
      <Filter>playlists</Filter>
    </ClCompile>
    <ClCompile Include="..\..\xbmc\playlists\PlayListM3U.cpp">
      <Filter>playlists</Filter>
    </ClCompile>
    <ClCompile Include="..\..\xbmc\playlists\PlayListPLS.cpp">
      <Filter>playlists</Filter>
    </ClCompile>
    <ClCompile Include="..\..\xbmc\playlists\PlayListURL.cpp">
      <Filter>playlists</Filter>
    </ClCompile>
    <ClCompile Include="..\..\xbmc\playlists\PlayListWPL.cpp">
      <Filter>playlists</Filter>
    </ClCompile>
    <ClCompile Include="..\..\xbmc\playlists\PlayListXML.cpp">
      <Filter>playlists</Filter>
    </ClCompile>
    <ClCompile Include="..\..\xbmc\playlists\SmartPlayList.cpp">
      <Filter>playlists</Filter>
    </ClCompile>
    <ClCompile Include="..\..\xbmc\powermanagement\PowerManager.cpp">
      <Filter>powermanagement</Filter>
    </ClCompile>
    <ClCompile Include="..\..\xbmc\powermanagement\windows\Win32PowerSyscall.cpp">
      <Filter>powermanagement\windows</Filter>
    </ClCompile>
    <ClCompile Include="..\..\xbmc\programs\GUIViewStatePrograms.cpp">
      <Filter>programs</Filter>
    </ClCompile>
    <ClCompile Include="..\..\xbmc\programs\GUIWindowPrograms.cpp">
      <Filter>programs</Filter>
    </ClCompile>
    <ClCompile Include="..\..\xbmc\rendering\RenderSystem.cpp">
      <Filter>rendering</Filter>
    </ClCompile>
    <ClCompile Include="..\..\xbmc\rendering\dx\GUIWindowTestPatternDX.cpp">
      <Filter>rendering\dx</Filter>
    </ClCompile>
    <ClCompile Include="..\..\xbmc\rendering\dx\RenderSystemDX.cpp">
      <Filter>rendering\dx</Filter>
    </ClCompile>
    <ClCompile Include="..\..\xbmc\settings\AdvancedSettings.cpp">
      <Filter>settings</Filter>
    </ClCompile>
    <ClCompile Include="..\..\xbmc\settings\Settings.cpp">
      <Filter>settings</Filter>
    </ClCompile>
    <ClCompile Include="..\..\xbmc\settings\VideoSettings.cpp">
      <Filter>settings</Filter>
    </ClCompile>
    <ClCompile Include="..\..\xbmc\storage\AutorunMediaJob.cpp">
      <Filter>storage</Filter>
    </ClCompile>
    <ClCompile Include="..\..\xbmc\storage\cdioSupport.cpp">
      <Filter>storage</Filter>
    </ClCompile>
    <ClCompile Include="..\..\xbmc\storage\IoSupport.cpp">
      <Filter>storage</Filter>
    </ClCompile>
    <ClCompile Include="..\..\xbmc\storage\MediaManager.cpp">
      <Filter>storage</Filter>
    </ClCompile>
    <ClCompile Include="..\..\xbmc\storage\windows\Win32StorageProvider.cpp">
      <Filter>storage\windows</Filter>
    </ClCompile>
    <ClCompile Include="..\..\xbmc\utils\AlarmClock.cpp">
      <Filter>utils</Filter>
    </ClCompile>
    <ClCompile Include="..\..\xbmc\utils\AliasShortcutUtils.cpp">
      <Filter>utils</Filter>
    </ClCompile>
    <ClCompile Include="..\..\xbmc\utils\Archive.cpp">
      <Filter>utils</Filter>
    </ClCompile>
    <ClCompile Include="..\..\xbmc\utils\AsyncFileCopy.cpp">
      <Filter>utils</Filter>
    </ClCompile>
    <ClCompile Include="..\..\xbmc\utils\AutoPtrHandle.cpp">
      <Filter>utils</Filter>
    </ClCompile>
    <ClCompile Include="..\..\xbmc\utils\BitstreamStats.cpp">
      <Filter>utils</Filter>
    </ClCompile>
    <ClCompile Include="..\..\xbmc\utils\CharsetConverter.cpp">
      <Filter>utils</Filter>
    </ClCompile>
    <ClCompile Include="..\..\xbmc\utils\CPUInfo.cpp">
      <Filter>utils</Filter>
    </ClCompile>
    <ClCompile Include="..\..\xbmc\utils\Crc32.cpp">
      <Filter>utils</Filter>
    </ClCompile>
    <ClCompile Include="..\..\xbmc\utils\Fanart.cpp">
      <Filter>utils</Filter>
    </ClCompile>
    <ClCompile Include="..\..\xbmc\utils\fft.cpp">
      <Filter>utils</Filter>
    </ClCompile>
    <ClCompile Include="..\..\xbmc\utils\FileOperationJob.cpp">
      <Filter>utils</Filter>
    </ClCompile>
    <ClCompile Include="..\..\xbmc\utils\FileUtils.cpp">
      <Filter>utils</Filter>
    </ClCompile>
    <ClCompile Include="..\..\xbmc\utils\fstrcmp.c">
      <Filter>utils</Filter>
    </ClCompile>
    <ClCompile Include="..\..\xbmc\utils\HTMLUtil.cpp">
      <Filter>utils</Filter>
    </ClCompile>
    <ClCompile Include="..\..\xbmc\utils\HttpHeader.cpp">
      <Filter>utils</Filter>
    </ClCompile>
    <ClCompile Include="..\..\xbmc\utils\InfoLoader.cpp">
      <Filter>utils</Filter>
    </ClCompile>
    <ClCompile Include="..\..\xbmc\utils\JobManager.cpp">
      <Filter>utils</Filter>
    </ClCompile>
    <ClCompile Include="..\..\xbmc\utils\LabelFormatter.cpp">
      <Filter>utils</Filter>
    </ClCompile>
    <ClCompile Include="..\..\xbmc\utils\log.cpp">
      <Filter>utils</Filter>
    </ClCompile>
    <ClCompile Include="..\..\xbmc\utils\md5.cpp">
      <Filter>utils</Filter>
    </ClCompile>
    <ClCompile Include="..\..\xbmc\utils\PerformanceSample.cpp">
      <Filter>utils</Filter>
    </ClCompile>
    <ClCompile Include="..\..\xbmc\utils\PerformanceStats.cpp">
      <Filter>utils</Filter>
    </ClCompile>
    <ClCompile Include="..\..\xbmc\utils\RegExp.cpp">
      <Filter>utils</Filter>
    </ClCompile>
    <ClCompile Include="..\..\xbmc\utils\RingBuffer.cpp">
      <Filter>utils</Filter>
    </ClCompile>
    <ClCompile Include="..\..\xbmc\utils\RssReader.cpp">
      <Filter>utils</Filter>
    </ClCompile>
    <ClCompile Include="..\..\xbmc\utils\SaveFileStateJob.cpp">
      <Filter>utils</Filter>
    </ClCompile>
    <ClCompile Include="..\..\xbmc\utils\ScraperParser.cpp">
      <Filter>utils</Filter>
    </ClCompile>
    <ClCompile Include="..\..\xbmc\utils\ScraperUrl.cpp">
      <Filter>utils</Filter>
    </ClCompile>
    <ClCompile Include="..\..\xbmc\utils\Splash.cpp">
      <Filter>utils</Filter>
    </ClCompile>
    <ClCompile Include="..\..\xbmc\utils\Stopwatch.cpp">
      <Filter>utils</Filter>
    </ClCompile>
    <ClCompile Include="..\..\xbmc\utils\StreamDetails.cpp">
      <Filter>utils</Filter>
    </ClCompile>
    <ClCompile Include="..\..\xbmc\utils\StreamUtils.cpp">
      <Filter>utils</Filter>
    </ClCompile>
    <ClCompile Include="..\..\xbmc\utils\StringUtils.cpp">
      <Filter>utils</Filter>
    </ClCompile>
    <ClCompile Include="..\..\xbmc\utils\SystemInfo.cpp">
      <Filter>utils</Filter>
    </ClCompile>
    <ClCompile Include="..\..\xbmc\utils\TimeSmoother.cpp">
      <Filter>utils</Filter>
    </ClCompile>
    <ClCompile Include="..\..\xbmc\utils\TimeUtils.cpp">
      <Filter>utils</Filter>
    </ClCompile>
    <ClCompile Include="..\..\xbmc\utils\URIUtils.cpp">
      <Filter>utils</Filter>
    </ClCompile>
    <ClCompile Include="..\..\xbmc\utils\Variant.cpp">
      <Filter>utils</Filter>
    </ClCompile>
    <ClCompile Include="..\..\xbmc\utils\Weather.cpp">
      <Filter>utils</Filter>
    </ClCompile>
    <ClCompile Include="..\..\xbmc\utils\XMLUtils.cpp">
      <Filter>utils</Filter>
    </ClCompile>
    <ClCompile Include="..\..\xbmc\video\Bookmark.cpp">
      <Filter>video</Filter>
    </ClCompile>
    <ClCompile Include="..\..\xbmc\video\GUIViewStateVideo.cpp">
      <Filter>video</Filter>
    </ClCompile>
    <ClCompile Include="..\..\xbmc\video\Teletext.cpp">
      <Filter>video</Filter>
    </ClCompile>
    <ClCompile Include="..\..\xbmc\video\VideoInfoDownloader.cpp">
      <Filter>video</Filter>
    </ClCompile>
    <ClCompile Include="..\..\xbmc\video\VideoInfoScanner.cpp">
      <Filter>video</Filter>
    </ClCompile>
    <ClCompile Include="..\..\xbmc\video\VideoInfoTag.cpp">
      <Filter>video</Filter>
    </ClCompile>
    <ClCompile Include="..\..\xbmc\video\VideoReferenceClock.cpp">
      <Filter>video</Filter>
    </ClCompile>
    <ClCompile Include="..\..\xbmc\video\dialogs\GUIDialogAudioSubtitleSettings.cpp">
      <Filter>video\dialogs</Filter>
    </ClCompile>
    <ClCompile Include="..\..\xbmc\video\dialogs\GUIDialogFileStacking.cpp">
      <Filter>video\dialogs</Filter>
    </ClCompile>
    <ClCompile Include="..\..\xbmc\video\dialogs\GUIDialogFullScreenInfo.cpp">
      <Filter>video\dialogs</Filter>
    </ClCompile>
    <ClCompile Include="..\..\xbmc\video\dialogs\GUIDialogSubtitles.cpp">
      <Filter>video\dialogs</Filter>
    </ClCompile>
    <ClCompile Include="..\..\xbmc\video\dialogs\GUIDialogTeletext.cpp">
      <Filter>video\dialogs</Filter>
    </ClCompile>
    <ClCompile Include="..\..\xbmc\video\dialogs\GUIDialogVideoBookmarks.cpp">
      <Filter>video\dialogs</Filter>
    </ClCompile>
    <ClCompile Include="..\..\xbmc\video\dialogs\GUIDialogVideoInfo.cpp">
      <Filter>video\dialogs</Filter>
    </ClCompile>
    <ClCompile Include="..\..\xbmc\video\dialogs\GUIDialogVideoOSD.cpp">
      <Filter>video\dialogs</Filter>
    </ClCompile>
    <ClCompile Include="..\..\xbmc\video\dialogs\GUIDialogVideoOverlay.cpp">
      <Filter>video\dialogs</Filter>
    </ClCompile>
    <ClCompile Include="..\..\xbmc\video\dialogs\GUIDialogVideoSettings.cpp">
      <Filter>video\dialogs</Filter>
    </ClCompile>
    <ClCompile Include="..\..\xbmc\video\windows\GUIWindowFullScreen.cpp">
      <Filter>video\windows</Filter>
    </ClCompile>
    <ClCompile Include="..\..\xbmc\video\windows\GUIWindowVideoBase.cpp">
      <Filter>video\windows</Filter>
    </ClCompile>
    <ClCompile Include="..\..\xbmc\video\windows\GUIWindowVideoNav.cpp">
      <Filter>video\windows</Filter>
    </ClCompile>
    <ClCompile Include="..\..\xbmc\video\windows\GUIWindowVideoPlaylist.cpp">
      <Filter>video\windows</Filter>
    </ClCompile>
    <ClCompile Include="..\..\xbmc\windowing\WinSystem.cpp">
      <Filter>windowing</Filter>
    </ClCompile>
    <ClCompile Include="..\..\xbmc\windowing\windows\WinEventsWin32.cpp">
      <Filter>windowing\windows</Filter>
    </ClCompile>
    <ClCompile Include="..\..\xbmc\windowing\windows\WinSystemWin32.cpp">
      <Filter>windowing\windows</Filter>
    </ClCompile>
    <ClCompile Include="..\..\xbmc\windowing\windows\WinSystemWin32DX.cpp">
      <Filter>windowing\windows</Filter>
    </ClCompile>
    <ClCompile Include="..\..\xbmc\addons\GUIViewStateAddonBrowser.cpp">
      <Filter>addons</Filter>
    </ClCompile>
    <ClCompile Include="..\..\xbmc\addons\GUIWindowAddonBrowser.cpp">
      <Filter>addons</Filter>
    </ClCompile>
    <ClCompile Include="..\..\xbmc\dialogs\GUIDialogCache.cpp">
      <Filter>dialogs</Filter>
    </ClCompile>
    <ClCompile Include="..\..\xbmc\interfaces\Builtins.cpp">
      <Filter>interfaces</Filter>
    </ClCompile>
    <ClCompile Include="..\..\xbmc\interfaces\AnnouncementManager.cpp">
      <Filter>interfaces</Filter>
    </ClCompile>
    <ClCompile Include="..\..\xbmc\powermanagement\DPMSSupport.cpp">
      <Filter>powermanagement</Filter>
    </ClCompile>
    <ClCompile Include="..\..\xbmc\windows\GUIMediaWindow.cpp">
      <Filter>windows</Filter>
    </ClCompile>
    <ClCompile Include="..\..\xbmc\windows\GUIWindowDebugInfo.cpp">
      <Filter>windows</Filter>
    </ClCompile>
    <ClCompile Include="..\..\xbmc\windows\GUIWindowFileManager.cpp">
      <Filter>windows</Filter>
    </ClCompile>
    <ClCompile Include="..\..\xbmc\windows\GUIWindowHome.cpp">
      <Filter>windows</Filter>
    </ClCompile>
    <ClCompile Include="..\..\xbmc\windows\GUIWindowLoginScreen.cpp">
      <Filter>windows</Filter>
    </ClCompile>
    <ClCompile Include="..\..\xbmc\windows\GUIWindowPointer.cpp">
      <Filter>windows</Filter>
    </ClCompile>
    <ClCompile Include="..\..\xbmc\windows\GUIWindowScreensaver.cpp">
      <Filter>windows</Filter>
    </ClCompile>
    <ClCompile Include="..\..\xbmc\windows\GUIWindowScreensaverDim.cpp">
      <Filter>windows</Filter>
    </ClCompile>
    <ClCompile Include="..\..\xbmc\windows\GUIWindowStartup.cpp">
      <Filter>windows</Filter>
    </ClCompile>
    <ClCompile Include="..\..\xbmc\windows\GUIWindowSystemInfo.cpp">
      <Filter>windows</Filter>
    </ClCompile>
    <ClCompile Include="..\..\xbmc\windows\GUIWindowWeather.cpp">
      <Filter>windows</Filter>
    </ClCompile>
    <ClCompile Include="..\..\xbmc\utils\LangCodeExpander.cpp">
      <Filter>utils</Filter>
    </ClCompile>
    <ClCompile Include="..\..\xbmc\MediaSource.cpp">
      <Filter>utils</Filter>
    </ClCompile>
    <ClCompile Include="..\..\xbmc\addons\AddonInstaller.cpp">
      <Filter>addons</Filter>
    </ClCompile>
    <ClCompile Include="..\..\xbmc\epg\Epg.cpp">
      <Filter>epg</Filter>
    </ClCompile>
    <ClCompile Include="..\..\xbmc\epg\EpgContainer.cpp">
      <Filter>epg</Filter>
    </ClCompile>
    <ClCompile Include="..\..\xbmc\epg\EpgDatabase.cpp">
      <Filter>epg</Filter>
    </ClCompile>
    <ClCompile Include="..\..\xbmc\epg\EpgInfoTag.cpp">
      <Filter>epg</Filter>
    </ClCompile>
    <ClCompile Include="..\..\xbmc\epg\EpgSearchFilter.cpp">
      <Filter>epg</Filter>
    </ClCompile>
    <ClCompile Include="..\..\xbmc\filesystem\PVRDirectory.cpp">
      <Filter>filesystem</Filter>
    </ClCompile>
    <ClCompile Include="..\..\xbmc\filesystem\PVRFile.cpp">
      <Filter>filesystem</Filter>
    </ClCompile>
    <ClCompile Include="..\..\xbmc\utils\Observer.cpp">
      <Filter>utils</Filter>
    </ClCompile>
    <ClCompile Include="..\..\xbmc\cores\dvdplayer\DVDInputStreams\DVDInputStreamPVRManager.cpp">
      <Filter>cores\dvdplayer\DVDInputStreams</Filter>
    </ClCompile>
    <ClCompile Include="..\..\xbmc\cores\dvdplayer\DVDDemuxers\DVDDemuxPVRClient.cpp">
      <Filter>cores\dvdplayer\DVDDemuxers</Filter>
    </ClCompile>
    <ClCompile Include="..\..\xbmc\utils\TextSearch.cpp">
      <Filter>utils</Filter>
    </ClCompile>
    <ClCompile Include="..\..\xbmc\win32\stdio_utf8.cpp">
      <Filter>win32</Filter>
    </ClCompile>
    <ClCompile Include="..\..\xbmc\win32\stat_utf8.cpp">
      <Filter>win32</Filter>
    </ClCompile>
    <ClCompile Include="..\..\xbmc\pvr\windows\GUIWindowPVRBase.cpp">
      <Filter>pvr\windows</Filter>
    </ClCompile>
    <ClCompile Include="..\..\xbmc\pvr\timers\PVRTimerInfoTag.cpp">
      <Filter>pvr\timers</Filter>
    </ClCompile>
    <ClCompile Include="..\..\xbmc\pvr\timers\PVRTimers.cpp">
      <Filter>pvr\timers</Filter>
    </ClCompile>
    <ClCompile Include="..\..\xbmc\pvr\recordings\PVRRecording.cpp">
      <Filter>pvr\recordings</Filter>
    </ClCompile>
    <ClCompile Include="..\..\xbmc\pvr\recordings\PVRRecordings.cpp">
      <Filter>pvr\recordings</Filter>
    </ClCompile>
    <ClCompile Include="..\..\xbmc\pvr\dialogs\GUIDialogPVRChannelManager.cpp">
      <Filter>pvr\dialogs</Filter>
    </ClCompile>
    <ClCompile Include="..\..\xbmc\pvr\dialogs\GUIDialogPVRChannelsOSD.cpp">
      <Filter>pvr\dialogs</Filter>
    </ClCompile>
    <ClCompile Include="..\..\xbmc\pvr\dialogs\GUIDialogPVRGroupManager.cpp">
      <Filter>pvr\dialogs</Filter>
    </ClCompile>
    <ClCompile Include="..\..\xbmc\pvr\dialogs\GUIDialogPVRGuideInfo.cpp">
      <Filter>pvr\dialogs</Filter>
    </ClCompile>
    <ClCompile Include="..\..\xbmc\pvr\dialogs\GUIDialogPVRGuideOSD.cpp">
      <Filter>pvr\dialogs</Filter>
    </ClCompile>
    <ClCompile Include="..\..\xbmc\pvr\dialogs\GUIDialogPVRGuideSearch.cpp">
      <Filter>pvr\dialogs</Filter>
    </ClCompile>
    <ClCompile Include="..\..\xbmc\pvr\dialogs\GUIDialogPVRRecordingInfo.cpp">
      <Filter>pvr\dialogs</Filter>
    </ClCompile>
    <ClCompile Include="..\..\xbmc\pvr\dialogs\GUIDialogPVRTimerSettings.cpp">
      <Filter>pvr\dialogs</Filter>
    </ClCompile>
    <ClCompile Include="..\..\xbmc\pvr\channels\PVRChannel.cpp">
      <Filter>pvr\channels</Filter>
    </ClCompile>
    <ClCompile Include="..\..\xbmc\pvr\channels\PVRChannelGroup.cpp">
      <Filter>pvr\channels</Filter>
    </ClCompile>
    <ClCompile Include="..\..\xbmc\pvr\channels\PVRChannelGroupInternal.cpp">
      <Filter>pvr\channels</Filter>
    </ClCompile>
    <ClCompile Include="..\..\xbmc\pvr\channels\PVRChannelGroups.cpp">
      <Filter>pvr\channels</Filter>
    </ClCompile>
    <ClCompile Include="..\..\xbmc\pvr\channels\PVRChannelGroupsContainer.cpp">
      <Filter>pvr\channels</Filter>
    </ClCompile>
    <ClCompile Include="..\..\xbmc\pvr\addons\PVRClient.cpp">
      <Filter>pvr\addons</Filter>
    </ClCompile>
    <ClCompile Include="..\..\xbmc\dialogs\GUIDialogExtendedProgressBar.cpp">
      <Filter>dialogs</Filter>
    </ClCompile>
    <ClCompile Include="..\..\xbmc\pvr\PVRActionListener.cpp">
      <Filter>pvr</Filter>
    </ClCompile>
    <ClCompile Include="..\..\xbmc\pvr\PVRDatabase.cpp">
      <Filter>pvr</Filter>
    </ClCompile>
    <ClCompile Include="..\..\xbmc\pvr\PVRManager.cpp">
      <Filter>pvr</Filter>
    </ClCompile>
    <ClCompile Include="..\..\xbmc\cores\VideoRenderers\RenderCapture.cpp">
      <Filter>cores\VideoRenderers</Filter>
    </ClCompile>
    <ClCompile Include="..\..\xbmc\pvr\windows\GUIViewStatePVR.cpp">
      <Filter>pvr\windows</Filter>
    </ClCompile>
    <ClCompile Include="..\..\xbmc\pvr\windows\GUIWindowPVRChannels.cpp">
      <Filter>pvr\windows</Filter>
    </ClCompile>
    <ClCompile Include="..\..\xbmc\pvr\windows\GUIWindowPVRGuide.cpp">
      <Filter>pvr\windows</Filter>
    </ClCompile>
    <ClCompile Include="..\..\xbmc\pvr\windows\GUIWindowPVRRecordings.cpp">
      <Filter>pvr\windows</Filter>
    </ClCompile>
    <ClCompile Include="..\..\xbmc\pvr\windows\GUIWindowPVRSearch.cpp">
      <Filter>pvr\windows</Filter>
    </ClCompile>
    <ClCompile Include="..\..\xbmc\pvr\windows\GUIWindowPVRTimers.cpp">
      <Filter>pvr\windows</Filter>
    </ClCompile>
    <ClCompile Include="..\..\xbmc\pvr\addons\PVRClients.cpp">
      <Filter>pvr\addons</Filter>
    </ClCompile>
    <ClCompile Include="..\..\xbmc\addons\AddonCallbacks.cpp">
      <Filter>addons</Filter>
    </ClCompile>
    <ClCompile Include="..\..\xbmc\addons\AddonCallbacksAddon.cpp">
      <Filter>addons</Filter>
    </ClCompile>
    <ClCompile Include="..\..\xbmc\addons\AddonCallbacksGUI.cpp">
      <Filter>addons</Filter>
    </ClCompile>
    <ClCompile Include="..\..\xbmc\addons\AddonCallbacksPVR.cpp">
      <Filter>addons</Filter>
    </ClCompile>
    <ClCompile Include="..\..\lib\SlingboxLib\SlingboxLib.cpp">
      <Filter>libs\SlingboxLib</Filter>
    </ClCompile>
    <ClCompile Include="..\..\xbmc\dialogs\GUIDialogPlayEject.cpp">
      <Filter>dialogs</Filter>
    </ClCompile>
    <ClCompile Include="..\..\xbmc\pvr\PVRGUIInfo.cpp">
      <Filter>pvr</Filter>
    </ClCompile>
    <ClCompile Include="..\..\xbmc\interfaces\json-rpc\JSONServiceDescription.cpp">
      <Filter>interfaces\json-rpc</Filter>
    </ClCompile>
    <ClCompile Include="..\..\xbmc\win32\Win32DelayedDllLoad.cpp">
      <Filter>win32</Filter>
    </ClCompile>
    <ClCompile Include="..\..\xbmc\interfaces\json-rpc\InputOperations.cpp">
      <Filter>interfaces\json-rpc</Filter>
    </ClCompile>
    <ClCompile Include="..\..\xbmc\epg\GUIEPGGridContainer.cpp">
      <Filter>epg</Filter>
    </ClCompile>
    <ClCompile Include="..\..\xbmc\input\XBMC_keytable.cpp">
      <Filter>input</Filter>
    </ClCompile>
    <ClCompile Include="..\..\xbmc\utils\JSONVariantParser.cpp">
      <Filter>utils</Filter>
    </ClCompile>
    <ClCompile Include="..\..\xbmc\utils\JSONVariantWriter.cpp">
      <Filter>utils</Filter>
    </ClCompile>
    <ClCompile Include="..\..\xbmc\addons\AddonVersion.cpp">
      <Filter>addons</Filter>
    </ClCompile>
    <ClCompile Include="..\..\xbmc\guilib\DirtyRegionSolvers.cpp">
      <Filter>guilib</Filter>
    </ClCompile>
    <ClCompile Include="..\..\xbmc\guilib\DirtyRegionTracker.cpp">
      <Filter>guilib</Filter>
    </ClCompile>
    <ClCompile Include="..\..\xbmc\input\InertialScrollingHandler.cpp">
      <Filter>input</Filter>
    </ClCompile>
    <ClCompile Include="..\..\xbmc\interfaces\info\InfoBool.cpp">
      <Filter>interfaces\info</Filter>
    </ClCompile>
    <ClCompile Include="..\..\xbmc\interfaces\info\InfoExpression.cpp">
      <Filter>interfaces\info</Filter>
    </ClCompile>
    <ClCompile Include="..\..\xbmc\guilib\GUIAction.cpp">
      <Filter>guilib</Filter>
    </ClCompile>
    <ClCompile Include="..\..\xbmc\interfaces\json-rpc\ApplicationOperations.cpp">
      <Filter>interfaces\json-rpc</Filter>
    </ClCompile>
    <ClCompile Include="..\..\xbmc\guilib\JpegIO.cpp">
      <Filter>guilib</Filter>
    </ClCompile>
    <ClCompile Include="..\..\xbmc\interfaces\info\SkinVariable.cpp">
      <Filter>interfaces\info</Filter>
    </ClCompile>
    <ClCompile Include="..\..\xbmc\network\AirPlayServer.cpp">
      <Filter>network</Filter>
    </ClCompile>
    <ClCompile Include="..\..\xbmc\utils\HttpParser.cpp">
      <Filter>utils</Filter>
    </ClCompile>
    <ClCompile Include="..\..\xbmc\network\mdns\ZeroconfMDNS.cpp">
      <Filter>network\mdns</Filter>
    </ClCompile>
    <ClCompile Include="..\..\xbmc\peripherals\Peripherals.cpp">
      <Filter>peripherals</Filter>
    </ClCompile>
    <ClCompile Include="..\..\xbmc\peripherals\bus\PeripheralBus.cpp">
      <Filter>peripherals\bus</Filter>
    </ClCompile>
    <ClCompile Include="..\..\xbmc\peripherals\devices\Peripheral.cpp">
      <Filter>peripherals\devices</Filter>
    </ClCompile>
    <ClCompile Include="..\..\xbmc\peripherals\devices\PeripheralCecAdapter.cpp">
      <Filter>peripherals\devices</Filter>
    </ClCompile>
    <ClCompile Include="..\..\xbmc\peripherals\devices\PeripheralDisk.cpp">
      <Filter>peripherals\devices</Filter>
    </ClCompile>
    <ClCompile Include="..\..\xbmc\peripherals\devices\PeripheralHID.cpp">
      <Filter>peripherals\devices</Filter>
    </ClCompile>
    <ClCompile Include="..\..\xbmc\peripherals\devices\PeripheralNIC.cpp">
      <Filter>peripherals\devices</Filter>
    </ClCompile>
    <ClCompile Include="..\..\xbmc\peripherals\devices\PeripheralNyxboard.cpp">
      <Filter>peripherals\devices</Filter>
    </ClCompile>
    <ClCompile Include="..\..\xbmc\peripherals\bus\win32\PeripheralBusUSB.cpp">
      <Filter>peripherals\bus</Filter>
    </ClCompile>
    <ClCompile Include="..\..\xbmc\peripherals\devices\PeripheralBluetooth.cpp">
      <Filter>peripherals\devices</Filter>
    </ClCompile>
    <ClCompile Include="..\..\xbmc\peripherals\devices\PeripheralTuner.cpp">
      <Filter>peripherals\devices</Filter>
    </ClCompile>
    <ClCompile Include="..\..\xbmc\peripherals\dialogs\GUIDialogPeripheralManager.cpp">
      <Filter>peripherals\dialogs</Filter>
    </ClCompile>
    <ClCompile Include="..\..\xbmc\peripherals\dialogs\GUIDialogPeripheralSettings.cpp">
      <Filter>peripherals\dialogs</Filter>
    </ClCompile>
    <ClCompile Include="..\..\xbmc\filesystem\AddonsDirectory.cpp">
      <Filter>filesystem</Filter>
    </ClCompile>
    <ClCompile Include="..\..\xbmc\network\httprequesthandler\HTTPVfsHandler.cpp">
      <Filter>network\httprequesthandler</Filter>
    </ClCompile>
    <ClCompile Include="..\..\xbmc\utils\XBMCTinyXML.cpp">
      <Filter>utils</Filter>
    </ClCompile>
    <ClCompile Include="..\..\xbmc\utils\Base64.cpp">
      <Filter>utils</Filter>
    </ClCompile>
    <ClCompile Include="..\..\xbmc\utils\HttpResponse.cpp">
      <Filter>utils</Filter>
    </ClCompile>
    <ClCompile Include="..\..\xbmc\network\websocket\WebSocket.cpp">
      <Filter>network\websocket</Filter>
    </ClCompile>
    <ClCompile Include="..\..\xbmc\network\websocket\WebSocketV8.cpp">
      <Filter>network\websocket</Filter>
    </ClCompile>
    <ClCompile Include="..\..\xbmc\network\websocket\WebSocketManager.cpp">
      <Filter>network\websocket</Filter>
    </ClCompile>
    <ClCompile Include="..\..\xbmc\network\websocket\WebSocketV13.cpp">
      <Filter>network\websocket</Filter>
    </ClCompile>
    <ClCompile Include="..\..\xbmc\interfaces\json-rpc\GUIOperations.cpp">
      <Filter>interfaces\json-rpc</Filter>
    </ClCompile>
    <ClCompile Include="..\..\xbmc\utils\Mime.cpp">
      <Filter>utils</Filter>
    </ClCompile>
    <ClCompile Include="..\..\xbmc\network\httprequesthandler\HTTPWebinterfaceHandler.cpp">
      <Filter>network\httprequesthandler</Filter>
    </ClCompile>
    <ClCompile Include="..\..\xbmc\network\httprequesthandler\HTTPWebinterfaceAddonsHandler.cpp">
      <Filter>network\httprequesthandler</Filter>
    </ClCompile>
    <ClCompile Include="..\..\xbmc\network\httprequesthandler\HTTPJsonRpcHandler.cpp">
      <Filter>network\httprequesthandler</Filter>
    </ClCompile>
    <ClCompile Include="..\..\xbmc\network\httprequesthandler\IHTTPRequestHandler.cpp">
      <Filter>network\httprequesthandler</Filter>
    </ClCompile>
    <ClCompile Include="..\..\xbmc\filesystem\BlurayDirectory.cpp">
      <Filter>filesystem</Filter>
    </ClCompile>
    <ClCompile Include="..\..\xbmc\filesystem\CacheStrategy.cpp">
      <Filter>filesystem</Filter>
    </ClCompile>
    <ClCompile Include="..\..\xbmc\filesystem\CDDADirectory.cpp">
      <Filter>filesystem</Filter>
    </ClCompile>
    <ClCompile Include="..\..\xbmc\filesystem\CDDAFile.cpp">
      <Filter>filesystem</Filter>
    </ClCompile>
    <ClCompile Include="..\..\xbmc\filesystem\CurlFile.cpp">
      <Filter>filesystem</Filter>
    </ClCompile>
    <ClCompile Include="..\..\xbmc\filesystem\DAVDirectory.cpp">
      <Filter>filesystem</Filter>
    </ClCompile>
    <ClCompile Include="..\..\xbmc\filesystem\Directory.cpp">
      <Filter>filesystem</Filter>
    </ClCompile>
    <ClCompile Include="..\..\xbmc\filesystem\DirectoryFactory.cpp">
      <Filter>filesystem</Filter>
    </ClCompile>
    <ClCompile Include="..\..\xbmc\filesystem\DirectoryHistory.cpp">
      <Filter>filesystem</Filter>
    </ClCompile>
    <ClCompile Include="..\..\xbmc\filesystem\DllLibCurl.cpp">
      <Filter>filesystem</Filter>
    </ClCompile>
    <ClCompile Include="..\..\xbmc\filesystem\File.cpp">
      <Filter>filesystem</Filter>
    </ClCompile>
    <ClCompile Include="..\..\xbmc\filesystem\FileDirectoryFactory.cpp">
      <Filter>filesystem</Filter>
    </ClCompile>
    <ClCompile Include="..\..\xbmc\filesystem\FileFactory.cpp">
      <Filter>filesystem</Filter>
    </ClCompile>
    <ClCompile Include="..\..\xbmc\filesystem\FileReaderFile.cpp">
      <Filter>filesystem</Filter>
    </ClCompile>
    <ClCompile Include="..\..\xbmc\filesystem\FTPDirectory.cpp">
      <Filter>filesystem</Filter>
    </ClCompile>
    <ClCompile Include="..\..\xbmc\filesystem\FTPParse.cpp">
      <Filter>filesystem</Filter>
    </ClCompile>
    <ClCompile Include="..\..\xbmc\filesystem\HDHomeRunDirectory.cpp">
      <Filter>filesystem</Filter>
    </ClCompile>
    <ClCompile Include="..\..\xbmc\filesystem\HDHomeRunFile.cpp">
      <Filter>filesystem</Filter>
    </ClCompile>
    <ClCompile Include="..\..\xbmc\filesystem\HTTPDirectory.cpp">
      <Filter>filesystem</Filter>
    </ClCompile>
    <ClCompile Include="..\..\xbmc\filesystem\IDirectory.cpp">
      <Filter>filesystem</Filter>
    </ClCompile>
    <ClCompile Include="..\..\xbmc\filesystem\IFile.cpp">
      <Filter>filesystem</Filter>
    </ClCompile>
    <ClCompile Include="..\..\xbmc\filesystem\iso9660.cpp">
      <Filter>filesystem</Filter>
    </ClCompile>
    <ClCompile Include="..\..\xbmc\filesystem\ISO9660Directory.cpp">
      <Filter>filesystem</Filter>
    </ClCompile>
    <ClCompile Include="..\..\xbmc\filesystem\ISOFile.cpp">
      <Filter>filesystem</Filter>
    </ClCompile>
    <ClCompile Include="..\..\xbmc\filesystem\LibraryDirectory.cpp">
      <Filter>filesystem</Filter>
    </ClCompile>
    <ClCompile Include="..\..\xbmc\filesystem\MultiPathDirectory.cpp">
      <Filter>filesystem</Filter>
    </ClCompile>
    <ClCompile Include="..\..\xbmc\filesystem\MultiPathFile.cpp">
      <Filter>filesystem</Filter>
    </ClCompile>
    <ClCompile Include="..\..\xbmc\filesystem\MusicDatabaseDirectory.cpp">
      <Filter>filesystem</Filter>
    </ClCompile>
    <ClCompile Include="..\..\xbmc\filesystem\MusicDatabaseFile.cpp">
      <Filter>filesystem</Filter>
    </ClCompile>
    <ClCompile Include="..\..\xbmc\filesystem\MusicFileDirectory.cpp">
      <Filter>filesystem</Filter>
    </ClCompile>
    <ClCompile Include="..\..\xbmc\filesystem\MusicSearchDirectory.cpp">
      <Filter>filesystem</Filter>
    </ClCompile>
    <ClCompile Include="..\..\xbmc\filesystem\NFSFile.cpp">
      <Filter>filesystem</Filter>
    </ClCompile>
    <ClCompile Include="..\..\xbmc\filesystem\NptXbmcFile.cpp">
      <Filter>filesystem</Filter>
    </ClCompile>
    <ClCompile Include="..\..\xbmc\filesystem\PipeFile.cpp">
      <Filter>filesystem</Filter>
    </ClCompile>
    <ClCompile Include="..\..\xbmc\filesystem\PipesManager.cpp">
      <Filter>filesystem</Filter>
    </ClCompile>
    <ClCompile Include="..\..\xbmc\filesystem\PlaylistDirectory.cpp">
      <Filter>filesystem</Filter>
    </ClCompile>
    <ClCompile Include="..\..\xbmc\filesystem\PlaylistFileDirectory.cpp">
      <Filter>filesystem</Filter>
    </ClCompile>
    <ClCompile Include="..\..\xbmc\filesystem\PluginDirectory.cpp">
      <Filter>filesystem</Filter>
    </ClCompile>
    <ClCompile Include="..\..\xbmc\filesystem\RarDirectory.cpp">
      <Filter>filesystem</Filter>
    </ClCompile>
    <ClCompile Include="..\..\xbmc\filesystem\RarFile.cpp">
      <Filter>filesystem</Filter>
    </ClCompile>
    <ClCompile Include="..\..\xbmc\filesystem\RarManager.cpp">
      <Filter>filesystem</Filter>
    </ClCompile>
    <ClCompile Include="..\..\xbmc\filesystem\RSSDirectory.cpp">
      <Filter>filesystem</Filter>
    </ClCompile>
    <ClCompile Include="..\..\xbmc\filesystem\SAPDirectory.cpp">
      <Filter>filesystem</Filter>
    </ClCompile>
    <ClCompile Include="..\..\xbmc\filesystem\SAPFile.cpp">
      <Filter>filesystem</Filter>
    </ClCompile>
    <ClCompile Include="..\..\xbmc\filesystem\SFTPDirectory.cpp">
      <Filter>filesystem</Filter>
    </ClCompile>
    <ClCompile Include="..\..\xbmc\filesystem\SFTPFile.cpp">
      <Filter>filesystem</Filter>
    </ClCompile>
    <ClCompile Include="..\..\xbmc\filesystem\ShoutcastFile.cpp">
      <Filter>filesystem</Filter>
    </ClCompile>
    <ClCompile Include="..\..\xbmc\filesystem\SlingboxDirectory.cpp">
      <Filter>filesystem</Filter>
    </ClCompile>
    <ClCompile Include="..\..\xbmc\filesystem\SlingboxFile.cpp">
      <Filter>filesystem</Filter>
    </ClCompile>
    <ClCompile Include="..\..\xbmc\filesystem\SmartPlaylistDirectory.cpp">
      <Filter>filesystem</Filter>
    </ClCompile>
    <ClCompile Include="..\..\xbmc\filesystem\SourcesDirectory.cpp">
      <Filter>filesystem</Filter>
    </ClCompile>
    <ClCompile Include="..\..\xbmc\filesystem\SpecialProtocol.cpp">
      <Filter>filesystem</Filter>
    </ClCompile>
    <ClCompile Include="..\..\xbmc\filesystem\SpecialProtocolDirectory.cpp">
      <Filter>filesystem</Filter>
    </ClCompile>
    <ClCompile Include="..\..\xbmc\filesystem\SpecialProtocolFile.cpp">
      <Filter>filesystem</Filter>
    </ClCompile>
    <ClCompile Include="..\..\xbmc\filesystem\StackDirectory.cpp">
      <Filter>filesystem</Filter>
    </ClCompile>
    <ClCompile Include="..\..\xbmc\filesystem\udf25.cpp">
      <Filter>filesystem</Filter>
    </ClCompile>
    <ClCompile Include="..\..\xbmc\filesystem\UDFDirectory.cpp">
      <Filter>filesystem</Filter>
    </ClCompile>
    <ClCompile Include="..\..\xbmc\filesystem\UDFFile.cpp">
      <Filter>filesystem</Filter>
    </ClCompile>
    <ClCompile Include="..\..\xbmc\filesystem\UPnPDirectory.cpp">
      <Filter>filesystem</Filter>
    </ClCompile>
    <ClCompile Include="..\..\xbmc\filesystem\UPnPFile.cpp">
      <Filter>filesystem</Filter>
    </ClCompile>
    <ClCompile Include="..\..\xbmc\filesystem\VideoDatabaseDirectory.cpp">
      <Filter>filesystem</Filter>
    </ClCompile>
    <ClCompile Include="..\..\xbmc\filesystem\VirtualDirectory.cpp">
      <Filter>filesystem</Filter>
    </ClCompile>
    <ClCompile Include="..\..\xbmc\filesystem\ZeroconfDirectory.cpp">
      <Filter>filesystem</Filter>
    </ClCompile>
    <ClCompile Include="..\..\xbmc\filesystem\ZipDirectory.cpp">
      <Filter>filesystem</Filter>
    </ClCompile>
    <ClCompile Include="..\..\xbmc\filesystem\ZipFile.cpp">
      <Filter>filesystem</Filter>
    </ClCompile>
    <ClCompile Include="..\..\xbmc\filesystem\ZipManager.cpp">
      <Filter>filesystem</Filter>
    </ClCompile>
    <ClCompile Include="..\..\xbmc\filesystem\CircularCache.cpp">
      <Filter>filesystem</Filter>
    </ClCompile>
    <ClCompile Include="..\..\xbmc\filesystem\DirectoryCache.cpp">
      <Filter>filesystem</Filter>
    </ClCompile>
    <ClCompile Include="..\..\xbmc\filesystem\FavouritesDirectory.cpp">
      <Filter>filesystem</Filter>
    </ClCompile>
    <ClCompile Include="..\..\xbmc\filesystem\FileCache.cpp">
      <Filter>filesystem</Filter>
    </ClCompile>
    <ClCompile Include="..\..\xbmc\filesystem\MemBufferCache.cpp">
      <Filter>filesystem</Filter>
    </ClCompile>
    <ClCompile Include="..\..\xbmc\MediaSource.cpp">
      <Filter>utils</Filter>
    </ClCompile>
    <ClCompile Include="..\..\xbmc\XbmcContext.cpp" />
    <ClCompile Include="..\..\xbmc\utils\POUtils.cpp">
      <Filter>utils</Filter>
    </ClCompile>
    <ClCompile Include="..\..\xbmc\XbmcContext.cpp" />
    <ClCompile Include="..\..\xbmc\network\ZeroconfBrowser.cpp">
      <Filter>network</Filter>
    </ClCompile>
    <ClCompile Include="..\..\xbmc\network\mdns\ZeroconfBrowserMDNS.cpp">
      <Filter>network\mdns</Filter>
    </ClCompile>
    <ClCompile Include="..\..\xbmc\cores\AudioEngine\Encoders\AEEncoderFFmpeg.cpp">
      <Filter>cores\AudioEngine\Encoders</Filter>
    </ClCompile>
    <ClCompile Include="..\..\xbmc\cores\AudioEngine\AEFactory.cpp">
      <Filter>cores\AudioEngine</Filter>
    </ClCompile>
    <ClCompile Include="..\..\xbmc\cores\AudioEngine\AEResampleFactory.cpp">
      <Filter>cores\AudioEngine</Filter>
    </ClCompile>
    <ClCompile Include="..\..\xbmc\cores\AudioEngine\AESinkFactory.cpp">
      <Filter>cores\AudioEngine</Filter>
    </ClCompile>
    <ClCompile Include="..\..\xbmc\cores\AudioEngine\Sinks\AESinkDirectSound.cpp">
      <Filter>cores\AudioEngine\Sinks</Filter>
    </ClCompile>
    <ClCompile Include="..\..\xbmc\cores\AudioEngine\Sinks\AESinkNULL.cpp">
      <Filter>cores\AudioEngine\Sinks</Filter>
    </ClCompile>
    <ClCompile Include="..\..\xbmc\cores\AudioEngine\Sinks\AESinkWASAPI.cpp">
      <Filter>cores\AudioEngine\Sinks</Filter>
    </ClCompile>
    <ClCompile Include="..\..\xbmc\cores\AudioEngine\Utils\AEBitstreamPacker.cpp">
      <Filter>cores\AudioEngine\Utils</Filter>
    </ClCompile>
    <ClCompile Include="..\..\xbmc\cores\AudioEngine\Utils\AEBuffer.cpp">
      <Filter>cores\AudioEngine\Utils</Filter>
    </ClCompile>
    <ClCompile Include="..\..\xbmc\cores\AudioEngine\Utils\AEChannelInfo.cpp">
      <Filter>cores\AudioEngine\Utils</Filter>
    </ClCompile>
    <ClCompile Include="..\..\xbmc\cores\AudioEngine\Utils\AEPackIEC61937.cpp">
      <Filter>cores\AudioEngine\Utils</Filter>
    </ClCompile>
    <ClCompile Include="..\..\xbmc\cores\AudioEngine\Utils\AEStreamInfo.cpp">
      <Filter>cores\AudioEngine\Utils</Filter>
    </ClCompile>
    <ClCompile Include="..\..\xbmc\cores\AudioEngine\Utils\AEUtil.cpp">
      <Filter>cores\AudioEngine\Utils</Filter>
    </ClCompile>
    <ClCompile Include="..\..\xbmc\cores\AudioEngine\Utils\AEDeviceInfo.cpp">
      <Filter>cores\AudioEngine\Utils</Filter>
    </ClCompile>
    <ClCompile Include="..\..\xbmc\cores\dvdplayer\DVDCodecs\Audio\DVDAudioCodecPassthrough.cpp">
      <Filter>cores\dvdplayer\DVDCodecs\Audio</Filter>
    </ClCompile>
    <ClCompile Include="..\..\xbmc\guilib\GraphicContext.cpp">
      <Filter>guilib</Filter>
    </ClCompile>
    <ClCompile Include="..\..\xbmc\guilib\GUIFontTTF.cpp">
      <Filter>guilib</Filter>
    </ClCompile>
    <ClCompile Include="..\..\xbmc\guilib\GUITexture.cpp">
      <Filter>guilib</Filter>
    </ClCompile>
    <ClCompile Include="..\..\xbmc\guilib\StereoscopicsManager.cpp">
      <Filter>guilib</Filter>
    </ClCompile>
    <ClCompile Include="..\..\xbmc\guilib\Texture.cpp">
      <Filter>guilib</Filter>
    </ClCompile>
    <ClCompile Include="..\..\xbmc\guilib\TextureManager.cpp">
      <Filter>guilib</Filter>
    </ClCompile>
    <ClCompile Include="..\..\xbmc\guilib\GUIFontTTFDX.cpp">
      <Filter>guilib</Filter>
    </ClCompile>
    <ClCompile Include="..\..\xbmc\guilib\GUITextureD3D.cpp">
      <Filter>guilib</Filter>
    </ClCompile>
    <ClCompile Include="..\..\xbmc\guilib\TextureDX.cpp">
      <Filter>guilib</Filter>
    </ClCompile>
    <ClCompile Include="..\..\xbmc\addons\AddonDatabase.cpp">
      <Filter>addons</Filter>
    </ClCompile>
    <ClCompile Include="..\..\xbmc\music\MusicDatabase.cpp">
      <Filter>music</Filter>
    </ClCompile>
    <ClCompile Include="..\..\xbmc\video\VideoDatabase.cpp">
      <Filter>video</Filter>
    </ClCompile>
    <ClCompile Include="..\..\xbmc\utils\Screenshot.cpp">
      <Filter>utils</Filter>
    </ClCompile>
    <ClCompile Include="..\..\xbmc\ApplicationMessenger.cpp" />
    <ClCompile Include="..\..\xbmc\Autorun.cpp" />
    <ClCompile Include="..\..\xbmc\AutoSwitch.cpp" />
    <ClCompile Include="..\..\xbmc\DynamicDll.cpp" />
    <ClCompile Include="..\..\xbmc\CueDocument.cpp" />
    <ClCompile Include="..\..\xbmc\ContextMenuManager.cpp" />
    <ClCompile Include="..\..\xbmc\FileItem.cpp" />
    <ClCompile Include="..\..\xbmc\GUIInfoManager.cpp" />
    <ClCompile Include="..\..\xbmc\GUIPassword.cpp" />
    <ClCompile Include="..\..\xbmc\LangInfo.cpp" />
    <ClCompile Include="..\..\xbmc\NfoFile.cpp" />
    <ClCompile Include="..\..\xbmc\PartyModeManager.cpp" />
    <ClCompile Include="..\..\xbmc\PasswordManager.cpp" />
    <ClCompile Include="..\..\xbmc\SectionLoader.cpp" />
    <ClCompile Include="..\..\xbmc\TextureCache.cpp" />
    <ClCompile Include="..\..\xbmc\TextureCacheJob.cpp" />
    <ClCompile Include="..\..\xbmc\TextureDatabase.cpp" />
    <ClCompile Include="..\..\xbmc\DatabaseManager.cpp" />
    <ClCompile Include="..\..\xbmc\ThumbnailCache.cpp" />
    <ClCompile Include="..\..\xbmc\URL.cpp" />
    <ClCompile Include="..\..\xbmc\Util.cpp" />
    <ClCompile Include="..\..\xbmc\XBApplicationEx.cpp" />
    <ClCompile Include="..\..\xbmc\XBDateTime.cpp" />
    <ClCompile Include="..\..\xbmc\GUILargeTextureManager.cpp" />
    <ClCompile Include="..\..\xbmc\ThumbLoader.cpp" />
    <ClCompile Include="..\..\xbmc\BackgroundInfoLoader.cpp" />
    <ClCompile Include="..\..\xbmc\pictures\PictureThumbLoader.cpp">
      <Filter>pictures</Filter>
    </ClCompile>
    <ClCompile Include="..\..\xbmc\music\MusicThumbLoader.cpp">
      <Filter>music</Filter>
    </ClCompile>
    <ClCompile Include="..\..\xbmc\video\VideoThumbLoader.cpp">
      <Filter>video</Filter>
    </ClCompile>
    <ClCompile Include="..\..\xbmc\dbwrappers\Database.cpp">
      <Filter>dbwrappers</Filter>
    </ClCompile>
    <ClCompile Include="..\..\xbmc\dbwrappers\DatabaseQuery.cpp">
      <Filter>dbwrappers</Filter>
    </ClCompile>
    <ClCompile Include="..\..\xbmc\dbwrappers\dataset.cpp">
      <Filter>dbwrappers</Filter>
    </ClCompile>
    <ClCompile Include="..\..\xbmc\dbwrappers\qry_dat.cpp">
      <Filter>dbwrappers</Filter>
    </ClCompile>
    <ClCompile Include="..\..\xbmc\dbwrappers\mysqldataset.cpp">
      <Filter>dbwrappers</Filter>
    </ClCompile>
    <ClCompile Include="..\..\xbmc\dbwrappers\sqlitedataset.cpp">
      <Filter>dbwrappers</Filter>
    </ClCompile>
    <ClCompile Include="..\..\xbmc\PlayListPlayer.cpp" />
    <ClCompile Include="..\..\xbmc\utils\RecentlyAddedJob.cpp">
      <Filter>utils</Filter>
    </ClCompile>
    <ClCompile Include="..\..\xbmc\input\windows\WINJoystick.cpp">
      <Filter>input\windows</Filter>
    </ClCompile>
    <ClCompile Include="..\..\xbmc\filesystem\ImageFile.cpp">
      <Filter>filesystem</Filter>
    </ClCompile>
    <ClCompile Include="..\..\xbmc\network\httprequesthandler\HTTPImageHandler.cpp">
      <Filter>network\httprequesthandler</Filter>
    </ClCompile>
    <ClCompile Include="..\..\xbmc\network\AirTunesServer.cpp">
      <Filter>network</Filter>
    </ClCompile>
    <ClCompile Include="..\..\xbmc\utils\SeekHandler.cpp">
      <Filter>utils</Filter>
    </ClCompile>
    <ClCompile Include="..\..\xbmc\utils\SortUtils.cpp">
      <Filter>utils</Filter>
    </ClCompile>
    <ClCompile Include="..\..\xbmc\utils\DatabaseUtils.cpp">
      <Filter>utils</Filter>
    </ClCompile>
    <ClCompile Include="..\..\xbmc\music\karaoke\karaokevideobackground.cpp">
      <Filter>music\karaoke</Filter>
    </ClCompile>
    <ClCompile Include="..\..\xbmc\utils\EndianSwap.cpp">
      <Filter>utils</Filter>
    </ClCompile>
    <ClCompile Include="..\..\xbmc\guilib\GUIKeyboardFactory.cpp">
      <Filter>guilib</Filter>
    </ClCompile>
    <ClCompile Include="..\..\xbmc\dialogs\GUIDialogKeyboardGeneric.cpp">
      <Filter>dialogs</Filter>
    </ClCompile>
    <ClCompile Include="..\..\xbmc\peripherals\devices\PeripheralImon.cpp">
      <Filter>peripherals\devices</Filter>
    </ClCompile>
    <ClCompile Include="..\..\xbmc\video\VideoDbUrl.cpp">
      <Filter>video</Filter>
    </ClCompile>
    <ClCompile Include="..\..\xbmc\DbUrl.cpp" />
    <ClCompile Include="..\..\xbmc\utils\UrlOptions.cpp">
      <Filter>utils</Filter>
    </ClCompile>
    <ClCompile Include="..\..\xbmc\music\MusicDbUrl.cpp">
      <Filter>music</Filter>
    </ClCompile>
    <ClCompile Include="..\..\xbmc\test\TestBasicEnvironment.cpp">
      <Filter>test</Filter>
    </ClCompile>
    <ClCompile Include="..\..\xbmc\test\TestUtils.cpp">
      <Filter>test</Filter>
    </ClCompile>
    <ClCompile Include="..\..\xbmc\test\xbmc-test.cpp">
      <Filter>test</Filter>
    </ClCompile>
    <ClCompile Include="..\..\xbmc\utils\test\TestAlarmClock.cpp">
      <Filter>utils\test</Filter>
    </ClCompile>
    <ClCompile Include="..\..\xbmc\utils\test\TestAliasShortcutUtils.cpp">
      <Filter>utils\test</Filter>
    </ClCompile>
    <ClCompile Include="..\..\xbmc\utils\test\TestArchive.cpp">
      <Filter>utils\test</Filter>
    </ClCompile>
    <ClCompile Include="..\..\xbmc\utils\test\TestAsyncFileCopy.cpp">
      <Filter>utils\test</Filter>
    </ClCompile>
    <ClCompile Include="..\..\xbmc\utils\test\TestBase64.cpp">
      <Filter>utils\test</Filter>
    </ClCompile>
    <ClCompile Include="..\..\xbmc\utils\test\TestBitstreamStats.cpp">
      <Filter>utils\test</Filter>
    </ClCompile>
    <ClCompile Include="..\..\xbmc\utils\test\TestCharsetConverter.cpp">
      <Filter>utils\test</Filter>
    </ClCompile>
    <ClCompile Include="..\..\xbmc\utils\test\TestCPUInfo.cpp">
      <Filter>utils\test</Filter>
    </ClCompile>
    <ClCompile Include="..\..\xbmc\utils\test\TestCrc32.cpp">
      <Filter>utils\test</Filter>
    </ClCompile>
    <ClCompile Include="..\..\xbmc\utils\test\TestDatabaseUtils.cpp">
      <Filter>utils\test</Filter>
    </ClCompile>
    <ClCompile Include="..\..\xbmc\utils\test\TestEndianSwap.cpp">
      <Filter>utils\test</Filter>
    </ClCompile>
    <ClCompile Include="..\..\xbmc\utils\test\Testfastmemcpy.cpp">
      <Filter>utils\test</Filter>
    </ClCompile>
    <ClCompile Include="..\..\xbmc\utils\test\Testfft.cpp">
      <Filter>utils\test</Filter>
    </ClCompile>
    <ClCompile Include="..\..\xbmc\utils\test\TestFileOperationJob.cpp">
      <Filter>utils\test</Filter>
    </ClCompile>
    <ClCompile Include="..\..\xbmc\utils\test\TestFileUtils.cpp">
      <Filter>utils\test</Filter>
    </ClCompile>
    <ClCompile Include="..\..\xbmc\utils\test\Testfstrcmp.cpp">
      <Filter>utils\test</Filter>
    </ClCompile>
    <ClCompile Include="..\..\xbmc\utils\test\TestGlobalsHandling.cpp">
      <Filter>utils\test</Filter>
    </ClCompile>
    <ClCompile Include="..\..\xbmc\utils\test\TestHTMLUtil.cpp">
      <Filter>utils\test</Filter>
    </ClCompile>
    <ClCompile Include="..\..\xbmc\utils\test\TestHttpHeader.cpp">
      <Filter>utils\test</Filter>
    </ClCompile>
    <ClCompile Include="..\..\xbmc\utils\test\TestHttpParser.cpp">
      <Filter>utils\test</Filter>
    </ClCompile>
    <ClCompile Include="..\..\xbmc\utils\test\TestHttpResponse.cpp">
      <Filter>utils\test</Filter>
    </ClCompile>
    <ClCompile Include="..\..\xbmc\utils\test\TestJobManager.cpp">
      <Filter>utils\test</Filter>
    </ClCompile>
    <ClCompile Include="..\..\xbmc\utils\test\TestJSONVariantParser.cpp">
      <Filter>utils\test</Filter>
    </ClCompile>
    <ClCompile Include="..\..\xbmc\utils\test\TestJSONVariantWriter.cpp">
      <Filter>utils\test</Filter>
    </ClCompile>
    <ClCompile Include="..\..\xbmc\utils\test\TestLabelFormatter.cpp">
      <Filter>utils\test</Filter>
    </ClCompile>
    <ClCompile Include="..\..\xbmc\utils\test\TestLangCodeExpander.cpp">
      <Filter>utils\test</Filter>
    </ClCompile>
    <ClCompile Include="..\..\xbmc\utils\test\Testlog.cpp">
      <Filter>utils\test</Filter>
    </ClCompile>
    <ClCompile Include="..\..\xbmc\utils\test\TestMathUtils.cpp">
      <Filter>utils\test</Filter>
    </ClCompile>
    <ClCompile Include="..\..\xbmc\utils\test\Testmd5.cpp">
      <Filter>utils\test</Filter>
    </ClCompile>
    <ClCompile Include="..\..\xbmc\utils\test\TestMime.cpp">
      <Filter>utils\test</Filter>
    </ClCompile>
    <ClCompile Include="..\..\xbmc\utils\test\TestPerformanceSample.cpp">
      <Filter>utils\test</Filter>
    </ClCompile>
    <ClCompile Include="..\..\xbmc\utils\test\TestPOUtils.cpp">
      <Filter>utils\test</Filter>
    </ClCompile>
    <ClCompile Include="..\..\xbmc\utils\test\TestRegExp.cpp">
      <Filter>utils\test</Filter>
    </ClCompile>
    <ClCompile Include="..\..\xbmc\utils\test\TestRingBuffer.cpp">
      <Filter>utils\test</Filter>
    </ClCompile>
    <ClCompile Include="..\..\xbmc\utils\test\TestScraperParser.cpp">
      <Filter>utils\test</Filter>
    </ClCompile>
    <ClCompile Include="..\..\xbmc\utils\test\TestScraperUrl.cpp">
      <Filter>utils\test</Filter>
    </ClCompile>
    <ClCompile Include="..\..\xbmc\utils\test\TestSortUtils.cpp">
      <Filter>utils\test</Filter>
    </ClCompile>
    <ClCompile Include="..\..\xbmc\utils\test\TestStopwatch.cpp">
      <Filter>utils\test</Filter>
    </ClCompile>
    <ClCompile Include="..\..\xbmc\utils\test\TestStreamDetails.cpp">
      <Filter>utils\test</Filter>
    </ClCompile>
    <ClCompile Include="..\..\xbmc\utils\test\TestStreamUtils.cpp">
      <Filter>utils\test</Filter>
    </ClCompile>
    <ClCompile Include="..\..\xbmc\utils\test\TestStringUtils.cpp">
      <Filter>utils\test</Filter>
    </ClCompile>
    <ClCompile Include="..\..\xbmc\utils\test\TestSystemInfo.cpp">
      <Filter>utils\test</Filter>
    </ClCompile>
    <ClCompile Include="..\..\xbmc\utils\test\TestTimeSmoother.cpp">
      <Filter>utils\test</Filter>
    </ClCompile>
    <ClCompile Include="..\..\xbmc\utils\test\TestTimeUtils.cpp">
      <Filter>utils\test</Filter>
    </ClCompile>
    <ClCompile Include="..\..\xbmc\utils\test\TestURIUtils.cpp">
      <Filter>utils\test</Filter>
    </ClCompile>
    <ClCompile Include="..\..\xbmc\utils\test\TestVariant.cpp">
      <Filter>utils\test</Filter>
    </ClCompile>
    <ClCompile Include="..\..\xbmc\utils\test\TestXMLUtils.cpp">
      <Filter>utils\test</Filter>
    </ClCompile>
    <ClCompile Include="..\..\xbmc\utils\test\TestXBMCTinyXML.cpp">
      <Filter>utils\test</Filter>
    </ClCompile>
    <ClCompile Include="..\..\xbmc\utils\test\TestGlobalsHandlingPattern1.h">
      <Filter>utils\test</Filter>
    </ClCompile>
    <ClCompile Include="..\..\xbmc\filesystem\test\TestDirectory.cpp">
      <Filter>filesystem\test</Filter>
    </ClCompile>
    <ClCompile Include="..\..\xbmc\filesystem\test\TestFile.cpp">
      <Filter>filesystem\test</Filter>
    </ClCompile>
    <ClCompile Include="..\..\xbmc\filesystem\test\TestFileFactory.cpp">
      <Filter>filesystem\test</Filter>
    </ClCompile>
    <ClCompile Include="..\..\xbmc\filesystem\test\TestRarFile.cpp">
      <Filter>filesystem\test</Filter>
    </ClCompile>
    <ClCompile Include="..\..\xbmc\filesystem\test\TestZipFile.cpp">
      <Filter>filesystem\test</Filter>
    </ClCompile>
    <ClCompile Include="..\..\xbmc\network\upnp\UPnP.cpp">
      <Filter>network\upnp</Filter>
    </ClCompile>
    <ClCompile Include="..\..\xbmc\network\upnp\UPnPInternal.cpp">
      <Filter>network\upnp</Filter>
    </ClCompile>
    <ClCompile Include="..\..\xbmc\network\upnp\UPnPPlayer.cpp">
      <Filter>network\upnp</Filter>
    </ClCompile>
    <ClCompile Include="..\..\xbmc\network\upnp\UPnPRenderer.cpp">
      <Filter>network\upnp</Filter>
    </ClCompile>
    <ClCompile Include="..\..\xbmc\network\upnp\UPnPServer.cpp">
      <Filter>network\upnp</Filter>
    </ClCompile>
    <ClCompile Include="..\..\xbmc\interfaces\legacy\Addon.cpp">
      <Filter>interfaces\legacy</Filter>
    </ClCompile>
    <ClCompile Include="..\..\xbmc\interfaces\legacy\AddonCallback.cpp">
      <Filter>interfaces\legacy</Filter>
    </ClCompile>
    <ClCompile Include="..\..\xbmc\interfaces\legacy\AddonClass.cpp">
      <Filter>interfaces\legacy</Filter>
    </ClCompile>
    <ClCompile Include="..\..\xbmc\interfaces\legacy\AddonUtils.cpp">
      <Filter>interfaces\legacy</Filter>
    </ClCompile>
    <ClCompile Include="..\..\xbmc\interfaces\legacy\CallbackFunction.cpp">
      <Filter>interfaces\legacy</Filter>
    </ClCompile>
    <ClCompile Include="..\..\xbmc\interfaces\legacy\CallbackHandler.cpp">
      <Filter>interfaces\legacy</Filter>
    </ClCompile>
    <ClCompile Include="..\..\xbmc\interfaces\legacy\Control.cpp">
      <Filter>interfaces\legacy</Filter>
    </ClCompile>
    <ClCompile Include="..\..\xbmc\interfaces\legacy\Dialog.cpp">
      <Filter>interfaces\legacy</Filter>
    </ClCompile>
    <ClCompile Include="..\..\xbmc\interfaces\legacy\File.cpp">
      <Filter>interfaces\legacy</Filter>
    </ClCompile>
    <ClCompile Include="..\..\xbmc\interfaces\legacy\InfoTagMusic.cpp">
      <Filter>interfaces\legacy</Filter>
    </ClCompile>
    <ClCompile Include="..\..\xbmc\interfaces\legacy\InfoTagVideo.cpp">
      <Filter>interfaces\legacy</Filter>
    </ClCompile>
    <ClCompile Include="..\..\xbmc\interfaces\legacy\Keyboard.cpp">
      <Filter>interfaces\legacy</Filter>
    </ClCompile>
    <ClCompile Include="..\..\xbmc\interfaces\legacy\LanguageHook.cpp">
      <Filter>interfaces\legacy</Filter>
    </ClCompile>
    <ClCompile Include="..\..\xbmc\interfaces\legacy\ListItem.cpp">
      <Filter>interfaces\legacy</Filter>
    </ClCompile>
    <ClCompile Include="..\..\xbmc\interfaces\legacy\ModuleXbmc.cpp">
      <Filter>interfaces\legacy</Filter>
    </ClCompile>
    <ClCompile Include="..\..\xbmc\interfaces\legacy\ModuleXbmcgui.cpp">
      <Filter>interfaces\legacy</Filter>
    </ClCompile>
    <ClCompile Include="..\..\xbmc\interfaces\legacy\ModuleXbmcplugin.cpp">
      <Filter>interfaces\legacy</Filter>
    </ClCompile>
    <ClCompile Include="..\..\xbmc\interfaces\legacy\ModuleXbmcvfs.cpp">
      <Filter>interfaces\legacy</Filter>
    </ClCompile>
    <ClCompile Include="..\..\xbmc\interfaces\legacy\Monitor.cpp">
      <Filter>interfaces\legacy</Filter>
    </ClCompile>
    <ClCompile Include="..\..\xbmc\interfaces\legacy\Player.cpp">
      <Filter>interfaces\legacy</Filter>
    </ClCompile>
    <ClCompile Include="..\..\xbmc\interfaces\legacy\PlayList.cpp">
      <Filter>interfaces\legacy</Filter>
    </ClCompile>
    <ClCompile Include="..\..\xbmc\interfaces\legacy\String.cpp">
      <Filter>interfaces\legacy</Filter>
    </ClCompile>
    <ClCompile Include="..\..\xbmc\interfaces\legacy\Window.cpp">
      <Filter>interfaces\legacy</Filter>
    </ClCompile>
    <ClCompile Include="..\..\xbmc\interfaces\legacy\WindowDialog.cpp">
      <Filter>interfaces\legacy</Filter>
    </ClCompile>
    <ClCompile Include="..\..\xbmc\interfaces\legacy\WindowDialogMixin.cpp">
      <Filter>interfaces\legacy</Filter>
    </ClCompile>
    <ClCompile Include="..\..\xbmc\interfaces\legacy\WindowXML.cpp">
      <Filter>interfaces\legacy</Filter>
    </ClCompile>
    <ClCompile Include="..\..\xbmc\interfaces\python\CallbackHandler.cpp">
      <Filter>interfaces\python</Filter>
    </ClCompile>
    <ClCompile Include="..\..\xbmc\interfaces\python\LanguageHook.cpp">
      <Filter>interfaces\python</Filter>
    </ClCompile>
    <ClCompile Include="..\..\xbmc\interfaces\python\swig.cpp">
      <Filter>interfaces\python</Filter>
    </ClCompile>
    <ClCompile Include="..\..\xbmc\interfaces\python\XBPython.cpp">
      <Filter>interfaces\python</Filter>
    </ClCompile>
    <ClCompile Include="..\..\xbmc\interfaces\python\generated\AddonModuleXbmc.cpp">
      <Filter>interfaces\python\generated</Filter>
    </ClCompile>
    <ClCompile Include="..\..\xbmc\interfaces\python\generated\AddonModuleXbmcaddon.cpp">
      <Filter>interfaces\python\generated</Filter>
    </ClCompile>
    <ClCompile Include="..\..\xbmc\interfaces\python\generated\AddonModuleXbmcgui.cpp">
      <Filter>interfaces\python\generated</Filter>
    </ClCompile>
    <ClCompile Include="..\..\xbmc\interfaces\python\generated\AddonModuleXbmcplugin.cpp">
      <Filter>interfaces\python\generated</Filter>
    </ClCompile>
    <ClCompile Include="..\..\xbmc\interfaces\python\generated\AddonModuleXbmcvfs.cpp">
      <Filter>interfaces\python\generated</Filter>
    </ClCompile>
    <ClCompile Include="..\..\xbmc\music\tags\TagLibVFSStream.cpp">
      <Filter>music\tags</Filter>
    </ClCompile>
    <ClCompile Include="..\..\xbmc\music\tags\TagLoaderTagLib.cpp">
      <Filter>music\tags</Filter>
    </ClCompile>
    <ClCompile Include="..\..\xbmc\interfaces\python\test\TestSwig.cpp">
      <Filter>interfaces\python\test</Filter>
    </ClCompile>
    <ClCompile Include="..\..\xbmc\interfaces\json-rpc\AddonsOperations.cpp">
      <Filter>interfaces\json-rpc</Filter>
    </ClCompile>
    <ClCompile Include="..\..\xbmc\cores\dvdplayer\DVDDemuxers\DVDDemuxBXA.cpp">
      <Filter>cores\dvdplayer\DVDDemuxers</Filter>
    </ClCompile>
    <ClCompile Include="..\..\xbmc\dialogs\GUIDialogMediaFilter.cpp">
      <Filter>dialogs</Filter>
    </ClCompile>
    <ClCompile Include="..\..\xbmc\test\TestFileItem.cpp">
      <Filter>test</Filter>
    </ClCompile>
    <ClCompile Include="..\..\xbmc\test\TestTextureUtils.cpp">
      <Filter>test</Filter>
    </ClCompile>
    <ClCompile Include="..\..\xbmc\interfaces\json-rpc\PVROperations.cpp">
      <Filter>interfaces\json-rpc</Filter>
    </ClCompile>
    <ClCompile Include="..\..\xbmc\filesystem\HTTPFile.cpp">
      <Filter>filesystem</Filter>
    </ClCompile>
    <ClCompile Include="..\..\xbmc\utils\GroupUtils.cpp">
      <Filter>utils</Filter>
    </ClCompile>
    <ClCompile Include="..\..\xbmc\cores\AudioEngine\Utils\AELimiter.cpp">
      <Filter>cores\AudioEngine\Utils</Filter>
    </ClCompile>
    <ClCompile Include="..\..\xbmc\utils\test\TestUrlOptions.cpp">
      <Filter>utils\test</Filter>
    </ClCompile>
    <ClCompile Include="..\..\xbmc\interfaces\python\PyContext.cpp">
      <Filter>interfaces\python</Filter>
    </ClCompile>
    <ClCompile Include="..\..\xbmc\video\FFmpegVideoDecoder.cpp">
      <Filter>video</Filter>
    </ClCompile>
    <ClCompile Include="..\..\xbmc\view\GUIViewControl.cpp">
      <Filter>view</Filter>
    </ClCompile>
    <ClCompile Include="..\..\xbmc\view\GUIViewState.cpp">
      <Filter>view</Filter>
    </ClCompile>
    <ClCompile Include="..\..\xbmc\view\ViewDatabase.cpp">
      <Filter>view</Filter>
    </ClCompile>
    <ClCompile Include="..\..\xbmc\guilib\imagefactory.cpp">
      <Filter>guilib</Filter>
    </ClCompile>
    <ClCompile Include="..\..\xbmc\guilib\cximage.cpp">
      <Filter>guilib</Filter>
    </ClCompile>
    <ClCompile Include="..\..\xbmc\filesystem\DAVFile.cpp">
      <Filter>filesystem</Filter>
    </ClCompile>
    <ClCompile Include="..\..\xbmc\filesystem\DAVCommon.cpp">
      <Filter>filesystem</Filter>
    </ClCompile>
    <ClCompile Include="..\..\xbmc\peripherals\bus\virtual\PeripheralBusCEC.cpp">
      <Filter>peripherals\bus</Filter>
    </ClCompile>
    <ClCompile Include="..\..\xbmc\network\upnp\UPnPSettings.cpp">
      <Filter>network\upnp</Filter>
    </ClCompile>
    <ClCompile Include="..\..\xbmc\AppParamParser.cpp" />
    <ClCompile Include="..\..\xbmc\settings\dialogs\GUIDialogContentSettings.cpp">
      <Filter>settings\dialogs</Filter>
    </ClCompile>
    <ClCompile Include="..\..\xbmc\settings\windows\GUIWindowSettings.cpp">
      <Filter>settings\windows</Filter>
    </ClCompile>
    <ClCompile Include="..\..\xbmc\settings\windows\GUIWindowSettingsCategory.cpp">
      <Filter>settings\windows</Filter>
    </ClCompile>
    <ClCompile Include="..\..\xbmc\settings\windows\GUIWindowSettingsScreenCalibration.cpp">
      <Filter>settings\windows</Filter>
    </ClCompile>
    <ClCompile Include="..\..\xbmc\settings\windows\GUIWindowTestPattern.cpp">
      <Filter>settings\windows</Filter>
    </ClCompile>
    <ClCompile Include="..\..\xbmc\utils\RssManager.cpp">
      <Filter>utils</Filter>
    </ClCompile>
    <ClCompile Include="..\..\xbmc\settings\SkinSettings.cpp">
      <Filter>settings</Filter>
    </ClCompile>
    <ClCompile Include="..\..\xbmc\settings\MediaSourceSettings.cpp">
      <Filter>settings</Filter>
    </ClCompile>
    <ClCompile Include="..\..\xbmc\view\ViewStateSettings.cpp">
      <Filter>view</Filter>
    </ClCompile>
    <ClCompile Include="..\..\xbmc\settings\MediaSettings.cpp">
      <Filter>settings</Filter>
    </ClCompile>
    <ClCompile Include="..\..\xbmc\settings\DisplaySettings.cpp">
      <Filter>settings</Filter>
    </ClCompile>
    <ClCompile Include="..\..\xbmc\profiles\dialogs\GUIDialogLockSettings.cpp">
      <Filter>profiles\dialogs</Filter>
    </ClCompile>
    <ClCompile Include="..\..\xbmc\profiles\dialogs\GUIDialogProfileSettings.cpp">
      <Filter>profiles\dialogs</Filter>
    </ClCompile>
    <ClCompile Include="..\..\xbmc\profiles\windows\GUIWindowSettingsProfile.cpp">
      <Filter>profiles\windows</Filter>
    </ClCompile>
    <ClCompile Include="..\..\xbmc\profiles\Profile.cpp">
      <Filter>profiles</Filter>
    </ClCompile>
    <ClCompile Include="..\..\xbmc\profiles\ProfilesManager.cpp">
      <Filter>profiles</Filter>
    </ClCompile>
    <ClCompile Include="..\..\xbmc\input\touch\generic\GenericTouchActionHandler.cpp">
      <Filter>input\touch\generic</Filter>
    </ClCompile>
    <ClCompile Include="..\..\xbmc\input\touch\generic\GenericTouchSwipeDetector.cpp">
      <Filter>input\touch\generic</Filter>
    </ClCompile>
    <ClCompile Include="..\..\xbmc\input\touch\ITouchInputHandling.cpp">
      <Filter>input\touch</Filter>
    </ClCompile>
    <ClCompile Include="..\..\xbmc\utils\Vector.cpp">
      <Filter>utils</Filter>
    </ClCompile>
    <ClCompile Include="..\..\xbmc\video\PlayerController.cpp">
      <Filter>video</Filter>
    </ClCompile>
    <ClCompile Include="..\..\xbmc\filesystem\VideoDatabaseDirectory\DirectoryNodeGrouped.cpp">
      <Filter>filesystem\VideoDatabaseDirectory</Filter>
    </ClCompile>
    <ClCompile Include="..\..\xbmc\filesystem\MusicDatabaseDirectory\DirectoryNodeGrouped.cpp">
      <Filter>filesystem\MusicDatabaseDirectory</Filter>
    </ClCompile>
    <ClCompile Include="..\..\xbmc\settings\windows\GUIControlSettings.cpp">
      <Filter>settings\windows</Filter>
    </ClCompile>
    <ClCompile Include="..\..\xbmc\settings\SettingControl.cpp">
      <Filter>settings</Filter>
    </ClCompile>
    <ClCompile Include="..\..\xbmc\network\NetworkServices.cpp">
      <Filter>network</Filter>
    </ClCompile>
    <ClCompile Include="..\..\xbmc\utils\BooleanLogic.cpp">
      <Filter>utils</Filter>
    </ClCompile>
    <ClCompile Include="..\..\xbmc\settings\SettingAddon.cpp">
      <Filter>settings</Filter>
    </ClCompile>
    <ClCompile Include="..\..\xbmc\settings\SettingPath.cpp">
      <Filter>settings</Filter>
    </ClCompile>
    <ClCompile Include="..\..\xbmc\interfaces\json-rpc\FavouritesOperations.cpp">
      <Filter>interfaces\json-rpc</Filter>
    </ClCompile>
    <ClCompile Include="..\..\xbmc\cores\dvdplayer\DVDDemuxers\DVDDemuxCDDA.cpp">
      <Filter>cores\dvdplayer\DVDDemuxers</Filter>
    </ClCompile>
    <ClCompile Include="..\..\xbmc\utils\Environment.cpp">
      <Filter>utils</Filter>
    </ClCompile>
    <ClCompile Include="..\..\xbmc\utils\LegacyPathTranslation.cpp">
      <Filter>utils</Filter>
    </ClCompile>
    <ClCompile Include="..\..\xbmc\interfaces\generic\LanguageInvokerThread.cpp">
      <Filter>interfaces\generic</Filter>
    </ClCompile>
    <ClCompile Include="..\..\xbmc\interfaces\generic\ScriptInvocationManager.cpp">
      <Filter>interfaces\generic</Filter>
    </ClCompile>
    <ClCompile Include="..\..\xbmc\interfaces\python\PythonInvoker.cpp">
      <Filter>interfaces\python</Filter>
    </ClCompile>
    <ClCompile Include="..\..\xbmc\addons\AddonCallbacksCodec.cpp">
      <Filter>addons</Filter>
    </ClCompile>
    <ClCompile Include="..\..\xbmc\interfaces\json-rpc\ProfilesOperations.cpp">
      <Filter>interfaces\json-rpc</Filter>
    </ClCompile>
    <ClCompile Include="..\..\xbmc\cores\AudioEngine\Engines\ActiveAE\ActiveAE.cpp">
      <Filter>cores\AudioEngine\Engines\ActiveAE</Filter>
    </ClCompile>
    <ClCompile Include="..\..\xbmc\cores\AudioEngine\Engines\ActiveAE\ActiveAEBuffer.cpp">
      <Filter>cores\AudioEngine\Engines\ActiveAE</Filter>
    </ClCompile>
    <ClCompile Include="..\..\xbmc\cores\AudioEngine\Engines\ActiveAE\ActiveAEResampleFFMPEG.cpp">
      <Filter>cores\AudioEngine\Engines\ActiveAE</Filter>
    </ClCompile>
    <ClCompile Include="..\..\xbmc\cores\AudioEngine\Engines\ActiveAE\ActiveAESink.cpp">
      <Filter>cores\AudioEngine\Engines\ActiveAE</Filter>
    </ClCompile>
    <ClCompile Include="..\..\xbmc\cores\AudioEngine\Engines\ActiveAE\ActiveAESound.cpp">
      <Filter>cores\AudioEngine\Engines\ActiveAE</Filter>
    </ClCompile>
    <ClCompile Include="..\..\xbmc\cores\AudioEngine\Engines\ActiveAE\ActiveAEStream.cpp">
      <Filter>cores\AudioEngine\Engines\ActiveAE</Filter>
    </ClCompile>
    <ClCompile Include="..\..\xbmc\utils\ActorProtocol.cpp">
      <Filter>utils</Filter>
    </ClCompile>
    <ClCompile Include="..\..\xbmc\ApplicationPlayer.cpp" />
    <ClCompile Include="..\..\xbmc\interfaces\python\AddonPythonInvoker.cpp">
      <Filter>interfaces\python</Filter>
    </ClCompile>
    <ClCompile Include="..\..\xbmc\interfaces\python\ContextItemAddonInvoker.cpp">
      <Filter>interfaces\python</Filter>
    </ClCompile>
    <ClCompile Include="..\..\xbmc\utils\StringValidation.cpp">
      <Filter>utils</Filter>
    </ClCompile>
    <ClCompile Include="..\..\xbmc\windowing\WinEvents.cpp">
      <Filter>windowing</Filter>
    </ClCompile>
    <ClCompile Include="..\..\xbmc\playlists\SmartPlaylistFileItemListModifier.cpp">
      <Filter>playlists</Filter>
    </ClCompile>
    <ClCompile Include="..\..\xbmc\FileItemListModification.cpp" />
    <ClCompile Include="..\..\xbmc\settings\lib\ISettingControl.cpp">
      <Filter>settings\lib</Filter>
    </ClCompile>
    <ClCompile Include="..\..\xbmc\settings\lib\ISetting.cpp">
      <Filter>settings\lib</Filter>
    </ClCompile>
    <ClCompile Include="..\..\xbmc\settings\lib\Setting.cpp">
      <Filter>settings\lib</Filter>
    </ClCompile>
    <ClCompile Include="..\..\xbmc\settings\lib\SettingCategoryAccess.cpp">
      <Filter>settings\lib</Filter>
    </ClCompile>
    <ClCompile Include="..\..\xbmc\settings\lib\SettingConditions.cpp">
      <Filter>settings\lib</Filter>
    </ClCompile>
    <ClCompile Include="..\..\xbmc\settings\lib\SettingDependency.cpp">
      <Filter>settings\lib</Filter>
    </ClCompile>
    <ClCompile Include="..\..\xbmc\settings\lib\SettingRequirement.cpp">
      <Filter>settings\lib</Filter>
    </ClCompile>
    <ClCompile Include="..\..\xbmc\settings\lib\SettingSection.cpp">
      <Filter>settings\lib</Filter>
    </ClCompile>
    <ClCompile Include="..\..\xbmc\settings\lib\SettingsManager.cpp">
      <Filter>settings\lib</Filter>
    </ClCompile>
    <ClCompile Include="..\..\xbmc\settings\lib\SettingUpdate.cpp">
      <Filter>settings\lib</Filter>
    </ClCompile>
    <ClCompile Include="..\..\xbmc\utils\CharsetDetection.cpp">
      <Filter>utils</Filter>
    </ClCompile>
    <ClCompile Include="..\..\xbmc\cores\VideoRenderers\OverlayRendererGUI.cpp">
      <Filter>cores\VideoRenderers</Filter>
    </ClCompile>
    <ClCompile Include="..\..\xbmc\interfaces\json-rpc\SettingsOperations.cpp">
      <Filter>interfaces\json-rpc</Filter>
    </ClCompile>
    <ClCompile Include="..\..\xbmc\listproviders\IListProvider.cpp">
      <Filter>listproviders</Filter>
    </ClCompile>
    <ClCompile Include="..\..\xbmc\listproviders\DirectoryProvider.cpp">
      <Filter>listproviders</Filter>
    </ClCompile>
    <ClCompile Include="..\..\xbmc\listproviders\StaticProvider.cpp">
      <Filter>listproviders</Filter>
    </ClCompile>
    <ClCompile Include="..\..\xbmc\utils\Utf8Utils.cpp">
      <Filter>utils</Filter>
    </ClCompile>
    <ClCompile Include="..\..\xbmc\utils\XSLTUtils.cpp">
      <Filter>utils</Filter>
    </ClCompile>
    <ClCompile Include="..\..\xbmc\cores\dvdplayer\DVDCodecs\Video\DVDVideoCodec.cpp">
      <Filter>cores\dvdplayer\DVDCodecs\Video</Filter>
    </ClCompile>
    <ClCompile Include="..\..\xbmc\cores\FFmpeg.cpp">
      <Filter>cores</Filter>
    </ClCompile>
    <ClCompile Include="..\..\xbmc\media\MediaType.cpp">
      <Filter>media</Filter>
    </ClCompile>
    <ClCompile Include="..\..\xbmc\settings\dialogs\GUIDialogSettingsBase.cpp">
      <Filter>settings\dialogs</Filter>
    </ClCompile>
    <ClCompile Include="..\..\xbmc\settings\dialogs\GUIDialogSettingsManagerBase.cpp">
      <Filter>settings\dialogs</Filter>
    </ClCompile>
    <ClCompile Include="..\..\xbmc\settings\SettingCreator.cpp">
      <Filter>settings</Filter>
    </ClCompile>
    <ClCompile Include="..\..\xbmc\settings\SettingConditions.cpp">
      <Filter>settings</Filter>
    </ClCompile>
    <ClCompile Include="..\..\xbmc\settings\dialogs\GUIDialogSettingsManualBase.cpp">
      <Filter>settings\dialogs</Filter>
    </ClCompile>
    <ClCompile Include="..\..\xbmc\settings\SettingUtils.cpp">
      <Filter>settings</Filter>
    </ClCompile>
    <ClCompile Include="..\..\xbmc\filesystem\win32\Win32Directory.cpp">
      <Filter>filesystem\win32</Filter>
    </ClCompile>
    <ClCompile Include="..\..\xbmc\CompileInfo.cpp" />
    <ClCompile Include="..\..\xbmc\utils\auto_buffer.cpp">
      <Filter>utils</Filter>
    </ClCompile>
    <ClCompile Include="..\..\xbmc\filesystem\win32\Win32SMBDirectory.cpp">
      <Filter>filesystem\win32</Filter>
    </ClCompile>
    <ClCompile Include="..\..\xbmc\utils\win32\Win32InterfaceForCLog.cpp">
      <Filter>utils\win32</Filter>
    </ClCompile>
    <ClCompile Include="..\..\xbmc\utils\win32\Win32Log.cpp">
      <Filter>utils\win32</Filter>
    </ClCompile>
    <ClCompile Include="..\..\xbmc\filesystem\win32\Win32File.cpp">
      <Filter>filesystem\win32</Filter>
    </ClCompile>
    <ClCompile Include="..\..\xbmc\filesystem\win32\Win32SMBFile.cpp">
      <Filter>filesystem\win32</Filter>
    </ClCompile>
    <ClCompile Include="..\..\xbmc\filesystem\BlurayFile.cpp">
      <Filter>filesystem</Filter>
    </ClCompile>
    <ClCompile Include="..\..\xbmc\video\videosync\VideoSyncD3D.cpp">
      <Filter>video\videosync</Filter>
    </ClCompile>
    <ClCompile Include="..\..\xbmc\cores\DataCacheCore.cpp">
      <Filter>cores</Filter>
    </ClCompile>
    <ClCompile Include="..\..\xbmc\cores\DSPlayer\ChaptersManager.cpp">
      <Filter>cores\DSPlayer</Filter>
    </ClCompile>
    <ClCompile Include="..\..\xbmc\cores\DSPlayer\DSGraph.cpp">
      <Filter>cores\DSPlayer</Filter>
    </ClCompile>
    <ClCompile Include="..\..\xbmc\cores\DSPlayer\DSPlayer.cpp">
      <Filter>cores\DSPlayer</Filter>
    </ClCompile>
    <ClCompile Include="..\..\xbmc\cores\DSPlayer\DSPropertyPage.cpp">
      <Filter>cores\DSPlayer</Filter>
    </ClCompile>
    <ClCompile Include="..\..\xbmc\cores\DSPlayer\FGFilter.cpp">
      <Filter>cores\DSPlayer</Filter>
    </ClCompile>
    <ClCompile Include="..\..\xbmc\cores\DSPlayer\FGLoader.cpp">
      <Filter>cores\DSPlayer</Filter>
    </ClCompile>
    <ClCompile Include="..\..\xbmc\cores\DSPlayer\FGManager.cpp">
      <Filter>cores\DSPlayer</Filter>
    </ClCompile>
    <ClCompile Include="..\..\xbmc\cores\DSPlayer\FGManager2.cpp">
      <Filter>cores\DSPlayer</Filter>
    </ClCompile>
    <ClCompile Include="..\..\xbmc\cores\DSPlayer\GraphFilters.cpp">
      <Filter>cores\DSPlayer</Filter>
    </ClCompile>
    <ClCompile Include="..\..\xbmc\cores\DSPlayer\StreamsManager.cpp">
      <Filter>cores\DSPlayer</Filter>
    </ClCompile>
    <ClCompile Include="..\..\xbmc\cores\DSPlayer\Utils\AudioEnumerator.cpp">
      <Filter>cores\DSPlayer\Utils</Filter>
    </ClCompile>
    <ClCompile Include="..\..\xbmc\cores\DSPlayer\Utils\DSTemplate.cpp">
      <Filter>cores\DSPlayer\Utils</Filter>
    </ClCompile>
    <ClCompile Include="..\..\xbmc\cores\DSPlayer\Utils\IPinHook.cpp">
      <Filter>cores\DSPlayer\Utils</Filter>
    </ClCompile>
    <ClCompile Include="..\..\xbmc\cores\DSPlayer\Utils\MacrovisionKicker.cpp">
      <Filter>cores\DSPlayer\Utils</Filter>
    </ClCompile>
    <ClCompile Include="..\..\xbmc\cores\DSPlayer\ExternalPixelShader.cpp">
      <Filter>cores\DSPlayer\Shaders</Filter>
    </ClCompile>
    <ClCompile Include="..\..\xbmc\cores\DSPlayer\PixelShaderCompiler.cpp">
      <Filter>cores\DSPlayer\Shaders</Filter>
    </ClCompile>
    <ClCompile Include="..\..\xbmc\cores\DSPlayer\PixelShaderList.cpp">
      <Filter>cores\DSPlayer\Shaders</Filter>
    </ClCompile>
    <ClCompile Include="..\..\xbmc\cores\DSPlayer\ShadersSelectionRule.cpp">
      <Filter>cores\DSPlayer\Shaders</Filter>
    </ClCompile>
    <ClCompile Include="..\..\xbmc\cores\DSPlayer\Subtitles\ILogImpl.cpp">
      <Filter>cores\DSPlayer\Interfaces</Filter>
    </ClCompile>
    <ClCompile Include="..\..\xbmc\cores\DSPlayer\Filters\AllocatorCommon.cpp">
      <Filter>cores\DSPlayer\Filters\Video Renderers</Filter>
    </ClCompile>
    <ClCompile Include="..\..\xbmc\cores\DSPlayer\Filters\DX9AllocatorPresenter.cpp">
      <Filter>cores\DSPlayer\Filters\Video Renderers</Filter>
    </ClCompile>
    <ClCompile Include="..\..\xbmc\cores\DSPlayer\Filters\EVRAllocatorPresenter.cpp">
      <Filter>cores\DSPlayer\Filters\Video Renderers</Filter>
    </ClCompile>
    <ClCompile Include="..\..\xbmc\cores\DSPlayer\Filters\RendererSettings.cpp">
      <Filter>cores\DSPlayer\Filters\Video Renderers</Filter>
    </ClCompile>
    <ClCompile Include="..\..\xbmc\cores\DSPlayer\Filters\VMR9AllocatorPresenter.cpp">
      <Filter>cores\DSPlayer\Filters\Video Renderers</Filter>
    </ClCompile>
    <ClCompile Include="..\..\xbmc\cores\DSPlayer\Filters\XBMCFileReader.cpp">
      <Filter>cores\DSPlayer\Filters\Source</Filter>
    </ClCompile>
    <ClCompile Include="..\..\xbmc\cores\DSPlayer\Filters\XBMCFileSource.cpp">
      <Filter>cores\DSPlayer\Filters\Source</Filter>
    </ClCompile>
    <ClCompile Include="..\..\xbmc\cores\DSPlayer\Subtitles\decss\CSSauth.cpp">
      <Filter>cores\DSPlayer\Filters\Include</Filter>
    </ClCompile>
    <ClCompile Include="..\..\xbmc\cores\DSPlayer\Subtitles\decss\CSSscramble.cpp">
      <Filter>cores\DSPlayer\Filters\Include</Filter>
    </ClCompile>
    <ClCompile Include="..\..\xbmc\cores\DSPlayer\Subtitles\decss\DeCSSInputPin.cpp">
      <Filter>cores\DSPlayer\Filters\Include</Filter>
    </ClCompile>
    <ClCompile Include="..\..\xbmc\cores\DSPlayer\Filters\asyncio.cpp">
      <Filter>cores\DSPlayer\Filters\BaseClassFilters</Filter>
    </ClCompile>
    <ClCompile Include="..\..\xbmc\cores\DSPlayer\Filters\asyncrdr.cpp">
      <Filter>cores\DSPlayer\Filters\BaseClassFilters</Filter>
    </ClCompile>
    <ClCompile Include="..\..\xbmc\cores\DSPlayer\FilterCoreFactory\FilterCoreFactory.cpp">
      <Filter>cores\DSPlayer\FilterCoreFactory</Filter>
    </ClCompile>
    <ClCompile Include="..\..\xbmc\cores\DSPlayer\FilterCoreFactory\FilterSelectionRule.cpp">
      <Filter>cores\DSPlayer\FilterCoreFactory</Filter>
    </ClCompile>
    <ClCompile Include="..\..\xbmc\cores\VideoRenderers\WinDsRenderer.cpp">
      <Filter>cores\VideoRenderers</Filter>
    </ClCompile>
    <ClCompile Include="..\..\xbmc\video\FFmpegVideoDecoder.cpp" />
    <ClCompile Include="..\..\xbmc\cores\DSPlayer\DSInputStreamPVRManager.cpp">
      <Filter>cores\DSPlayer</Filter>
    </ClCompile>
    <ClCompile Include="..\..\xbmc\cores\DSPlayer\DSPlayerDatabase.cpp">
      <Filter>cores\DSPlayer</Filter>
    </ClCompile>
<<<<<<< HEAD
    <ClCompile Include="..\..\xbmc\cores\DSPlayer\Filters\madVRAllocatorPresenter.cpp">
      <Filter>cores\DSPlayer\Filters\Video Renderers</Filter>
    </ClCompile>
=======
>>>>>>> 9e7ad26f
    <ClCompile Include="..\..\xbmc\cores\DSPlayer\Utils\DSFilterEnumerator.cpp">
      <Filter>cores\DSPlayer\Utils</Filter>
    </ClCompile>
    <ClCompile Include="..\..\xbmc\cores\DSPlayer\Dialogs\GUIDialogDSRules.cpp">
      <Filter>cores\DSPlayer\dialogs</Filter>
    </ClCompile>
    <ClCompile Include="..\..\xbmc\cores\DSPlayer\Dialogs\GUIDialogDSFilters.cpp">
      <Filter>cores\DSPlayer\dialogs</Filter>
    </ClCompile>
    <ClCompile Include="..\..\xbmc\cores\DSPlayer\Dialogs\GUIDialogDSManager.cpp">
      <Filter>cores\DSPlayer\Dialogs</Filter>
    </ClCompile>
    <ClCompile Include="..\..\xbmc\cores\DSPlayer\Dialogs\GUIDialogDSPlayercoreFactory.cpp">
      <Filter>cores\DSPlayer\Dialogs</Filter>
    </ClCompile>
<<<<<<< HEAD
    <ClCompile Include="..\..\xbmc\cores\DSPlayer\Filters\MadvrSettings.cpp">
      <Filter>cores\DSPlayer\Filters\Video Renderers</Filter>
    </ClCompile>
    <ClCompile Include="..\..\xbmc\cores\DSPlayer\Dialogs\GUIDialogMadvrScaling.cpp">
      <Filter>cores\DSPlayer\Dialogs</Filter>
    </ClCompile>
=======
>>>>>>> 9e7ad26f
    <ClCompile Include="..\..\xbmc\filesystem\OverrideDirectory.cpp">
      <Filter>filesystem</Filter>
    </ClCompile>
    <ClCompile Include="..\..\xbmc\filesystem\OverrideFile.cpp">
      <Filter>filesystem</Filter>
    </ClCompile>
    <ClCompile Include="..\..\xbmc\cores\dvdplayer\DVDCodecs\Overlay\contrib\cc_decoder.c">
      <Filter>cores\dvdplayer\DVDCodecs\Overlay\contrib</Filter>
    </ClCompile>
    <ClCompile Include="..\..\xbmc\cores\dvdplayer\DVDCodecs\Overlay\contrib\cc_decoder708.cpp">
      <Filter>cores\dvdplayer\DVDCodecs\Overlay\contrib</Filter>
    </ClCompile>
    <ClCompile Include="..\..\xbmc\cores\dvdplayer\DVDDemuxers\DVDDemuxCC.cpp">
      <Filter>cores\dvdplayer\DVDDemuxers</Filter>
    </ClCompile>
    <ClCompile Include="..\..\xbmc\utils\HttpRangeUtils.cpp">
      <Filter>utils</Filter>
    </ClCompile>
    <ClCompile Include="..\..\xbmc\win32\crts_caller.cpp">
      <Filter>win32</Filter>
    </ClCompile>
    <ClCompile Include="..\..\xbmc\network\httprequesthandler\HTTPFileHandler.cpp">
      <Filter>network\httprequesthandler</Filter>
    </ClCompile>
    <ClCompile Include="..\..\xbmc\network\test\TestWebServer.cpp">
      <Filter>network\test</Filter>
    </ClCompile>
    <ClCompile Include="..\..\xbmc\utils\test\TestHttpRangeUtils.cpp">
      <Filter>utils\test</Filter>
    </ClCompile>
    <ClCompile Include="..\..\xbmc\input\InputManager.cpp">
      <Filter>input</Filter>
    </ClCompile>
    <ClCompile Include="..\..\xbmc\network\httprequesthandler\HTTPImageTransformationHandler.cpp">
      <Filter>network\httprequesthandler</Filter>
    </ClCompile>
    <ClCompile Include="..\..\xbmc\dialogs\GUIDialogSimpleMenu.cpp">
      <Filter>dialogs</Filter>
    </ClCompile>
    <ClCompile Include="..\..\xbmc\video\jobs\VideoLibraryJob.cpp">
      <Filter>video\jobs</Filter>
    </ClCompile>
    <ClCompile Include="..\..\xbmc\video\VideoLibraryQueue.cpp">
      <Filter>video</Filter>
    </ClCompile>
    <ClCompile Include="..\..\xbmc\video\jobs\VideoLibraryScanningJob.cpp">
      <Filter>video\jobs</Filter>
    </ClCompile>
    <ClCompile Include="..\..\xbmc\video\jobs\VideoLibraryMarkWatchedJob.cpp">
      <Filter>video\jobs</Filter>
    </ClCompile>
    <ClCompile Include="..\..\xbmc\video\jobs\VideoLibraryCleaningJob.cpp">
      <Filter>video\jobs</Filter>
    </ClCompile>
    <ClCompile Include="..\..\xbmc\utils\ProgressJob.cpp">
      <Filter>utils</Filter>
    </ClCompile>
    <ClCompile Include="..\..\xbmc\video\jobs\VideoLibraryProgressJob.cpp">
      <Filter>video\jobs</Filter>
    </ClCompile>
    <ClCompile Include="..\..\xbmc\input\Key.cpp">
      <Filter>input</Filter>
    </ClCompile>
    <ClCompile Include="..\..\xbmc\music\tags\ReplayGain.cpp">
      <Filter>music\tags</Filter>
    </ClCompile>
    <ClCompile Include="..\..\xbmc\network\httprequesthandler\python\HTTPPythonInvoker.cpp">
      <Filter>network\httprequesthandler\python</Filter>
    </ClCompile>
    <ClCompile Include="..\..\xbmc\interfaces\python\generated\AddonModuleXbmcwsgi.cpp">
      <Filter>interfaces\python\generated</Filter>
    </ClCompile>
    <ClCompile Include="..\..\xbmc\interfaces\legacy\wsgi\WsgiResponse.cpp">
      <Filter>interfaces\legacy\wsgi</Filter>
    </ClCompile>
    <ClCompile Include="..\..\xbmc\interfaces\legacy\wsgi\WsgiResponseBody.cpp">
      <Filter>interfaces\legacy\wsgi</Filter>
    </ClCompile>
    <ClCompile Include="..\..\xbmc\network\httprequesthandler\python\HTTPPythonWsgiInvoker.cpp">
      <Filter>network\httprequesthandler\python</Filter>
    </ClCompile>
    <ClCompile Include="..\..\xbmc\interfaces\legacy\wsgi\WsgiErrorStream.cpp">
      <Filter>interfaces\legacy\wsgi</Filter>
    </ClCompile>
    <ClCompile Include="..\..\xbmc\interfaces\legacy\wsgi\WsgiInputStream.cpp">
      <Filter>interfaces\legacy\wsgi</Filter>
    </ClCompile>
    <ClCompile Include="..\..\xbmc\addons\Webinterface.cpp">
      <Filter>addons</Filter>
    </ClCompile>
    <ClCompile Include="..\..\xbmc\interfaces\generic\ILanguageInvoker.cpp">
      <Filter>interfaces\generic</Filter>
    </ClCompile>
    <ClCompile Include="..\..\xbmc\network\httprequesthandler\HTTPPythonHandler.cpp">
      <Filter>network\httprequesthandler</Filter>
    </ClCompile>
    <ClCompile Include="..\..\xbmc\addons\AudioDecoder.cpp">
      <Filter>addons</Filter>
    </ClCompile>
    <ClCompile Include="..\..\xbmc\addons\LanguageResource.cpp">
      <Filter>addons</Filter>
    </ClCompile>
    <ClCompile Include="..\..\xbmc\filesystem\ResourceFile.cpp">
      <Filter>filesystem</Filter>
    </ClCompile>
    <ClCompile Include="..\..\xbmc\filesystem\ResourceDirectory.cpp">
      <Filter>filesystem</Filter>
    </ClCompile>
    <ClCompile Include="..\..\xbmc\utils\Locale.cpp">
      <Filter>utils</Filter>
    </ClCompile>
    <ClCompile Include="..\..\xbmc\utils\test\TestLocale.cpp">
      <Filter>utils\test</Filter>
    </ClCompile>
    <ClCompile Include="..\..\xbmc\utils\Temperature.cpp">
      <Filter>utils</Filter>
    </ClCompile>
    <ClCompile Include="..\..\xbmc\utils\Speed.cpp">
      <Filter>utils</Filter>
    </ClCompile>
    <ClCompile Include="..\..\xbmc\input\KeyboardLayoutManager.cpp">
      <Filter>input</Filter>
    </ClCompile>
    <ClCompile Include="..\..\xbmc\music\CueInfoLoader.cpp">
      <Filter>music</Filter>
    </ClCompile>
    <ClCompile Include="..\..\xbmc\filesystem\NFSDirectory.cpp" />
  </ItemGroup>
  <ItemGroup>
    <ClInclude Include="..\..\xbmc\win32\pch.h">
      <Filter>win32</Filter>
    </ClInclude>
    <ClInclude Include="..\..\xbmc\win32\PlatformDefs.h">
      <Filter>win32</Filter>
    </ClInclude>
    <ClInclude Include="..\..\xbmc\win32\WIN32Util.h">
      <Filter>win32</Filter>
    </ClInclude>
    <ClInclude Include="..\..\xbmc\win32\WindowHelper.h">
      <Filter>win32</Filter>
    </ClInclude>
    <ClInclude Include="..\..\xbmc\cores\DummyVideoPlayer.h">
      <Filter>cores</Filter>
    </ClInclude>
    <ClInclude Include="..\..\xbmc\cores\IPlayer.h">
      <Filter>cores</Filter>
    </ClInclude>
    <ClInclude Include="..\..\xbmc\cores\IPlayerCallback.h">
      <Filter>cores</Filter>
    </ClInclude>
    <ClInclude Include="..\..\xbmc\cores\IAudioCallback.h">
      <Filter>cores</Filter>
    </ClInclude>
    <ClInclude Include="..\..\xbmc\cores\dvdplayer\DVDAudio.h">
      <Filter>cores\dvdplayer</Filter>
    </ClInclude>
    <ClInclude Include="..\..\xbmc\cores\dvdplayer\DVDClock.h">
      <Filter>cores\dvdplayer</Filter>
    </ClInclude>
    <ClInclude Include="..\..\xbmc\cores\dvdplayer\DVDDemuxSPU.h">
      <Filter>cores\dvdplayer</Filter>
    </ClInclude>
    <ClInclude Include="..\..\xbmc\cores\dvdplayer\DVDDemuxers\DVDDemuxVobsub.h">
      <Filter>cores\dvdplayer</Filter>
    </ClInclude>
    <ClInclude Include="..\..\xbmc\cores\dvdplayer\DVDFileInfo.h">
      <Filter>cores\dvdplayer</Filter>
    </ClInclude>
    <ClInclude Include="..\..\xbmc\cores\dvdplayer\DVDInputStreams\DVDInputStreamTV.h">
      <Filter>cores\dvdplayer</Filter>
    </ClInclude>
    <ClInclude Include="..\..\xbmc\cores\dvdplayer\DVDMessage.h">
      <Filter>cores\dvdplayer</Filter>
    </ClInclude>
    <ClInclude Include="..\..\xbmc\cores\dvdplayer\DVDMessageQueue.h">
      <Filter>cores\dvdplayer</Filter>
    </ClInclude>
    <ClInclude Include="..\..\xbmc\cores\dvdplayer\DVDOverlayContainer.h">
      <Filter>cores\dvdplayer</Filter>
    </ClInclude>
    <ClInclude Include="..\..\xbmc\cores\dvdplayer\DVDOverlayRenderer.h">
      <Filter>cores\dvdplayer</Filter>
    </ClInclude>
    <ClInclude Include="..\..\xbmc\cores\dvdplayer\DVDPlayer.h">
      <Filter>cores\dvdplayer</Filter>
    </ClInclude>
    <ClInclude Include="..\..\xbmc\cores\dvdplayer\DVDPlayerAudio.h">
      <Filter>cores\dvdplayer</Filter>
    </ClInclude>
    <ClInclude Include="..\..\xbmc\cores\dvdplayer\DVDPlayerSubtitle.h">
      <Filter>cores\dvdplayer</Filter>
    </ClInclude>
    <ClInclude Include="..\..\xbmc\cores\dvdplayer\DVDPlayerTeletext.h">
      <Filter>cores\dvdplayer</Filter>
    </ClInclude>
    <ClInclude Include="..\..\xbmc\cores\dvdplayer\DVDPlayerVideo.h">
      <Filter>cores\dvdplayer</Filter>
    </ClInclude>
    <ClInclude Include="..\..\xbmc\cores\dvdplayer\DVDStreamInfo.h">
      <Filter>cores\dvdplayer</Filter>
    </ClInclude>
    <ClInclude Include="..\..\xbmc\cores\dvdplayer\DVDTSCorrection.h">
      <Filter>cores\dvdplayer</Filter>
    </ClInclude>
    <ClInclude Include="..\..\xbmc\cores\dvdplayer\Edl.h">
      <Filter>cores\dvdplayer</Filter>
    </ClInclude>
    <ClInclude Include="..\..\xbmc\cores\dvdplayer\IDVDPlayer.h">
      <Filter>cores\dvdplayer</Filter>
    </ClInclude>
    <ClInclude Include="..\..\xbmc\cores\dvdplayer\DVDCodecs\DVDCodecs.h">
      <Filter>cores\dvdplayer\DVDCodecs</Filter>
    </ClInclude>
    <ClInclude Include="..\..\xbmc\cores\dvdplayer\DVDCodecs\DVDCodecUtils.h">
      <Filter>cores\dvdplayer\DVDCodecs</Filter>
    </ClInclude>
    <ClInclude Include="..\..\xbmc\cores\dvdplayer\DVDCodecs\DVDFactoryCodec.h">
      <Filter>cores\dvdplayer\DVDCodecs</Filter>
    </ClInclude>
    <ClInclude Include="..\..\xbmc\cores\dvdplayer\DVDCodecs\Audio\DVDAudioCodec.h">
      <Filter>cores\dvdplayer\DVDCodecs\Audio</Filter>
    </ClInclude>
    <ClInclude Include="..\..\xbmc\cores\dvdplayer\DVDCodecs\Audio\DVDAudioCodecFFmpeg.h">
      <Filter>cores\dvdplayer\DVDCodecs\Audio</Filter>
    </ClInclude>
    <ClInclude Include="..\..\xbmc\cores\dvdplayer\DVDCodecs\Video\DllLibMpeg2.h">
      <Filter>cores\dvdplayer\DVDCodecs\Video</Filter>
    </ClInclude>
    <ClInclude Include="..\..\xbmc\cores\dvdplayer\DVDCodecs\Video\DVDVideoCodec.h">
      <Filter>cores\dvdplayer\DVDCodecs\Video</Filter>
    </ClInclude>
    <ClInclude Include="..\..\xbmc\cores\dvdplayer\DVDCodecs\Video\DVDVideoCodecFFmpeg.h">
      <Filter>cores\dvdplayer\DVDCodecs\Video</Filter>
    </ClInclude>
    <ClInclude Include="..\..\xbmc\cores\dvdplayer\DVDCodecs\Video\DVDVideoCodecLibMpeg2.h">
      <Filter>cores\dvdplayer\DVDCodecs\Video</Filter>
    </ClInclude>
    <ClInclude Include="..\..\xbmc\cores\dvdplayer\DVDCodecs\Video\DVDVideoPPFFmpeg.h">
      <Filter>cores\dvdplayer\DVDCodecs\Video</Filter>
    </ClInclude>
    <ClInclude Include="..\..\xbmc\cores\dvdplayer\DVDCodecs\Video\DXVA.h">
      <Filter>cores\dvdplayer\DVDCodecs\Video</Filter>
    </ClInclude>
    <ClInclude Include="..\..\xbmc\cores\dvdplayer\DVDCodecs\Overlay\DVDOverlay.h">
      <Filter>cores\dvdplayer\DVDCodecs\Overlay</Filter>
    </ClInclude>
    <ClInclude Include="..\..\xbmc\cores\dvdplayer\DVDCodecs\Overlay\DVDOverlayCodec.h">
      <Filter>cores\dvdplayer\DVDCodecs\Overlay</Filter>
    </ClInclude>
    <ClInclude Include="..\..\xbmc\cores\dvdplayer\DVDCodecs\Overlay\DVDOverlayCodecFFmpeg.h">
      <Filter>cores\dvdplayer\DVDCodecs\Overlay</Filter>
    </ClInclude>
    <ClInclude Include="..\..\xbmc\cores\dvdplayer\DVDCodecs\Overlay\DVDOverlayCodecSSA.h">
      <Filter>cores\dvdplayer\DVDCodecs\Overlay</Filter>
    </ClInclude>
    <ClInclude Include="..\..\xbmc\cores\dvdplayer\DVDCodecs\Overlay\DVDOverlayCodecText.h">
      <Filter>cores\dvdplayer\DVDCodecs\Overlay</Filter>
    </ClInclude>
    <ClInclude Include="..\..\xbmc\cores\dvdplayer\DVDCodecs\Overlay\DVDOverlayCodecTX3G.h">
      <Filter>cores\dvdplayer\DVDCodecs\Overlay</Filter>
    </ClInclude>
    <ClInclude Include="..\..\xbmc\cores\dvdplayer\DVDCodecs\Overlay\DVDOverlayImage.h">
      <Filter>cores\dvdplayer\DVDCodecs\Overlay</Filter>
    </ClInclude>
    <ClInclude Include="..\..\xbmc\cores\dvdplayer\DVDCodecs\Overlay\DVDOverlaySpu.h">
      <Filter>cores\dvdplayer\DVDCodecs\Overlay</Filter>
    </ClInclude>
    <ClInclude Include="..\..\xbmc\cores\dvdplayer\DVDCodecs\Overlay\DVDOverlaySSA.h">
      <Filter>cores\dvdplayer\DVDCodecs\Overlay</Filter>
    </ClInclude>
    <ClInclude Include="..\..\xbmc\cores\dvdplayer\DVDCodecs\Overlay\DVDOverlayText.h">
      <Filter>cores\dvdplayer\DVDCodecs\Overlay</Filter>
    </ClInclude>
    <ClInclude Include="..\..\xbmc\cores\dvdplayer\DVDDemuxers\DVDDemux.h">
      <Filter>cores\dvdplayer\DVDDemuxers</Filter>
    </ClInclude>
    <ClInclude Include="..\..\xbmc\cores\dvdplayer\DVDDemuxers\DVDDemuxFFmpeg.h">
      <Filter>cores\dvdplayer\DVDDemuxers</Filter>
    </ClInclude>
    <ClInclude Include="..\..\xbmc\cores\dvdplayer\DVDDemuxers\DVDDemuxShoutcast.h">
      <Filter>cores\dvdplayer\DVDDemuxers</Filter>
    </ClInclude>
    <ClInclude Include="..\..\xbmc\cores\dvdplayer\DVDDemuxers\DVDDemuxUtils.h">
      <Filter>cores\dvdplayer\DVDDemuxers</Filter>
    </ClInclude>
    <ClInclude Include="..\..\xbmc\cores\dvdplayer\DVDDemuxers\DVDFactoryDemuxer.h">
      <Filter>cores\dvdplayer\DVDDemuxers</Filter>
    </ClInclude>
    <ClInclude Include="..\..\xbmc\cores\dvdplayer\DVDInputStreams\DllDvdNav.h">
      <Filter>cores\dvdplayer\DVDInputStreams</Filter>
    </ClInclude>
    <ClInclude Include="..\..\xbmc\cores\dvdplayer\DVDInputStreams\DVDFactoryInputStream.h">
      <Filter>cores\dvdplayer\DVDInputStreams</Filter>
    </ClInclude>
    <ClInclude Include="..\..\xbmc\cores\dvdplayer\DVDInputStreams\DVDInputStream.h">
      <Filter>cores\dvdplayer\DVDInputStreams</Filter>
    </ClInclude>
    <ClInclude Include="..\..\xbmc\cores\dvdplayer\DVDInputStreams\DVDInputStreamFFmpeg.h">
      <Filter>cores\dvdplayer\DVDInputStreams</Filter>
    </ClInclude>
    <ClInclude Include="..\..\xbmc\cores\dvdplayer\DVDInputStreams\DVDInputStreamFile.h">
      <Filter>cores\dvdplayer\DVDInputStreams</Filter>
    </ClInclude>
    <ClInclude Include="..\..\xbmc\cores\dvdplayer\DVDInputStreams\DVDInputStreamHttp.h">
      <Filter>cores\dvdplayer\DVDInputStreams</Filter>
    </ClInclude>
    <ClInclude Include="..\..\xbmc\cores\dvdplayer\DVDInputStreams\DVDInputStreamMemory.h">
      <Filter>cores\dvdplayer\DVDInputStreams</Filter>
    </ClInclude>
    <ClInclude Include="..\..\xbmc\cores\dvdplayer\DVDInputStreams\DVDInputStreamNavigator.h">
      <Filter>cores\dvdplayer\DVDInputStreams</Filter>
    </ClInclude>
    <ClInclude Include="..\..\xbmc\cores\dvdplayer\DVDInputStreams\DVDInputStreamRTMP.h">
      <Filter>cores\dvdplayer\DVDInputStreams</Filter>
    </ClInclude>
    <ClInclude Include="..\..\xbmc\cores\dvdplayer\DVDInputStreams\DVDStateSerializer.h">
      <Filter>cores\dvdplayer\DVDInputStreams</Filter>
    </ClInclude>
    <ClInclude Include="..\..\xbmc\cores\dvdplayer\DVDInputStreams\dvdnav\dvd_types.h">
      <Filter>cores\dvdplayer\DVDHeaders</Filter>
    </ClInclude>
    <ClInclude Include="..\..\xbmc\cores\dvdplayer\DVDInputStreams\dvdnav\dvdnav.h">
      <Filter>cores\dvdplayer\DVDHeaders</Filter>
    </ClInclude>
    <ClInclude Include="..\..\xbmc\cores\dvdplayer\DVDInputStreams\dvdnav\dvdnav_events.h">
      <Filter>cores\dvdplayer\DVDHeaders</Filter>
    </ClInclude>
    <ClInclude Include="..\..\xbmc\cores\dvdplayer\DVDInputStreams\dvdnav\dvdnav_internal.h">
      <Filter>cores\dvdplayer\DVDHeaders</Filter>
    </ClInclude>
    <ClInclude Include="..\..\xbmc\cores\dvdplayer\DVDInputStreams\dvdnav\ifo_types.h">
      <Filter>cores\dvdplayer\DVDHeaders</Filter>
    </ClInclude>
    <ClInclude Include="..\..\xbmc\cores\dvdplayer\DVDInputStreams\dvdnav\nav_types.h">
      <Filter>cores\dvdplayer\DVDHeaders</Filter>
    </ClInclude>
    <ClInclude Include="..\..\xbmc\cores\dvdplayer\DVDInputStreams\dvdnav\remap.h">
      <Filter>cores\dvdplayer\DVDHeaders</Filter>
    </ClInclude>
    <ClInclude Include="..\..\xbmc\cores\dvdplayer\DVDInputStreams\dvdnav\vm.h">
      <Filter>cores\dvdplayer\DVDHeaders</Filter>
    </ClInclude>
    <ClInclude Include="..\..\xbmc\cores\dvdplayer\DVDInputStreams\dvdnav\vmcmd.h">
      <Filter>cores\dvdplayer\DVDHeaders</Filter>
    </ClInclude>
    <ClInclude Include="..\..\xbmc\cores\dvdplayer\DVDSubtitles\DllLibass.h">
      <Filter>cores\dvdplayer\DVDSubtitles</Filter>
    </ClInclude>
    <ClInclude Include="..\..\xbmc\cores\dvdplayer\DVDSubtitles\DVDFactorySubtitle.h">
      <Filter>cores\dvdplayer\DVDSubtitles</Filter>
    </ClInclude>
    <ClInclude Include="..\..\xbmc\cores\dvdplayer\DVDSubtitles\DVDSubtitleLineCollection.h">
      <Filter>cores\dvdplayer\DVDSubtitles</Filter>
    </ClInclude>
    <ClInclude Include="..\..\xbmc\cores\dvdplayer\DVDSubtitles\DVDSubtitleParser.h">
      <Filter>cores\dvdplayer\DVDSubtitles</Filter>
    </ClInclude>
    <ClInclude Include="..\..\xbmc\cores\dvdplayer\DVDSubtitles\DVDSubtitleParserMicroDVD.h">
      <Filter>cores\dvdplayer\DVDSubtitles</Filter>
    </ClInclude>
    <ClInclude Include="..\..\xbmc\cores\dvdplayer\DVDSubtitles\DVDSubtitleParserMPL2.h">
      <Filter>cores\dvdplayer\DVDSubtitles</Filter>
    </ClInclude>
    <ClInclude Include="..\..\xbmc\cores\dvdplayer\DVDSubtitles\DVDSubtitleParserSami.h">
      <Filter>cores\dvdplayer\DVDSubtitles</Filter>
    </ClInclude>
    <ClInclude Include="..\..\xbmc\cores\dvdplayer\DVDSubtitles\DVDSubtitleParserSSA.h">
      <Filter>cores\dvdplayer\DVDSubtitles</Filter>
    </ClInclude>
    <ClInclude Include="..\..\xbmc\cores\dvdplayer\DVDSubtitles\DVDSubtitleParserSubrip.h">
      <Filter>cores\dvdplayer\DVDSubtitles</Filter>
    </ClInclude>
    <ClInclude Include="..\..\xbmc\cores\dvdplayer\DVDSubtitles\DVDSubtitleParserVplayer.h">
      <Filter>cores\dvdplayer\DVDSubtitles</Filter>
    </ClInclude>
    <ClInclude Include="..\..\xbmc\cores\dvdplayer\DVDSubtitles\DVDSubtitlesLibass.h">
      <Filter>cores\dvdplayer\DVDSubtitles</Filter>
    </ClInclude>
    <ClInclude Include="..\..\xbmc\cores\dvdplayer\DVDSubtitles\DVDSubtitleStream.h">
      <Filter>cores\dvdplayer\DVDSubtitles</Filter>
    </ClInclude>
    <ClInclude Include="..\..\xbmc\cores\paplayer\AudioDecoder.h">
      <Filter>cores\paplayer</Filter>
    </ClInclude>
    <ClInclude Include="..\..\xbmc\cores\paplayer\CodecFactory.h">
      <Filter>cores\paplayer</Filter>
    </ClInclude>
    <ClInclude Include="..\..\xbmc\cores\paplayer\DVDPlayerCodec.h">
      <Filter>cores\paplayer</Filter>
    </ClInclude>
    <ClInclude Include="..\..\xbmc\cores\paplayer\ICodec.h">
      <Filter>cores\paplayer</Filter>
    </ClInclude>
    <ClInclude Include="..\..\xbmc\cores\paplayer\PAPlayer.h">
      <Filter>cores\paplayer</Filter>
    </ClInclude>
    <ClInclude Include="..\..\xbmc\cores\DllLoader\coff.h">
      <Filter>cores\DllLoader</Filter>
    </ClInclude>
    <ClInclude Include="..\..\xbmc\cores\DllLoader\coffldr.h">
      <Filter>cores\DllLoader</Filter>
    </ClInclude>
    <ClInclude Include="..\..\xbmc\cores\DllLoader\dll.h">
      <Filter>cores\DllLoader</Filter>
    </ClInclude>
    <ClInclude Include="..\..\xbmc\cores\DllLoader\dll_tracker.h">
      <Filter>cores\DllLoader</Filter>
    </ClInclude>
    <ClInclude Include="..\..\xbmc\cores\DllLoader\dll_tracker_file.h">
      <Filter>cores\DllLoader</Filter>
    </ClInclude>
    <ClInclude Include="..\..\xbmc\cores\DllLoader\dll_tracker_library.h">
      <Filter>cores\DllLoader</Filter>
    </ClInclude>
    <ClInclude Include="..\..\xbmc\cores\DllLoader\dll_util.h">
      <Filter>cores\DllLoader</Filter>
    </ClInclude>
    <ClInclude Include="..\..\xbmc\cores\DllLoader\DllLoader.h">
      <Filter>cores\DllLoader</Filter>
    </ClInclude>
    <ClInclude Include="..\..\xbmc\cores\DllLoader\DllLoaderContainer.h">
      <Filter>cores\DllLoader</Filter>
    </ClInclude>
    <ClInclude Include="..\..\xbmc\DllPaths.h">
      <Filter>cores\DllLoader</Filter>
    </ClInclude>
    <ClInclude Include="..\..\xbmc\DllPaths_win32.h">
      <Filter>cores\DllLoader</Filter>
    </ClInclude>
    <ClInclude Include="..\..\xbmc\cores\DllLoader\LibraryLoader.h">
      <Filter>cores\DllLoader</Filter>
    </ClInclude>
    <ClInclude Include="..\..\xbmc\cores\DllLoader\Win32DllLoader.h">
      <Filter>cores\DllLoader</Filter>
    </ClInclude>
    <ClInclude Include="..\..\xbmc\cores\DllLoader\exports\emu_dummy.h">
      <Filter>cores\DllLoader\exports</Filter>
    </ClInclude>
    <ClInclude Include="..\..\xbmc\cores\DllLoader\exports\emu_kernel32.h">
      <Filter>cores\DllLoader\exports</Filter>
    </ClInclude>
    <ClInclude Include="..\..\xbmc\cores\DllLoader\exports\emu_msvcrt.h">
      <Filter>cores\DllLoader\exports</Filter>
    </ClInclude>
    <ClInclude Include="..\..\xbmc\cores\DllLoader\exports\util\EmuFileWrapper.h">
      <Filter>cores\DllLoader\exports\util</Filter>
    </ClInclude>
    <ClInclude Include="..\..\xbmc\cores\VideoRenderers\BaseRenderer.h">
      <Filter>cores\VideoRenderers</Filter>
    </ClInclude>
    <ClInclude Include="..\..\xbmc\cores\VideoRenderers\OverlayRenderer.h">
      <Filter>cores\VideoRenderers</Filter>
    </ClInclude>
    <ClInclude Include="..\..\xbmc\cores\VideoRenderers\OverlayRendererDX.h">
      <Filter>cores\VideoRenderers</Filter>
    </ClInclude>
    <ClInclude Include="..\..\xbmc\cores\VideoRenderers\OverlayRendererUtil.h">
      <Filter>cores\VideoRenderers</Filter>
    </ClInclude>
    <ClInclude Include="..\..\xbmc\cores\VideoRenderers\RenderFlags.h">
      <Filter>cores\VideoRenderers</Filter>
    </ClInclude>
    <ClInclude Include="..\..\xbmc\cores\VideoRenderers\RenderManager.h">
      <Filter>cores\VideoRenderers</Filter>
    </ClInclude>
    <ClInclude Include="..\..\xbmc\cores\VideoRenderers\WinRenderer.h">
      <Filter>cores\VideoRenderers</Filter>
    </ClInclude>
    <ClInclude Include="..\..\xbmc\cores\VideoRenderers\DXVA.h">
      <Filter>cores\VideoRenderers</Filter>
    </ClInclude>
    <ClInclude Include="..\..\xbmc\cores\VideoRenderers\DXVAHD.h">
      <Filter>cores\VideoRenderers</Filter>
    </ClInclude>
    <ClInclude Include="..\..\xbmc\cores\VideoRenderers\VideoShaders\ConvolutionKernels.h">
      <Filter>cores\VideoRenderers\Shaders</Filter>
    </ClInclude>
    <ClInclude Include="..\..\xbmc\cores\VideoRenderers\VideoShaders\YUV2RGBShader.h">
      <Filter>cores\VideoRenderers\Shaders</Filter>
    </ClInclude>
    <ClInclude Include="..\..\xbmc\cores\ExternalPlayer\ExternalPlayer.h">
      <Filter>cores\ExternalPlayer</Filter>
    </ClInclude>
    <ClInclude Include="..\..\xbmc\cores\playercorefactory\PlayerCoreConfig.h">
      <Filter>cores\PlayerCoreFactory</Filter>
    </ClInclude>
    <ClInclude Include="..\..\xbmc\cores\playercorefactory\PlayerCoreFactory.h">
      <Filter>cores\PlayerCoreFactory</Filter>
    </ClInclude>
    <ClInclude Include="..\..\xbmc\cores\playercorefactory\PlayerSelectionRule.h">
      <Filter>cores\PlayerCoreFactory</Filter>
    </ClInclude>
    <ClInclude Include="..\..\xbmc\FileSystem\MusicDatabaseDirectory\DirectoryNode.h">
      <Filter>filesystem\MusicDatabaseDirectory</Filter>
    </ClInclude>
    <ClInclude Include="..\..\xbmc\FileSystem\MusicDatabaseDirectory\DirectoryNodeAlbum.h">
      <Filter>filesystem\MusicDatabaseDirectory</Filter>
    </ClInclude>
    <ClInclude Include="..\..\xbmc\FileSystem\MusicDatabaseDirectory\DirectoryNodeAlbumCompilations.h">
      <Filter>filesystem\MusicDatabaseDirectory</Filter>
    </ClInclude>
    <ClInclude Include="..\..\xbmc\FileSystem\MusicDatabaseDirectory\DirectoryNodeAlbumCompilationsSongs.h">
      <Filter>filesystem\MusicDatabaseDirectory</Filter>
    </ClInclude>
    <ClInclude Include="..\..\xbmc\FileSystem\MusicDatabaseDirectory\DirectoryNodeAlbumRecentlyAdded.h">
      <Filter>filesystem\MusicDatabaseDirectory</Filter>
    </ClInclude>
    <ClInclude Include="..\..\xbmc\FileSystem\MusicDatabaseDirectory\DirectoryNodeAlbumRecentlyAddedSong.h">
      <Filter>filesystem\MusicDatabaseDirectory</Filter>
    </ClInclude>
    <ClInclude Include="..\..\xbmc\FileSystem\MusicDatabaseDirectory\DirectoryNodeAlbumRecentlyPlayed.h">
      <Filter>filesystem\MusicDatabaseDirectory</Filter>
    </ClInclude>
    <ClInclude Include="..\..\xbmc\FileSystem\MusicDatabaseDirectory\DirectoryNodeAlbumRecentlyPlayedSong.h">
      <Filter>filesystem\MusicDatabaseDirectory</Filter>
    </ClInclude>
    <ClInclude Include="..\..\xbmc\FileSystem\MusicDatabaseDirectory\DirectoryNodeAlbumTop100.h">
      <Filter>filesystem\MusicDatabaseDirectory</Filter>
    </ClInclude>
    <ClInclude Include="..\..\xbmc\FileSystem\MusicDatabaseDirectory\DirectoryNodeAlbumTop100Song.h">
      <Filter>filesystem\MusicDatabaseDirectory</Filter>
    </ClInclude>
    <ClInclude Include="..\..\xbmc\FileSystem\MusicDatabaseDirectory\DirectoryNodeArtist.h">
      <Filter>filesystem\MusicDatabaseDirectory</Filter>
    </ClInclude>
    <ClInclude Include="..\..\xbmc\FileSystem\MusicDatabaseDirectory\DirectoryNodeOverview.h">
      <Filter>filesystem\MusicDatabaseDirectory</Filter>
    </ClInclude>
    <ClInclude Include="..\..\xbmc\FileSystem\MusicDatabaseDirectory\DirectoryNodeRoot.h">
      <Filter>filesystem\MusicDatabaseDirectory</Filter>
    </ClInclude>
    <ClInclude Include="..\..\xbmc\FileSystem\MusicDatabaseDirectory\DirectoryNodeSingles.h">
      <Filter>filesystem\MusicDatabaseDirectory</Filter>
    </ClInclude>
    <ClInclude Include="..\..\xbmc\FileSystem\MusicDatabaseDirectory\DirectoryNodeSong.h">
      <Filter>filesystem\MusicDatabaseDirectory</Filter>
    </ClInclude>
    <ClInclude Include="..\..\xbmc\FileSystem\MusicDatabaseDirectory\DirectoryNodeSongTop100.h">
      <Filter>filesystem\MusicDatabaseDirectory</Filter>
    </ClInclude>
    <ClInclude Include="..\..\xbmc\FileSystem\MusicDatabaseDirectory\DirectoryNodeTop100.h">
      <Filter>filesystem\MusicDatabaseDirectory</Filter>
    </ClInclude>
    <ClInclude Include="..\..\xbmc\FileSystem\MusicDatabaseDirectory\DirectoryNodeYearAlbum.h">
      <Filter>filesystem\MusicDatabaseDirectory</Filter>
    </ClInclude>
    <ClInclude Include="..\..\xbmc\FileSystem\MusicDatabaseDirectory\DirectoryNodeYearSong.h">
      <Filter>filesystem\MusicDatabaseDirectory</Filter>
    </ClInclude>
    <ClInclude Include="..\..\xbmc\FileSystem\MusicDatabaseDirectory\QueryParams.h">
      <Filter>filesystem\MusicDatabaseDirectory</Filter>
    </ClInclude>
    <ClInclude Include="..\..\xbmc\FileSystem\VideoDatabaseDirectory\DirectoryNode.h">
      <Filter>filesystem\VideoDatabaseDirectory</Filter>
    </ClInclude>
    <ClInclude Include="..\..\xbmc\FileSystem\VideoDatabaseDirectory\DirectoryNodeEpisodes.h">
      <Filter>filesystem\VideoDatabaseDirectory</Filter>
    </ClInclude>
    <ClInclude Include="..\..\xbmc\FileSystem\VideoDatabaseDirectory\DirectoryNodeMoviesOverview.h">
      <Filter>filesystem\VideoDatabaseDirectory</Filter>
    </ClInclude>
    <ClInclude Include="..\..\xbmc\FileSystem\VideoDatabaseDirectory\DirectoryNodeMusicVideosOverview.h">
      <Filter>filesystem\VideoDatabaseDirectory</Filter>
    </ClInclude>
    <ClInclude Include="..\..\xbmc\FileSystem\VideoDatabaseDirectory\DirectoryNodeOverview.h">
      <Filter>filesystem\VideoDatabaseDirectory</Filter>
    </ClInclude>
    <ClInclude Include="..\..\xbmc\FileSystem\VideoDatabaseDirectory\DirectoryNodeRecentlyAddedEpisodes.h">
      <Filter>filesystem\VideoDatabaseDirectory</Filter>
    </ClInclude>
    <ClInclude Include="..\..\xbmc\FileSystem\VideoDatabaseDirectory\DirectoryNodeRecentlyAddedMovies.h">
      <Filter>filesystem\VideoDatabaseDirectory</Filter>
    </ClInclude>
    <ClInclude Include="..\..\xbmc\FileSystem\VideoDatabaseDirectory\DirectoryNodeRecentlyAddedMusicVideos.h">
      <Filter>filesystem\VideoDatabaseDirectory</Filter>
    </ClInclude>
    <ClInclude Include="..\..\xbmc\FileSystem\VideoDatabaseDirectory\DirectoryNodeRoot.h">
      <Filter>filesystem\VideoDatabaseDirectory</Filter>
    </ClInclude>
    <ClInclude Include="..\..\xbmc\FileSystem\VideoDatabaseDirectory\DirectoryNodeSeasons.h">
      <Filter>filesystem\VideoDatabaseDirectory</Filter>
    </ClInclude>
    <ClInclude Include="..\..\xbmc\FileSystem\VideoDatabaseDirectory\DirectoryNodeTitleMovies.h">
      <Filter>filesystem\VideoDatabaseDirectory</Filter>
    </ClInclude>
    <ClInclude Include="..\..\xbmc\FileSystem\VideoDatabaseDirectory\DirectoryNodeTitleMusicVideos.h">
      <Filter>filesystem\VideoDatabaseDirectory</Filter>
    </ClInclude>
    <ClInclude Include="..\..\xbmc\FileSystem\VideoDatabaseDirectory\DirectoryNodeTitleTvShows.h">
      <Filter>filesystem\VideoDatabaseDirectory</Filter>
    </ClInclude>
    <ClInclude Include="..\..\xbmc\FileSystem\VideoDatabaseDirectory\DirectoryNodeTvShowsOverview.h">
      <Filter>filesystem\VideoDatabaseDirectory</Filter>
    </ClInclude>
    <ClInclude Include="..\..\xbmc\FileSystem\VideoDatabaseDirectory\QueryParams.h">
      <Filter>filesystem\VideoDatabaseDirectory</Filter>
    </ClInclude>
    <ClInclude Include="..\..\xbmc\addons\Addon.h">
      <Filter>addons</Filter>
    </ClInclude>
    <ClInclude Include="..\..\xbmc\addons\AddonDll.h">
      <Filter>addons</Filter>
    </ClInclude>
    <ClInclude Include="..\..\xbmc\addons\AddonManager.h">
      <Filter>addons</Filter>
    </ClInclude>
    <ClInclude Include="..\..\xbmc\addons\AddonStatusHandler.h">
      <Filter>addons</Filter>
    </ClInclude>
    <ClInclude Include="..\..\xbmc\addons\AudioEncoder.h">
      <Filter>addons</Filter>
    </ClInclude>
    <ClInclude Include="..\..\xbmc\addons\ContextItemAddon.h">
      <Filter>addons</Filter>
    </ClInclude>
    <ClInclude Include="..\..\xbmc\addons\DllAddon.h">
      <Filter>addons</Filter>
    </ClInclude>
    <ClInclude Include="..\..\xbmc\addons\IAddon.h">
      <Filter>addons</Filter>
    </ClInclude>
    <ClInclude Include="..\..\xbmc\addons\Scraper.h">
      <Filter>addons</Filter>
    </ClInclude>
    <ClInclude Include="..\..\xbmc\addons\ScreenSaver.h">
      <Filter>addons</Filter>
    </ClInclude>
    <ClInclude Include="..\..\xbmc\addons\Visualisation.h">
      <Filter>addons</Filter>
    </ClInclude>
    <ClInclude Include="..\..\xbmc\addons\Repository.h">
      <Filter>addons</Filter>
    </ClInclude>
    <ClInclude Include="..\..\xbmc\addons\Skin.h">
      <Filter>addons</Filter>
    </ClInclude>
    <ClInclude Include="..\..\xbmc\addons\PluginSource.h">
      <Filter>addons</Filter>
    </ClInclude>
    <ClInclude Include="..\..\xbmc\cores\VideoRenderers\VideoShaders\WinVideoFilter.h">
      <Filter>cores\VideoRenderers\Shaders</Filter>
    </ClInclude>
    <ClInclude Include="..\..\xbmc\cores\dvdplayer\DVDSubtitles\DVDSubtitleTagMicroDVD.h">
      <Filter>cores\dvdplayer\DVDSubtitles</Filter>
    </ClInclude>
    <ClInclude Include="..\..\xbmc\cores\dvdplayer\DVDSubtitles\DVDSubtitleTagSami.h">
      <Filter>cores\dvdplayer\DVDSubtitles</Filter>
    </ClInclude>
    <ClInclude Include="..\..\xbmc\cores\dvdplayer\DVDInputStreams\DVDInputStreamBluray.h">
      <Filter>cores\dvdplayer\DVDInputStreams</Filter>
    </ClInclude>
    <ClInclude Include="..\..\xbmc\addons\Service.h">
      <Filter>addons</Filter>
    </ClInclude>
    <ClInclude Include="..\..\xbmc\guilib\GUIDialog.h">
      <Filter>guilib</Filter>
    </ClInclude>
    <ClInclude Include="..\..\xbmc\music\karaoke\cdgdata.h">
      <Filter>music\karaoke</Filter>
    </ClInclude>
    <ClInclude Include="..\..\xbmc\music\karaoke\GUIDialogKaraokeSongSelector.h">
      <Filter>music\karaoke</Filter>
    </ClInclude>
    <ClInclude Include="..\..\xbmc\music\karaoke\GUIWindowKaraokeLyrics.h">
      <Filter>music\karaoke</Filter>
    </ClInclude>
    <ClInclude Include="..\..\xbmc\music\karaoke\karaokelyrics.h">
      <Filter>music\karaoke</Filter>
    </ClInclude>
    <ClInclude Include="..\..\xbmc\music\karaoke\karaokelyricscdg.h">
      <Filter>music\karaoke</Filter>
    </ClInclude>
    <ClInclude Include="..\..\xbmc\music\karaoke\karaokelyricsfactory.h">
      <Filter>music\karaoke</Filter>
    </ClInclude>
    <ClInclude Include="..\..\xbmc\music\karaoke\karaokelyricsmanager.h">
      <Filter>music\karaoke</Filter>
    </ClInclude>
    <ClInclude Include="..\..\xbmc\music\karaoke\karaokelyricstext.h">
      <Filter>music\karaoke</Filter>
    </ClInclude>
    <ClInclude Include="..\..\xbmc\music\karaoke\karaokelyricstextkar.h">
      <Filter>music\karaoke</Filter>
    </ClInclude>
    <ClInclude Include="..\..\xbmc\music\karaoke\karaokelyricstextlrc.h">
      <Filter>music\karaoke</Filter>
    </ClInclude>
    <ClInclude Include="..\..\xbmc\music\karaoke\karaokelyricstextustar.h">
      <Filter>music\karaoke</Filter>
    </ClInclude>
    <ClInclude Include="..\..\xbmc\music\karaoke\karaokewindowbackground.h">
      <Filter>music\karaoke</Filter>
    </ClInclude>
    <ClInclude Include="..\..\xbmc\music\Album.h">
      <Filter>music</Filter>
    </ClInclude>
    <ClInclude Include="..\..\xbmc\music\Artist.h">
      <Filter>music</Filter>
    </ClInclude>
    <ClInclude Include="..\..\xbmc\music\GUIViewStateMusic.h">
      <Filter>music</Filter>
    </ClInclude>
    <ClInclude Include="..\..\xbmc\music\MusicInfoLoader.h">
      <Filter>music</Filter>
    </ClInclude>
    <ClInclude Include="..\..\xbmc\music\Song.h">
      <Filter>music</Filter>
    </ClInclude>
    <ClInclude Include="..\..\xbmc\cdrip\CDDARipJob.h">
      <Filter>cdrip</Filter>
    </ClInclude>
    <ClInclude Include="..\..\xbmc\cdrip\CDDARipper.h">
      <Filter>cdrip</Filter>
    </ClInclude>
    <ClInclude Include="..\..\xbmc\cdrip\Encoder.h">
      <Filter>cdrip</Filter>
    </ClInclude>
    <ClInclude Include="..\..\xbmc\cdrip\EncoderFFmpeg.h">
      <Filter>cdrip</Filter>
    </ClInclude>
    <ClInclude Include="..\..\xbmc\addons\DllLibCPluff.h">
      <Filter>addons</Filter>
    </ClInclude>
    <ClInclude Include="..\..\xbmc\addons\GUIDialogAddonInfo.h">
      <Filter>addons</Filter>
    </ClInclude>
    <ClInclude Include="..\..\xbmc\addons\GUIDialogAddonSettings.h">
      <Filter>addons</Filter>
    </ClInclude>
    <ClInclude Include="..\..\xbmc\dialogs\GUIDialogBoxBase.h">
      <Filter>dialogs</Filter>
    </ClInclude>
    <ClInclude Include="..\..\xbmc\dialogs\GUIDialogBusy.h">
      <Filter>dialogs</Filter>
    </ClInclude>
    <ClInclude Include="..\..\xbmc\dialogs\GUIDialogButtonMenu.h">
      <Filter>dialogs</Filter>
    </ClInclude>
    <ClInclude Include="..\..\xbmc\dialogs\GUIDialogContextMenu.h">
      <Filter>dialogs</Filter>
    </ClInclude>
    <ClInclude Include="..\..\xbmc\dialogs\GUIDialogFavourites.h">
      <Filter>dialogs</Filter>
    </ClInclude>
    <ClInclude Include="..\..\xbmc\dialogs\GUIDialogFileBrowser.h">
      <Filter>dialogs</Filter>
    </ClInclude>
    <ClInclude Include="..\..\xbmc\dialogs\GUIDialogGamepad.h">
      <Filter>dialogs</Filter>
    </ClInclude>
    <ClInclude Include="..\..\xbmc\dialogs\GUIDialogKaiToast.h">
      <Filter>dialogs</Filter>
    </ClInclude>
    <ClInclude Include="..\..\xbmc\dialogs\GUIDialogMediaSource.h">
      <Filter>dialogs</Filter>
    </ClInclude>
    <ClInclude Include="..\..\xbmc\dialogs\GUIDialogMuteBug.h">
      <Filter>dialogs</Filter>
    </ClInclude>
    <ClInclude Include="..\..\xbmc\dialogs\GUIDialogNumeric.h">
      <Filter>dialogs</Filter>
    </ClInclude>
    <ClInclude Include="..\..\xbmc\dialogs\GUIDialogOK.h">
      <Filter>dialogs</Filter>
    </ClInclude>
    <ClInclude Include="..\..\xbmc\dialogs\GUIDialogPlayerControls.h">
      <Filter>dialogs</Filter>
    </ClInclude>
    <ClInclude Include="..\..\xbmc\dialogs\GUIDialogProgress.h">
      <Filter>dialogs</Filter>
    </ClInclude>
    <ClInclude Include="..\..\xbmc\dialogs\GUIDialogSeekBar.h">
      <Filter>dialogs</Filter>
    </ClInclude>
    <ClInclude Include="..\..\xbmc\dialogs\GUIDialogSelect.h">
      <Filter>dialogs</Filter>
    </ClInclude>
    <ClInclude Include="..\..\xbmc\dialogs\GUIDialogSlider.h">
      <Filter>dialogs</Filter>
    </ClInclude>
    <ClInclude Include="..\..\xbmc\dialogs\GUIDialogSmartPlaylistEditor.h">
      <Filter>dialogs</Filter>
    </ClInclude>
    <ClInclude Include="..\..\xbmc\dialogs\GUIDialogSmartPlaylistRule.h">
      <Filter>dialogs</Filter>
    </ClInclude>
    <ClInclude Include="..\..\xbmc\dialogs\GUIDialogSubMenu.h">
      <Filter>dialogs</Filter>
    </ClInclude>
    <ClInclude Include="..\..\xbmc\dialogs\GUIDialogTextViewer.h">
      <Filter>dialogs</Filter>
    </ClInclude>
    <ClInclude Include="..\..\xbmc\dialogs\GUIDialogVolumeBar.h">
      <Filter>dialogs</Filter>
    </ClInclude>
    <ClInclude Include="..\..\xbmc\dialogs\GUIDialogYesNo.h">
      <Filter>dialogs</Filter>
    </ClInclude>
    <ClInclude Include="..\..\xbmc\Application.h" />
    <ClInclude Include="..\..\xbmc\system.h" />
    <ClInclude Include="..\..\xbmc\guilib\AnimatedGif.h">
      <Filter>guilib</Filter>
    </ClInclude>
    <ClInclude Include="..\..\xbmc\guilib\D3DResource.h">
      <Filter>guilib</Filter>
    </ClInclude>
    <ClInclude Include="..\..\xbmc\guilib\DDSImage.h">
      <Filter>guilib</Filter>
    </ClInclude>
    <ClInclude Include="..\..\xbmc\guilib\DirectXGraphics.h">
      <Filter>guilib</Filter>
    </ClInclude>
    <ClInclude Include="..\..\xbmc\guilib\Geometry.h">
      <Filter>guilib</Filter>
    </ClInclude>
    <ClInclude Include="..\..\xbmc\guilib\gui3d.h">
      <Filter>guilib</Filter>
    </ClInclude>
    <ClInclude Include="..\..\xbmc\guilib\GUIAudioManager.h">
      <Filter>guilib</Filter>
    </ClInclude>
    <ClInclude Include="..\..\xbmc\guilib\GUIBaseContainer.h">
      <Filter>guilib</Filter>
    </ClInclude>
    <ClInclude Include="..\..\xbmc\guilib\GUIBorderedImage.h">
      <Filter>guilib</Filter>
    </ClInclude>
    <ClInclude Include="..\..\xbmc\guilib\GUIButtonControl.h">
      <Filter>guilib</Filter>
    </ClInclude>
    <ClInclude Include="..\..\xbmc\guilib\GUICallback.h">
      <Filter>guilib</Filter>
    </ClInclude>
    <ClInclude Include="..\..\xbmc\guilib\GUICheckMarkControl.h">
      <Filter>guilib</Filter>
    </ClInclude>
    <ClInclude Include="..\..\xbmc\guilib\GUIColorManager.h">
      <Filter>guilib</Filter>
    </ClInclude>
    <ClInclude Include="..\..\xbmc\guilib\GUIControl.h">
      <Filter>guilib</Filter>
    </ClInclude>
    <ClInclude Include="..\..\xbmc\guilib\GUIControlFactory.h">
      <Filter>guilib</Filter>
    </ClInclude>
    <ClInclude Include="..\..\xbmc\guilib\GUIControlGroup.h">
      <Filter>guilib</Filter>
    </ClInclude>
    <ClInclude Include="..\..\xbmc\guilib\GUIControlGroupList.h">
      <Filter>guilib</Filter>
    </ClInclude>
    <ClInclude Include="..\..\xbmc\guilib\GUIControlProfiler.h">
      <Filter>guilib</Filter>
    </ClInclude>
    <ClInclude Include="..\..\xbmc\guilib\GUIEditControl.h">
      <Filter>guilib</Filter>
    </ClInclude>
    <ClInclude Include="..\..\xbmc\guilib\GUIFadeLabelControl.h">
      <Filter>guilib</Filter>
    </ClInclude>
    <ClInclude Include="..\..\xbmc\guilib\GUIFixedListContainer.h">
      <Filter>guilib</Filter>
    </ClInclude>
    <ClInclude Include="..\..\xbmc\guilib\GUIFont.h">
      <Filter>guilib</Filter>
    </ClInclude>
    <ClInclude Include="..\..\xbmc\guilib\GUIFontCache.h">
      <Filter>guilib</Filter>
    </ClInclude>
    <ClInclude Include="..\..\xbmc\guilib\GUIFontManager.h">
      <Filter>guilib</Filter>
    </ClInclude>
    <ClInclude Include="..\..\xbmc\guilib\GUIImage.h">
      <Filter>guilib</Filter>
    </ClInclude>
    <ClInclude Include="..\..\xbmc\guilib\GUIIncludes.h">
      <Filter>guilib</Filter>
    </ClInclude>
    <ClInclude Include="..\..\xbmc\guilib\GUIInfoTypes.h">
      <Filter>guilib</Filter>
    </ClInclude>
    <ClInclude Include="..\..\xbmc\guilib\GUILabel.h">
      <Filter>guilib</Filter>
    </ClInclude>
    <ClInclude Include="..\..\xbmc\guilib\GUILabelControl.h">
      <Filter>guilib</Filter>
    </ClInclude>
    <ClInclude Include="..\..\xbmc\guilib\GUIListContainer.h">
      <Filter>guilib</Filter>
    </ClInclude>
    <ClInclude Include="..\..\xbmc\guilib\GUIListGroup.h">
      <Filter>guilib</Filter>
    </ClInclude>
    <ClInclude Include="..\..\xbmc\guilib\GUIListItem.h">
      <Filter>guilib</Filter>
    </ClInclude>
    <ClInclude Include="..\..\xbmc\guilib\GUIListItemLayout.h">
      <Filter>guilib</Filter>
    </ClInclude>
    <ClInclude Include="..\..\xbmc\guilib\GUIListLabel.h">
      <Filter>guilib</Filter>
    </ClInclude>
    <ClInclude Include="..\..\xbmc\guilib\GUIMessage.h">
      <Filter>guilib</Filter>
    </ClInclude>
    <ClInclude Include="..\..\xbmc\guilib\GUIMoverControl.h">
      <Filter>guilib</Filter>
    </ClInclude>
    <ClInclude Include="..\..\xbmc\guilib\GUIMultiImage.h">
      <Filter>guilib</Filter>
    </ClInclude>
    <ClInclude Include="..\..\xbmc\guilib\GUIMultiSelectText.h">
      <Filter>guilib</Filter>
    </ClInclude>
    <ClInclude Include="..\..\xbmc\guilib\GUIPanelContainer.h">
      <Filter>guilib</Filter>
    </ClInclude>
    <ClInclude Include="..\..\xbmc\guilib\GUIProgressControl.h">
      <Filter>guilib</Filter>
    </ClInclude>
    <ClInclude Include="..\..\xbmc\guilib\GUIRadioButtonControl.h">
      <Filter>guilib</Filter>
    </ClInclude>
    <ClInclude Include="..\..\xbmc\guilib\GUIRenderingControl.h">
      <Filter>guilib</Filter>
    </ClInclude>
    <ClInclude Include="..\..\xbmc\guilib\GUIResizeControl.h">
      <Filter>guilib</Filter>
    </ClInclude>
    <ClInclude Include="..\..\xbmc\guilib\GUIRSSControl.h">
      <Filter>guilib</Filter>
    </ClInclude>
    <ClInclude Include="..\..\xbmc\guilib\GUIScrollBarControl.h">
      <Filter>guilib</Filter>
    </ClInclude>
    <ClInclude Include="..\..\xbmc\guilib\GUISelectButtonControl.h">
      <Filter>guilib</Filter>
    </ClInclude>
    <ClInclude Include="..\..\xbmc\guilib\GUISettingsSliderControl.h">
      <Filter>guilib</Filter>
    </ClInclude>
    <ClInclude Include="..\..\xbmc\guilib\GUIShader.h">
      <Filter>guilib</Filter>
    </ClInclude>
    <ClInclude Include="..\..\xbmc\guilib\GUISliderControl.h">
      <Filter>guilib</Filter>
    </ClInclude>
    <ClInclude Include="..\..\xbmc\guilib\GUISpinControl.h">
      <Filter>guilib</Filter>
    </ClInclude>
    <ClInclude Include="..\..\xbmc\guilib\GUISpinControlEx.h">
      <Filter>guilib</Filter>
    </ClInclude>
    <ClInclude Include="..\..\xbmc\guilib\GUIStaticItem.h">
      <Filter>guilib</Filter>
    </ClInclude>
    <ClInclude Include="..\..\xbmc\guilib\GUITextBox.h">
      <Filter>guilib</Filter>
    </ClInclude>
    <ClInclude Include="..\..\xbmc\guilib\GUITextLayout.h">
      <Filter>guilib</Filter>
    </ClInclude>
    <ClInclude Include="..\..\xbmc\guilib\GUIToggleButtonControl.h">
      <Filter>guilib</Filter>
    </ClInclude>
    <ClInclude Include="..\..\xbmc\guilib\GUIVideoControl.h">
      <Filter>guilib</Filter>
    </ClInclude>
    <ClInclude Include="..\..\xbmc\guilib\GUIVisualisationControl.h">
      <Filter>guilib</Filter>
    </ClInclude>
    <ClInclude Include="..\..\xbmc\guilib\GUIWindow.h">
      <Filter>guilib</Filter>
    </ClInclude>
    <ClInclude Include="..\..\xbmc\guilib\GUIWindowManager.h">
      <Filter>guilib</Filter>
    </ClInclude>
    <ClInclude Include="..\..\xbmc\guilib\GUIWrappingListContainer.h">
      <Filter>guilib</Filter>
    </ClInclude>
    <ClInclude Include="..\..\xbmc\guilib\IAudioDeviceChangedCallback.h">
      <Filter>guilib</Filter>
    </ClInclude>
    <ClInclude Include="..\..\xbmc\guilib\IMsgTargetCallback.h">
      <Filter>guilib</Filter>
    </ClInclude>
    <ClInclude Include="..\..\xbmc\guilib\IWindowManagerCallback.h">
      <Filter>guilib</Filter>
    </ClInclude>
    <ClInclude Include="..\..\xbmc\guilib\LocalizeStrings.h">
      <Filter>guilib</Filter>
    </ClInclude>
    <ClInclude Include="..\..\xbmc\guilib\MatrixGLES.h">
      <Filter>guilib</Filter>
    </ClInclude>
    <ClInclude Include="..\..\xbmc\guilib\Resolution.h">
      <Filter>guilib</Filter>
    </ClInclude>
    <ClInclude Include="..\..\xbmc\guilib\TextureBundle.h">
      <Filter>guilib</Filter>
    </ClInclude>
    <ClInclude Include="..\..\xbmc\guilib\TextureBundleXBT.h">
      <Filter>guilib</Filter>
    </ClInclude>
    <ClInclude Include="..\..\xbmc\guilib\TextureBundleXPR.h">
      <Filter>guilib</Filter>
    </ClInclude>
    <ClInclude Include="..\..\xbmc\guilib\TransformMatrix.h">
      <Filter>guilib</Filter>
    </ClInclude>
    <ClInclude Include="..\..\xbmc\guilib\Tween.h">
      <Filter>guilib</Filter>
    </ClInclude>
    <ClInclude Include="..\..\xbmc\guilib\VisibleEffect.h">
      <Filter>guilib</Filter>
    </ClInclude>
    <ClInclude Include="..\..\xbmc\guilib\XBTF.h">
      <Filter>guilib</Filter>
    </ClInclude>
    <ClInclude Include="..\..\xbmc\guilib\XBTFReader.h">
      <Filter>guilib</Filter>
    </ClInclude>
    <ClInclude Include="..\..\xbmc\input\ButtonTranslator.h">
      <Filter>input</Filter>
    </ClInclude>
    <ClInclude Include="..\..\xbmc\input\KeyboardLayout.h">
      <Filter>input</Filter>
    </ClInclude>
    <ClInclude Include="..\..\xbmc\input\KeyboardStat.h">
      <Filter>input</Filter>
    </ClInclude>
    <ClInclude Include="..\..\xbmc\input\MouseStat.h">
      <Filter>input</Filter>
    </ClInclude>
    <ClInclude Include="..\..\xbmc\input\XBIRRemote.h">
      <Filter>input</Filter>
    </ClInclude>
    <ClInclude Include="..\..\xbmc\input\XBMC_keyboard.h">
      <Filter>input</Filter>
    </ClInclude>
    <ClInclude Include="..\..\xbmc\input\XBMC_keysym.h">
      <Filter>input</Filter>
    </ClInclude>
    <ClInclude Include="..\..\xbmc\input\XBMC_mouse.h">
      <Filter>input</Filter>
    </ClInclude>
    <ClInclude Include="..\..\xbmc\input\XBMC_vkeys.h">
      <Filter>input</Filter>
    </ClInclude>
    <ClInclude Include="..\..\xbmc\input\windows\IRServerSuite.h">
      <Filter>input\windows</Filter>
    </ClInclude>
    <ClInclude Include="..\..\xbmc\input\windows\IrssMessage.h">
      <Filter>input\windows</Filter>
    </ClInclude>
    <ClInclude Include="..\..\xbmc\interfaces\json-rpc\AudioLibrary.h">
      <Filter>interfaces\json-rpc</Filter>
    </ClInclude>
    <ClInclude Include="..\..\xbmc\interfaces\json-rpc\FileItemHandler.h">
      <Filter>interfaces\json-rpc</Filter>
    </ClInclude>
    <ClInclude Include="..\..\xbmc\interfaces\json-rpc\FileOperations.h">
      <Filter>interfaces\json-rpc</Filter>
    </ClInclude>
    <ClInclude Include="..\..\xbmc\interfaces\json-rpc\IClient.h">
      <Filter>interfaces\json-rpc</Filter>
    </ClInclude>
    <ClInclude Include="..\..\xbmc\interfaces\json-rpc\ITransportLayer.h">
      <Filter>interfaces\json-rpc</Filter>
    </ClInclude>
    <ClInclude Include="..\..\xbmc\interfaces\json-rpc\JSONRPC.h">
      <Filter>interfaces\json-rpc</Filter>
    </ClInclude>
    <ClInclude Include="..\..\xbmc\interfaces\json-rpc\JSONUtils.h">
      <Filter>interfaces\json-rpc</Filter>
    </ClInclude>
    <ClInclude Include="..\..\xbmc\interfaces\json-rpc\PlayerOperations.h">
      <Filter>interfaces\json-rpc</Filter>
    </ClInclude>
    <ClInclude Include="..\..\xbmc\interfaces\json-rpc\PlaylistOperations.h">
      <Filter>interfaces\json-rpc</Filter>
    </ClInclude>
    <ClInclude Include="..\..\xbmc\interfaces\json-rpc\SystemOperations.h">
      <Filter>interfaces\json-rpc</Filter>
    </ClInclude>
    <ClInclude Include="..\..\xbmc\interfaces\json-rpc\VideoLibrary.h">
      <Filter>interfaces\json-rpc</Filter>
    </ClInclude>
    <ClInclude Include="..\..\xbmc\interfaces\json-rpc\XBMCOperations.h">
      <Filter>interfaces\json-rpc</Filter>
    </ClInclude>
    <ClInclude Include="..\..\xbmc\interfaces\json-rpc\TextureOperations.h">
      <Filter>interfaces\json-rpc</Filter>
    </ClInclude>
    <ClInclude Include="..\..\xbmc\music\dialogs\GUIDialogMusicInfo.h">
      <Filter>music\dialogs</Filter>
    </ClInclude>
    <ClInclude Include="..\..\xbmc\music\dialogs\GUIDialogMusicOSD.h">
      <Filter>music\dialogs</Filter>
    </ClInclude>
    <ClInclude Include="..\..\xbmc\music\dialogs\GUIDialogMusicOverlay.h">
      <Filter>music\dialogs</Filter>
    </ClInclude>
    <ClInclude Include="..\..\xbmc\music\dialogs\GUIDialogSongInfo.h">
      <Filter>music\dialogs</Filter>
    </ClInclude>
    <ClInclude Include="..\..\xbmc\music\dialogs\GUIDialogVisualisationPresetList.h">
      <Filter>music\dialogs</Filter>
    </ClInclude>
    <ClInclude Include="..\..\xbmc\music\infoscanner\MusicAlbumInfo.h">
      <Filter>music\infoscanner</Filter>
    </ClInclude>
    <ClInclude Include="..\..\xbmc\music\infoscanner\MusicArtistInfo.h">
      <Filter>music\infoscanner</Filter>
    </ClInclude>
    <ClInclude Include="..\..\xbmc\music\infoscanner\MusicInfoScanner.h">
      <Filter>music\infoscanner</Filter>
    </ClInclude>
    <ClInclude Include="..\..\xbmc\music\infoscanner\MusicInfoScraper.h">
      <Filter>music\infoscanner</Filter>
    </ClInclude>
    <ClInclude Include="..\..\xbmc\music\windows\GUIWindowMusicBase.h">
      <Filter>music\windows</Filter>
    </ClInclude>
    <ClInclude Include="..\..\xbmc\music\windows\GUIWindowMusicNav.h">
      <Filter>music\windows</Filter>
    </ClInclude>
    <ClInclude Include="..\..\xbmc\music\windows\GUIWindowMusicPlaylist.h">
      <Filter>music\windows</Filter>
    </ClInclude>
    <ClInclude Include="..\..\xbmc\music\windows\GUIWindowMusicPlaylistEditor.h">
      <Filter>music\windows</Filter>
    </ClInclude>
    <ClInclude Include="..\..\xbmc\music\windows\GUIWindowMusicSongs.h">
      <Filter>music\windows</Filter>
    </ClInclude>
    <ClInclude Include="..\..\xbmc\music\windows\GUIWindowVisualisation.h">
      <Filter>music\windows</Filter>
    </ClInclude>
    <ClInclude Include="..\..\xbmc\music\tags\ImusicInfoTagLoader.h">
      <Filter>music\tags</Filter>
    </ClInclude>
    <ClInclude Include="..\..\xbmc\music\tags\MusicInfoTag.h">
      <Filter>music\tags</Filter>
    </ClInclude>
    <ClInclude Include="..\..\xbmc\music\tags\MusicInfoTagLoaderCDDA.h">
      <Filter>music\tags</Filter>
    </ClInclude>
    <ClInclude Include="..\..\xbmc\music\tags\MusicInfoTagLoaderDatabase.h">
      <Filter>music\tags</Filter>
    </ClInclude>
    <ClInclude Include="..\..\xbmc\music\tags\MusicInfoTagLoaderFactory.h">
      <Filter>music\tags</Filter>
    </ClInclude>
    <ClInclude Include="..\..\xbmc\music\tags\MusicInfoTagLoaderShn.h">
      <Filter>music\tags</Filter>
    </ClInclude>
    <ClInclude Include="..\..\xbmc\network\cddb.h">
      <Filter>network</Filter>
    </ClInclude>
    <ClInclude Include="..\..\xbmc\network\DNSNameCache.h">
      <Filter>network</Filter>
    </ClInclude>
    <ClInclude Include="..\..\xbmc\network\EventClient.h">
      <Filter>network</Filter>
    </ClInclude>
    <ClInclude Include="..\..\xbmc\network\EventPacket.h">
      <Filter>network</Filter>
    </ClInclude>
    <ClInclude Include="..\..\xbmc\network\EventServer.h">
      <Filter>network</Filter>
    </ClInclude>
    <ClInclude Include="..\..\xbmc\network\GUIDialogAccessPoints.h">
      <Filter>network</Filter>
    </ClInclude>
    <ClInclude Include="..\..\xbmc\network\GUIDialogNetworkSetup.h">
      <Filter>network</Filter>
    </ClInclude>
    <ClInclude Include="..\..\xbmc\network\Network.h">
      <Filter>network</Filter>
    </ClInclude>
    <ClInclude Include="..\..\xbmc\network\Socket.h">
      <Filter>network</Filter>
    </ClInclude>
    <ClInclude Include="..\..\xbmc\network\TCPServer.h">
      <Filter>network</Filter>
    </ClInclude>
    <ClInclude Include="..\..\xbmc\network\UdpClient.h">
      <Filter>network</Filter>
    </ClInclude>
    <ClInclude Include="..\..\xbmc\network\WakeOnAccess.h">
      <Filter>network</Filter>
    </ClInclude>
    <ClInclude Include="..\..\xbmc\network\WebServer.h">
      <Filter>network</Filter>
    </ClInclude>
    <ClInclude Include="..\..\xbmc\network\Zeroconf.h">
      <Filter>network</Filter>
    </ClInclude>
    <ClInclude Include="..\..\xbmc\network\windows\NetworkWin32.h">
      <Filter>network\windows</Filter>
    </ClInclude>
    <ClInclude Include="..\..\xbmc\pictures\DllImageLib.h">
      <Filter>pictures</Filter>
    </ClInclude>
    <ClInclude Include="..\..\xbmc\pictures\DllLibExif.h">
      <Filter>pictures</Filter>
    </ClInclude>
    <ClInclude Include="..\..\xbmc\pictures\GUIDialogPictureInfo.h">
      <Filter>pictures</Filter>
    </ClInclude>
    <ClInclude Include="..\..\xbmc\pictures\GUIViewStatePictures.h">
      <Filter>pictures</Filter>
    </ClInclude>
    <ClInclude Include="..\..\xbmc\pictures\GUIWindowPictures.h">
      <Filter>pictures</Filter>
    </ClInclude>
    <ClInclude Include="..\..\xbmc\pictures\GUIWindowSlideShow.h">
      <Filter>pictures</Filter>
    </ClInclude>
    <ClInclude Include="..\..\xbmc\pictures\Picture.h">
      <Filter>pictures</Filter>
    </ClInclude>
    <ClInclude Include="..\..\xbmc\pictures\PictureInfoLoader.h">
      <Filter>pictures</Filter>
    </ClInclude>
    <ClInclude Include="..\..\xbmc\pictures\PictureInfoTag.h">
      <Filter>pictures</Filter>
    </ClInclude>
    <ClInclude Include="..\..\xbmc\pictures\SlideShowPicture.h">
      <Filter>pictures</Filter>
    </ClInclude>
    <ClInclude Include="..\..\xbmc\playlists\PlayList.h">
      <Filter>playlists</Filter>
    </ClInclude>
    <ClInclude Include="..\..\xbmc\playlists\PlayListB4S.h">
      <Filter>playlists</Filter>
    </ClInclude>
    <ClInclude Include="..\..\xbmc\playlists\PlayListFactory.h">
      <Filter>playlists</Filter>
    </ClInclude>
    <ClInclude Include="..\..\xbmc\playlists\PlayListM3U.h">
      <Filter>playlists</Filter>
    </ClInclude>
    <ClInclude Include="..\..\xbmc\playlists\PlayListPLS.h">
      <Filter>playlists</Filter>
    </ClInclude>
    <ClInclude Include="..\..\xbmc\playlists\PlayListURL.h">
      <Filter>playlists</Filter>
    </ClInclude>
    <ClInclude Include="..\..\xbmc\playlists\PlayListWPL.h">
      <Filter>playlists</Filter>
    </ClInclude>
    <ClInclude Include="..\..\xbmc\playlists\PlayListXML.h">
      <Filter>playlists</Filter>
    </ClInclude>
    <ClInclude Include="..\..\xbmc\playlists\SmartPlayList.h">
      <Filter>playlists</Filter>
    </ClInclude>
    <ClInclude Include="..\..\xbmc\powermanagement\IPowerSyscall.h">
      <Filter>powermanagement</Filter>
    </ClInclude>
    <ClInclude Include="..\..\xbmc\powermanagement\PowerManager.h">
      <Filter>powermanagement</Filter>
    </ClInclude>
    <ClInclude Include="..\..\xbmc\powermanagement\windows\Win32PowerSyscall.h">
      <Filter>powermanagement\windows</Filter>
    </ClInclude>
    <ClInclude Include="..\..\xbmc\programs\GUIViewStatePrograms.h">
      <Filter>programs</Filter>
    </ClInclude>
    <ClInclude Include="..\..\xbmc\programs\GUIWindowPrograms.h">
      <Filter>programs</Filter>
    </ClInclude>
    <ClInclude Include="..\..\xbmc\rendering\RenderSystem.h">
      <Filter>rendering</Filter>
    </ClInclude>
    <ClInclude Include="..\..\xbmc\rendering\dx\GUIWindowTestPatternDX.h">
      <Filter>rendering\dx</Filter>
    </ClInclude>
    <ClInclude Include="..\..\xbmc\rendering\dx\RenderSystemDX.h">
      <Filter>rendering\dx</Filter>
    </ClInclude>
    <ClInclude Include="..\..\xbmc\settings\AdvancedSettings.h">
      <Filter>settings</Filter>
    </ClInclude>
    <ClInclude Include="..\..\xbmc\settings\Settings.h">
      <Filter>settings</Filter>
    </ClInclude>
    <ClInclude Include="..\..\xbmc\settings\VideoSettings.h">
      <Filter>settings</Filter>
    </ClInclude>
    <ClInclude Include="..\..\xbmc\storage\AutorunMediaJob.h">
      <Filter>storage</Filter>
    </ClInclude>
    <ClInclude Include="..\..\xbmc\storage\cdioSupport.h">
      <Filter>storage</Filter>
    </ClInclude>
    <ClInclude Include="..\..\xbmc\storage\IoSupport.h">
      <Filter>storage</Filter>
    </ClInclude>
    <ClInclude Include="..\..\xbmc\storage\IStorageProvider.h">
      <Filter>storage</Filter>
    </ClInclude>
    <ClInclude Include="..\..\xbmc\storage\MediaManager.h">
      <Filter>storage</Filter>
    </ClInclude>
    <ClInclude Include="..\..\xbmc\storage\windows\Win32StorageProvider.h">
      <Filter>storage\windows</Filter>
    </ClInclude>
    <ClInclude Include="..\..\xbmc\utils\AlarmClock.h">
      <Filter>utils</Filter>
    </ClInclude>
    <ClInclude Include="..\..\xbmc\utils\AliasShortcutUtils.h">
      <Filter>utils</Filter>
    </ClInclude>
    <ClInclude Include="..\..\xbmc\utils\Archive.h">
      <Filter>utils</Filter>
    </ClInclude>
    <ClInclude Include="..\..\xbmc\utils\AsyncFileCopy.h">
      <Filter>utils</Filter>
    </ClInclude>
    <ClInclude Include="..\..\xbmc\utils\AutoPtrHandle.h">
      <Filter>utils</Filter>
    </ClInclude>
    <ClInclude Include="..\..\xbmc\utils\BitstreamStats.h">
      <Filter>utils</Filter>
    </ClInclude>
    <ClInclude Include="..\..\xbmc\utils\CharsetConverter.h">
      <Filter>utils</Filter>
    </ClInclude>
    <ClInclude Include="..\..\xbmc\utils\CPUInfo.h">
      <Filter>utils</Filter>
    </ClInclude>
    <ClInclude Include="..\..\xbmc\utils\Crc32.h">
      <Filter>utils</Filter>
    </ClInclude>
    <ClInclude Include="..\..\xbmc\utils\EndianSwap.h">
      <Filter>utils</Filter>
    </ClInclude>
    <ClInclude Include="..\..\xbmc\utils\Fanart.h">
      <Filter>utils</Filter>
    </ClInclude>
    <ClInclude Include="..\..\xbmc\utils\fft.h">
      <Filter>utils</Filter>
    </ClInclude>
    <ClInclude Include="..\..\xbmc\utils\FileOperationJob.h">
      <Filter>utils</Filter>
    </ClInclude>
    <ClInclude Include="..\..\xbmc\utils\FileUtils.h">
      <Filter>utils</Filter>
    </ClInclude>
    <ClInclude Include="..\..\xbmc\utils\fstrcmp.h">
      <Filter>utils</Filter>
    </ClInclude>
    <ClInclude Include="..\..\xbmc\utils\HTMLUtil.h">
      <Filter>utils</Filter>
    </ClInclude>
    <ClInclude Include="..\..\xbmc\utils\HttpHeader.h">
      <Filter>utils</Filter>
    </ClInclude>
    <ClInclude Include="..\..\xbmc\utils\InfoLoader.h">
      <Filter>utils</Filter>
    </ClInclude>
    <ClInclude Include="..\..\xbmc\utils\ISerializable.h">
      <Filter>utils</Filter>
    </ClInclude>
    <ClInclude Include="..\..\xbmc\utils\Job.h">
      <Filter>utils</Filter>
    </ClInclude>
    <ClInclude Include="..\..\xbmc\utils\JobManager.h">
      <Filter>utils</Filter>
    </ClInclude>
    <ClInclude Include="..\..\xbmc\utils\LabelFormatter.h">
      <Filter>utils</Filter>
    </ClInclude>
    <ClInclude Include="..\..\xbmc\utils\log.h">
      <Filter>utils</Filter>
    </ClInclude>
    <ClInclude Include="..\..\xbmc\utils\MathUtils.h">
      <Filter>utils</Filter>
    </ClInclude>
    <ClInclude Include="..\..\xbmc\utils\md5.h">
      <Filter>utils</Filter>
    </ClInclude>
    <ClInclude Include="..\..\xbmc\utils\PerformanceSample.h">
      <Filter>utils</Filter>
    </ClInclude>
    <ClInclude Include="..\..\xbmc\utils\PerformanceStats.h">
      <Filter>utils</Filter>
    </ClInclude>
    <ClInclude Include="..\..\xbmc\utils\RegExp.h">
      <Filter>utils</Filter>
    </ClInclude>
    <ClInclude Include="..\..\xbmc\utils\RingBuffer.h">
      <Filter>utils</Filter>
    </ClInclude>
    <ClInclude Include="..\..\xbmc\utils\RssReader.h">
      <Filter>utils</Filter>
    </ClInclude>
    <ClInclude Include="..\..\xbmc\utils\SaveFileStateJob.h">
      <Filter>utils</Filter>
    </ClInclude>
    <ClInclude Include="..\..\xbmc\utils\ScraperParser.h">
      <Filter>utils</Filter>
    </ClInclude>
    <ClInclude Include="..\..\xbmc\utils\ScraperUrl.h">
      <Filter>utils</Filter>
    </ClInclude>
    <ClInclude Include="..\..\xbmc\utils\Splash.h">
      <Filter>utils</Filter>
    </ClInclude>
    <ClInclude Include="..\..\xbmc\utils\Stopwatch.h">
      <Filter>utils</Filter>
    </ClInclude>
    <ClInclude Include="..\..\xbmc\utils\StreamDetails.h">
      <Filter>utils</Filter>
    </ClInclude>
    <ClInclude Include="..\..\xbmc\utils\StreamUtils.h">
      <Filter>utils</Filter>
    </ClInclude>
    <ClInclude Include="..\..\xbmc\utils\StringUtils.h">
      <Filter>utils</Filter>
    </ClInclude>
    <ClInclude Include="..\..\xbmc\utils\SystemInfo.h">
      <Filter>utils</Filter>
    </ClInclude>
    <ClInclude Include="..\..\xbmc\utils\TimeSmoother.h">
      <Filter>utils</Filter>
    </ClInclude>
    <ClInclude Include="..\..\xbmc\utils\TimeUtils.h">
      <Filter>utils</Filter>
    </ClInclude>
    <ClInclude Include="..\..\xbmc\utils\URIUtils.h">
      <Filter>utils</Filter>
    </ClInclude>
    <ClInclude Include="..\..\xbmc\utils\Variant.h">
      <Filter>utils</Filter>
    </ClInclude>
    <ClInclude Include="..\..\xbmc\utils\Weather.h">
      <Filter>utils</Filter>
    </ClInclude>
    <ClInclude Include="..\..\xbmc\utils\XMLUtils.h">
      <Filter>utils</Filter>
    </ClInclude>
    <ClInclude Include="..\..\xbmc\video\Bookmark.h">
      <Filter>video</Filter>
    </ClInclude>
    <ClInclude Include="..\..\xbmc\video\GUIViewStateVideo.h">
      <Filter>video</Filter>
    </ClInclude>
    <ClInclude Include="..\..\xbmc\video\Teletext.h">
      <Filter>video</Filter>
    </ClInclude>
    <ClInclude Include="..\..\xbmc\video\TeletextDefines.h">
      <Filter>video</Filter>
    </ClInclude>
    <ClInclude Include="..\..\xbmc\video\VideoInfoDownloader.h">
      <Filter>video</Filter>
    </ClInclude>
    <ClInclude Include="..\..\xbmc\video\VideoInfoScanner.h">
      <Filter>video</Filter>
    </ClInclude>
    <ClInclude Include="..\..\xbmc\video\VideoInfoTag.h">
      <Filter>video</Filter>
    </ClInclude>
    <ClInclude Include="..\..\xbmc\video\VideoReferenceClock.h">
      <Filter>video</Filter>
    </ClInclude>
    <ClInclude Include="..\..\xbmc\video\dialogs\GUIDialogAudioSubtitleSettings.h">
      <Filter>video\dialogs</Filter>
    </ClInclude>
    <ClInclude Include="..\..\xbmc\video\dialogs\GUIDialogFileStacking.h">
      <Filter>video\dialogs</Filter>
    </ClInclude>
    <ClInclude Include="..\..\xbmc\video\dialogs\GUIDialogFullScreenInfo.h">
      <Filter>video\dialogs</Filter>
    </ClInclude>
    <ClInclude Include="..\..\xbmc\video\dialogs\GUIDialogSubtitles.h">
      <Filter>video\dialogs</Filter>
    </ClInclude>
    <ClInclude Include="..\..\xbmc\video\dialogs\GUIDialogTeletext.h">
      <Filter>video\dialogs</Filter>
    </ClInclude>
    <ClInclude Include="..\..\xbmc\video\dialogs\GUIDialogVideoBookmarks.h">
      <Filter>video\dialogs</Filter>
    </ClInclude>
    <ClInclude Include="..\..\xbmc\video\dialogs\GUIDialogVideoInfo.h">
      <Filter>video\dialogs</Filter>
    </ClInclude>
    <ClInclude Include="..\..\xbmc\video\dialogs\GUIDialogVideoOSD.h">
      <Filter>video\dialogs</Filter>
    </ClInclude>
    <ClInclude Include="..\..\xbmc\video\dialogs\GUIDialogVideoOverlay.h">
      <Filter>video\dialogs</Filter>
    </ClInclude>
    <ClInclude Include="..\..\xbmc\video\dialogs\GUIDialogVideoSettings.h">
      <Filter>video\dialogs</Filter>
    </ClInclude>
    <ClInclude Include="..\..\xbmc\video\windows\GUIWindowFullScreen.h">
      <Filter>video\windows</Filter>
    </ClInclude>
    <ClInclude Include="..\..\xbmc\video\windows\GUIWindowVideoBase.h">
      <Filter>video\windows</Filter>
    </ClInclude>
    <ClInclude Include="..\..\xbmc\video\windows\GUIWindowVideoNav.h">
      <Filter>video\windows</Filter>
    </ClInclude>
    <ClInclude Include="..\..\xbmc\video\windows\GUIWindowVideoPlaylist.h">
      <Filter>video\windows</Filter>
    </ClInclude>
    <ClInclude Include="..\..\xbmc\windowing\WindowingFactory.h">
      <Filter>windowing</Filter>
    </ClInclude>
    <ClInclude Include="..\..\xbmc\windowing\WinEvents.h">
      <Filter>windowing</Filter>
    </ClInclude>
    <ClInclude Include="..\..\xbmc\windowing\WinSystem.h">
      <Filter>windowing</Filter>
    </ClInclude>
    <ClInclude Include="..\..\xbmc\windowing\XBMC_events.h">
      <Filter>windowing</Filter>
    </ClInclude>
    <ClInclude Include="..\..\xbmc\windowing\windows\WinEventsWin32.h">
      <Filter>windowing\windows</Filter>
    </ClInclude>
    <ClInclude Include="..\..\xbmc\windowing\windows\WinSystemWin32.h">
      <Filter>windowing\windows</Filter>
    </ClInclude>
    <ClInclude Include="..\..\xbmc\windowing\windows\WinSystemWin32DX.h">
      <Filter>windowing\windows</Filter>
    </ClInclude>
    <ClInclude Include="..\..\xbmc\addons\GUIViewStateAddonBrowser.h">
      <Filter>addons</Filter>
    </ClInclude>
    <ClInclude Include="..\..\xbmc\addons\GUIWindowAddonBrowser.h">
      <Filter>addons</Filter>
    </ClInclude>
    <ClInclude Include="..\..\xbmc\dialogs\GUIDialogCache.h">
      <Filter>dialogs</Filter>
    </ClInclude>
    <ClInclude Include="..\..\xbmc\interfaces\Builtins.h">
      <Filter>interfaces</Filter>
    </ClInclude>
    <ClInclude Include="..\..\xbmc\interfaces\IActionListener.h">
      <Filter>interfaces</Filter>
    </ClInclude>
    <ClInclude Include="..\..\xbmc\interfaces\IAnnouncer.h">
      <Filter>interfaces</Filter>
    </ClInclude>
    <ClInclude Include="..\..\xbmc\interfaces\AnnouncementManager.h">
      <Filter>interfaces</Filter>
    </ClInclude>
    <ClInclude Include="..\..\xbmc\powermanagement\DPMSSupport.h">
      <Filter>powermanagement</Filter>
    </ClInclude>
    <ClInclude Include="..\..\xbmc\windows\GUIMediaWindow.h">
      <Filter>windows</Filter>
    </ClInclude>
    <ClInclude Include="..\..\xbmc\windows\GUIWindowDebugInfo.h">
      <Filter>windows</Filter>
    </ClInclude>
    <ClInclude Include="..\..\xbmc\windows\GUIWindowFileManager.h">
      <Filter>windows</Filter>
    </ClInclude>
    <ClInclude Include="..\..\xbmc\windows\GUIWindowHome.h">
      <Filter>windows</Filter>
    </ClInclude>
    <ClInclude Include="..\..\xbmc\windows\GUIWindowLoginScreen.h">
      <Filter>windows</Filter>
    </ClInclude>
    <ClInclude Include="..\..\xbmc\windows\GUIWindowPointer.h">
      <Filter>windows</Filter>
    </ClInclude>
    <ClInclude Include="..\..\xbmc\windows\GUIWindowScreensaver.h">
      <Filter>windows</Filter>
    </ClInclude>
    <ClInclude Include="..\..\xbmc\windows\GUIWindowScreensaverDim.h">
      <Filter>windows</Filter>
    </ClInclude>
    <ClInclude Include="..\..\xbmc\windows\GUIWindowStartup.h">
      <Filter>windows</Filter>
    </ClInclude>
    <ClInclude Include="..\..\xbmc\windows\GUIWindowSystemInfo.h">
      <Filter>windows</Filter>
    </ClInclude>
    <ClInclude Include="..\..\xbmc\windows\GUIWindowWeather.h">
      <Filter>windows</Filter>
    </ClInclude>
    <ClInclude Include="..\..\xbmc\utils\LangCodeExpander.h">
      <Filter>utils</Filter>
    </ClInclude>
    <ClInclude Include="..\..\xbmc\addons\AddonInstaller.h">
      <Filter>addons</Filter>
    </ClInclude>
    <ClInclude Include="..\..\xbmc\epg\EpgSearchFilter.h">
      <Filter>epg</Filter>
    </ClInclude>
    <ClInclude Include="..\..\xbmc\epg\Epg.h">
      <Filter>epg</Filter>
    </ClInclude>
    <ClInclude Include="..\..\xbmc\epg\EpgContainer.h">
      <Filter>epg</Filter>
    </ClInclude>
    <ClInclude Include="..\..\xbmc\epg\EpgDatabase.h">
      <Filter>epg</Filter>
    </ClInclude>
    <ClInclude Include="..\..\xbmc\epg\EpgInfoTag.h">
      <Filter>epg</Filter>
    </ClInclude>
    <ClInclude Include="..\..\xbmc\filesystem\PVRFile.h">
      <Filter>filesystem</Filter>
    </ClInclude>
    <ClInclude Include="..\..\xbmc\filesystem\PVRDirectory.h">
      <Filter>filesystem</Filter>
    </ClInclude>
    <ClInclude Include="..\..\xbmc\addons\DllPVRClient.h">
      <Filter>addons</Filter>
    </ClInclude>
    <ClInclude Include="..\..\xbmc\utils\Observer.h">
      <Filter>utils</Filter>
    </ClInclude>
    <ClInclude Include="..\..\xbmc\cores\dvdplayer\DVDInputStreams\DVDInputStreamPVRManager.h">
      <Filter>cores\dvdplayer\DVDInputStreams</Filter>
    </ClInclude>
    <ClInclude Include="..\..\xbmc\cores\dvdplayer\DVDDemuxers\DVDDemuxPVRClient.h">
      <Filter>cores\dvdplayer\DVDDemuxers</Filter>
    </ClInclude>
    <ClInclude Include="..\..\xbmc\utils\TextSearch.h">
      <Filter>utils</Filter>
    </ClInclude>
    <ClInclude Include="..\..\xbmc\win32\stdio_utf8.h">
      <Filter>win32</Filter>
    </ClInclude>
    <ClInclude Include="..\..\xbmc\win32\stat_utf8.h">
      <Filter>win32</Filter>
    </ClInclude>
    <ClInclude Include="..\..\xbmc\pvr\windows\GUIWindowPVRBase.h">
      <Filter>pvr\windows</Filter>
    </ClInclude>
    <ClInclude Include="..\..\xbmc\pvr\timers\PVRTimers.h">
      <Filter>pvr\timers</Filter>
    </ClInclude>
    <ClInclude Include="..\..\xbmc\pvr\timers\PVRTimerInfoTag.h">
      <Filter>pvr\timers</Filter>
    </ClInclude>
    <ClInclude Include="..\..\xbmc\pvr\recordings\PVRRecordings.h">
      <Filter>pvr\recordings</Filter>
    </ClInclude>
    <ClInclude Include="..\..\xbmc\pvr\recordings\PVRRecording.h">
      <Filter>pvr\recordings</Filter>
    </ClInclude>
    <ClInclude Include="..\..\xbmc\pvr\dialogs\GUIDialogPVRTimerSettings.h">
      <Filter>pvr\dialogs</Filter>
    </ClInclude>
    <ClInclude Include="..\..\xbmc\pvr\dialogs\GUIDialogPVRChannelManager.h">
      <Filter>pvr\dialogs</Filter>
    </ClInclude>
    <ClInclude Include="..\..\xbmc\pvr\dialogs\GUIDialogPVRChannelsOSD.h">
      <Filter>pvr\dialogs</Filter>
    </ClInclude>
    <ClInclude Include="..\..\xbmc\pvr\dialogs\GUIDialogPVRGroupManager.h">
      <Filter>pvr\dialogs</Filter>
    </ClInclude>
    <ClInclude Include="..\..\xbmc\pvr\dialogs\GUIDialogPVRGuideInfo.h">
      <Filter>pvr\dialogs</Filter>
    </ClInclude>
    <ClInclude Include="..\..\xbmc\pvr\dialogs\GUIDialogPVRGuideOSD.h">
      <Filter>pvr\dialogs</Filter>
    </ClInclude>
    <ClInclude Include="..\..\xbmc\pvr\dialogs\GUIDialogPVRGuideSearch.h">
      <Filter>pvr\dialogs</Filter>
    </ClInclude>
    <ClInclude Include="..\..\xbmc\pvr\dialogs\GUIDialogPVRRecordingInfo.h">
      <Filter>pvr\dialogs</Filter>
    </ClInclude>
    <ClInclude Include="..\..\xbmc\pvr\channels\PVRChannelGroupsContainer.h">
      <Filter>pvr\channels</Filter>
    </ClInclude>
    <ClInclude Include="..\..\xbmc\pvr\channels\PVRChannel.h">
      <Filter>pvr\channels</Filter>
    </ClInclude>
    <ClInclude Include="..\..\xbmc\pvr\channels\PVRChannelGroup.h">
      <Filter>pvr\channels</Filter>
    </ClInclude>
    <ClInclude Include="..\..\xbmc\pvr\channels\PVRChannelGroupInternal.h">
      <Filter>pvr\channels</Filter>
    </ClInclude>
    <ClInclude Include="..\..\xbmc\pvr\channels\PVRChannelGroups.h">
      <Filter>pvr\channels</Filter>
    </ClInclude>
    <ClInclude Include="..\..\xbmc\pvr\addons\PVRClient.h">
      <Filter>pvr\addons</Filter>
    </ClInclude>
    <ClInclude Include="..\..\xbmc\dialogs\GUIDialogExtendedProgressBar.h">
      <Filter>dialogs</Filter>
    </ClInclude>
    <ClInclude Include="..\..\xbmc\pvr\PVRActionListener.h">
      <Filter>pvr</Filter>
    </ClInclude>
    <ClInclude Include="..\..\xbmc\pvr\PVRDatabase.h">
      <Filter>pvr</Filter>
    </ClInclude>
    <ClInclude Include="..\..\xbmc\pvr\PVRManager.h">
      <Filter>pvr</Filter>
    </ClInclude>
    <ClInclude Include="..\..\xbmc\cores\VideoRenderers\RenderCapture.h">
      <Filter>cores\VideoRenderers</Filter>
    </ClInclude>
    <ClInclude Include="..\..\xbmc\pvr\windows\GUIWindowPVRTimers.h">
      <Filter>pvr\windows</Filter>
    </ClInclude>
    <ClInclude Include="..\..\xbmc\pvr\windows\GUIViewStatePVR.h">
      <Filter>pvr\windows</Filter>
    </ClInclude>
    <ClInclude Include="..\..\xbmc\pvr\windows\GUIWindowPVRChannels.h">
      <Filter>pvr\windows</Filter>
    </ClInclude>
    <ClInclude Include="..\..\xbmc\pvr\windows\GUIWindowPVRGuide.h">
      <Filter>pvr\windows</Filter>
    </ClInclude>
    <ClInclude Include="..\..\xbmc\pvr\windows\GUIWindowPVRRecordings.h">
      <Filter>pvr\windows</Filter>
    </ClInclude>
    <ClInclude Include="..\..\xbmc\pvr\windows\GUIWindowPVRSearch.h">
      <Filter>pvr\windows</Filter>
    </ClInclude>
    <ClInclude Include="..\..\xbmc\utils\GlobalsHandling.h">
      <Filter>utils</Filter>
    </ClInclude>
    <ClInclude Include="..\..\xbmc\pvr\addons\PVRClients.h">
      <Filter>pvr\addons</Filter>
    </ClInclude>
    <ClInclude Include="..\..\xbmc\addons\AddonCallbacks.h">
      <Filter>addons</Filter>
    </ClInclude>
    <ClInclude Include="..\..\xbmc\addons\AddonCallbacksAddon.h">
      <Filter>addons</Filter>
    </ClInclude>
    <ClInclude Include="..\..\xbmc\addons\AddonCallbacksGUI.h">
      <Filter>addons</Filter>
    </ClInclude>
    <ClInclude Include="..\..\xbmc\addons\AddonCallbacksPVR.h">
      <Filter>addons</Filter>
    </ClInclude>
    <ClInclude Include="..\..\lib\SlingboxLib\SlingboxLib.h">
      <Filter>libs\SlingboxLib</Filter>
    </ClInclude>
    <ClInclude Include="..\..\xbmc\dialogs\GUIDialogPlayEject.h">
      <Filter>dialogs</Filter>
    </ClInclude>
    <ClInclude Include="..\..\xbmc\pvr\PVRGUIInfo.h">
      <Filter>pvr</Filter>
    </ClInclude>
    <ClInclude Include="..\..\xbmc\interfaces\json-rpc\JSONServiceDescription.h">
      <Filter>interfaces\json-rpc</Filter>
    </ClInclude>
    <ClInclude Include="..\..\xbmc\interfaces\json-rpc\ServiceDescription.h">
      <Filter>interfaces\json-rpc</Filter>
    </ClInclude>
    <ClInclude Include="..\..\xbmc\interfaces\json-rpc\InputOperations.h">
      <Filter>interfaces\json-rpc</Filter>
    </ClInclude>
    <ClInclude Include="..\..\xbmc\epg\GUIEPGGridContainer.h">
      <Filter>epg</Filter>
    </ClInclude>
    <ClInclude Include="..\..\xbmc\input\XBMC_keytable.h">
      <Filter>input</Filter>
    </ClInclude>
    <ClInclude Include="..\..\xbmc\utils\JSONVariantParser.h">
      <Filter>utils</Filter>
    </ClInclude>
    <ClInclude Include="..\..\xbmc\utils\JSONVariantWriter.h">
      <Filter>utils</Filter>
    </ClInclude>
    <ClInclude Include="..\..\xbmc\addons\AddonVersion.h">
      <Filter>addons</Filter>
    </ClInclude>
    <ClInclude Include="..\..\xbmc\guilib\DirtyRegionTracker.h">
      <Filter>guilib</Filter>
    </ClInclude>
    <ClInclude Include="..\..\xbmc\guilib\DirtyRegion.h">
      <Filter>guilib</Filter>
    </ClInclude>
    <ClInclude Include="..\..\xbmc\guilib\DirtyRegionSolvers.h">
      <Filter>guilib</Filter>
    </ClInclude>
    <ClInclude Include="..\..\xbmc\input\InertialScrollingHandler.h">
      <Filter>input</Filter>
    </ClInclude>
    <ClInclude Include="..\..\xbmc\interfaces\info\InfoBool.h">
      <Filter>interfaces\info</Filter>
    </ClInclude>
    <ClInclude Include="..\..\xbmc\interfaces\info\InfoExpression.h">
      <Filter>interfaces\info</Filter>
    </ClInclude>
    <ClInclude Include="..\..\xbmc\guilib\GUIAction.h">
      <Filter>guilib</Filter>
    </ClInclude>
    <ClInclude Include="..\..\xbmc\interfaces\json-rpc\ApplicationOperations.h">
      <Filter>interfaces\json-rpc</Filter>
    </ClInclude>
    <ClInclude Include="..\..\xbmc\guilib\JpegIO.h">
      <Filter>guilib</Filter>
    </ClInclude>
    <ClInclude Include="..\..\xbmc\interfaces\info\SkinVariable.h">
      <Filter>interfaces\info</Filter>
    </ClInclude>
    <ClInclude Include="..\..\xbmc\network\AirPlayServer.h">
      <Filter>network</Filter>
    </ClInclude>
    <ClInclude Include="..\..\xbmc\utils\HttpParser.h">
      <Filter>utils</Filter>
    </ClInclude>
    <ClInclude Include="..\..\xbmc\network\mdns\ZeroconfMDNS.h">
      <Filter>network\mdns</Filter>
    </ClInclude>
    <ClInclude Include="..\..\xbmc\network\DllLibPlist.h">
      <Filter>network</Filter>
    </ClInclude>
    <ClInclude Include="..\..\xbmc\peripherals\Peripherals.h">
      <Filter>peripherals</Filter>
    </ClInclude>
    <ClInclude Include="..\..\xbmc\peripherals\bus\PeripheralBus.h">
      <Filter>peripherals\bus</Filter>
    </ClInclude>
    <ClInclude Include="..\..\xbmc\peripherals\devices\Peripheral.h">
      <Filter>peripherals\devices</Filter>
    </ClInclude>
    <ClInclude Include="..\..\xbmc\peripherals\devices\PeripheralCecAdapter.h">
      <Filter>peripherals\devices</Filter>
    </ClInclude>
    <ClInclude Include="..\..\xbmc\peripherals\devices\PeripheralDisk.h">
      <Filter>peripherals\devices</Filter>
    </ClInclude>
    <ClInclude Include="..\..\xbmc\peripherals\devices\PeripheralHID.h">
      <Filter>peripherals\devices</Filter>
    </ClInclude>
    <ClInclude Include="..\..\xbmc\peripherals\devices\PeripheralNIC.h">
      <Filter>peripherals\devices</Filter>
    </ClInclude>
    <ClInclude Include="..\..\xbmc\peripherals\devices\PeripheralNyxboard.h">
      <Filter>peripherals\devices</Filter>
    </ClInclude>
    <ClInclude Include="..\..\xbmc\peripherals\bus\win32\PeripheralBusUSB.h">
      <Filter>peripherals\bus</Filter>
    </ClInclude>
    <ClInclude Include="..\..\xbmc\peripherals\PeripheralTypes.h">
      <Filter>peripherals</Filter>
    </ClInclude>
    <ClInclude Include="..\..\xbmc\peripherals\devices\PeripheralBluetooth.h">
      <Filter>peripherals\devices</Filter>
    </ClInclude>
    <ClInclude Include="..\..\xbmc\peripherals\devices\PeripheralTuner.h">
      <Filter>peripherals\devices</Filter>
    </ClInclude>
    <ClInclude Include="..\..\xbmc\peripherals\dialogs\GUIDialogPeripheralManager.h">
      <Filter>peripherals\dialogs</Filter>
    </ClInclude>
    <ClInclude Include="..\..\xbmc\peripherals\dialogs\GUIDialogPeripheralSettings.h">
      <Filter>peripherals\dialogs</Filter>
    </ClInclude>
    <ClInclude Include="..\..\xbmc\filesystem\ZipManager.h">
      <Filter>filesystem</Filter>
    </ClInclude>
    <ClInclude Include="..\..\xbmc\filesystem\AddonsDirectory.h">
      <Filter>filesystem</Filter>
    </ClInclude>
    <ClInclude Include="..\..\xbmc\filesystem\CacheStrategy.h">
      <Filter>filesystem</Filter>
    </ClInclude>
    <ClInclude Include="..\..\xbmc\filesystem\CDDADirectory.h">
      <Filter>filesystem</Filter>
    </ClInclude>
    <ClInclude Include="..\..\xbmc\filesystem\CDDAFile.h">
      <Filter>filesystem</Filter>
    </ClInclude>
    <ClInclude Include="..\..\xbmc\filesystem\CurlFile.h">
      <Filter>filesystem</Filter>
    </ClInclude>
    <ClInclude Include="..\..\xbmc\filesystem\DAVDirectory.h">
      <Filter>filesystem</Filter>
    </ClInclude>
    <ClInclude Include="..\..\xbmc\filesystem\Directory.h">
      <Filter>filesystem</Filter>
    </ClInclude>
    <ClInclude Include="..\..\xbmc\filesystem\DirectoryFactory.h">
      <Filter>filesystem</Filter>
    </ClInclude>
    <ClInclude Include="..\..\xbmc\filesystem\DirectoryHistory.h">
      <Filter>filesystem</Filter>
    </ClInclude>
    <ClInclude Include="..\..\xbmc\filesystem\DllLibCurl.h">
      <Filter>filesystem</Filter>
    </ClInclude>
    <ClInclude Include="..\..\xbmc\filesystem\DllLibNfs.h">
      <Filter>filesystem</Filter>
    </ClInclude>
    <ClInclude Include="..\..\xbmc\filesystem\File.h">
      <Filter>filesystem</Filter>
    </ClInclude>
    <ClInclude Include="..\..\xbmc\filesystem\FileDirectoryFactory.h">
      <Filter>filesystem</Filter>
    </ClInclude>
    <ClInclude Include="..\..\xbmc\filesystem\FileFactory.h">
      <Filter>filesystem</Filter>
    </ClInclude>
    <ClInclude Include="..\..\xbmc\filesystem\FileReaderFile.h">
      <Filter>filesystem</Filter>
    </ClInclude>
    <ClInclude Include="..\..\xbmc\filesystem\FTPDirectory.h">
      <Filter>filesystem</Filter>
    </ClInclude>
    <ClInclude Include="..\..\xbmc\filesystem\FTPParse.h">
      <Filter>filesystem</Filter>
    </ClInclude>
    <ClInclude Include="..\..\xbmc\filesystem\HDHomeRunDirectory.h">
      <Filter>filesystem</Filter>
    </ClInclude>
    <ClInclude Include="..\..\xbmc\filesystem\HDHomeRunFile.h">
      <Filter>filesystem</Filter>
    </ClInclude>
    <ClInclude Include="..\..\xbmc\filesystem\HTTPDirectory.h">
      <Filter>filesystem</Filter>
    </ClInclude>
    <ClInclude Include="..\..\xbmc\filesystem\IDirectory.h">
      <Filter>filesystem</Filter>
    </ClInclude>
    <ClInclude Include="..\..\xbmc\filesystem\IFile.h">
      <Filter>filesystem</Filter>
    </ClInclude>
    <ClInclude Include="..\..\xbmc\filesystem\IFileDirectory.h">
      <Filter>filesystem</Filter>
    </ClInclude>
    <ClInclude Include="..\..\xbmc\filesystem\ILiveTV.h">
      <Filter>filesystem</Filter>
    </ClInclude>
    <ClInclude Include="..\..\xbmc\filesystem\iso9660.h">
      <Filter>filesystem</Filter>
    </ClInclude>
    <ClInclude Include="..\..\xbmc\filesystem\ISO9660Directory.h">
      <Filter>filesystem</Filter>
    </ClInclude>
    <ClInclude Include="..\..\xbmc\filesystem\ISOFile.h">
      <Filter>filesystem</Filter>
    </ClInclude>
    <ClInclude Include="..\..\xbmc\filesystem\LibraryDirectory.h">
      <Filter>filesystem</Filter>
    </ClInclude>
    <ClInclude Include="..\..\xbmc\filesystem\MultiPathDirectory.h">
      <Filter>filesystem</Filter>
    </ClInclude>
    <ClInclude Include="..\..\xbmc\filesystem\MultiPathFile.h">
      <Filter>filesystem</Filter>
    </ClInclude>
    <ClInclude Include="..\..\xbmc\filesystem\MusicDatabaseDirectory.h">
      <Filter>filesystem</Filter>
    </ClInclude>
    <ClInclude Include="..\..\xbmc\filesystem\MusicDatabaseFile.h">
      <Filter>filesystem</Filter>
    </ClInclude>
    <ClInclude Include="..\..\xbmc\filesystem\MusicFileDirectory.h">
      <Filter>filesystem</Filter>
    </ClInclude>
    <ClInclude Include="..\..\xbmc\filesystem\MusicSearchDirectory.h">
      <Filter>filesystem</Filter>
    </ClInclude>
    <ClInclude Include="..\..\xbmc\filesystem\NFSFile.h">
      <Filter>filesystem</Filter>
    </ClInclude>
    <ClInclude Include="..\..\xbmc\filesystem\PipeFile.h">
      <Filter>filesystem</Filter>
    </ClInclude>
    <ClInclude Include="..\..\xbmc\filesystem\PipesManager.h">
      <Filter>filesystem</Filter>
    </ClInclude>
    <ClInclude Include="..\..\xbmc\filesystem\PlaylistDirectory.h">
      <Filter>filesystem</Filter>
    </ClInclude>
    <ClInclude Include="..\..\xbmc\filesystem\PlaylistFileDirectory.h">
      <Filter>filesystem</Filter>
    </ClInclude>
    <ClInclude Include="..\..\xbmc\filesystem\PluginDirectory.h">
      <Filter>filesystem</Filter>
    </ClInclude>
    <ClInclude Include="..\..\xbmc\filesystem\RarDirectory.h">
      <Filter>filesystem</Filter>
    </ClInclude>
    <ClInclude Include="..\..\xbmc\filesystem\RarFile.h">
      <Filter>filesystem</Filter>
    </ClInclude>
    <ClInclude Include="..\..\xbmc\filesystem\RarManager.h">
      <Filter>filesystem</Filter>
    </ClInclude>
    <ClInclude Include="..\..\xbmc\filesystem\RSSDirectory.h">
      <Filter>filesystem</Filter>
    </ClInclude>
    <ClInclude Include="..\..\xbmc\filesystem\SAPDirectory.h">
      <Filter>filesystem</Filter>
    </ClInclude>
    <ClInclude Include="..\..\xbmc\filesystem\SAPFile.h">
      <Filter>filesystem</Filter>
    </ClInclude>
    <ClInclude Include="..\..\xbmc\filesystem\SFTPDirectory.h">
      <Filter>filesystem</Filter>
    </ClInclude>
    <ClInclude Include="..\..\xbmc\filesystem\SFTPFile.h">
      <Filter>filesystem</Filter>
    </ClInclude>
    <ClInclude Include="..\..\xbmc\filesystem\ShoutcastFile.h">
      <Filter>filesystem</Filter>
    </ClInclude>
    <ClInclude Include="..\..\xbmc\filesystem\SlingboxDirectory.h">
      <Filter>filesystem</Filter>
    </ClInclude>
    <ClInclude Include="..\..\xbmc\filesystem\SlingboxFile.h">
      <Filter>filesystem</Filter>
    </ClInclude>
    <ClInclude Include="..\..\xbmc\filesystem\SmartPlaylistDirectory.h">
      <Filter>filesystem</Filter>
    </ClInclude>
    <ClInclude Include="..\..\xbmc\filesystem\SourcesDirectory.h">
      <Filter>filesystem</Filter>
    </ClInclude>
    <ClInclude Include="..\..\xbmc\filesystem\SpecialProtocol.h">
      <Filter>filesystem</Filter>
    </ClInclude>
    <ClInclude Include="..\..\xbmc\filesystem\SpecialProtocolDirectory.h">
      <Filter>filesystem</Filter>
    </ClInclude>
    <ClInclude Include="..\..\xbmc\filesystem\SpecialProtocolFile.h">
      <Filter>filesystem</Filter>
    </ClInclude>
    <ClInclude Include="..\..\xbmc\filesystem\StackDirectory.h">
      <Filter>filesystem</Filter>
    </ClInclude>
    <ClInclude Include="..\..\xbmc\filesystem\udf25.h">
      <Filter>filesystem</Filter>
    </ClInclude>
    <ClInclude Include="..\..\xbmc\filesystem\UDFDirectory.h">
      <Filter>filesystem</Filter>
    </ClInclude>
    <ClInclude Include="..\..\xbmc\filesystem\UDFFile.h">
      <Filter>filesystem</Filter>
    </ClInclude>
    <ClInclude Include="..\..\xbmc\filesystem\UPnPDirectory.h">
      <Filter>filesystem</Filter>
    </ClInclude>
    <ClInclude Include="..\..\xbmc\filesystem\UPnPFile.h">
      <Filter>filesystem</Filter>
    </ClInclude>
    <ClInclude Include="..\..\xbmc\filesystem\VideoDatabaseDirectory.h">
      <Filter>filesystem</Filter>
    </ClInclude>
    <ClInclude Include="..\..\xbmc\filesystem\VirtualDirectory.h">
      <Filter>filesystem</Filter>
    </ClInclude>
    <ClInclude Include="..\..\xbmc\filesystem\ZeroconfDirectory.h">
      <Filter>filesystem</Filter>
    </ClInclude>
    <ClInclude Include="..\..\xbmc\filesystem\ZipDirectory.h">
      <Filter>filesystem</Filter>
    </ClInclude>
    <ClInclude Include="..\..\xbmc\filesystem\ZipFile.h">
      <Filter>filesystem</Filter>
    </ClInclude>
    <ClInclude Include="..\..\xbmc\XbmcContext.h" />
    <ClInclude Include="..\..\xbmc\filesystem\MemBufferCache.h">
      <Filter>filesystem</Filter>
    </ClInclude>
    <ClInclude Include="..\..\xbmc\filesystem\CircularCache.h">
      <Filter>filesystem</Filter>
    </ClInclude>
    <ClInclude Include="..\..\xbmc\filesystem\DirectoryCache.h">
      <Filter>filesystem</Filter>
    </ClInclude>
    <ClInclude Include="..\..\xbmc\filesystem\FavouritesDirectory.h">
      <Filter>filesystem</Filter>
    </ClInclude>
    <ClInclude Include="..\..\xbmc\filesystem\FileCache.h">
      <Filter>filesystem</Filter>
    </ClInclude>
    <ClInclude Include="..\..\xbmc\utils\XBMCTinyXML.h">
      <Filter>utils</Filter>
    </ClInclude>
    <ClInclude Include="..\..\xbmc\filesystem\BlurayDirectory.h">
      <Filter>filesystem</Filter>
    </ClInclude>
    <ClInclude Include="..\..\xbmc\utils\Base64.h">
      <Filter>utils</Filter>
    </ClInclude>
    <ClInclude Include="..\..\xbmc\utils\HttpResponse.h">
      <Filter>utils</Filter>
    </ClInclude>
    <ClInclude Include="..\..\xbmc\network\websocket\WebSocket.h">
      <Filter>network\websocket</Filter>
    </ClInclude>
    <ClInclude Include="..\..\xbmc\network\websocket\WebSocketV8.h">
      <Filter>network\websocket</Filter>
    </ClInclude>
    <ClInclude Include="..\..\xbmc\network\websocket\WebSocketManager.h">
      <Filter>network\websocket</Filter>
    </ClInclude>
    <ClInclude Include="..\..\xbmc\network\websocket\WebSocketV13.h">
      <Filter>network\websocket</Filter>
    </ClInclude>
    <ClInclude Include="..\..\xbmc\interfaces\json-rpc\JSONRPCUtils.h">
      <Filter>interfaces\json-rpc</Filter>
    </ClInclude>
    <ClInclude Include="..\..\xbmc\interfaces\json-rpc\IJSONRPCAnnouncer.h">
      <Filter>interfaces\json-rpc</Filter>
    </ClInclude>
    <ClInclude Include="..\..\xbmc\interfaces\json-rpc\GUIOperations.h">
      <Filter>interfaces\json-rpc</Filter>
    </ClInclude>
    <ClInclude Include="..\..\xbmc\utils\Mime.h">
      <Filter>utils</Filter>
    </ClInclude>
    <ClInclude Include="..\..\xbmc\network\httprequesthandler\IHTTPRequestHandler.h">
      <Filter>network\httprequesthandler</Filter>
    </ClInclude>
    <ClInclude Include="..\..\xbmc\network\httprequesthandler\HTTPVfsHandler.h">
      <Filter>network\httprequesthandler</Filter>
    </ClInclude>
    <ClInclude Include="..\..\xbmc\network\httprequesthandler\HTTPWebinterfaceHandler.h">
      <Filter>network\httprequesthandler</Filter>
    </ClInclude>
    <ClInclude Include="..\..\xbmc\network\httprequesthandler\HTTPWebinterfaceAddonsHandler.h">
      <Filter>network\httprequesthandler</Filter>
    </ClInclude>
    <ClInclude Include="..\..\xbmc\network\httprequesthandler\HTTPJsonRpcHandler.h">
      <Filter>network\httprequesthandler</Filter>
    </ClInclude>
    <ClInclude Include="..\..\xbmc\utils\POUtils.h">
      <Filter>utils</Filter>
    </ClInclude>
    <ClInclude Include="..\..\xbmc\network\ZeroconfBrowser.h">
      <Filter>network</Filter>
    </ClInclude>
    <ClInclude Include="..\..\xbmc\network\mdns\ZeroconfBrowserMDNS.h">
      <Filter>network\mdns</Filter>
    </ClInclude>
    <ClInclude Include="..\..\xbmc\cores\AudioEngine\Encoders\AEEncoderFFmpeg.h">
      <Filter>cores\AudioEngine\Encoders</Filter>
    </ClInclude>
    <ClInclude Include="..\..\xbmc\cores\AudioEngine\AEFactory.h">
      <Filter>cores\AudioEngine</Filter>
    </ClInclude>
    <ClInclude Include="..\..\xbmc\cores\AudioEngine\AEResampleFactory.h">
      <Filter>cores\AudioEngine</Filter>
    </ClInclude>
    <ClInclude Include="..\..\xbmc\cores\AudioEngine\AESinkFactory.h">
      <Filter>cores\AudioEngine</Filter>
    </ClInclude>
    <ClInclude Include="..\..\xbmc\cores\AudioEngine\Interfaces\AE.h">
      <Filter>cores\AudioEngine\Interfaces</Filter>
    </ClInclude>
    <ClInclude Include="..\..\xbmc\cores\AudioEngine\Interfaces\AEResample.h">
      <Filter>cores\AudioEngine\Interfaces</Filter>
    </ClInclude>
    <ClInclude Include="..\..\xbmc\cores\AudioEngine\Interfaces\AEEncoder.h">
      <Filter>cores\AudioEngine\Interfaces</Filter>
    </ClInclude>
    <ClInclude Include="..\..\xbmc\cores\AudioEngine\Interfaces\AESink.h">
      <Filter>cores\AudioEngine\Interfaces</Filter>
    </ClInclude>
    <ClInclude Include="..\..\xbmc\cores\AudioEngine\Interfaces\AESound.h">
      <Filter>cores\AudioEngine\Interfaces</Filter>
    </ClInclude>
    <ClInclude Include="..\..\xbmc\cores\AudioEngine\Interfaces\AEStream.h">
      <Filter>cores\AudioEngine\Interfaces</Filter>
    </ClInclude>
    <ClInclude Include="..\..\xbmc\cores\AudioEngine\Interfaces\ThreadedAE.h">
      <Filter>cores\AudioEngine\Interfaces</Filter>
    </ClInclude>
    <ClInclude Include="..\..\xbmc\cores\AudioEngine\Sinks\AESinkDirectSound.h">
      <Filter>cores\AudioEngine\Sinks</Filter>
    </ClInclude>
    <ClInclude Include="..\..\xbmc\cores\AudioEngine\Sinks\AESinkNULL.h">
      <Filter>cores\AudioEngine\Sinks</Filter>
    </ClInclude>
    <ClInclude Include="..\..\xbmc\cores\AudioEngine\Sinks\AESinkWASAPI.h">
      <Filter>cores\AudioEngine\Sinks</Filter>
    </ClInclude>
    <ClInclude Include="..\..\xbmc\cores\AudioEngine\Utils\AEBitstreamPacker.h">
      <Filter>cores\AudioEngine\Utils</Filter>
    </ClInclude>
    <ClInclude Include="..\..\xbmc\cores\AudioEngine\Utils\AEBuffer.h">
      <Filter>cores\AudioEngine\Utils</Filter>
    </ClInclude>
    <ClInclude Include="..\..\xbmc\cores\AudioEngine\Utils\AEChannelInfo.h">
      <Filter>cores\AudioEngine\Utils</Filter>
    </ClInclude>
    <ClInclude Include="..\..\xbmc\cores\AudioEngine\Utils\AEPackIEC61937.h">
      <Filter>cores\AudioEngine\Utils</Filter>
    </ClInclude>
    <ClInclude Include="..\..\xbmc\cores\AudioEngine\Utils\AEStreamInfo.h">
      <Filter>cores\AudioEngine\Utils</Filter>
    </ClInclude>
    <ClInclude Include="..\..\xbmc\cores\AudioEngine\Utils\AEUtil.h">
      <Filter>cores\AudioEngine\Utils</Filter>
    </ClInclude>
    <ClInclude Include="..\..\xbmc\cores\AudioEngine\Utils\AEDeviceInfo.h">
      <Filter>cores\AudioEngine\Utils</Filter>
    </ClInclude>
    <ClInclude Include="..\..\xbmc\cores\dvdplayer\DVDCodecs\Audio\DVDAudioCodecPassthrough.h">
      <Filter>cores\dvdplayer\DVDCodecs\Audio</Filter>
    </ClInclude>
    <ClInclude Include="..\..\xbmc\guilib\TextureManager.h">
      <Filter>guilib</Filter>
    </ClInclude>
    <ClInclude Include="..\..\xbmc\guilib\GraphicContext.h">
      <Filter>guilib</Filter>
    </ClInclude>
    <ClInclude Include="..\..\xbmc\guilib\GUIFontTTF.h">
      <Filter>guilib</Filter>
    </ClInclude>
    <ClInclude Include="..\..\xbmc\guilib\GUITexture.h">
      <Filter>guilib</Filter>
    </ClInclude>
    <ClInclude Include="..\..\xbmc\guilib\StereoscopicsManager.h">
      <Filter>guilib</Filter>
    </ClInclude>
    <ClInclude Include="..\..\xbmc\guilib\Texture.h">
      <Filter>guilib</Filter>
    </ClInclude>
    <ClInclude Include="..\..\xbmc\guilib\TextureDX.h">
      <Filter>guilib</Filter>
    </ClInclude>
    <ClInclude Include="..\..\xbmc\guilib\GUIFontTTFDX.h">
      <Filter>guilib</Filter>
    </ClInclude>
    <ClInclude Include="..\..\xbmc\guilib\GUITextureD3D.h">
      <Filter>guilib</Filter>
    </ClInclude>
    <ClInclude Include="..\..\xbmc\addons\AddonDatabase.h">
      <Filter>addons</Filter>
    </ClInclude>
    <ClInclude Include="..\..\xbmc\music\MusicDatabase.h">
      <Filter>music</Filter>
    </ClInclude>
    <ClInclude Include="..\..\xbmc\video\VideoDatabase.h">
      <Filter>video</Filter>
    </ClInclude>
    <ClInclude Include="..\..\xbmc\ApplicationMessenger.h" />
    <ClInclude Include="..\..\xbmc\Autorun.h" />
    <ClInclude Include="..\..\xbmc\AutoSwitch.h" />
    <ClInclude Include="..\..\xbmc\DynamicDll.h" />
    <ClInclude Include="..\..\xbmc\CueDocument.h" />
    <ClInclude Include="..\..\xbmc\ContextMenuManager.h" />
    <ClInclude Include="..\..\xbmc\FileItem.h" />
    <ClInclude Include="..\..\xbmc\GUIInfoManager.h" />
    <ClInclude Include="..\..\xbmc\GUIPassword.h" />
    <ClInclude Include="..\..\xbmc\GUIUserMessages.h" />
    <ClInclude Include="..\..\xbmc\IProgressCallback.h" />
    <ClInclude Include="..\..\xbmc\LangInfo.h" />
    <ClInclude Include="..\..\xbmc\MediaSource.h" />
    <ClInclude Include="..\..\xbmc\NfoFile.h" />
    <ClInclude Include="..\..\xbmc\PartyModeManager.h" />
    <ClInclude Include="..\..\xbmc\PasswordManager.h" />
    <ClInclude Include="..\..\xbmc\SortFileItem.h" />
    <ClInclude Include="..\..\xbmc\SectionLoader.h" />
    <ClInclude Include="..\..\xbmc\TextureCache.h" />
    <ClInclude Include="..\..\xbmc\TextureCacheJob.h" />
    <ClInclude Include="..\..\xbmc\TextureDatabase.h" />
    <ClInclude Include="..\..\xbmc\DatabaseManager.h" />
    <ClInclude Include="..\..\xbmc\ThumbnailCache.h" />
    <ClInclude Include="..\..\xbmc\URL.h" />
    <ClInclude Include="..\..\xbmc\Util.h" />
    <ClInclude Include="..\..\xbmc\XBApplicationEx.h" />
    <ClInclude Include="..\..\xbmc\XBDateTime.h" />
    <ClInclude Include="..\..\xbmc\GUILargeTextureManager.h" />
    <ClInclude Include="..\..\xbmc\ThumbLoader.h" />
    <ClInclude Include="..\..\xbmc\pictures\PictureThumbLoader.h">
      <Filter>pictures</Filter>
    </ClInclude>
    <ClInclude Include="..\..\xbmc\music\MusicThumbLoader.h">
      <Filter>music</Filter>
    </ClInclude>
    <ClInclude Include="..\..\xbmc\video\VideoThumbLoader.h">
      <Filter>video</Filter>
    </ClInclude>
    <ClInclude Include="..\..\xbmc\dbwrappers\Database.h">
      <Filter>dbwrappers</Filter>
    </ClInclude>
    <ClInclude Include="..\..\xbmc\dbwrappers\DatabaseQuery.h">
      <Filter>dbwrappers</Filter>
    </ClInclude>
    <ClInclude Include="..\..\xbmc\dbwrappers\dataset.h">
      <Filter>dbwrappers</Filter>
    </ClInclude>
    <ClInclude Include="..\..\xbmc\dbwrappers\qry_dat.h">
      <Filter>dbwrappers</Filter>
    </ClInclude>
    <ClInclude Include="..\..\xbmc\dbwrappers\mysqldataset.h">
      <Filter>dbwrappers</Filter>
    </ClInclude>
    <ClInclude Include="..\..\xbmc\dbwrappers\sqlitedataset.h">
      <Filter>dbwrappers</Filter>
    </ClInclude>
    <ClInclude Include="..\..\xbmc\PlayListPlayer.h" />
    <ClInclude Include="..\..\xbmc\BackgroundInfoLoader.h" />
    <ClInclude Include="..\..\xbmc\utils\RecentlyAddedJob.h">
      <Filter>utils</Filter>
    </ClInclude>
    <ClInclude Include="..\..\xbmc\input\windows\WINJoystick.h">
      <Filter>input\windows</Filter>
    </ClInclude>
    <ClInclude Include="..\..\xbmc\filesystem\ImageFile.h">
      <Filter>filesystem</Filter>
    </ClInclude>
    <ClInclude Include="..\..\xbmc\network\httprequesthandler\HTTPImageHandler.h">
      <Filter>network\httprequesthandler</Filter>
    </ClInclude>
    <ClInclude Include="..\..\xbmc\network\AirTunesServer.h">
      <Filter>network</Filter>
    </ClInclude>
    <ClInclude Include="..\..\xbmc\network\DllLibShairplay.h">
      <Filter>network</Filter>
    </ClInclude>
    <ClInclude Include="..\..\xbmc\utils\SeekHandler.h">
      <Filter>utils</Filter>
    </ClInclude>
    <ClInclude Include="..\..\xbmc\utils\SortUtils.h">
      <Filter>utils</Filter>
    </ClInclude>
    <ClInclude Include="..\..\xbmc\utils\DatabaseUtils.h">
      <Filter>utils</Filter>
    </ClInclude>
    <ClInclude Include="..\..\xbmc\utils\ISortable.h">
      <Filter>utils</Filter>
    </ClInclude>
    <ClInclude Include="..\..\xbmc\guilib\GUIKeyboard.h">
      <Filter>guilib</Filter>
    </ClInclude>
    <ClInclude Include="..\..\xbmc\guilib\GUIKeyboardFactory.h">
      <Filter>guilib</Filter>
    </ClInclude>
    <ClInclude Include="..\..\xbmc\dialogs\GUIDialogKeyboardGeneric.h">
      <Filter>dialogs</Filter>
    </ClInclude>
    <ClInclude Include="..\..\xbmc\peripherals\devices\PeripheralImon.h">
      <Filter>peripherals\devices</Filter>
    </ClInclude>
    <ClInclude Include="..\..\xbmc\video\VideoDbUrl.h">
      <Filter>video</Filter>
    </ClInclude>
    <ClInclude Include="..\..\xbmc\DbUrl.h" />
    <ClInclude Include="..\..\xbmc\utils\UrlOptions.h">
      <Filter>utils</Filter>
    </ClInclude>
    <ClInclude Include="..\..\xbmc\music\MusicDbUrl.h">
      <Filter>music</Filter>
    </ClInclude>
    <ClInclude Include="..\..\xbmc\test\TestBasicEnvironment.h">
      <Filter>test</Filter>
    </ClInclude>
    <ClInclude Include="..\..\xbmc\test\TestUtils.h">
      <Filter>test</Filter>
    </ClInclude>
    <ClInclude Include="..\..\xbmc\network\upnp\UPnP.h">
      <Filter>network\upnp</Filter>
    </ClInclude>
    <ClInclude Include="..\..\xbmc\network\upnp\UPnPInternal.h">
      <Filter>network\upnp</Filter>
    </ClInclude>
    <ClInclude Include="..\..\xbmc\network\upnp\UPnPPlayer.h">
      <Filter>network\upnp</Filter>
    </ClInclude>
    <ClInclude Include="..\..\xbmc\network\upnp\UPnPRenderer.h">
      <Filter>network\upnp</Filter>
    </ClInclude>
    <ClInclude Include="..\..\xbmc\network\upnp\UPnPServer.h">
      <Filter>network\upnp</Filter>
    </ClInclude>
    <ClInclude Include="..\..\xbmc\interfaces\legacy\Addon.h">
      <Filter>interfaces\legacy</Filter>
    </ClInclude>
    <ClInclude Include="..\..\xbmc\interfaces\legacy\AddonCallback.h">
      <Filter>interfaces\legacy</Filter>
    </ClInclude>
    <ClInclude Include="..\..\xbmc\interfaces\legacy\AddonClass.h">
      <Filter>interfaces\legacy</Filter>
    </ClInclude>
    <ClInclude Include="..\..\xbmc\interfaces\legacy\AddonString.h">
      <Filter>interfaces\legacy</Filter>
    </ClInclude>
    <ClInclude Include="..\..\xbmc\interfaces\legacy\AddonUtils.h">
      <Filter>interfaces\legacy</Filter>
    </ClInclude>
    <ClInclude Include="..\..\xbmc\interfaces\legacy\Alternative.h">
      <Filter>interfaces\legacy</Filter>
    </ClInclude>
    <ClInclude Include="..\..\xbmc\interfaces\legacy\aojsonrpc.h">
      <Filter>interfaces\legacy</Filter>
    </ClInclude>
    <ClInclude Include="..\..\xbmc\interfaces\legacy\CallbackFunction.h">
      <Filter>interfaces\legacy</Filter>
    </ClInclude>
    <ClInclude Include="..\..\xbmc\interfaces\legacy\CallbackHandler.h">
      <Filter>interfaces\legacy</Filter>
    </ClInclude>
    <ClInclude Include="..\..\xbmc\interfaces\legacy\Control.h">
      <Filter>interfaces\legacy</Filter>
    </ClInclude>
    <ClInclude Include="..\..\xbmc\interfaces\legacy\Dialog.h">
      <Filter>interfaces\legacy</Filter>
    </ClInclude>
    <ClInclude Include="..\..\xbmc\interfaces\legacy\Dictionary.h">
      <Filter>interfaces\legacy</Filter>
    </ClInclude>
    <ClInclude Include="..\..\xbmc\interfaces\legacy\Exception.h">
      <Filter>interfaces\legacy</Filter>
    </ClInclude>
    <ClInclude Include="..\..\xbmc\interfaces\legacy\File.h">
      <Filter>interfaces\legacy</Filter>
    </ClInclude>
    <ClInclude Include="..\..\xbmc\interfaces\legacy\InfoTagMusic.h">
      <Filter>interfaces\legacy</Filter>
    </ClInclude>
    <ClInclude Include="..\..\xbmc\interfaces\legacy\InfoTagVideo.h">
      <Filter>interfaces\legacy</Filter>
    </ClInclude>
    <ClInclude Include="..\..\xbmc\interfaces\legacy\Keyboard.h">
      <Filter>interfaces\legacy</Filter>
    </ClInclude>
    <ClInclude Include="..\..\xbmc\interfaces\legacy\LanguageHook.h">
      <Filter>interfaces\legacy</Filter>
    </ClInclude>
    <ClInclude Include="..\..\xbmc\interfaces\legacy\List.h">
      <Filter>interfaces\legacy</Filter>
    </ClInclude>
    <ClInclude Include="..\..\xbmc\interfaces\legacy\ListItem.h">
      <Filter>interfaces\legacy</Filter>
    </ClInclude>
    <ClInclude Include="..\..\xbmc\interfaces\legacy\ModuleXbmc.h">
      <Filter>interfaces\legacy</Filter>
    </ClInclude>
    <ClInclude Include="..\..\xbmc\interfaces\legacy\ModuleXbmcgui.h">
      <Filter>interfaces\legacy</Filter>
    </ClInclude>
    <ClInclude Include="..\..\xbmc\interfaces\legacy\ModuleXbmcplugin.h">
      <Filter>interfaces\legacy</Filter>
    </ClInclude>
    <ClInclude Include="..\..\xbmc\interfaces\legacy\ModuleXbmcvfs.h">
      <Filter>interfaces\legacy</Filter>
    </ClInclude>
    <ClInclude Include="..\..\xbmc\interfaces\legacy\Monitor.h">
      <Filter>interfaces\legacy</Filter>
    </ClInclude>
    <ClInclude Include="..\..\xbmc\interfaces\legacy\Player.h">
      <Filter>interfaces\legacy</Filter>
    </ClInclude>
    <ClInclude Include="..\..\xbmc\interfaces\legacy\PlayList.h">
      <Filter>interfaces\legacy</Filter>
    </ClInclude>
    <ClInclude Include="..\..\xbmc\interfaces\legacy\RenderCapture.h">
      <Filter>interfaces\legacy</Filter>
    </ClInclude>
    <ClInclude Include="..\..\xbmc\interfaces\legacy\swighelper.h">
      <Filter>interfaces\legacy</Filter>
    </ClInclude>
    <ClInclude Include="..\..\xbmc\interfaces\legacy\Tuple.h">
      <Filter>interfaces\legacy</Filter>
    </ClInclude>
    <ClInclude Include="..\..\xbmc\interfaces\legacy\Window.h">
      <Filter>interfaces\legacy</Filter>
    </ClInclude>
    <ClInclude Include="..\..\xbmc\interfaces\legacy\WindowDialog.h">
      <Filter>interfaces\legacy</Filter>
    </ClInclude>
    <ClInclude Include="..\..\xbmc\interfaces\legacy\WindowDialogMixin.h">
      <Filter>interfaces\legacy</Filter>
    </ClInclude>
    <ClInclude Include="..\..\xbmc\interfaces\legacy\WindowException.h">
      <Filter>interfaces\legacy</Filter>
    </ClInclude>
    <ClInclude Include="..\..\xbmc\interfaces\legacy\WindowInterceptor.h">
      <Filter>interfaces\legacy</Filter>
    </ClInclude>
    <ClInclude Include="..\..\xbmc\interfaces\legacy\WindowXML.h">
      <Filter>interfaces\legacy</Filter>
    </ClInclude>
    <ClInclude Include="..\..\xbmc\interfaces\python\CallbackHandler.h">
      <Filter>interfaces\python</Filter>
    </ClInclude>
    <ClInclude Include="..\..\xbmc\interfaces\python\LanguageHook.h">
      <Filter>interfaces\python</Filter>
    </ClInclude>
    <ClInclude Include="..\..\xbmc\interfaces\python\preamble.h">
      <Filter>interfaces\python</Filter>
    </ClInclude>
    <ClInclude Include="..\..\xbmc\interfaces\python\pythreadstate.h">
      <Filter>interfaces\python</Filter>
    </ClInclude>
    <ClInclude Include="..\..\xbmc\interfaces\python\swig.h">
      <Filter>interfaces\python</Filter>
    </ClInclude>
    <ClInclude Include="..\..\xbmc\interfaces\python\XBPython.h">
      <Filter>interfaces\python</Filter>
    </ClInclude>
    <ClInclude Include="..\..\xbmc\music\tags\TagLibVFSStream.h">
      <Filter>music\tags</Filter>
    </ClInclude>
    <ClInclude Include="..\..\xbmc\music\tags\TagLoaderTagLib.h">
      <Filter>music\tags</Filter>
    </ClInclude>
    <ClInclude Include="..\..\xbmc\interfaces\json-rpc\AddonsOperations.h">
      <Filter>interfaces\json-rpc</Filter>
    </ClInclude>
    <ClInclude Include="..\..\xbmc\cores\dvdplayer\DVDDemuxers\DVDDemuxBXA.h">
      <Filter>cores\dvdplayer\DVDDemuxers</Filter>
    </ClInclude>
    <ClInclude Include="..\..\xbmc\utils\Screenshot.h">
      <Filter>utils</Filter>
    </ClInclude>
    <ClInclude Include="..\..\xbmc\dialogs\GUIDialogMediaFilter.h">
      <Filter>dialogs</Filter>
    </ClInclude>
    <ClInclude Include="..\..\xbmc\interfaces\json-rpc\PVROperations.h">
      <Filter>interfaces\json-rpc</Filter>
    </ClInclude>
    <ClInclude Include="..\..\xbmc\filesystem\HTTPFile.h">
      <Filter>filesystem</Filter>
    </ClInclude>
    <ClInclude Include="..\..\xbmc\utils\GroupUtils.h">
      <Filter>utils</Filter>
    </ClInclude>
    <ClInclude Include="..\..\xbmc\cores\AudioEngine\Utils\AELimiter.h">
      <Filter>cores\AudioEngine\Utils</Filter>
    </ClInclude>
    <ClInclude Include="..\..\xbmc\interfaces\python\PyContext.h">
      <Filter>interfaces\python</Filter>
    </ClInclude>
    <ClInclude Include="..\..\xbmc\guilib\iimage.h">
      <Filter>guilib</Filter>
    </ClInclude>
    <ClInclude Include="..\..\xbmc\guilib\imagefactory.h">
      <Filter>guilib</Filter>
    </ClInclude>
    <ClInclude Include="..\..\xbmc\guilib\cximage.h">
      <Filter>guilib</Filter>
    </ClInclude>
    <ClInclude Include="..\..\xbmc\music\karaoke\karaokevideobackground.h">
      <Filter>music\karaoke</Filter>
    </ClInclude>
    <ClInclude Include="..\..\xbmc\video\FFmpegVideoDecoder.h">
      <Filter>video</Filter>
    </ClInclude>
    <ClInclude Include="..\..\xbmc\view\GUIViewControl.h">
      <Filter>view</Filter>
    </ClInclude>
    <ClInclude Include="..\..\xbmc\view\GUIViewState.h">
      <Filter>view</Filter>
    </ClInclude>
    <ClInclude Include="..\..\xbmc\view\ViewDatabase.h">
      <Filter>view</Filter>
    </ClInclude>
    <ClInclude Include="..\..\xbmc\view\ViewState.h">
      <Filter>view</Filter>
    </ClInclude>
    <ClInclude Include="..\..\xbmc\filesystem\DAVFile.h">
      <Filter>filesystem</Filter>
    </ClInclude>
    <ClInclude Include="..\..\xbmc\filesystem\DAVCommon.h">
      <Filter>filesystem</Filter>
    </ClInclude>
    <ClInclude Include="..\..\xbmc\peripherals\bus\virtual\PeripheralBusCEC.h">
      <Filter>peripherals\bus</Filter>
    </ClInclude>
    <ClInclude Include="..\..\xbmc\network\upnp\UPnPSettings.h">
      <Filter>network\upnp</Filter>
    </ClInclude>
    <ClInclude Include="..\..\xbmc\AppParamParser.h" />
    <ClInclude Include="..\..\xbmc\settings\dialogs\GUIDialogContentSettings.h">
      <Filter>settings\dialogs</Filter>
    </ClInclude>
    <ClInclude Include="..\..\xbmc\settings\windows\GUIWindowSettings.h">
      <Filter>settings\windows</Filter>
    </ClInclude>
    <ClInclude Include="..\..\xbmc\settings\windows\GUIWindowSettingsCategory.h">
      <Filter>settings\windows</Filter>
    </ClInclude>
    <ClInclude Include="..\..\xbmc\settings\windows\GUIWindowSettingsScreenCalibration.h">
      <Filter>settings\windows</Filter>
    </ClInclude>
    <ClInclude Include="..\..\xbmc\settings\windows\GUIWindowTestPattern.h">
      <Filter>settings\windows</Filter>
    </ClInclude>
    <ClInclude Include="..\..\xbmc\utils\IRssObserver.h">
      <Filter>utils</Filter>
    </ClInclude>
    <ClInclude Include="..\..\xbmc\utils\RssManager.h">
      <Filter>utils</Filter>
    </ClInclude>
    <ClInclude Include="..\..\xbmc\settings\SkinSettings.h">
      <Filter>settings</Filter>
    </ClInclude>
    <ClInclude Include="..\..\xbmc\settings\MediaSourceSettings.h">
      <Filter>settings</Filter>
    </ClInclude>
    <ClInclude Include="..\..\xbmc\view\ViewStateSettings.h">
      <Filter>view</Filter>
    </ClInclude>
    <ClInclude Include="..\..\xbmc\settings\MediaSettings.h">
      <Filter>settings</Filter>
    </ClInclude>
    <ClInclude Include="..\..\xbmc\settings\DisplaySettings.h">
      <Filter>settings</Filter>
    </ClInclude>
    <ClInclude Include="..\..\xbmc\profiles\dialogs\GUIDialogLockSettings.h">
      <Filter>profiles\dialogs</Filter>
    </ClInclude>
    <ClInclude Include="..\..\xbmc\profiles\dialogs\GUIDialogProfileSettings.h">
      <Filter>profiles\dialogs</Filter>
    </ClInclude>
    <ClInclude Include="..\..\xbmc\profiles\windows\GUIWindowSettingsProfile.h">
      <Filter>profiles\windows</Filter>
    </ClInclude>
    <ClInclude Include="..\..\xbmc\profiles\Profile.h">
      <Filter>profiles</Filter>
    </ClInclude>
    <ClInclude Include="..\..\xbmc\profiles\ProfilesManager.h">
      <Filter>profiles</Filter>
    </ClInclude>
    <ClInclude Include="..\..\xbmc\input\touch\ITouchActionHandler.h">
      <Filter>input\touch</Filter>
    </ClInclude>
    <ClInclude Include="..\..\xbmc\input\touch\generic\GenericTouchActionHandler.h">
      <Filter>input\touch\generic</Filter>
    </ClInclude>
    <ClInclude Include="..\..\xbmc\input\touch\TouchTypes.h">
      <Filter>input\touch</Filter>
    </ClInclude>
    <ClInclude Include="..\..\xbmc\input\touch\generic\GenericTouchSwipeDetector.h">
      <Filter>input\touch\generic</Filter>
    </ClInclude>
    <ClInclude Include="..\..\xbmc\input\touch\generic\IGenericTouchGestureDetector.h">
      <Filter>input\touch\generic</Filter>
    </ClInclude>
    <ClInclude Include="..\..\xbmc\input\touch\ITouchInputHandler.h">
      <Filter>input\touch</Filter>
    </ClInclude>
    <ClInclude Include="..\..\xbmc\input\touch\ITouchInputHandling.h">
      <Filter>input\touch</Filter>
    </ClInclude>
    <ClInclude Include="..\..\xbmc\utils\Vector.h">
      <Filter>utils</Filter>
    </ClInclude>
    <ClInclude Include="..\..\xbmc\video\PlayerController.h">
      <Filter>video</Filter>
    </ClInclude>
    <ClInclude Include="..\..\xbmc\filesystem\VideoDatabaseDirectory\DirectoryNodeGrouped.h">
      <Filter>filesystem\VideoDatabaseDirectory</Filter>
    </ClInclude>
    <ClInclude Include="..\..\xbmc\filesystem\MusicDatabaseDirectory\DirectoryNodeGrouped.h">
      <Filter>filesystem\MusicDatabaseDirectory</Filter>
    </ClInclude>
    <ClInclude Include="..\..\xbmc\settings\windows\GUIControlSettings.h">
      <Filter>settings\windows</Filter>
    </ClInclude>
    <ClInclude Include="..\..\xbmc\settings\SettingControl.h">
      <Filter>settings</Filter>
    </ClInclude>
    <ClInclude Include="..\..\xbmc\network\NetworkServices.h">
      <Filter>network</Filter>
    </ClInclude>
    <ClInclude Include="..\..\xbmc\utils\BooleanLogic.h">
      <Filter>utils</Filter>
    </ClInclude>
    <ClInclude Include="..\..\xbmc\utils\IXmlDeserializable.h">
      <Filter>utils</Filter>
    </ClInclude>
    <ClInclude Include="..\..\xbmc\settings\SettingAddon.h">
      <Filter>settings</Filter>
    </ClInclude>
    <ClInclude Include="..\..\xbmc\settings\SettingPath.h">
      <Filter>settings</Filter>
    </ClInclude>
    <ClInclude Include="..\..\xbmc\interfaces\json-rpc\FavouritesOperations.h">
      <Filter>interfaces\json-rpc</Filter>
    </ClInclude>
    <ClInclude Include="..\..\xbmc\cores\dvdplayer\DVDDemuxers\DVDDemuxCDDA.h">
      <Filter>cores\dvdplayer\DVDDemuxers</Filter>
    </ClInclude>
    <ClInclude Include="..\..\xbmc\utils\Environment.h">
      <Filter>utils</Filter>
    </ClInclude>
    <ClInclude Include="..\..\xbmc\utils\LegacyPathTranslation.h">
      <Filter>utils</Filter>
    </ClInclude>
    <ClInclude Include="..\..\xbmc\interfaces\generic\ILanguageInvoker.h">
      <Filter>interfaces\generic</Filter>
    </ClInclude>
    <ClInclude Include="..\..\xbmc\interfaces\generic\LanguageInvokerThread.h">
      <Filter>interfaces\generic</Filter>
    </ClInclude>
    <ClInclude Include="..\..\xbmc\interfaces\generic\ScriptInvocationManager.h">
      <Filter>interfaces\generic</Filter>
    </ClInclude>
    <ClInclude Include="..\..\xbmc\interfaces\python\PythonInvoker.h">
      <Filter>interfaces\python</Filter>
    </ClInclude>
    <ClInclude Include="..\..\xbmc\interfaces\generic\ILanguageInvocationHandler.h">
      <Filter>interfaces\generic</Filter>
    </ClInclude>
    <ClInclude Include="..\..\xbmc\addons\AddonCallbacksCodec.h">
      <Filter>addons</Filter>
    </ClInclude>
    <ClInclude Include="..\..\xbmc\interfaces\json-rpc\ProfilesOperations.h">
      <Filter>interfaces\json-rpc</Filter>
    </ClInclude>
    <ClInclude Include="..\..\xbmc\win32\PlatformInclude.h" />
    <ClInclude Include="..\..\xbmc\cores\AudioEngine\Engines\ActiveAE\ActiveAE.h">
      <Filter>cores\AudioEngine\Engines\ActiveAE</Filter>
    </ClInclude>
    <ClInclude Include="..\..\xbmc\cores\AudioEngine\Engines\ActiveAE\ActiveAEBuffer.h">
      <Filter>cores\AudioEngine\Engines\ActiveAE</Filter>
    </ClInclude>
    <ClInclude Include="..\..\xbmc\cores\AudioEngine\Engines\ActiveAE\ActiveAEResampleFFMPEG.h">
      <Filter>cores\AudioEngine\Engines\ActiveAE</Filter>
    </ClInclude>
    <ClInclude Include="..\..\xbmc\cores\AudioEngine\Engines\ActiveAE\ActiveAESink.h">
      <Filter>cores\AudioEngine\Engines\ActiveAE</Filter>
    </ClInclude>
    <ClInclude Include="..\..\xbmc\cores\AudioEngine\Engines\ActiveAE\ActiveAESound.h">
      <Filter>cores\AudioEngine\Engines\ActiveAE</Filter>
    </ClInclude>
    <ClInclude Include="..\..\xbmc\cores\AudioEngine\Engines\ActiveAE\ActiveAEStream.h">
      <Filter>cores\AudioEngine\Engines\ActiveAE</Filter>
    </ClInclude>
    <ClInclude Include="..\..\xbmc\utils\ActorProtocol.h">
      <Filter>utils</Filter>
    </ClInclude>
    <ClInclude Include="..\..\xbmc\ApplicationPlayer.h" />
    <ClInclude Include="..\..\xbmc\interfaces\python\AddonPythonInvoker.h">
      <Filter>interfaces\python</Filter>
    </ClInclude>
    <ClInclude Include="..\..\xbmc\interfaces\python\ContextItemAddonInvoker.h">
      <Filter>interfaces\python</Filter>
    </ClInclude>
    <ClInclude Include="..\..\xbmc\utils\StringValidation.h">
      <Filter>utils</Filter>
    </ClInclude>
    <ClInclude Include="..\..\xbmc\utils\uXstrings.h">
      <Filter>utils</Filter>
    </ClInclude>
    <ClInclude Include="..\..\xbmc\IFileItemListModifier.h" />
    <ClInclude Include="..\..\xbmc\playlists\SmartPlaylistFileItemListModifier.h">
      <Filter>playlists</Filter>
    </ClInclude>
    <ClInclude Include="..\..\xbmc\FileItemListModification.h" />
    <ClInclude Include="..\..\xbmc\settings\lib\ISettingControl.h">
      <Filter>settings\lib</Filter>
    </ClInclude>
    <ClInclude Include="..\..\xbmc\settings\lib\ISetting.h">
      <Filter>settings\lib</Filter>
    </ClInclude>
    <ClInclude Include="..\..\xbmc\settings\lib\ISettingCallback.h">
      <Filter>settings\lib</Filter>
    </ClInclude>
    <ClInclude Include="..\..\xbmc\settings\lib\ISettingCreator.h">
      <Filter>settings\lib</Filter>
    </ClInclude>
    <ClInclude Include="..\..\xbmc\settings\lib\ISettingsHandler.h">
      <Filter>settings\lib</Filter>
    </ClInclude>
    <ClInclude Include="..\..\xbmc\settings\lib\ISubSettings.h">
      <Filter>settings\lib</Filter>
    </ClInclude>
    <ClInclude Include="..\..\xbmc\settings\lib\Setting.h">
      <Filter>settings\lib</Filter>
    </ClInclude>
    <ClInclude Include="..\..\xbmc\settings\lib\SettingCategoryAccess.h">
      <Filter>settings\lib</Filter>
    </ClInclude>
    <ClInclude Include="..\..\xbmc\settings\lib\SettingConditions.h">
      <Filter>settings\lib</Filter>
    </ClInclude>
    <ClInclude Include="..\..\xbmc\settings\lib\SettingDependency.h">
      <Filter>settings\lib</Filter>
    </ClInclude>
    <ClInclude Include="..\..\xbmc\settings\lib\SettingRequirement.h">
      <Filter>settings\lib</Filter>
    </ClInclude>
    <ClInclude Include="..\..\xbmc\settings\lib\SettingSection.h">
      <Filter>settings\lib</Filter>
    </ClInclude>
    <ClInclude Include="..\..\xbmc\settings\lib\SettingsManager.h">
      <Filter>settings\lib</Filter>
    </ClInclude>
    <ClInclude Include="..\..\xbmc\settings\lib\SettingUpdate.h">
      <Filter>settings\lib</Filter>
    </ClInclude>
    <ClInclude Include="..\..\xbmc\settings\lib\SettingDefinitions.h">
      <Filter>settings\lib</Filter>
    </ClInclude>
    <ClInclude Include="..\..\xbmc\settings\lib\ISettingControlCreator.h">
      <Filter>settings\lib</Filter>
    </ClInclude>
    <ClInclude Include="..\..\xbmc\utils\CharsetDetection.h">
      <Filter>utils</Filter>
    </ClInclude>
    <ClInclude Include="..\..\xbmc\cores\VideoRenderers\OverlayRendererGUI.h">
      <Filter>cores\VideoRenderers</Filter>
    </ClInclude>
    <ClInclude Include="..\..\xbmc\interfaces\json-rpc\SettingsOperations.h">
      <Filter>interfaces\json-rpc</Filter>
    </ClInclude>
    <ClInclude Include="..\..\xbmc\listproviders\IListProvider.h">
      <Filter>listproviders</Filter>
    </ClInclude>
    <ClInclude Include="..\..\xbmc\listproviders\DirectoryProvider.h">
      <Filter>listproviders</Filter>
    </ClInclude>
    <ClInclude Include="..\..\xbmc\listproviders\StaticProvider.h">
      <Filter>listproviders</Filter>
    </ClInclude>
    <ClInclude Include="..\..\xbmc\utils\Utf8Utils.h">
      <Filter>utils</Filter>
    </ClInclude>
    <ClInclude Include="..\..\xbmc\utils\XSLTUtils.h">
      <Filter>utils</Filter>
    </ClInclude>
    <ClInclude Include="..\..\xbmc\win32\IMMNotificationClient.h">
      <Filter>win32</Filter>
    </ClInclude>
    <ClInclude Include="..\..\xbmc\cores\FFmpeg.h">
      <Filter>cores</Filter>
    </ClInclude>
    <ClInclude Include="..\..\xbmc\media\MediaType.h">
      <Filter>media</Filter>
    </ClInclude>
    <ClInclude Include="..\..\xbmc\guilib\ISliderCallback.h">
      <Filter>guilib</Filter>
    </ClInclude>
    <ClInclude Include="..\..\xbmc\settings\dialogs\GUIDialogSettingsBase.h">
      <Filter>settings\dialogs</Filter>
    </ClInclude>
    <ClInclude Include="..\..\xbmc\settings\dialogs\GUIDialogSettingsManagerBase.h">
      <Filter>settings\dialogs</Filter>
    </ClInclude>
    <ClInclude Include="..\..\xbmc\settings\SettingCreator.h">
      <Filter>settings</Filter>
    </ClInclude>
    <ClInclude Include="..\..\xbmc\settings\SettingConditions.h">
      <Filter>settings</Filter>
    </ClInclude>
    <ClInclude Include="..\..\xbmc\settings\dialogs\GUIDialogSettingsManualBase.h">
      <Filter>settings\dialogs</Filter>
    </ClInclude>
    <ClInclude Include="..\..\xbmc\settings\SettingUtils.h">
      <Filter>settings</Filter>
    </ClInclude>
    <ClInclude Include="..\..\xbmc\filesystem\win32\Win32Directory.h">
      <Filter>filesystem\win32</Filter>
    </ClInclude>
    <ClInclude Include="..\..\xbmc\CompileInfo.h" />
    <ClInclude Include="..\..\xbmc\utils\auto_buffer.h">
      <Filter>utils</Filter>
    </ClInclude>
    <ClInclude Include="..\..\xbmc\filesystem\win32\Win32SMBDirectory.h">
      <Filter>filesystem\win32</Filter>
    </ClInclude>
    <ClInclude Include="..\..\xbmc\utils\params_check_macros.h">
      <Filter>utils</Filter>
    </ClInclude>
    <ClInclude Include="..\..\xbmc\utils\win32\Win32InterfaceForCLog.h">
      <Filter>utils\win32</Filter>
    </ClInclude>
    <ClInclude Include="..\..\xbmc\utils\win32\Win32Log.h">
      <Filter>utils\win32</Filter>
    </ClInclude>
    <ClInclude Include="..\..\xbmc\filesystem\win32\Win32File.h">
      <Filter>filesystem\win32</Filter>
    </ClInclude>
    <ClInclude Include="..\..\xbmc\filesystem\win32\Win32SMBFile.h">
      <Filter>filesystem\win32</Filter>
    </ClInclude>
    <ClInclude Include="..\..\xbmc\settings\DiscSettings.h">
      <Filter>settings</Filter>
    </ClInclude>
    <ClInclude Include="..\..\xbmc\filesystem\BlurayFile.h">
      <Filter>filesystem</Filter>
    </ClInclude>
    <ClInclude Include="..\..\xbmc\video\videosync\VideoSyncD3D.h">
      <Filter>video\videosync</Filter>
    </ClInclude>
    <ClInclude Include="..\..\xbmc\video\videosync\VideoSync.h">
      <Filter>video\videosync</Filter>
    </ClInclude>
    <ClInclude Include="..\..\xbmc\cores\DataCacheCore.h">
      <Filter>cores</Filter>
    </ClInclude>
    <ClInclude Include="..\..\xbmc\cores\DSPlayer\ChaptersManager.h">
      <Filter>cores\DSPlayer</Filter>
    </ClInclude>
    <ClInclude Include="..\..\xbmc\cores\DSPlayer\DSGraph.h">
      <Filter>cores\DSPlayer</Filter>
    </ClInclude>
    <ClInclude Include="..\..\xbmc\cores\DSPlayer\DSMessage.h">
      <Filter>cores\DSPlayer</Filter>
    </ClInclude>
    <ClInclude Include="..\..\xbmc\cores\DSPlayer\DSPlayer.h">
      <Filter>cores\DSPlayer</Filter>
    </ClInclude>
    <ClInclude Include="..\..\xbmc\cores\DSPlayer\DSPropertyPage.h">
      <Filter>cores\DSPlayer</Filter>
    </ClInclude>
    <ClInclude Include="..\..\xbmc\cores\DSPlayer\FGFilter.h">
      <Filter>cores\DSPlayer</Filter>
    </ClInclude>
    <ClInclude Include="..\..\xbmc\cores\DSPlayer\FGLoader.h">
      <Filter>cores\DSPlayer</Filter>
    </ClInclude>
    <ClInclude Include="..\..\xbmc\cores\DSPlayer\FGManager.h">
      <Filter>cores\DSPlayer</Filter>
    </ClInclude>
    <ClInclude Include="..\..\xbmc\cores\DSPlayer\FGManager2.h">
      <Filter>cores\DSPlayer</Filter>
    </ClInclude>
    <ClInclude Include="..\..\xbmc\cores\DSPlayer\GraphFilters.h">
      <Filter>cores\DSPlayer</Filter>
    </ClInclude>
    <ClInclude Include="..\..\xbmc\cores\DSPlayer\moreuuids.h">
      <Filter>cores\DSPlayer</Filter>
    </ClInclude>
    <ClInclude Include="..\..\xbmc\cores\DSPlayer\StreamsManager.h">
      <Filter>cores\DSPlayer</Filter>
    </ClInclude>
    <ClInclude Include="..\..\xbmc\cores\DSPlayer\Utils\AudioEnumerator.h">
      <Filter>cores\DSPlayer\Utils</Filter>
    </ClInclude>
    <ClInclude Include="..\..\xbmc\cores\DSPlayer\Utils\DSTemplate.h">
      <Filter>cores\DSPlayer\Utils</Filter>
    </ClInclude>
    <ClInclude Include="..\..\xbmc\cores\DSPlayer\Utils\IPinHook.h">
      <Filter>cores\DSPlayer\Utils</Filter>
    </ClInclude>
    <ClInclude Include="..\..\xbmc\cores\DSPlayer\Utils\MacrovisionKicker.h">
      <Filter>cores\DSPlayer\Utils</Filter>
    </ClInclude>
    <ClInclude Include="..\..\xbmc\cores\DSPlayer\Utils\SmartList.h">
      <Filter>cores\DSPlayer\Utils</Filter>
    </ClInclude>
    <ClInclude Include="..\..\xbmc\cores\DSPlayer\ExternalPixelShader.h">
      <Filter>cores\DSPlayer\Shaders</Filter>
    </ClInclude>
    <ClInclude Include="..\..\xbmc\cores\DSPlayer\PixelShaderCompiler.h">
      <Filter>cores\DSPlayer\Shaders</Filter>
    </ClInclude>
    <ClInclude Include="..\..\xbmc\cores\DSPlayer\PixelShaderList.h">
      <Filter>cores\DSPlayer\Shaders</Filter>
    </ClInclude>
    <ClInclude Include="..\..\xbmc\cores\DSPlayer\ShadersSelectionRule.h">
      <Filter>cores\DSPlayer\Shaders</Filter>
    </ClInclude>
    <ClInclude Include="..\..\xbmc\cores\DSPlayer\Filters\ffdshow_constants.h">
      <Filter>cores\DSPlayer\Interfaces\ffdshow</Filter>
    </ClInclude>
    <ClInclude Include="..\..\xbmc\cores\DSPlayer\Filters\IffDecoder.h">
      <Filter>cores\DSPlayer\Interfaces\ffdshow</Filter>
    </ClInclude>
    <ClInclude Include="..\..\xbmc\cores\DSPlayer\Filters\IffdshowBase.h">
      <Filter>cores\DSPlayer\Interfaces\ffdshow</Filter>
    </ClInclude>
    <ClInclude Include="..\..\xbmc\cores\DSPlayer\Filters\IffdshowDec.h">
      <Filter>cores\DSPlayer\Interfaces\ffdshow</Filter>
    </ClInclude>
    <ClInclude Include="..\..\xbmc\cores\DSPlayer\Filters\IffdshowDecAudio.h">
      <Filter>cores\DSPlayer\Interfaces\ffdshow</Filter>
    </ClInclude>
    <ClInclude Include="..\..\xbmc\cores\DSPlayer\Filters\IffdshowDecVideo.h">
      <Filter>cores\DSPlayer\Interfaces\ffdshow</Filter>
    </ClInclude>
    <ClInclude Include="..\..\xbmc\cores\DSPlayer\Filters\IffdshowEnc.h">
      <Filter>cores\DSPlayer\Interfaces\ffdshow</Filter>
    </ClInclude>
    <ClInclude Include="..\..\xbmc\cores\DSPlayer\Filters\IffdshowParamsEnum.h">
      <Filter>cores\DSPlayer\Interfaces\ffdshow</Filter>
    </ClInclude>
    <ClInclude Include="..\..\xbmc\cores\DSPlayer\Subtitles\DllLibSubs.h">
      <Filter>cores\DSPlayer\Interfaces</Filter>
    </ClInclude>
    <ClInclude Include="..\..\xbmc\cores\DSPlayer\Subtitles\ILogImpl.h">
      <Filter>cores\DSPlayer\Interfaces</Filter>
    </ClInclude>
    <ClInclude Include="..\..\xbmc\cores\DSPlayer\Filters\AllocatorCommon.h">
      <Filter>cores\DSPlayer\Filters\Video Renderers</Filter>
    </ClInclude>
    <ClInclude Include="..\..\xbmc\cores\DSPlayer\Filters\DX9AllocatorPresenter.h">
      <Filter>cores\DSPlayer\Filters\Video Renderers</Filter>
    </ClInclude>
    <ClInclude Include="..\..\xbmc\cores\DSPlayer\Filters\EVRAllocatorPresenter.h">
      <Filter>cores\DSPlayer\Filters\Video Renderers</Filter>
    </ClInclude>
    <ClInclude Include="..\..\xbmc\cores\DSPlayer\Filters\RendererSettings.h">
      <Filter>cores\DSPlayer\Filters\Video Renderers</Filter>
    </ClInclude>
    <ClInclude Include="..\..\xbmc\cores\DSPlayer\Filters\VMR9AllocatorPresenter.h">
      <Filter>cores\DSPlayer\Filters\Video Renderers</Filter>
    </ClInclude>
    <ClInclude Include="..\..\xbmc\cores\DSPlayer\Filters\XBMCFileReader.h">
      <Filter>cores\DSPlayer\Filters\Source</Filter>
    </ClInclude>
    <ClInclude Include="..\..\xbmc\cores\DSPlayer\Filters\XBMCFileSource.h">
      <Filter>cores\DSPlayer\Filters\Source</Filter>
    </ClInclude>
    <ClInclude Include="..\..\xbmc\cores\DSPlayer\Subtitles\decss\CSSauth.h">
      <Filter>cores\DSPlayer\Filters\Include</Filter>
    </ClInclude>
    <ClInclude Include="..\..\xbmc\cores\DSPlayer\Subtitles\decss\CSSscramble.h">
      <Filter>cores\DSPlayer\Filters\Include</Filter>
    </ClInclude>
    <ClInclude Include="..\..\xbmc\cores\DSPlayer\Subtitles\decss\DeCSSInputPin.h">
      <Filter>cores\DSPlayer\Filters\Include</Filter>
    </ClInclude>
    <ClInclude Include="..\..\xbmc\cores\DSPlayer\Filters\asyncio.h">
      <Filter>cores\DSPlayer\Filters\BaseClassFilters</Filter>
    </ClInclude>
    <ClInclude Include="..\..\xbmc\cores\DSPlayer\Filters\asyncrdr.h">
      <Filter>cores\DSPlayer\Filters\BaseClassFilters</Filter>
    </ClInclude>
    <ClInclude Include="..\..\xbmc\cores\DSPlayer\FilterCoreFactory\FilterCoreFactory.h">
      <Filter>cores\DSPlayer\FilterCoreFactory</Filter>
    </ClInclude>
    <ClInclude Include="..\..\xbmc\cores\DSPlayer\FilterCoreFactory\FilterSelectionRule.h">
      <Filter>cores\DSPlayer\FilterCoreFactory</Filter>
    </ClInclude>
    <ClInclude Include="..\..\xbmc\cores\DSPlayer\FilterCoreFactory\GlobalFilterSelectionRule.h">
      <Filter>cores\DSPlayer\FilterCoreFactory</Filter>
    </ClInclude>
    <ClInclude Include="..\..\xbmc\cores\VideoRenderers\WinBaseRenderer.h">
      <Filter>cores\VideoRenderers</Filter>
    </ClInclude>
    <ClInclude Include="..\..\xbmc\cores\VideoRenderers\WinDsRenderer.h">
      <Filter>cores\VideoRenderers</Filter>
    </ClInclude>
    <ClInclude Include="..\..\xbmc\music\karaoke\karaokevideobackground.h" />
    <ClInclude Include="..\..\xbmc\video\FFmpegVideoDecoder.h" />
    <ClInclude Include="..\..\xbmc\cores\DSPlayer\DSInputStreamPVRManager.h">
      <Filter>cores\DSPlayer</Filter>
    </ClInclude>
    <ClInclude Include="..\..\xbmc\cores\DSPlayer\DSPlayerDatabase.h">
      <Filter>cores\DSPlayer</Filter>
    </ClInclude>
    <ClInclude Include="..\..\xbmc\cores\DSPlayer\Filters\IDirectVobSub.h">
      <Filter>cores\DSPlayer\Interfaces</Filter>
    </ClInclude>
<<<<<<< HEAD
    <ClInclude Include="..\..\xbmc\cores\DSPlayer\Filters\madVRAllocatorPresenter.h">
      <Filter>cores\DSPlayer\Filters\Video Renderers</Filter>
    </ClInclude>
=======
>>>>>>> 9e7ad26f
    <ClInclude Include="..\..\xbmc\cores\DSPlayer\Utils\DSFilterEnumerator.h">
      <Filter>cores\DSPlayer\Utils</Filter>
    </ClInclude>
    <ClInclude Include="..\..\xbmc\cores\DSPlayer\Dialogs\GUIDialogDSRules.h">
      <Filter>cores\DSPlayer\dialogs</Filter>
    </ClInclude>
    <ClInclude Include="..\..\xbmc\cores\DSPlayer\Dialogs\GUIDialogDSFilters.h">
      <Filter>cores\DSPlayer\dialogs</Filter>
    </ClInclude>
    <ClInclude Include="..\..\xbmc\cores\DSPlayer\Dialogs\GUIDialogDSManager.h">
      <Filter>cores\DSPlayer\Dialogs</Filter>
    </ClInclude>
    <ClInclude Include="..\..\xbmc\cores\DSPlayer\Dialogs\GUIDialogDSPlayercoreFactory.h">
      <Filter>cores\DSPlayer\Dialogs</Filter>
    </ClInclude>
    <ClInclude Include="..\..\xbmc\cores\DSPlayer\Filters\LAVAudioSettings.h">
      <Filter>cores\DSPlayer\Interfaces</Filter>
    </ClInclude>
<<<<<<< HEAD
    <ClInclude Include="..\..\xbmc\cores\DSPlayer\Filters\mvrInterfaces.h">
      <Filter>cores\DSPlayer\Interfaces</Filter>
    </ClInclude>
    <ClInclude Include="..\..\xbmc\cores\DSPlayer\IPaintCallback.h">
      <Filter>cores\DSPlayer</Filter>
    </ClInclude>
    <ClInclude Include="..\..\xbmc\cores\DSPlayer\Filters\MadvrSettings.h">
      <Filter>cores\DSPlayer\Filters\Video Renderers</Filter>
    </ClInclude>
    <ClInclude Include="..\..\xbmc\cores\DSPlayer\Dialogs\GUIDialogMadvrScaling.h">
      <Filter>cores\DSPlayer\Dialogs</Filter>
    </ClInclude>
=======
>>>>>>> 9e7ad26f
    <ClInclude Include="..\..\xbmc\win32\crts_caller.h">
      <Filter>win32</Filter>
    </ClInclude>
    <ClInclude Include="..\..\xbmc\filesystem\OverrideDirectory.h">
      <Filter>filesystem</Filter>
    </ClInclude>
    <ClInclude Include="..\..\xbmc\filesystem\OverrideFile.h">
      <Filter>filesystem</Filter>
    </ClInclude>
    <ClInclude Include="..\..\xbmc\cores\dvdplayer\DVDCodecs\Overlay\contrib\cc_decoder.h">
      <Filter>cores\dvdplayer\DVDCodecs\Overlay\contrib</Filter>
    </ClInclude>
    <ClInclude Include="..\..\xbmc\cores\dvdplayer\DVDCodecs\Overlay\contrib\cc_decoder708.h">
      <Filter>cores\dvdplayer\DVDCodecs\Overlay\contrib</Filter>
    </ClInclude>
    <ClInclude Include="..\..\xbmc\cores\dvdplayer\DVDDemuxers\DVDDemuxCC.h">
      <Filter>cores\dvdplayer\DVDDemuxers</Filter>
    </ClInclude>
    <ClInclude Include="..\..\xbmc\utils\HttpRangeUtils.h">
      <Filter>utils</Filter>
    </ClInclude>
    <ClInclude Include="..\..\xbmc\network\httprequesthandler\HTTPFileHandler.h">
      <Filter>network\httprequesthandler</Filter>
    </ClInclude>
    <ClInclude Include="..\..\xbmc\input\InputManager.h">
      <Filter>input</Filter>
    </ClInclude>
    <ClInclude Include="..\..\xbmc\network\httprequesthandler\HTTPImageTransformationHandler.h">
      <Filter>network\httprequesthandler</Filter>
    </ClInclude>
    <ClInclude Include="..\..\xbmc\dialogs\GUIDialogSimpleMenu.h">
      <Filter>dialogs</Filter>
    </ClInclude>
    <ClInclude Include="..\..\xbmc\video\jobs\VideoLibraryJob.h">
      <Filter>video\jobs</Filter>
    </ClInclude>
    <ClInclude Include="..\..\xbmc\video\VideoLibraryQueue.h">
      <Filter>video</Filter>
    </ClInclude>
    <ClInclude Include="..\..\xbmc\video\jobs\VideoLibraryScanningJob.h">
      <Filter>video\jobs</Filter>
    </ClInclude>
    <ClInclude Include="..\..\xbmc\video\jobs\VideoLibraryMarkWatchedJob.h">
      <Filter>video\jobs</Filter>
    </ClInclude>
    <ClInclude Include="..\..\xbmc\music\tags\ReplayGain.h">
      <Filter>music\tags</Filter>
    </ClInclude>
    <ClInclude Include="..\..\xbmc\video\jobs\VideoLibraryCleaningJob.h">
      <Filter>video\jobs</Filter>
    </ClInclude>
    <ClInclude Include="..\..\xbmc\music\CueInfoLoader.h">
      <Filter>music</Filter>
    </ClInclude>
    <ClInclude Include="..\..\xbmc\utils\ProgressJob.h">
      <Filter>utils</Filter>
    </ClInclude>
    <ClInclude Include="..\..\xbmc\video\jobs\VideoLibraryProgressJob.h">
      <Filter>video\jobs</Filter>
    </ClInclude>
    <ClInclude Include="..\..\xbmc\input\Key.h">
      <Filter>input</Filter>
    </ClInclude>
    <ClInclude Include="..\..\xbmc\network\httprequesthandler\python\HTTPPythonRequest.h">
      <Filter>network\httprequesthandler\python</Filter>
    </ClInclude>
    <ClInclude Include="..\..\xbmc\network\httprequesthandler\HTTPPythonHandler.h">
      <Filter>network\httprequesthandler</Filter>
    </ClInclude>
    <ClInclude Include="..\..\xbmc\network\httprequesthandler\python\HTTPPythonInvoker.h">
      <Filter>network\httprequesthandler\python</Filter>
    </ClInclude>
    <ClInclude Include="..\..\xbmc\interfaces\legacy\wsgi\WsgiResponse.h">
      <Filter>interfaces\legacy\wsgi</Filter>
    </ClInclude>
    <ClInclude Include="..\..\xbmc\interfaces\legacy\wsgi\WsgiResponseBody.h">
      <Filter>interfaces\legacy\wsgi</Filter>
    </ClInclude>
    <ClInclude Include="..\..\xbmc\network\httprequesthandler\python\HTTPPythonWsgiInvoker.h">
      <Filter>network\httprequesthandler\python</Filter>
    </ClInclude>
    <ClInclude Include="..\..\xbmc\interfaces\legacy\wsgi\WsgiErrorStream.h">
      <Filter>interfaces\legacy\wsgi</Filter>
    </ClInclude>
    <ClInclude Include="..\..\xbmc\interfaces\legacy\wsgi\WsgiInputStream.h">
      <Filter>interfaces\legacy\wsgi</Filter>
    </ClInclude>
    <ClInclude Include="..\..\xbmc\addons\Webinterface.h">
      <Filter>addons</Filter>
    </ClInclude>
    <ClInclude Include="..\..\xbmc\addons\Resource.h">
      <Filter>addons</Filter>
    </ClInclude>
    <ClInclude Include="..\..\xbmc\addons\LanguageResource.h">
      <Filter>addons</Filter>
    </ClInclude>
    <ClInclude Include="..\..\xbmc\filesystem\ResourceFile.h">
      <Filter>filesystem</Filter>
    </ClInclude>
    <ClInclude Include="..\..\xbmc\filesystem\ResourceDirectory.h">
      <Filter>filesystem</Filter>
    </ClInclude>
    <ClInclude Include="..\..\xbmc\utils\Locale.h">
      <Filter>utils</Filter>
    </ClInclude>
    <ClInclude Include="..\..\xbmc\addons\AudioDecoder.h">
      <Filter>addons</Filter>
    </ClInclude>
    <ClInclude Include="..\..\xbmc\utils\Temperature.h">
      <Filter>utils</Filter>
    </ClInclude>
    <ClInclude Include="..\..\xbmc\utils\Speed.h">
      <Filter>utils</Filter>
    </ClInclude>
    <ClInclude Include="..\..\xbmc\input\KeyboardLayoutManager.h">
      <Filter>input</Filter>
    </ClInclude>
    <ClInclude Include="..\..\xbmc\music\EmbeddedArt.h">
      <Filter>music</Filter>
    </ClInclude>
  </ItemGroup>
  <ItemGroup>
    <ResourceCompile Include="..\..\xbmc\win32\XBMC_PC.rc">
      <Filter>win32</Filter>
    </ResourceCompile>
  </ItemGroup>
  <ItemGroup>
    <CustomBuild Include="..\..\xbmc\interfaces\swig\AddonModuleXbmcplugin.i">
      <Filter>interfaces\swig</Filter>
    </CustomBuild>
    <CustomBuild Include="..\..\xbmc\interfaces\swig\AddonModuleXbmcgui.i">
      <Filter>interfaces\swig</Filter>
    </CustomBuild>
    <CustomBuild Include="..\..\xbmc\interfaces\swig\AddonModuleXbmcaddon.i">
      <Filter>interfaces\swig</Filter>
    </CustomBuild>
    <CustomBuild Include="..\..\xbmc\interfaces\swig\AddonModuleXbmcvfs.i">
      <Filter>interfaces\swig</Filter>
    </CustomBuild>
    <CustomBuild Include="..\..\xbmc\interfaces\swig\AddonModuleXbmc.i">
      <Filter>interfaces\swig</Filter>
    </CustomBuild>
    <CustomBuild Include="..\..\xbmc\interfaces\json-rpc\schema\types.json">
      <Filter>interfaces\json-rpc\schema</Filter>
    </CustomBuild>
    <CustomBuild Include="..\..\xbmc\interfaces\json-rpc\schema\notifications.json">
      <Filter>interfaces\json-rpc\schema</Filter>
    </CustomBuild>
    <CustomBuild Include="..\..\xbmc\interfaces\json-rpc\schema\methods.json">
      <Filter>interfaces\json-rpc\schema</Filter>
    </CustomBuild>
    <CustomBuild Include="..\..\xbmc\interfaces\json-rpc\schema\version.txt">
      <Filter>interfaces\json-rpc\schema</Filter>
    </CustomBuild>
    <CustomBuild Include="..\..\xbmc\interfaces\json-rpc\schema\license.txt">
      <Filter>interfaces\json-rpc\schema</Filter>
    </CustomBuild>
    <CustomBuild Include="..\..\version.txt" />
    <CustomBuild Include="..\..\xbmc\win32\git_revision.t">
      <Filter>win32</Filter>
    </CustomBuild>
    <CustomBuild Include="..\..\xbmc\interfaces\swig\AddonModuleXbmcwsgi.i">
      <Filter>interfaces\swig</Filter>
    </CustomBuild>
  </ItemGroup>
  <ItemGroup>
    <None Include="..\..\system\players\dsplayer\Shaders\shaders.xml">
      <Filter>cores\DSPlayer\Shaders</Filter>
    </None>
    <None Include="..\..\system\players\dsplayer\filtersconfig.xml">
      <Filter>cores\DSPlayer\FilterCoreFactory</Filter>
    </None>
    <None Include="..\..\system\players\dsplayer\mediasconfig.xml">
      <Filter>cores\DSPlayer\FilterCoreFactory</Filter>
    </None>
  </ItemGroup>
</Project><|MERGE_RESOLUTION|>--- conflicted
+++ resolved
@@ -3099,12 +3099,9 @@
     <ClCompile Include="..\..\xbmc\cores\DSPlayer\DSPlayerDatabase.cpp">
       <Filter>cores\DSPlayer</Filter>
     </ClCompile>
-<<<<<<< HEAD
     <ClCompile Include="..\..\xbmc\cores\DSPlayer\Filters\madVRAllocatorPresenter.cpp">
       <Filter>cores\DSPlayer\Filters\Video Renderers</Filter>
     </ClCompile>
-=======
->>>>>>> 9e7ad26f
     <ClCompile Include="..\..\xbmc\cores\DSPlayer\Utils\DSFilterEnumerator.cpp">
       <Filter>cores\DSPlayer\Utils</Filter>
     </ClCompile>
@@ -3120,15 +3117,12 @@
     <ClCompile Include="..\..\xbmc\cores\DSPlayer\Dialogs\GUIDialogDSPlayercoreFactory.cpp">
       <Filter>cores\DSPlayer\Dialogs</Filter>
     </ClCompile>
-<<<<<<< HEAD
     <ClCompile Include="..\..\xbmc\cores\DSPlayer\Filters\MadvrSettings.cpp">
       <Filter>cores\DSPlayer\Filters\Video Renderers</Filter>
     </ClCompile>
     <ClCompile Include="..\..\xbmc\cores\DSPlayer\Dialogs\GUIDialogMadvrScaling.cpp">
       <Filter>cores\DSPlayer\Dialogs</Filter>
     </ClCompile>
-=======
->>>>>>> 9e7ad26f
     <ClCompile Include="..\..\xbmc\filesystem\OverrideDirectory.cpp">
       <Filter>filesystem</Filter>
     </ClCompile>
@@ -6178,12 +6172,9 @@
     <ClInclude Include="..\..\xbmc\cores\DSPlayer\Filters\IDirectVobSub.h">
       <Filter>cores\DSPlayer\Interfaces</Filter>
     </ClInclude>
-<<<<<<< HEAD
     <ClInclude Include="..\..\xbmc\cores\DSPlayer\Filters\madVRAllocatorPresenter.h">
       <Filter>cores\DSPlayer\Filters\Video Renderers</Filter>
     </ClInclude>
-=======
->>>>>>> 9e7ad26f
     <ClInclude Include="..\..\xbmc\cores\DSPlayer\Utils\DSFilterEnumerator.h">
       <Filter>cores\DSPlayer\Utils</Filter>
     </ClInclude>
@@ -6202,7 +6193,6 @@
     <ClInclude Include="..\..\xbmc\cores\DSPlayer\Filters\LAVAudioSettings.h">
       <Filter>cores\DSPlayer\Interfaces</Filter>
     </ClInclude>
-<<<<<<< HEAD
     <ClInclude Include="..\..\xbmc\cores\DSPlayer\Filters\mvrInterfaces.h">
       <Filter>cores\DSPlayer\Interfaces</Filter>
     </ClInclude>
@@ -6215,8 +6205,6 @@
     <ClInclude Include="..\..\xbmc\cores\DSPlayer\Dialogs\GUIDialogMadvrScaling.h">
       <Filter>cores\DSPlayer\Dialogs</Filter>
     </ClInclude>
-=======
->>>>>>> 9e7ad26f
     <ClInclude Include="..\..\xbmc\win32\crts_caller.h">
       <Filter>win32</Filter>
     </ClInclude>
