﻿<?xml version="1.0" encoding="utf-8"?>
<Project ToolsVersion="4.0" xmlns="http://schemas.microsoft.com/developer/msbuild/2003">
  <ItemGroup>
    <Filter Include="win32">
      <UniqueIdentifier>{42ffe691-237e-4fe8-bd06-667936c26238}</UniqueIdentifier>
    </Filter>
    <Filter Include="cores">
      <UniqueIdentifier>{d9048f15-4226-45a0-bd7d-c4f326b8c232}</UniqueIdentifier>
    </Filter>
    <Filter Include="cores\dvdplayer">
      <UniqueIdentifier>{b7e0c19a-163b-43a8-bc50-47f0f220c225}</UniqueIdentifier>
    </Filter>
    <Filter Include="cores\dvdplayer\DVDCodecs">
      <UniqueIdentifier>{f72e399a-b2f5-4f77-a680-797306b37afe}</UniqueIdentifier>
    </Filter>
    <Filter Include="cores\dvdplayer\DVDCodecs\Audio">
      <UniqueIdentifier>{5bee29f5-b152-4416-9413-0bed2a669575}</UniqueIdentifier>
    </Filter>
    <Filter Include="cores\dvdplayer\DVDCodecs\Video">
      <UniqueIdentifier>{09e9057e-7017-4f3d-b5d3-2f5e9a23a53c}</UniqueIdentifier>
    </Filter>
    <Filter Include="cores\dvdplayer\DVDCodecs\Overlay">
      <UniqueIdentifier>{cc80e830-cd3b-4790-9d73-b727b997efdc}</UniqueIdentifier>
    </Filter>
    <Filter Include="cores\dvdplayer\DVDDemuxers">
      <UniqueIdentifier>{59ff29b6-c2b5-4ed8-a80c-e5dd130802a7}</UniqueIdentifier>
    </Filter>
    <Filter Include="cores\dvdplayer\DVDInputStreams">
      <UniqueIdentifier>{15bea9e8-7473-4e72-93b1-c403d491160d}</UniqueIdentifier>
    </Filter>
    <Filter Include="cores\dvdplayer\DVDHeaders">
      <UniqueIdentifier>{9b9c3d13-56db-4db5-98a3-4402ee3b4ff9}</UniqueIdentifier>
    </Filter>
    <Filter Include="cores\dvdplayer\DVDSubtitles">
      <UniqueIdentifier>{83ae8e22-c3a0-45c6-bbc2-29d0bb180e2d}</UniqueIdentifier>
    </Filter>
    <Filter Include="cores\paplayer">
      <UniqueIdentifier>{ef82a765-fb92-4244-b2dd-212704a98407}</UniqueIdentifier>
    </Filter>
    <Filter Include="cores\DllLoader">
      <UniqueIdentifier>{4a0ca8db-d3a3-4360-93bd-0b1fe4cbd203}</UniqueIdentifier>
    </Filter>
    <Filter Include="cores\DllLoader\exports">
      <UniqueIdentifier>{aa32e9d0-5753-42d5-889b-3938ce6703a0}</UniqueIdentifier>
    </Filter>
    <Filter Include="cores\DllLoader\exports\util">
      <UniqueIdentifier>{111c81df-dc5e-4b93-a21f-c2171434952b}</UniqueIdentifier>
    </Filter>
    <Filter Include="cores\VideoRenderers">
      <UniqueIdentifier>{09e513b1-adc6-4af0-b0f3-966b8240fad5}</UniqueIdentifier>
    </Filter>
    <Filter Include="cores\VideoRenderers\Shaders">
      <UniqueIdentifier>{041be182-9ec3-4c1b-abfc-d92f6802e7ca}</UniqueIdentifier>
    </Filter>
    <Filter Include="cores\ExternalPlayer">
      <UniqueIdentifier>{f98cb00a-d64b-4af9-a386-78bb2be8213d}</UniqueIdentifier>
    </Filter>
    <Filter Include="cores\PlayerCoreFactory">
      <UniqueIdentifier>{a775e258-5cbc-44fb-b992-05b29699294c}</UniqueIdentifier>
    </Filter>
    <Filter Include="addons">
      <UniqueIdentifier>{0cf03ec7-412f-48ac-827d-358c57245edd}</UniqueIdentifier>
    </Filter>
    <Filter Include="dialogs">
      <UniqueIdentifier>{69dd6304-c5d7-46f5-a804-516c9efb79ca}</UniqueIdentifier>
    </Filter>
    <Filter Include="filesystem">
      <UniqueIdentifier>{3b63bf0d-cec2-4324-93ea-4e4d78ba283b}</UniqueIdentifier>
    </Filter>
    <Filter Include="filesystem\MusicDatabaseDirectory">
      <UniqueIdentifier>{51f1b8f6-22ea-4263-b307-4ac9dfceb268}</UniqueIdentifier>
    </Filter>
    <Filter Include="filesystem\VideoDatabaseDirectory">
      <UniqueIdentifier>{a9c70632-dcfa-4019-b785-da8ba68d998a}</UniqueIdentifier>
    </Filter>
    <Filter Include="guilib">
      <UniqueIdentifier>{8da246b5-f33b-491d-9bb9-e583b98bd9d9}</UniqueIdentifier>
    </Filter>
    <Filter Include="input">
      <UniqueIdentifier>{8b243e7b-4820-4d54-81e3-f9b054e6140a}</UniqueIdentifier>
    </Filter>
    <Filter Include="interfaces">
      <UniqueIdentifier>{d35cec4c-8037-4683-a2e4-4afc8e76ddca}</UniqueIdentifier>
    </Filter>
    <Filter Include="music">
      <UniqueIdentifier>{1e9d72b2-5215-4129-9014-deb5eda51301}</UniqueIdentifier>
    </Filter>
    <Filter Include="network">
      <UniqueIdentifier>{99523ad3-0ba1-449b-bf55-92c04e7b59aa}</UniqueIdentifier>
    </Filter>
    <Filter Include="playlists">
      <UniqueIdentifier>{084b5eb0-c9c9-444b-a2ee-dcb4f9537d35}</UniqueIdentifier>
    </Filter>
    <Filter Include="powermanagement">
      <UniqueIdentifier>{b203de13-ce8c-4b43-9a87-a05e68fbad13}</UniqueIdentifier>
    </Filter>
    <Filter Include="rendering">
      <UniqueIdentifier>{8ad88d4a-bb19-46fa-ac8a-80d928f1f175}</UniqueIdentifier>
    </Filter>
    <Filter Include="settings">
      <UniqueIdentifier>{8cd0e706-bd9f-4e99-afa2-34307239cb3e}</UniqueIdentifier>
    </Filter>
    <Filter Include="storage">
      <UniqueIdentifier>{2500f45e-2a56-4434-87bd-727050d0d1aa}</UniqueIdentifier>
    </Filter>
    <Filter Include="utils">
      <UniqueIdentifier>{acd585b0-c319-43f0-9149-b3b5dddf5122}</UniqueIdentifier>
    </Filter>
    <Filter Include="video">
      <UniqueIdentifier>{827f3a57-ac74-4ad0-a438-3a780039871c}</UniqueIdentifier>
    </Filter>
    <Filter Include="windowing">
      <UniqueIdentifier>{dbf79aa0-53a6-4bec-855b-e8d2cbb73689}</UniqueIdentifier>
    </Filter>
    <Filter Include="music\karaoke">
      <UniqueIdentifier>{9d2be696-b6dd-4be1-aa8c-260816b48c12}</UniqueIdentifier>
    </Filter>
    <Filter Include="cdrip">
      <UniqueIdentifier>{d0d6c121-8cef-4bf9-aba5-bff57ae46e26}</UniqueIdentifier>
    </Filter>
    <Filter Include="input\windows">
      <UniqueIdentifier>{2f7a07e4-ac48-4e30-beb3-550e50b59c09}</UniqueIdentifier>
    </Filter>
    <Filter Include="interfaces\json-rpc">
      <UniqueIdentifier>{15fc3844-6b50-4424-ba2c-ac9bd85d3ab0}</UniqueIdentifier>
    </Filter>
    <Filter Include="music\dialogs">
      <UniqueIdentifier>{aa9c8fdb-ad2f-4323-9766-3accd596a480}</UniqueIdentifier>
    </Filter>
    <Filter Include="music\infoscanner">
      <UniqueIdentifier>{a320eb2c-1b68-4842-a9bd-34e1c810dace}</UniqueIdentifier>
    </Filter>
    <Filter Include="music\tags">
      <UniqueIdentifier>{f046be52-4abe-4a66-8a57-1753d47a7f36}</UniqueIdentifier>
    </Filter>
    <Filter Include="music\windows">
      <UniqueIdentifier>{6589445b-fe8f-4083-ba15-3d0d45b8cd2d}</UniqueIdentifier>
    </Filter>
    <Filter Include="network\windows">
      <UniqueIdentifier>{3d43220c-4ea4-4da7-8ede-ef159da2cd25}</UniqueIdentifier>
    </Filter>
    <Filter Include="pictures">
      <UniqueIdentifier>{801139f1-5f6a-4720-a4eb-508c578b1183}</UniqueIdentifier>
    </Filter>
    <Filter Include="powermanagement\windows">
      <UniqueIdentifier>{8d05ad81-2113-4732-ba2f-311d48251340}</UniqueIdentifier>
    </Filter>
    <Filter Include="programs">
      <UniqueIdentifier>{b095b471-cde0-4ee5-930e-c58ebe63c4aa}</UniqueIdentifier>
    </Filter>
    <Filter Include="rendering\dx">
      <UniqueIdentifier>{266c0d5e-8d84-4809-b060-f5968049f11a}</UniqueIdentifier>
    </Filter>
    <Filter Include="storage\windows">
      <UniqueIdentifier>{04b51f60-cfb4-43fd-8f23-40a7d0ac5c31}</UniqueIdentifier>
    </Filter>
    <Filter Include="video\dialogs">
      <UniqueIdentifier>{0dec7f48-a12d-4afa-b60d-4a2b50ca9975}</UniqueIdentifier>
    </Filter>
    <Filter Include="video\windows">
      <UniqueIdentifier>{b6a3d415-f44f-490c-9240-0fa3f4379212}</UniqueIdentifier>
    </Filter>
    <Filter Include="windowing\windows">
      <UniqueIdentifier>{7db3d8e6-a261-4732-84e8-21bf2d3b0eb9}</UniqueIdentifier>
    </Filter>
    <Filter Include="libs">
      <UniqueIdentifier>{4a09e4cc-709d-43b8-86cf-d83ca38d41ce}</UniqueIdentifier>
    </Filter>
    <Filter Include="windows">
      <UniqueIdentifier>{910f98b6-acfa-4b29-a589-21fd2544d142}</UniqueIdentifier>
    </Filter>
    <Filter Include="pvr">
      <UniqueIdentifier>{5d07f015-2e93-4085-bda3-2be566fb07a8}</UniqueIdentifier>
    </Filter>
    <Filter Include="pvr\dialogs">
      <UniqueIdentifier>{5fb53298-e501-4f23-bf84-fc61acf9b814}</UniqueIdentifier>
    </Filter>
    <Filter Include="epg">
      <UniqueIdentifier>{ef8e21c9-b588-4255-ba38-57c6ae82d0aa}</UniqueIdentifier>
    </Filter>
    <Filter Include="pvr\windows">
      <UniqueIdentifier>{43455925-2158-4eff-97ce-1fa3f6597a3a}</UniqueIdentifier>
    </Filter>
    <Filter Include="pvr\timers">
      <UniqueIdentifier>{14af7c50-6457-48ec-87b2-4efb3986bdd8}</UniqueIdentifier>
    </Filter>
    <Filter Include="pvr\recordings">
      <UniqueIdentifier>{eab084ef-b5b5-4a61-b2a5-eac88bbcc73a}</UniqueIdentifier>
    </Filter>
    <Filter Include="pvr\channels">
      <UniqueIdentifier>{7be58f63-0e53-4a26-9894-e52c2bd78709}</UniqueIdentifier>
    </Filter>
    <Filter Include="pvr\addons">
      <UniqueIdentifier>{dbfd4898-7df3-4393-8b04-ab0cc1265c33}</UniqueIdentifier>
    </Filter>
    <Filter Include="interfaces\info">
      <UniqueIdentifier>{cea579fc-bdd7-499e-a6a6-07d681d1ab24}</UniqueIdentifier>
    </Filter>
    <Filter Include="peripherals">
      <UniqueIdentifier>{43fa1d09-88f3-4c03-92f4-27ce109a0b1f}</UniqueIdentifier>
    </Filter>
    <Filter Include="peripherals\bus">
      <UniqueIdentifier>{387fb53b-4497-4e2b-a37d-2efa9db0fce8}</UniqueIdentifier>
    </Filter>
    <Filter Include="peripherals\devices">
      <UniqueIdentifier>{a3fe63d5-92eb-47e6-90f6-40b6e25d11d2}</UniqueIdentifier>
    </Filter>
    <Filter Include="peripherals\dialogs">
      <UniqueIdentifier>{9571e2bc-891d-4496-bcba-2ec3eed45704}</UniqueIdentifier>
    </Filter>
    <Filter Include="network\websocket">
      <UniqueIdentifier>{88e84682-dede-4bdf-9e33-a8023dd5ac78}</UniqueIdentifier>
    </Filter>
    <Filter Include="network\httprequesthandler">
      <UniqueIdentifier>{9029e610-aa5a-4414-9e96-1d69f03b3bd8}</UniqueIdentifier>
    </Filter>
    <Filter Include="cores\AudioEngine">
      <UniqueIdentifier>{19314641-c5c4-49ff-ae42-6ebcc1a6a038}</UniqueIdentifier>
    </Filter>
    <Filter Include="cores\AudioEngine\Encoders">
      <UniqueIdentifier>{0aad3f05-0330-4d6f-9407-388b56c9aa24}</UniqueIdentifier>
    </Filter>
    <Filter Include="cores\AudioEngine\Engines">
      <UniqueIdentifier>{1354dfbc-8fa8-4621-8fd1-f4a01fdc1c51}</UniqueIdentifier>
    </Filter>
    <Filter Include="cores\AudioEngine\Interfaces">
      <UniqueIdentifier>{7382f639-6a03-4343-87cd-5745a838b687}</UniqueIdentifier>
    </Filter>
    <Filter Include="cores\AudioEngine\Sinks">
      <UniqueIdentifier>{b71a9c57-2640-4506-b99e-58a9a73dd0e1}</UniqueIdentifier>
    </Filter>
    <Filter Include="cores\AudioEngine\Utils">
      <UniqueIdentifier>{775154f3-9284-488f-8f2f-26597f264d0e}</UniqueIdentifier>
    </Filter>
    <Filter Include="dbwrappers">
      <UniqueIdentifier>{5c7ad2df-b46d-4a29-ae17-3406fe73edde}</UniqueIdentifier>
    </Filter>
    <Filter Include="test">
      <UniqueIdentifier>{18ab66ab-877f-4d79-a963-c3b0865781e0}</UniqueIdentifier>
    </Filter>
    <Filter Include="utils\test">
      <UniqueIdentifier>{216a634b-e689-418c-aca8-a3abbd2c0387}</UniqueIdentifier>
    </Filter>
    <Filter Include="filesystem\test">
      <UniqueIdentifier>{6a33362b-e68d-45ec-8bcc-057d8caf5de6}</UniqueIdentifier>
    </Filter>
    <Filter Include="network\upnp">
      <UniqueIdentifier>{89c1ccdb-5d9b-447c-91e9-7c61e5cee042}</UniqueIdentifier>
    </Filter>
    <Filter Include="interfaces\swig">
      <UniqueIdentifier>{3447ad7c-23a6-4586-856a-62fc75c2f3aa}</UniqueIdentifier>
    </Filter>
    <Filter Include="interfaces\legacy">
      <UniqueIdentifier>{9e178535-1590-42cd-a325-302f6bd8c28a}</UniqueIdentifier>
    </Filter>
    <Filter Include="interfaces\python">
      <UniqueIdentifier>{4d489407-c145-44ce-ab0a-a8da78067533}</UniqueIdentifier>
    </Filter>
    <Filter Include="interfaces\python\generated">
      <UniqueIdentifier>{4cc89394-6b5b-44db-86a2-8b71b65e85a8}</UniqueIdentifier>
    </Filter>
    <Filter Include="interfaces\python\test">
      <UniqueIdentifier>{0a84b5ee-2ad4-4ae2-9a8d-fc585c6d8aae}</UniqueIdentifier>
    </Filter>
    <Filter Include="view">
      <UniqueIdentifier>{90f512bb-8cda-4f04-b938-4f48d29bc82a}</UniqueIdentifier>
    </Filter>
    <Filter Include="settings\dialogs">
      <UniqueIdentifier>{38264422-e35f-427f-8d3d-27bc075b9bdd}</UniqueIdentifier>
    </Filter>
    <Filter Include="settings\windows">
      <UniqueIdentifier>{1a1eb956-43d1-4709-9467-ce471d54941d}</UniqueIdentifier>
    </Filter>
    <Filter Include="profiles">
      <UniqueIdentifier>{e0e6a2e7-683d-442f-bbd1-bc4e0ecd140a}</UniqueIdentifier>
    </Filter>
    <Filter Include="profiles\dialogs">
      <UniqueIdentifier>{e658a9f4-98f8-4403-aa85-a5ed7ec67868}</UniqueIdentifier>
    </Filter>
    <Filter Include="profiles\windows">
      <UniqueIdentifier>{b5a6d872-7e56-4976-81c5-47baad252337}</UniqueIdentifier>
    </Filter>
    <Filter Include="input\touch">
      <UniqueIdentifier>{4e236b17-3720-4ed8-89af-90cb86bf9b03}</UniqueIdentifier>
    </Filter>
    <Filter Include="input\touch\generic">
      <UniqueIdentifier>{d062c356-66f2-49e7-9510-b216701d2298}</UniqueIdentifier>
    </Filter>
    <Filter Include="network\mdns">
      <UniqueIdentifier>{4deb3d70-7772-42be-8884-4a550c1ff666}</UniqueIdentifier>
    </Filter>
    <Filter Include="interfaces\generic">
      <UniqueIdentifier>{4286258a-45d7-45e8-9e56-ebf18fea53ec}</UniqueIdentifier>
    </Filter>
    <Filter Include="cores\AudioEngine\Engines\ActiveAE">
      <UniqueIdentifier>{27f2c647-7b5f-4c49-b2e7-22bf360e58ab}</UniqueIdentifier>
    </Filter>
    <Filter Include="listproviders">
      <UniqueIdentifier>{1dfaf73b-2e8d-49d2-87c1-07b1ac203ba0}</UniqueIdentifier>
    </Filter>
    <Filter Include="settings\lib">
      <UniqueIdentifier>{4de9ae04-448d-4ebe-bde5-5ec2a61270c0}</UniqueIdentifier>
    </Filter>
    <Filter Include="interfaces\json-rpc\schema">
      <UniqueIdentifier>{e04e47ca-d34d-41e7-aaea-5f18cd802cd9}</UniqueIdentifier>
    </Filter>
    <Filter Include="media">
      <UniqueIdentifier>{fe89da97-8cd1-4ba3-8ef2-ae4ae5498d59}</UniqueIdentifier>
    </Filter>
    <Filter Include="filesystem\win32">
      <UniqueIdentifier>{901e970d-b3b4-463a-93ab-9af30c6a1139}</UniqueIdentifier>
    </Filter>
    <Filter Include="utils\win32">
      <UniqueIdentifier>{3adbba6a-6fbf-4192-b215-108d94bde1e0}</UniqueIdentifier>
    </Filter>
    <Filter Include="video\videosync">
      <UniqueIdentifier>{9775d5c0-c640-4606-a625-e6cdcf9f959e}</UniqueIdentifier>
    </Filter>
    <Filter Include="cores\dvdplayer\DVDCodecs\Overlay\contrib">
      <UniqueIdentifier>{43526341-7b96-462d-9f71-685e426251ec}</UniqueIdentifier>
    </Filter>
    <Filter Include="cores\AudioEngine\DSPAddons">
      <UniqueIdentifier>{2afb92ce-e9ac-4458-80e7-3384ccfffa3c}</UniqueIdentifier>
    </Filter>
    <Filter Include="network\test">
      <UniqueIdentifier>{1bdb0045-3341-49b7-8d6f-30a53f812350}</UniqueIdentifier>
    </Filter>
    <Filter Include="cores\DSPlayer">
      <UniqueIdentifier>{8b65ff5a-9862-42bc-bf92-b5cf22b9c12a}</UniqueIdentifier>
    </Filter>
    <Filter Include="cores\DSPlayer\FilterCoreFactory">
      <UniqueIdentifier>{e51e3d8c-ee41-4a89-b895-7855b6655146}</UniqueIdentifier>
    </Filter>
    <Filter Include="cores\DSPlayer\Filters">
      <UniqueIdentifier>{82fef0c7-f356-48c8-9bd3-f232311e770a}</UniqueIdentifier>
    </Filter>
    <Filter Include="cores\DSPlayer\Interfaces">
      <UniqueIdentifier>{63ced100-c60a-4c01-8e20-cef3c67e1925}</UniqueIdentifier>
    </Filter>
    <Filter Include="cores\DSPlayer\Shaders">
      <UniqueIdentifier>{cebe8028-82be-4cec-b3de-0d87a95cb2b0}</UniqueIdentifier>
    </Filter>
    <Filter Include="cores\DSPlayer\Utils">
      <UniqueIdentifier>{11b4988a-2f71-4471-902a-81e3230df77c}</UniqueIdentifier>
    </Filter>
    <Filter Include="cores\DSPlayer\Interfaces\ffdshow">
      <UniqueIdentifier>{2824d426-eef9-4287-a19d-89340415fef4}</UniqueIdentifier>
    </Filter>
    <Filter Include="cores\DSPlayer\Filters\BaseClassFilters">
      <UniqueIdentifier>{539077e3-65bf-4cab-b48b-01dd16a9a8a6}</UniqueIdentifier>
    </Filter>
    <Filter Include="cores\DSPlayer\Filters\Include">
      <UniqueIdentifier>{a7d6b73c-f765-44b6-aff2-140a5903b128}</UniqueIdentifier>
    </Filter>
    <Filter Include="cores\DSPlayer\Filters\Video Renderers">
      <UniqueIdentifier>{3b6b6bfa-49fe-40c8-abe6-4b14e46d2257}</UniqueIdentifier>
    </Filter>
    <Filter Include="cores\DSPlayer\Filters\Source">
      <UniqueIdentifier>{c356be07-4c7d-42dc-9a99-2beea6f8dc56}</UniqueIdentifier>
    </Filter>
    <Filter Include="cores\DSPlayer\Dialogs">
      <UniqueIdentifier>{58a4c04d-f658-4d4e-a4d4-dd2fd900a301}</UniqueIdentifier>
    </Filter>
    <Filter Include="video\jobs">
      <UniqueIdentifier>{f413004c-1ab9-42ce-bb1a-0636e5286a00}</UniqueIdentifier>
    </Filter>
    <Filter Include="network\httprequesthandler\python">
      <UniqueIdentifier>{0a6159ba-a21c-4570-9db0-dc5dfb463de5}</UniqueIdentifier>
    </Filter>
    <Filter Include="interfaces\legacy\wsgi">
      <UniqueIdentifier>{4750236a-887e-40c1-af3e-1e095f5960e0}</UniqueIdentifier>
    </Filter>
    <Filter Include="contrib">
      <UniqueIdentifier>{9c3139a5-4a8a-4533-af30-cd79ee250997}</UniqueIdentifier>
    </Filter>
    <Filter Include="contrib\kissfft">
      <UniqueIdentifier>{d811b1d1-5e81-4d89-9173-f02818c897ab}</UniqueIdentifier>
    </Filter>
    <Filter Include="shaders">
      <UniqueIdentifier>{9fe3f6e1-16d1-4437-b859-1b183adcef22}</UniqueIdentifier>
    </Filter>
    <Filter Include="guiinfo">
      <UniqueIdentifier>{bc76faa4-e05e-4f08-b332-a91d7bc3207f}</UniqueIdentifier>
    </Filter>
    <Filter Include="network\dacp">
      <UniqueIdentifier>{33ec4ead-1923-47c2-8a7f-44561adaebf3}</UniqueIdentifier>
    </Filter>
    <Filter Include="main">
      <UniqueIdentifier>{e8f91abe-5d75-4a38-b576-8d971f5fa64b}</UniqueIdentifier>
    </Filter>
    <Filter Include="main\win32">
      <UniqueIdentifier>{b2cf6073-0796-485b-a2f8-0b54851262b3}</UniqueIdentifier>
    </Filter>
    <Filter Include="messaging">
      <UniqueIdentifier>{378b3a72-20d2-4482-8dbb-91f041290ceb}</UniqueIdentifier>
    </Filter>
    <Filter Include="events">
      <UniqueIdentifier>{ae30b290-9c36-46d4-a286-3f3b7afd2f93}</UniqueIdentifier>
    </Filter>
    <Filter Include="events\windows">
      <UniqueIdentifier>{87d4e872-1a96-49a2-9ef0-78dd9fc30da9}</UniqueIdentifier>
    </Filter>
  </ItemGroup>
  <ItemGroup>
    <ClCompile Include="..\..\xbmc\win32\pch.cpp">
      <Filter>win32</Filter>
    </ClCompile>
    <ClCompile Include="..\..\xbmc\win32\strverscmp.cpp">
      <Filter>win32</Filter>
    </ClCompile>
    <ClCompile Include="..\..\xbmc\win32\WIN32Util.cpp">
      <Filter>win32</Filter>
    </ClCompile>
    <ClCompile Include="..\..\xbmc\win32\WindowHelper.cpp">
      <Filter>win32</Filter>
    </ClCompile>
    <ClCompile Include="..\..\xbmc\cores\DummyVideoPlayer.cpp">
      <Filter>cores</Filter>
    </ClCompile>
    <ClCompile Include="..\..\xbmc\cores\dvdplayer\DVDAudio.cpp">
      <Filter>cores\dvdplayer</Filter>
    </ClCompile>
    <ClCompile Include="..\..\xbmc\cores\dvdplayer\DVDClock.cpp">
      <Filter>cores\dvdplayer</Filter>
    </ClCompile>
    <ClCompile Include="..\..\xbmc\cores\dvdplayer\DVDDemuxSPU.cpp">
      <Filter>cores\dvdplayer</Filter>
    </ClCompile>
    <ClCompile Include="..\..\xbmc\cores\dvdplayer\DVDDemuxers\DVDDemuxVobsub.cpp">
      <Filter>cores\dvdplayer</Filter>
    </ClCompile>
    <ClCompile Include="..\..\xbmc\cores\dvdplayer\DVDFileInfo.cpp">
      <Filter>cores\dvdplayer</Filter>
    </ClCompile>
    <ClCompile Include="..\..\xbmc\cores\dvdplayer\DVDMessage.cpp">
      <Filter>cores\dvdplayer</Filter>
    </ClCompile>
    <ClCompile Include="..\..\xbmc\cores\dvdplayer\DVDMessageQueue.cpp">
      <Filter>cores\dvdplayer</Filter>
    </ClCompile>
    <ClCompile Include="..\..\xbmc\cores\dvdplayer\DVDOverlayContainer.cpp">
      <Filter>cores\dvdplayer</Filter>
    </ClCompile>
    <ClCompile Include="..\..\xbmc\cores\dvdplayer\DVDOverlayRenderer.cpp">
      <Filter>cores\dvdplayer</Filter>
    </ClCompile>
    <ClCompile Include="..\..\xbmc\cores\dvdplayer\DVDPlayer.cpp">
      <Filter>cores\dvdplayer</Filter>
    </ClCompile>
    <ClCompile Include="..\..\xbmc\cores\dvdplayer\DVDPlayerAudio.cpp">
      <Filter>cores\dvdplayer</Filter>
    </ClCompile>
    <ClCompile Include="..\..\xbmc\cores\dvdplayer\DVDPlayerSubtitle.cpp">
      <Filter>cores\dvdplayer</Filter>
    </ClCompile>
    <ClCompile Include="..\..\xbmc\cores\dvdplayer\DVDPlayerTeletext.cpp">
      <Filter>cores\dvdplayer</Filter>
    </ClCompile>
    <ClCompile Include="..\..\xbmc\cores\dvdplayer\DVDPlayerVideo.cpp">
      <Filter>cores\dvdplayer</Filter>
    </ClCompile>
    <ClCompile Include="..\..\xbmc\cores\dvdplayer\DVDStreamInfo.cpp">
      <Filter>cores\dvdplayer</Filter>
    </ClCompile>
    <ClCompile Include="..\..\xbmc\cores\dvdplayer\DVDTSCorrection.cpp">
      <Filter>cores\dvdplayer</Filter>
    </ClCompile>
    <ClCompile Include="..\..\xbmc\cores\dvdplayer\Edl.cpp">
      <Filter>cores\dvdplayer</Filter>
    </ClCompile>
    <ClCompile Include="..\..\xbmc\cores\dvdplayer\DVDCodecs\DVDCodecUtils.cpp">
      <Filter>cores\dvdplayer\DVDCodecs</Filter>
    </ClCompile>
    <ClCompile Include="..\..\xbmc\cores\dvdplayer\DVDCodecs\DVDFactoryCodec.cpp">
      <Filter>cores\dvdplayer\DVDCodecs</Filter>
    </ClCompile>
    <ClCompile Include="..\..\xbmc\cores\dvdplayer\DVDCodecs\Audio\DVDAudioCodecFFmpeg.cpp">
      <Filter>cores\dvdplayer\DVDCodecs\Audio</Filter>
    </ClCompile>
    <ClCompile Include="..\..\xbmc\cores\dvdplayer\DVDCodecs\Video\DVDVideoCodecFFmpeg.cpp">
      <Filter>cores\dvdplayer\DVDCodecs\Video</Filter>
    </ClCompile>
    <ClCompile Include="..\..\xbmc\cores\dvdplayer\DVDCodecs\Video\DVDVideoCodecLibMpeg2.cpp">
      <Filter>cores\dvdplayer\DVDCodecs\Video</Filter>
    </ClCompile>
    <ClCompile Include="..\..\xbmc\cores\dvdplayer\DVDCodecs\Video\DVDVideoPPFFmpeg.cpp">
      <Filter>cores\dvdplayer\DVDCodecs\Video</Filter>
    </ClCompile>
    <ClCompile Include="..\..\xbmc\cores\dvdplayer\DVDCodecs\Video\DXVA.cpp">
      <Filter>cores\dvdplayer\DVDCodecs\Video</Filter>
    </ClCompile>
    <ClCompile Include="..\..\xbmc\cores\dvdplayer\DVDCodecs\Overlay\DVDOverlayCodec.cpp">
      <Filter>cores\dvdplayer\DVDCodecs\Overlay</Filter>
    </ClCompile>
    <ClCompile Include="..\..\xbmc\cores\dvdplayer\DVDCodecs\Overlay\DVDOverlayCodecFFmpeg.cpp">
      <Filter>cores\dvdplayer\DVDCodecs\Overlay</Filter>
    </ClCompile>
    <ClCompile Include="..\..\xbmc\cores\dvdplayer\DVDCodecs\Overlay\DVDOverlayCodecSSA.cpp">
      <Filter>cores\dvdplayer\DVDCodecs\Overlay</Filter>
    </ClCompile>
    <ClCompile Include="..\..\xbmc\cores\dvdplayer\DVDCodecs\Overlay\DVDOverlayCodecText.cpp">
      <Filter>cores\dvdplayer\DVDCodecs\Overlay</Filter>
    </ClCompile>
    <ClCompile Include="..\..\xbmc\cores\dvdplayer\DVDCodecs\Overlay\DVDOverlayCodecTX3G.cpp">
      <Filter>cores\dvdplayer\DVDCodecs\Overlay</Filter>
    </ClCompile>
    <ClCompile Include="..\..\xbmc\cores\dvdplayer\DVDDemuxers\DVDDemux.cpp">
      <Filter>cores\dvdplayer\DVDDemuxers</Filter>
    </ClCompile>
    <ClCompile Include="..\..\xbmc\cores\dvdplayer\DVDDemuxers\DVDDemuxFFmpeg.cpp">
      <Filter>cores\dvdplayer\DVDDemuxers</Filter>
    </ClCompile>
    <ClCompile Include="..\..\xbmc\cores\dvdplayer\DVDDemuxers\DVDDemuxShoutcast.cpp">
      <Filter>cores\dvdplayer\DVDDemuxers</Filter>
    </ClCompile>
    <ClCompile Include="..\..\xbmc\cores\dvdplayer\DVDDemuxers\DVDDemuxUtils.cpp">
      <Filter>cores\dvdplayer\DVDDemuxers</Filter>
    </ClCompile>
    <ClCompile Include="..\..\xbmc\cores\dvdplayer\DVDDemuxers\DVDFactoryDemuxer.cpp">
      <Filter>cores\dvdplayer\DVDDemuxers</Filter>
    </ClCompile>
    <ClCompile Include="..\..\xbmc\cores\dvdplayer\DVDInputStreams\DVDFactoryInputStream.cpp">
      <Filter>cores\dvdplayer\DVDInputStreams</Filter>
    </ClCompile>
    <ClCompile Include="..\..\xbmc\cores\dvdplayer\DVDInputStreams\DVDInputStream.cpp">
      <Filter>cores\dvdplayer\DVDInputStreams</Filter>
    </ClCompile>
    <ClCompile Include="..\..\xbmc\cores\dvdplayer\DVDInputStreams\DVDInputStreamFFmpeg.cpp">
      <Filter>cores\dvdplayer\DVDInputStreams</Filter>
    </ClCompile>
    <ClCompile Include="..\..\xbmc\cores\dvdplayer\DVDInputStreams\DVDInputStreamFile.cpp">
      <Filter>cores\dvdplayer\DVDInputStreams</Filter>
    </ClCompile>
    <ClCompile Include="..\..\xbmc\cores\dvdplayer\DVDInputStreams\DVDInputStreamHttp.cpp">
      <Filter>cores\dvdplayer\DVDInputStreams</Filter>
    </ClCompile>
    <ClCompile Include="..\..\xbmc\cores\dvdplayer\DVDInputStreams\DVDInputStreamMemory.cpp">
      <Filter>cores\dvdplayer\DVDInputStreams</Filter>
    </ClCompile>
    <ClCompile Include="..\..\xbmc\cores\dvdplayer\DVDInputStreams\DVDInputStreamNavigator.cpp">
      <Filter>cores\dvdplayer\DVDInputStreams</Filter>
    </ClCompile>
    <ClCompile Include="..\..\xbmc\cores\dvdplayer\DVDInputStreams\DVDInputStreamRTMP.cpp">
      <Filter>cores\dvdplayer\DVDInputStreams</Filter>
    </ClCompile>
    <ClCompile Include="..\..\xbmc\cores\dvdplayer\DVDInputStreams\DVDStateSerializer.cpp">
      <Filter>cores\dvdplayer\DVDInputStreams</Filter>
    </ClCompile>
    <ClCompile Include="..\..\xbmc\cores\dvdplayer\DVDSubtitles\DVDFactorySubtitle.cpp">
      <Filter>cores\dvdplayer\DVDSubtitles</Filter>
    </ClCompile>
    <ClCompile Include="..\..\xbmc\cores\dvdplayer\DVDSubtitles\DVDSubtitleLineCollection.cpp">
      <Filter>cores\dvdplayer\DVDSubtitles</Filter>
    </ClCompile>
    <ClCompile Include="..\..\xbmc\cores\dvdplayer\DVDSubtitles\DVDSubtitleParserMicroDVD.cpp">
      <Filter>cores\dvdplayer\DVDSubtitles</Filter>
    </ClCompile>
    <ClCompile Include="..\..\xbmc\cores\dvdplayer\DVDSubtitles\DVDSubtitleParserMPL2.cpp">
      <Filter>cores\dvdplayer\DVDSubtitles</Filter>
    </ClCompile>
    <ClCompile Include="..\..\xbmc\cores\dvdplayer\DVDSubtitles\DVDSubtitleParserSami.cpp">
      <Filter>cores\dvdplayer\DVDSubtitles</Filter>
    </ClCompile>
    <ClCompile Include="..\..\xbmc\cores\dvdplayer\DVDSubtitles\DVDSubtitleParserSSA.cpp">
      <Filter>cores\dvdplayer\DVDSubtitles</Filter>
    </ClCompile>
    <ClCompile Include="..\..\xbmc\cores\dvdplayer\DVDSubtitles\DVDSubtitleParserSubrip.cpp">
      <Filter>cores\dvdplayer\DVDSubtitles</Filter>
    </ClCompile>
    <ClCompile Include="..\..\xbmc\cores\dvdplayer\DVDSubtitles\DVDSubtitleParserVplayer.cpp">
      <Filter>cores\dvdplayer\DVDSubtitles</Filter>
    </ClCompile>
    <ClCompile Include="..\..\xbmc\cores\dvdplayer\DVDSubtitles\DVDSubtitlesLibass.cpp">
      <Filter>cores\dvdplayer\DVDSubtitles</Filter>
    </ClCompile>
    <ClCompile Include="..\..\xbmc\cores\dvdplayer\DVDSubtitles\DVDSubtitleStream.cpp">
      <Filter>cores\dvdplayer\DVDSubtitles</Filter>
    </ClCompile>
    <ClCompile Include="..\..\xbmc\cores\paplayer\AudioDecoder.cpp">
      <Filter>cores\paplayer</Filter>
    </ClCompile>
    <ClCompile Include="..\..\xbmc\cores\paplayer\CodecFactory.cpp">
      <Filter>cores\paplayer</Filter>
    </ClCompile>
    <ClCompile Include="..\..\xbmc\cores\paplayer\DVDPlayerCodec.cpp">
      <Filter>cores\paplayer</Filter>
    </ClCompile>
    <ClCompile Include="..\..\xbmc\cores\paplayer\PAPlayer.cpp">
      <Filter>cores\paplayer</Filter>
    </ClCompile>
    <ClCompile Include="..\..\xbmc\cores\DllLoader\coff.cpp">
      <Filter>cores\DllLoader</Filter>
    </ClCompile>
    <ClCompile Include="..\..\xbmc\cores\DllLoader\dll.cpp">
      <Filter>cores\DllLoader</Filter>
    </ClCompile>
    <ClCompile Include="..\..\xbmc\cores\DllLoader\dll_tracker.cpp">
      <Filter>cores\DllLoader</Filter>
    </ClCompile>
    <ClCompile Include="..\..\xbmc\cores\DllLoader\dll_tracker_file.cpp">
      <Filter>cores\DllLoader</Filter>
    </ClCompile>
    <ClCompile Include="..\..\xbmc\cores\DllLoader\dll_tracker_library.cpp">
      <Filter>cores\DllLoader</Filter>
    </ClCompile>
    <ClCompile Include="..\..\xbmc\cores\DllLoader\dll_util.cpp">
      <Filter>cores\DllLoader</Filter>
    </ClCompile>
    <ClCompile Include="..\..\xbmc\cores\DllLoader\DllLoader.cpp">
      <Filter>cores\DllLoader</Filter>
    </ClCompile>
    <ClCompile Include="..\..\xbmc\cores\DllLoader\DllLoaderContainer.cpp">
      <Filter>cores\DllLoader</Filter>
    </ClCompile>
    <ClCompile Include="..\..\xbmc\cores\DllLoader\LibraryLoader.cpp">
      <Filter>cores\DllLoader</Filter>
    </ClCompile>
    <ClCompile Include="..\..\xbmc\cores\DllLoader\Win32DllLoader.cpp">
      <Filter>cores\DllLoader</Filter>
    </ClCompile>
    <ClCompile Include="..\..\xbmc\cores\DllLoader\exports\emu_dummy.cpp">
      <Filter>cores\DllLoader\exports</Filter>
    </ClCompile>
    <ClCompile Include="..\..\xbmc\cores\DllLoader\exports\emu_kernel32.cpp">
      <Filter>cores\DllLoader\exports</Filter>
    </ClCompile>
    <ClCompile Include="..\..\xbmc\cores\DllLoader\exports\emu_msvcrt.cpp">
      <Filter>cores\DllLoader\exports</Filter>
    </ClCompile>
    <ClCompile Include="..\..\xbmc\cores\DllLoader\exports\util\EmuFileWrapper.cpp">
      <Filter>cores\DllLoader\exports\util</Filter>
    </ClCompile>
    <ClCompile Include="..\..\xbmc\cores\VideoRenderers\BaseRenderer.cpp">
      <Filter>cores\VideoRenderers</Filter>
    </ClCompile>
    <ClCompile Include="..\..\xbmc\cores\VideoRenderers\OverlayRenderer.cpp">
      <Filter>cores\VideoRenderers</Filter>
    </ClCompile>
    <ClCompile Include="..\..\xbmc\cores\VideoRenderers\OverlayRendererDX.cpp">
      <Filter>cores\VideoRenderers</Filter>
    </ClCompile>
    <ClCompile Include="..\..\xbmc\cores\VideoRenderers\OverlayRendererUtil.cpp">
      <Filter>cores\VideoRenderers</Filter>
    </ClCompile>
    <ClCompile Include="..\..\xbmc\cores\VideoRenderers\RenderFlags.cpp">
      <Filter>cores\VideoRenderers</Filter>
    </ClCompile>
    <ClCompile Include="..\..\xbmc\cores\VideoRenderers\RenderManager.cpp">
      <Filter>cores\VideoRenderers</Filter>
    </ClCompile>
    <ClCompile Include="..\..\xbmc\cores\VideoRenderers\WinRenderer.cpp">
      <Filter>cores\VideoRenderers</Filter>
    </ClCompile>
    <ClCompile Include="..\..\xbmc\cores\VideoRenderers\DXVAHD.cpp">
      <Filter>cores\VideoRenderers</Filter>
    </ClCompile>
    <ClCompile Include="..\..\xbmc\cores\VideoRenderers\VideoShaders\ConvolutionKernels.cpp">
      <Filter>cores\VideoRenderers\Shaders</Filter>
    </ClCompile>
    <ClCompile Include="..\..\xbmc\cores\VideoRenderers\VideoShaders\YUV2RGBShader.cpp">
      <Filter>cores\VideoRenderers\Shaders</Filter>
    </ClCompile>
    <ClCompile Include="..\..\xbmc\cores\ExternalPlayer\ExternalPlayer.cpp">
      <Filter>cores\ExternalPlayer</Filter>
    </ClCompile>
    <ClCompile Include="..\..\xbmc\cores\playercorefactory\PlayerCoreFactory.cpp">
      <Filter>cores\PlayerCoreFactory</Filter>
    </ClCompile>
    <ClCompile Include="..\..\xbmc\cores\playercorefactory\PlayerSelectionRule.cpp">
      <Filter>cores\PlayerCoreFactory</Filter>
    </ClCompile>
    <ClCompile Include="..\..\xbmc\FileSystem\MusicDatabaseDirectory\DirectoryNode.cpp">
      <Filter>filesystem\MusicDatabaseDirectory</Filter>
    </ClCompile>
    <ClCompile Include="..\..\xbmc\FileSystem\MusicDatabaseDirectory\DirectoryNodeAlbum.cpp">
      <Filter>filesystem\MusicDatabaseDirectory</Filter>
    </ClCompile>
    <ClCompile Include="..\..\xbmc\FileSystem\MusicDatabaseDirectory\DirectoryNodeAlbumCompilations.cpp">
      <Filter>filesystem\MusicDatabaseDirectory</Filter>
    </ClCompile>
    <ClCompile Include="..\..\xbmc\FileSystem\MusicDatabaseDirectory\DirectoryNodeAlbumCompilationsSongs.cpp">
      <Filter>filesystem\MusicDatabaseDirectory</Filter>
    </ClCompile>
    <ClCompile Include="..\..\xbmc\FileSystem\MusicDatabaseDirectory\DirectoryNodeAlbumRecentlyAdded.cpp">
      <Filter>filesystem\MusicDatabaseDirectory</Filter>
    </ClCompile>
    <ClCompile Include="..\..\xbmc\FileSystem\MusicDatabaseDirectory\DirectoryNodeAlbumRecentlyAddedSong.cpp">
      <Filter>filesystem\MusicDatabaseDirectory</Filter>
    </ClCompile>
    <ClCompile Include="..\..\xbmc\FileSystem\MusicDatabaseDirectory\DirectoryNodeAlbumRecentlyPlayed.cpp">
      <Filter>filesystem\MusicDatabaseDirectory</Filter>
    </ClCompile>
    <ClCompile Include="..\..\xbmc\FileSystem\MusicDatabaseDirectory\DirectoryNodeAlbumRecentlyPlayedSong.cpp">
      <Filter>filesystem\MusicDatabaseDirectory</Filter>
    </ClCompile>
    <ClCompile Include="..\..\xbmc\FileSystem\MusicDatabaseDirectory\DirectoryNodeAlbumTop100.cpp">
      <Filter>filesystem\MusicDatabaseDirectory</Filter>
    </ClCompile>
    <ClCompile Include="..\..\xbmc\FileSystem\MusicDatabaseDirectory\DirectoryNodeAlbumTop100Song.cpp">
      <Filter>filesystem\MusicDatabaseDirectory</Filter>
    </ClCompile>
    <ClCompile Include="..\..\xbmc\FileSystem\MusicDatabaseDirectory\DirectoryNodeArtist.cpp">
      <Filter>filesystem\MusicDatabaseDirectory</Filter>
    </ClCompile>
    <ClCompile Include="..\..\xbmc\FileSystem\MusicDatabaseDirectory\DirectoryNodeOverview.cpp">
      <Filter>filesystem\MusicDatabaseDirectory</Filter>
    </ClCompile>
    <ClCompile Include="..\..\xbmc\FileSystem\MusicDatabaseDirectory\DirectoryNodeRoot.cpp">
      <Filter>filesystem\MusicDatabaseDirectory</Filter>
    </ClCompile>
    <ClCompile Include="..\..\xbmc\FileSystem\MusicDatabaseDirectory\DirectoryNodeSingles.cpp">
      <Filter>filesystem\MusicDatabaseDirectory</Filter>
    </ClCompile>
    <ClCompile Include="..\..\xbmc\FileSystem\MusicDatabaseDirectory\DirectoryNodeSong.cpp">
      <Filter>filesystem\MusicDatabaseDirectory</Filter>
    </ClCompile>
    <ClCompile Include="..\..\xbmc\FileSystem\MusicDatabaseDirectory\DirectoryNodeSongTop100.cpp">
      <Filter>filesystem\MusicDatabaseDirectory</Filter>
    </ClCompile>
    <ClCompile Include="..\..\xbmc\FileSystem\MusicDatabaseDirectory\DirectoryNodeTop100.cpp">
      <Filter>filesystem\MusicDatabaseDirectory</Filter>
    </ClCompile>
    <ClCompile Include="..\..\xbmc\FileSystem\MusicDatabaseDirectory\DirectoryNodeYearAlbum.cpp">
      <Filter>filesystem\MusicDatabaseDirectory</Filter>
    </ClCompile>
    <ClCompile Include="..\..\xbmc\FileSystem\MusicDatabaseDirectory\DirectoryNodeYearSong.cpp">
      <Filter>filesystem\MusicDatabaseDirectory</Filter>
    </ClCompile>
    <ClCompile Include="..\..\xbmc\FileSystem\MusicDatabaseDirectory\QueryParams.cpp">
      <Filter>filesystem\MusicDatabaseDirectory</Filter>
    </ClCompile>
    <ClCompile Include="..\..\xbmc\FileSystem\VideoDatabaseDirectory\DirectoryNode.cpp">
      <Filter>filesystem\VideoDatabaseDirectory</Filter>
    </ClCompile>
    <ClCompile Include="..\..\xbmc\FileSystem\VideoDatabaseDirectory\DirectoryNodeEpisodes.cpp">
      <Filter>filesystem\VideoDatabaseDirectory</Filter>
    </ClCompile>
    <ClCompile Include="..\..\xbmc\FileSystem\VideoDatabaseDirectory\DirectoryNodeMoviesOverview.cpp">
      <Filter>filesystem\VideoDatabaseDirectory</Filter>
    </ClCompile>
    <ClCompile Include="..\..\xbmc\FileSystem\VideoDatabaseDirectory\DirectoryNodeMusicVideosOverview.cpp">
      <Filter>filesystem\VideoDatabaseDirectory</Filter>
    </ClCompile>
    <ClCompile Include="..\..\xbmc\FileSystem\VideoDatabaseDirectory\DirectoryNodeOverview.cpp">
      <Filter>filesystem\VideoDatabaseDirectory</Filter>
    </ClCompile>
    <ClCompile Include="..\..\xbmc\FileSystem\VideoDatabaseDirectory\DirectoryNodeRecentlyAddedEpisodes.cpp">
      <Filter>filesystem\VideoDatabaseDirectory</Filter>
    </ClCompile>
    <ClCompile Include="..\..\xbmc\FileSystem\VideoDatabaseDirectory\DirectoryNodeRecentlyAddedMovies.cpp">
      <Filter>filesystem\VideoDatabaseDirectory</Filter>
    </ClCompile>
    <ClCompile Include="..\..\xbmc\FileSystem\VideoDatabaseDirectory\DirectoryNodeRecentlyAddedMusicVideos.cpp">
      <Filter>filesystem\VideoDatabaseDirectory</Filter>
    </ClCompile>
    <ClCompile Include="..\..\xbmc\FileSystem\VideoDatabaseDirectory\DirectoryNodeRoot.cpp">
      <Filter>filesystem\VideoDatabaseDirectory</Filter>
    </ClCompile>
    <ClCompile Include="..\..\xbmc\FileSystem\VideoDatabaseDirectory\DirectoryNodeSeasons.cpp">
      <Filter>filesystem\VideoDatabaseDirectory</Filter>
    </ClCompile>
    <ClCompile Include="..\..\xbmc\FileSystem\VideoDatabaseDirectory\DirectoryNodeTitleMovies.cpp">
      <Filter>filesystem\VideoDatabaseDirectory</Filter>
    </ClCompile>
    <ClCompile Include="..\..\xbmc\FileSystem\VideoDatabaseDirectory\DirectoryNodeTitleMusicVideos.cpp">
      <Filter>filesystem\VideoDatabaseDirectory</Filter>
    </ClCompile>
    <ClCompile Include="..\..\xbmc\FileSystem\VideoDatabaseDirectory\DirectoryNodeTitleTvShows.cpp">
      <Filter>filesystem\VideoDatabaseDirectory</Filter>
    </ClCompile>
    <ClCompile Include="..\..\xbmc\FileSystem\VideoDatabaseDirectory\DirectoryNodeTvShowsOverview.cpp">
      <Filter>filesystem\VideoDatabaseDirectory</Filter>
    </ClCompile>
    <ClCompile Include="..\..\xbmc\FileSystem\VideoDatabaseDirectory\QueryParams.cpp">
      <Filter>filesystem\VideoDatabaseDirectory</Filter>
    </ClCompile>
    <ClCompile Include="..\..\xbmc\addons\Addon.cpp">
      <Filter>addons</Filter>
    </ClCompile>
    <ClCompile Include="..\..\xbmc\addons\AddonManager.cpp">
      <Filter>addons</Filter>
    </ClCompile>
    <ClCompile Include="..\..\xbmc\addons\AddonStatusHandler.cpp">
      <Filter>addons</Filter>
    </ClCompile>
    <ClCompile Include="..\..\xbmc\addons\AudioEncoder.cpp">
      <Filter>addons</Filter>
    </ClCompile>
    <ClCompile Include="..\..\xbmc\addons\ContextMenuAddon.cpp">
      <Filter>addons</Filter>
    </ClCompile>
    <ClCompile Include="..\..\xbmc\addons\Scraper.cpp">
      <Filter>addons</Filter>
    </ClCompile>
    <ClCompile Include="..\..\xbmc\addons\ScreenSaver.cpp">
      <Filter>addons</Filter>
    </ClCompile>
    <ClCompile Include="..\..\xbmc\addons\Visualisation.cpp">
      <Filter>addons</Filter>
    </ClCompile>
    <ClCompile Include="..\..\xbmc\addons\Repository.cpp">
      <Filter>addons</Filter>
    </ClCompile>
    <ClCompile Include="..\..\xbmc\addons\Skin.cpp">
      <Filter>addons</Filter>
    </ClCompile>
    <ClCompile Include="..\..\xbmc\addons\PluginSource.cpp">
      <Filter>addons</Filter>
    </ClCompile>
    <ClCompile Include="..\..\xbmc\cores\VideoRenderers\VideoShaders\WinVideoFilter.cpp">
      <Filter>cores\VideoRenderers\Shaders</Filter>
    </ClCompile>
    <ClCompile Include="..\..\xbmc\cores\dvdplayer\DVDSubtitles\DVDSubtitleTagMicroDVD.cpp">
      <Filter>cores\dvdplayer\DVDSubtitles</Filter>
    </ClCompile>
    <ClCompile Include="..\..\xbmc\cores\dvdplayer\DVDSubtitles\DVDSubtitleTagSami.cpp">
      <Filter>cores\dvdplayer\DVDSubtitles</Filter>
    </ClCompile>
    <ClCompile Include="..\..\xbmc\cores\dvdplayer\DVDInputStreams\DVDInputStreamBluray.cpp">
      <Filter>cores\dvdplayer\DVDInputStreams</Filter>
    </ClCompile>
    <ClCompile Include="..\..\xbmc\addons\Service.cpp">
      <Filter>addons</Filter>
    </ClCompile>
    <ClCompile Include="..\..\xbmc\guilib\GUIDialog.cpp">
      <Filter>guilib</Filter>
    </ClCompile>
    <ClCompile Include="..\..\xbmc\MediaSource.cpp" />
    <ClCompile Include="..\..\xbmc\MediaSource.cpp" />
    <ClCompile Include="..\..\xbmc\MediaSource.cpp" />
    <ClCompile Include="..\..\xbmc\music\karaoke\GUIDialogKaraokeSongSelector.cpp">
      <Filter>music\karaoke</Filter>
    </ClCompile>
    <ClCompile Include="..\..\xbmc\music\karaoke\GUIWindowKaraokeLyrics.cpp">
      <Filter>music\karaoke</Filter>
    </ClCompile>
    <ClCompile Include="..\..\xbmc\music\karaoke\karaokelyrics.cpp">
      <Filter>music\karaoke</Filter>
    </ClCompile>
    <ClCompile Include="..\..\xbmc\music\karaoke\karaokelyricscdg.cpp">
      <Filter>music\karaoke</Filter>
    </ClCompile>
    <ClCompile Include="..\..\xbmc\music\karaoke\karaokelyricsfactory.cpp">
      <Filter>music\karaoke</Filter>
    </ClCompile>
    <ClCompile Include="..\..\xbmc\music\karaoke\karaokelyricsmanager.cpp">
      <Filter>music\karaoke</Filter>
    </ClCompile>
    <ClCompile Include="..\..\xbmc\music\karaoke\karaokelyricstext.cpp">
      <Filter>music\karaoke</Filter>
    </ClCompile>
    <ClCompile Include="..\..\xbmc\music\karaoke\karaokelyricstextkar.cpp">
      <Filter>music\karaoke</Filter>
    </ClCompile>
    <ClCompile Include="..\..\xbmc\music\karaoke\karaokelyricstextlrc.cpp">
      <Filter>music\karaoke</Filter>
    </ClCompile>
    <ClCompile Include="..\..\xbmc\music\karaoke\karaokelyricstextustar.cpp">
      <Filter>music\karaoke</Filter>
    </ClCompile>
    <ClCompile Include="..\..\xbmc\music\karaoke\karaokewindowbackground.cpp">
      <Filter>music\karaoke</Filter>
    </ClCompile>
    <ClCompile Include="..\..\xbmc\music\Album.cpp">
      <Filter>music</Filter>
    </ClCompile>
    <ClCompile Include="..\..\xbmc\music\Artist.cpp">
      <Filter>music</Filter>
    </ClCompile>
    <ClCompile Include="..\..\xbmc\music\GUIViewStateMusic.cpp">
      <Filter>music</Filter>
    </ClCompile>
    <ClCompile Include="..\..\xbmc\music\MusicInfoLoader.cpp">
      <Filter>music</Filter>
    </ClCompile>
    <ClCompile Include="..\..\xbmc\music\Song.cpp">
      <Filter>music</Filter>
    </ClCompile>
    <ClCompile Include="..\..\xbmc\cdrip\CDDARipper.cpp">
      <Filter>cdrip</Filter>
    </ClCompile>
    <ClCompile Include="..\..\xbmc\cdrip\CDDARipJob.cpp">
      <Filter>cdrip</Filter>
    </ClCompile>
    <ClCompile Include="..\..\xbmc\cdrip\Encoder.cpp">
      <Filter>cdrip</Filter>
    </ClCompile>
    <ClCompile Include="..\..\xbmc\cdrip\EncoderFFmpeg.cpp">
      <Filter>cdrip</Filter>
    </ClCompile>
    <ClCompile Include="..\..\xbmc\addons\GUIDialogAddonInfo.cpp">
      <Filter>addons</Filter>
    </ClCompile>
    <ClCompile Include="..\..\xbmc\addons\GUIDialogAddonSettings.cpp">
      <Filter>addons</Filter>
    </ClCompile>
    <ClCompile Include="..\..\xbmc\dialogs\GUIDialogBoxBase.cpp">
      <Filter>dialogs</Filter>
    </ClCompile>
    <ClCompile Include="..\..\xbmc\dialogs\GUIDialogBusy.cpp">
      <Filter>dialogs</Filter>
    </ClCompile>
    <ClCompile Include="..\..\xbmc\dialogs\GUIDialogButtonMenu.cpp">
      <Filter>dialogs</Filter>
    </ClCompile>
    <ClCompile Include="..\..\xbmc\dialogs\GUIDialogContextMenu.cpp">
      <Filter>dialogs</Filter>
    </ClCompile>
    <ClCompile Include="..\..\xbmc\dialogs\GUIDialogFavourites.cpp">
      <Filter>dialogs</Filter>
    </ClCompile>
    <ClCompile Include="..\..\xbmc\dialogs\GUIDialogFileBrowser.cpp">
      <Filter>dialogs</Filter>
    </ClCompile>
    <ClCompile Include="..\..\xbmc\dialogs\GUIDialogGamepad.cpp">
      <Filter>dialogs</Filter>
    </ClCompile>
    <ClCompile Include="..\..\xbmc\dialogs\GUIDialogKaiToast.cpp">
      <Filter>dialogs</Filter>
    </ClCompile>
    <ClCompile Include="..\..\xbmc\dialogs\GUIDialogMediaSource.cpp">
      <Filter>dialogs</Filter>
    </ClCompile>
    <ClCompile Include="..\..\xbmc\dialogs\GUIDialogMuteBug.cpp">
      <Filter>dialogs</Filter>
    </ClCompile>
    <ClCompile Include="..\..\xbmc\dialogs\GUIDialogNumeric.cpp">
      <Filter>dialogs</Filter>
    </ClCompile>
    <ClCompile Include="..\..\xbmc\dialogs\GUIDialogOK.cpp">
      <Filter>dialogs</Filter>
    </ClCompile>
    <ClCompile Include="..\..\xbmc\dialogs\GUIDialogPlayerControls.cpp">
      <Filter>dialogs</Filter>
    </ClCompile>
    <ClCompile Include="..\..\xbmc\dialogs\GUIDialogProgress.cpp">
      <Filter>dialogs</Filter>
    </ClCompile>
    <ClCompile Include="..\..\xbmc\dialogs\GUIDialogSeekBar.cpp">
      <Filter>dialogs</Filter>
    </ClCompile>
    <ClCompile Include="..\..\xbmc\dialogs\GUIDialogSelect.cpp">
      <Filter>dialogs</Filter>
    </ClCompile>
    <ClCompile Include="..\..\xbmc\dialogs\GUIDialogSlider.cpp">
      <Filter>dialogs</Filter>
    </ClCompile>
    <ClCompile Include="..\..\xbmc\dialogs\GUIDialogSmartPlaylistEditor.cpp">
      <Filter>dialogs</Filter>
    </ClCompile>
    <ClCompile Include="..\..\xbmc\dialogs\GUIDialogSmartPlaylistRule.cpp">
      <Filter>dialogs</Filter>
    </ClCompile>
    <ClCompile Include="..\..\xbmc\dialogs\GUIDialogSubMenu.cpp">
      <Filter>dialogs</Filter>
    </ClCompile>
    <ClCompile Include="..\..\xbmc\dialogs\GUIDialogTextViewer.cpp">
      <Filter>dialogs</Filter>
    </ClCompile>
    <ClCompile Include="..\..\xbmc\dialogs\GUIDialogVolumeBar.cpp">
      <Filter>dialogs</Filter>
    </ClCompile>
    <ClCompile Include="..\..\xbmc\dialogs\GUIDialogYesNo.cpp">
      <Filter>dialogs</Filter>
    </ClCompile>
    <ClCompile Include="..\..\xbmc\Application.cpp" />
    <ClCompile Include="..\..\xbmc\MediaSource.cpp" />
    <ClCompile Include="..\..\xbmc\SystemGlobals.cpp" />
    <ClCompile Include="..\..\xbmc\xbmc.cpp" />
    <ClCompile Include="..\..\xbmc\guilib\AnimatedGif.cpp">
      <Filter>guilib</Filter>
    </ClCompile>
    <ClCompile Include="..\..\xbmc\guilib\D3DResource.cpp">
      <Filter>guilib</Filter>
    </ClCompile>
    <ClCompile Include="..\..\xbmc\guilib\DDSImage.cpp">
      <Filter>guilib</Filter>
    </ClCompile>
    <ClCompile Include="..\..\xbmc\guilib\DirectXGraphics.cpp">
      <Filter>guilib</Filter>
    </ClCompile>
    <ClCompile Include="..\..\xbmc\guilib\GUIAudioManager.cpp">
      <Filter>guilib</Filter>
    </ClCompile>
    <ClCompile Include="..\..\xbmc\guilib\GUIBaseContainer.cpp">
      <Filter>guilib</Filter>
    </ClCompile>
    <ClCompile Include="..\..\xbmc\guilib\GUIBorderedImage.cpp">
      <Filter>guilib</Filter>
    </ClCompile>
    <ClCompile Include="..\..\xbmc\guilib\GUIButtonControl.cpp">
      <Filter>guilib</Filter>
    </ClCompile>
    <ClCompile Include="..\..\xbmc\guilib\GUICheckMarkControl.cpp">
      <Filter>guilib</Filter>
    </ClCompile>
    <ClCompile Include="..\..\xbmc\guilib\GUIColorManager.cpp">
      <Filter>guilib</Filter>
    </ClCompile>
    <ClCompile Include="..\..\xbmc\guilib\GUIControl.cpp">
      <Filter>guilib</Filter>
    </ClCompile>
    <ClCompile Include="..\..\xbmc\guilib\GUIControlFactory.cpp">
      <Filter>guilib</Filter>
    </ClCompile>
    <ClCompile Include="..\..\xbmc\guilib\GUIControlGroup.cpp">
      <Filter>guilib</Filter>
    </ClCompile>
    <ClCompile Include="..\..\xbmc\guilib\GUIControlGroupList.cpp">
      <Filter>guilib</Filter>
    </ClCompile>
    <ClCompile Include="..\..\xbmc\guilib\GUIControlProfiler.cpp">
      <Filter>guilib</Filter>
    </ClCompile>
    <ClCompile Include="..\..\xbmc\guilib\GUIEditControl.cpp">
      <Filter>guilib</Filter>
    </ClCompile>
    <ClCompile Include="..\..\xbmc\guilib\GUIFadeLabelControl.cpp">
      <Filter>guilib</Filter>
    </ClCompile>
    <ClCompile Include="..\..\xbmc\guilib\GUIFixedListContainer.cpp">
      <Filter>guilib</Filter>
    </ClCompile>
    <ClCompile Include="..\..\xbmc\guilib\GUIFont.cpp">
      <Filter>guilib</Filter>
    </ClCompile>
    <ClCompile Include="..\..\xbmc\guilib\GUIFontCache.cpp">
      <Filter>guilib</Filter>
    </ClCompile>
    <ClCompile Include="..\..\xbmc\guilib\GUIFontManager.cpp">
      <Filter>guilib</Filter>
    </ClCompile>
    <ClCompile Include="..\..\xbmc\guilib\GUIImage.cpp">
      <Filter>guilib</Filter>
    </ClCompile>
    <ClCompile Include="..\..\xbmc\guilib\GUIIncludes.cpp">
      <Filter>guilib</Filter>
    </ClCompile>
    <ClCompile Include="..\..\xbmc\guilib\GUIInfoTypes.cpp">
      <Filter>guilib</Filter>
    </ClCompile>
    <ClCompile Include="..\..\xbmc\guilib\GUILabel.cpp">
      <Filter>guilib</Filter>
    </ClCompile>
    <ClCompile Include="..\..\xbmc\guilib\GUILabelControl.cpp">
      <Filter>guilib</Filter>
    </ClCompile>
    <ClCompile Include="..\..\xbmc\guilib\GUIListContainer.cpp">
      <Filter>guilib</Filter>
    </ClCompile>
    <ClCompile Include="..\..\xbmc\guilib\GUIListGroup.cpp">
      <Filter>guilib</Filter>
    </ClCompile>
    <ClCompile Include="..\..\xbmc\guilib\GUIListItem.cpp">
      <Filter>guilib</Filter>
    </ClCompile>
    <ClCompile Include="..\..\xbmc\guilib\GUIListItemLayout.cpp">
      <Filter>guilib</Filter>
    </ClCompile>
    <ClCompile Include="..\..\xbmc\guilib\GUIListLabel.cpp">
      <Filter>guilib</Filter>
    </ClCompile>
    <ClCompile Include="..\..\xbmc\guilib\GUIMessage.cpp">
      <Filter>guilib</Filter>
    </ClCompile>
    <ClCompile Include="..\..\xbmc\guilib\GUIMoverControl.cpp">
      <Filter>guilib</Filter>
    </ClCompile>
    <ClCompile Include="..\..\xbmc\guilib\GUIMultiImage.cpp">
      <Filter>guilib</Filter>
    </ClCompile>
    <ClCompile Include="..\..\xbmc\guilib\GUIMultiSelectText.cpp">
      <Filter>guilib</Filter>
    </ClCompile>
    <ClCompile Include="..\..\xbmc\guilib\GUIPanelContainer.cpp">
      <Filter>guilib</Filter>
    </ClCompile>
    <ClCompile Include="..\..\xbmc\guilib\GUIProgressControl.cpp">
      <Filter>guilib</Filter>
    </ClCompile>
    <ClCompile Include="..\..\xbmc\guilib\GUIRadioButtonControl.cpp">
      <Filter>guilib</Filter>
    </ClCompile>
    <ClCompile Include="..\..\xbmc\guilib\GUIRenderingControl.cpp">
      <Filter>guilib</Filter>
    </ClCompile>
    <ClCompile Include="..\..\xbmc\guilib\GUIResizeControl.cpp">
      <Filter>guilib</Filter>
    </ClCompile>
    <ClCompile Include="..\..\xbmc\guilib\GUIRSSControl.cpp">
      <Filter>guilib</Filter>
    </ClCompile>
    <ClCompile Include="..\..\xbmc\guilib\GUIScrollBarControl.cpp">
      <Filter>guilib</Filter>
    </ClCompile>
    <ClCompile Include="..\..\xbmc\guilib\GUISelectButtonControl.cpp">
      <Filter>guilib</Filter>
    </ClCompile>
    <ClCompile Include="..\..\xbmc\guilib\GUISettingsSliderControl.cpp">
      <Filter>guilib</Filter>
    </ClCompile>
    <ClCompile Include="..\..\xbmc\guilib\GUIShader.cpp">
      <Filter>guilib</Filter>
    </ClCompile>
    <ClCompile Include="..\..\xbmc\guilib\GUIShaderDX.cpp">
      <Filter>guilib</Filter>
    </ClCompile>
    <ClCompile Include="..\..\xbmc\guilib\GUISliderControl.cpp">
      <Filter>guilib</Filter>
    </ClCompile>
    <ClCompile Include="..\..\xbmc\guilib\GUISpinControl.cpp">
      <Filter>guilib</Filter>
    </ClCompile>
    <ClCompile Include="..\..\xbmc\guilib\GUISpinControlEx.cpp">
      <Filter>guilib</Filter>
    </ClCompile>
    <ClCompile Include="..\..\xbmc\guilib\GUIStaticItem.cpp">
      <Filter>guilib</Filter>
    </ClCompile>
    <ClCompile Include="..\..\xbmc\guilib\GUITextBox.cpp">
      <Filter>guilib</Filter>
    </ClCompile>
    <ClCompile Include="..\..\xbmc\guilib\GUITextLayout.cpp">
      <Filter>guilib</Filter>
    </ClCompile>
    <ClCompile Include="..\..\xbmc\guilib\GUIToggleButtonControl.cpp">
      <Filter>guilib</Filter>
    </ClCompile>
    <ClCompile Include="..\..\xbmc\guilib\GUIVideoControl.cpp">
      <Filter>guilib</Filter>
    </ClCompile>
    <ClCompile Include="..\..\xbmc\guilib\GUIVisualisationControl.cpp">
      <Filter>guilib</Filter>
    </ClCompile>
    <ClCompile Include="..\..\xbmc\guilib\GUIWindow.cpp">
      <Filter>guilib</Filter>
    </ClCompile>
    <ClCompile Include="..\..\xbmc\guilib\GUIWindowManager.cpp">
      <Filter>guilib</Filter>
    </ClCompile>
    <ClCompile Include="..\..\xbmc\guilib\GUIWrappingListContainer.cpp">
      <Filter>guilib</Filter>
    </ClCompile>
    <ClCompile Include="..\..\xbmc\guilib\IWindowManagerCallback.cpp">
      <Filter>guilib</Filter>
    </ClCompile>
    <ClCompile Include="..\..\xbmc\guilib\LocalizeStrings.cpp">
      <Filter>guilib</Filter>
    </ClCompile>
    <ClCompile Include="..\..\xbmc\guilib\MatrixGLES.cpp">
      <Filter>guilib</Filter>
    </ClCompile>
    <ClCompile Include="..\..\xbmc\guilib\TextureBundle.cpp">
      <Filter>guilib</Filter>
    </ClCompile>
    <ClCompile Include="..\..\xbmc\guilib\TextureBundleXBT.cpp">
      <Filter>guilib</Filter>
    </ClCompile>
    <ClCompile Include="..\..\xbmc\guilib\TextureBundleXPR.cpp">
      <Filter>guilib</Filter>
    </ClCompile>
    <ClCompile Include="..\..\xbmc\guilib\VisibleEffect.cpp">
      <Filter>guilib</Filter>
    </ClCompile>
    <ClCompile Include="..\..\xbmc\guilib\XBTF.cpp">
      <Filter>guilib</Filter>
    </ClCompile>
    <ClCompile Include="..\..\xbmc\guilib\XBTFReader.cpp">
      <Filter>guilib</Filter>
    </ClCompile>
    <ClCompile Include="..\..\xbmc\input\ButtonTranslator.cpp">
      <Filter>input</Filter>
    </ClCompile>
    <ClCompile Include="..\..\xbmc\input\KeyboardLayout.cpp">
      <Filter>input</Filter>
    </ClCompile>
    <ClCompile Include="..\..\xbmc\input\KeyboardStat.cpp">
      <Filter>input</Filter>
    </ClCompile>
    <ClCompile Include="..\..\xbmc\input\MouseStat.cpp">
      <Filter>input</Filter>
    </ClCompile>
    <ClCompile Include="..\..\xbmc\input\windows\IRServerSuite.cpp">
      <Filter>input\windows</Filter>
    </ClCompile>
    <ClCompile Include="..\..\xbmc\input\windows\IrssMessage.cpp">
      <Filter>input\windows</Filter>
    </ClCompile>
    <ClCompile Include="..\..\xbmc\interfaces\json-rpc\AudioLibrary.cpp">
      <Filter>interfaces\json-rpc</Filter>
    </ClCompile>
    <ClCompile Include="..\..\xbmc\interfaces\json-rpc\FileItemHandler.cpp">
      <Filter>interfaces\json-rpc</Filter>
    </ClCompile>
    <ClCompile Include="..\..\xbmc\interfaces\json-rpc\FileOperations.cpp">
      <Filter>interfaces\json-rpc</Filter>
    </ClCompile>
    <ClCompile Include="..\..\xbmc\interfaces\json-rpc\JSONRPC.cpp">
      <Filter>interfaces\json-rpc</Filter>
    </ClCompile>
    <ClCompile Include="..\..\xbmc\interfaces\json-rpc\PlayerOperations.cpp">
      <Filter>interfaces\json-rpc</Filter>
    </ClCompile>
    <ClCompile Include="..\..\xbmc\interfaces\json-rpc\PlaylistOperations.cpp">
      <Filter>interfaces\json-rpc</Filter>
    </ClCompile>
    <ClCompile Include="..\..\xbmc\interfaces\json-rpc\SystemOperations.cpp">
      <Filter>interfaces\json-rpc</Filter>
    </ClCompile>
    <ClCompile Include="..\..\xbmc\interfaces\json-rpc\VideoLibrary.cpp">
      <Filter>interfaces\json-rpc</Filter>
    </ClCompile>
    <ClCompile Include="..\..\xbmc\interfaces\json-rpc\XBMCOperations.cpp">
      <Filter>interfaces\json-rpc</Filter>
    </ClCompile>
    <ClCompile Include="..\..\xbmc\interfaces\json-rpc\TextureOperations.cpp">
      <Filter>interfaces\json-rpc</Filter>
    </ClCompile>
    <ClCompile Include="..\..\xbmc\music\dialogs\GUIDialogMusicInfo.cpp">
      <Filter>music\dialogs</Filter>
    </ClCompile>
    <ClCompile Include="..\..\xbmc\music\dialogs\GUIDialogMusicOSD.cpp">
      <Filter>music\dialogs</Filter>
    </ClCompile>
    <ClCompile Include="..\..\xbmc\music\dialogs\GUIDialogSongInfo.cpp">
      <Filter>music\dialogs</Filter>
    </ClCompile>
    <ClCompile Include="..\..\xbmc\music\dialogs\GUIDialogVisualisationPresetList.cpp">
      <Filter>music\dialogs</Filter>
    </ClCompile>
    <ClCompile Include="..\..\xbmc\music\infoscanner\MusicAlbumInfo.cpp">
      <Filter>music\infoscanner</Filter>
    </ClCompile>
    <ClCompile Include="..\..\xbmc\music\infoscanner\MusicArtistInfo.cpp">
      <Filter>music\infoscanner</Filter>
    </ClCompile>
    <ClCompile Include="..\..\xbmc\music\infoscanner\MusicInfoScanner.cpp">
      <Filter>music\infoscanner</Filter>
    </ClCompile>
    <ClCompile Include="..\..\xbmc\music\infoscanner\MusicInfoScraper.cpp">
      <Filter>music\infoscanner</Filter>
    </ClCompile>
    <ClCompile Include="..\..\xbmc\music\windows\GUIWindowMusicBase.cpp">
      <Filter>music\windows</Filter>
    </ClCompile>
    <ClCompile Include="..\..\xbmc\music\windows\GUIWindowMusicNav.cpp">
      <Filter>music\windows</Filter>
    </ClCompile>
    <ClCompile Include="..\..\xbmc\music\windows\GUIWindowMusicPlaylist.cpp">
      <Filter>music\windows</Filter>
    </ClCompile>
    <ClCompile Include="..\..\xbmc\music\windows\GUIWindowMusicPlaylistEditor.cpp">
      <Filter>music\windows</Filter>
    </ClCompile>
    <ClCompile Include="..\..\xbmc\music\windows\GUIWindowMusicSongs.cpp">
      <Filter>music\windows</Filter>
    </ClCompile>
    <ClCompile Include="..\..\xbmc\music\windows\GUIWindowVisualisation.cpp">
      <Filter>music\windows</Filter>
    </ClCompile>
    <ClCompile Include="..\..\xbmc\music\tags\MusicInfoTag.cpp">
      <Filter>music\tags</Filter>
    </ClCompile>
    <ClCompile Include="..\..\xbmc\music\tags\MusicInfoTagLoaderCDDA.cpp">
      <Filter>music\tags</Filter>
    </ClCompile>
    <ClCompile Include="..\..\xbmc\music\tags\MusicInfoTagLoaderDatabase.cpp">
      <Filter>music\tags</Filter>
    </ClCompile>
    <ClCompile Include="..\..\xbmc\music\tags\MusicInfoTagLoaderFactory.cpp">
      <Filter>music\tags</Filter>
    </ClCompile>
    <ClCompile Include="..\..\xbmc\music\tags\MusicInfoTagLoaderShn.cpp">
      <Filter>music\tags</Filter>
    </ClCompile>
    <ClCompile Include="..\..\xbmc\network\cddb.cpp">
      <Filter>network</Filter>
    </ClCompile>
    <ClCompile Include="..\..\xbmc\network\DNSNameCache.cpp">
      <Filter>network</Filter>
    </ClCompile>
    <ClCompile Include="..\..\xbmc\network\EventClient.cpp">
      <Filter>network</Filter>
    </ClCompile>
    <ClCompile Include="..\..\xbmc\network\EventPacket.cpp">
      <Filter>network</Filter>
    </ClCompile>
    <ClCompile Include="..\..\xbmc\network\EventServer.cpp">
      <Filter>network</Filter>
    </ClCompile>
    <ClCompile Include="..\..\xbmc\network\GUIDialogAccessPoints.cpp">
      <Filter>network</Filter>
    </ClCompile>
    <ClCompile Include="..\..\xbmc\network\GUIDialogNetworkSetup.cpp">
      <Filter>network</Filter>
    </ClCompile>
    <ClCompile Include="..\..\xbmc\network\Network.cpp">
      <Filter>network</Filter>
    </ClCompile>
    <ClCompile Include="..\..\xbmc\network\Socket.cpp">
      <Filter>network</Filter>
    </ClCompile>
    <ClCompile Include="..\..\xbmc\network\TCPServer.cpp">
      <Filter>network</Filter>
    </ClCompile>
    <ClCompile Include="..\..\xbmc\network\UdpClient.cpp">
      <Filter>network</Filter>
    </ClCompile>
    <ClCompile Include="..\..\xbmc\network\WakeOnAccess.cpp">
      <Filter>network</Filter>
    </ClCompile>
    <ClCompile Include="..\..\xbmc\network\WebServer.cpp">
      <Filter>network</Filter>
    </ClCompile>
    <ClCompile Include="..\..\xbmc\network\Zeroconf.cpp">
      <Filter>network</Filter>
    </ClCompile>
    <ClCompile Include="..\..\xbmc\network\windows\NetworkWin32.cpp">
      <Filter>network\windows</Filter>
    </ClCompile>
    <ClCompile Include="..\..\xbmc\pictures\GUIDialogPictureInfo.cpp">
      <Filter>pictures</Filter>
    </ClCompile>
    <ClCompile Include="..\..\xbmc\pictures\GUIViewStatePictures.cpp">
      <Filter>pictures</Filter>
    </ClCompile>
    <ClCompile Include="..\..\xbmc\pictures\GUIWindowPictures.cpp">
      <Filter>pictures</Filter>
    </ClCompile>
    <ClCompile Include="..\..\xbmc\pictures\GUIWindowSlideShow.cpp">
      <Filter>pictures</Filter>
    </ClCompile>
    <ClCompile Include="..\..\xbmc\pictures\Picture.cpp">
      <Filter>pictures</Filter>
    </ClCompile>
    <ClCompile Include="..\..\xbmc\pictures\PictureInfoLoader.cpp">
      <Filter>pictures</Filter>
    </ClCompile>
    <ClCompile Include="..\..\xbmc\pictures\PictureInfoTag.cpp">
      <Filter>pictures</Filter>
    </ClCompile>
    <ClCompile Include="..\..\xbmc\pictures\SlideShowPicture.cpp">
      <Filter>pictures</Filter>
    </ClCompile>
    <ClCompile Include="..\..\xbmc\playlists\PlayList.cpp">
      <Filter>playlists</Filter>
    </ClCompile>
    <ClCompile Include="..\..\xbmc\playlists\PlayListB4S.cpp">
      <Filter>playlists</Filter>
    </ClCompile>
    <ClCompile Include="..\..\xbmc\playlists\PlayListFactory.cpp">
      <Filter>playlists</Filter>
    </ClCompile>
    <ClCompile Include="..\..\xbmc\playlists\PlayListM3U.cpp">
      <Filter>playlists</Filter>
    </ClCompile>
    <ClCompile Include="..\..\xbmc\playlists\PlayListPLS.cpp">
      <Filter>playlists</Filter>
    </ClCompile>
    <ClCompile Include="..\..\xbmc\playlists\PlayListURL.cpp">
      <Filter>playlists</Filter>
    </ClCompile>
    <ClCompile Include="..\..\xbmc\playlists\PlayListWPL.cpp">
      <Filter>playlists</Filter>
    </ClCompile>
    <ClCompile Include="..\..\xbmc\playlists\PlayListXML.cpp">
      <Filter>playlists</Filter>
    </ClCompile>
    <ClCompile Include="..\..\xbmc\playlists\SmartPlayList.cpp">
      <Filter>playlists</Filter>
    </ClCompile>
    <ClCompile Include="..\..\xbmc\powermanagement\PowerManager.cpp">
      <Filter>powermanagement</Filter>
    </ClCompile>
    <ClCompile Include="..\..\xbmc\powermanagement\windows\Win32PowerSyscall.cpp">
      <Filter>powermanagement\windows</Filter>
    </ClCompile>
    <ClCompile Include="..\..\xbmc\programs\GUIViewStatePrograms.cpp">
      <Filter>programs</Filter>
    </ClCompile>
    <ClCompile Include="..\..\xbmc\programs\GUIWindowPrograms.cpp">
      <Filter>programs</Filter>
    </ClCompile>
    <ClCompile Include="..\..\xbmc\rendering\RenderSystem.cpp">
      <Filter>rendering</Filter>
    </ClCompile>
    <ClCompile Include="..\..\xbmc\rendering\dx\GUIWindowTestPatternDX.cpp">
      <Filter>rendering\dx</Filter>
    </ClCompile>
    <ClCompile Include="..\..\xbmc\rendering\dx\RenderSystemDX.cpp">
      <Filter>rendering\dx</Filter>
    </ClCompile>
    <ClCompile Include="..\..\xbmc\settings\AdvancedSettings.cpp">
      <Filter>settings</Filter>
    </ClCompile>
    <ClCompile Include="..\..\xbmc\settings\Settings.cpp">
      <Filter>settings</Filter>
    </ClCompile>
    <ClCompile Include="..\..\xbmc\settings\VideoSettings.cpp">
      <Filter>settings</Filter>
    </ClCompile>
    <ClCompile Include="..\..\xbmc\storage\AutorunMediaJob.cpp">
      <Filter>storage</Filter>
    </ClCompile>
    <ClCompile Include="..\..\xbmc\storage\cdioSupport.cpp">
      <Filter>storage</Filter>
    </ClCompile>
    <ClCompile Include="..\..\xbmc\storage\IoSupport.cpp">
      <Filter>storage</Filter>
    </ClCompile>
    <ClCompile Include="..\..\xbmc\storage\MediaManager.cpp">
      <Filter>storage</Filter>
    </ClCompile>
    <ClCompile Include="..\..\xbmc\storage\windows\Win32StorageProvider.cpp">
      <Filter>storage\windows</Filter>
    </ClCompile>
    <ClCompile Include="..\..\xbmc\utils\AlarmClock.cpp">
      <Filter>utils</Filter>
    </ClCompile>
    <ClCompile Include="..\..\xbmc\utils\AliasShortcutUtils.cpp">
      <Filter>utils</Filter>
    </ClCompile>
    <ClCompile Include="..\..\xbmc\utils\Archive.cpp">
      <Filter>utils</Filter>
    </ClCompile>
    <ClCompile Include="..\..\xbmc\utils\AsyncFileCopy.cpp">
      <Filter>utils</Filter>
    </ClCompile>
    <ClCompile Include="..\..\xbmc\utils\AutoPtrHandle.cpp">
      <Filter>utils</Filter>
    </ClCompile>
    <ClCompile Include="..\..\xbmc\utils\BitstreamStats.cpp">
      <Filter>utils</Filter>
    </ClCompile>
    <ClCompile Include="..\..\xbmc\utils\CharsetConverter.cpp">
      <Filter>utils</Filter>
    </ClCompile>
    <ClCompile Include="..\..\xbmc\utils\CPUInfo.cpp">
      <Filter>utils</Filter>
    </ClCompile>
    <ClCompile Include="..\..\xbmc\utils\Crc32.cpp">
      <Filter>utils</Filter>
    </ClCompile>
    <ClCompile Include="..\..\xbmc\utils\Fanart.cpp">
      <Filter>utils</Filter>
    </ClCompile>
    <ClCompile Include="..\..\xbmc\utils\FileOperationJob.cpp">
      <Filter>utils</Filter>
    </ClCompile>
    <ClCompile Include="..\..\xbmc\utils\FileUtils.cpp">
      <Filter>utils</Filter>
    </ClCompile>
    <ClCompile Include="..\..\xbmc\utils\fstrcmp.c">
      <Filter>utils</Filter>
    </ClCompile>
    <ClCompile Include="..\..\xbmc\utils\HTMLUtil.cpp">
      <Filter>utils</Filter>
    </ClCompile>
    <ClCompile Include="..\..\xbmc\utils\HttpHeader.cpp">
      <Filter>utils</Filter>
    </ClCompile>
    <ClCompile Include="..\..\xbmc\utils\InfoLoader.cpp">
      <Filter>utils</Filter>
    </ClCompile>
    <ClCompile Include="..\..\xbmc\utils\JobManager.cpp">
      <Filter>utils</Filter>
    </ClCompile>
    <ClCompile Include="..\..\xbmc\utils\LabelFormatter.cpp">
      <Filter>utils</Filter>
    </ClCompile>
    <ClCompile Include="..\..\xbmc\utils\log.cpp">
      <Filter>utils</Filter>
    </ClCompile>
    <ClCompile Include="..\..\xbmc\utils\md5.cpp">
      <Filter>utils</Filter>
    </ClCompile>
    <ClCompile Include="..\..\xbmc\utils\PerformanceSample.cpp">
      <Filter>utils</Filter>
    </ClCompile>
    <ClCompile Include="..\..\xbmc\utils\PerformanceStats.cpp">
      <Filter>utils</Filter>
    </ClCompile>
    <ClCompile Include="..\..\xbmc\utils\RegExp.cpp">
      <Filter>utils</Filter>
    </ClCompile>
    <ClCompile Include="..\..\xbmc\utils\RingBuffer.cpp">
      <Filter>utils</Filter>
    </ClCompile>
    <ClCompile Include="..\..\xbmc\utils\RssReader.cpp">
      <Filter>utils</Filter>
    </ClCompile>
    <ClCompile Include="..\..\xbmc\utils\SaveFileStateJob.cpp">
      <Filter>utils</Filter>
    </ClCompile>
    <ClCompile Include="..\..\xbmc\utils\ScraperParser.cpp">
      <Filter>utils</Filter>
    </ClCompile>
    <ClCompile Include="..\..\xbmc\utils\ScraperUrl.cpp">
      <Filter>utils</Filter>
    </ClCompile>
    <ClCompile Include="..\..\xbmc\utils\Splash.cpp">
      <Filter>utils</Filter>
    </ClCompile>
    <ClCompile Include="..\..\xbmc\utils\Stopwatch.cpp">
      <Filter>utils</Filter>
    </ClCompile>
    <ClCompile Include="..\..\xbmc\utils\StreamDetails.cpp">
      <Filter>utils</Filter>
    </ClCompile>
    <ClCompile Include="..\..\xbmc\utils\StreamUtils.cpp">
      <Filter>utils</Filter>
    </ClCompile>
    <ClCompile Include="..\..\xbmc\utils\StringUtils.cpp">
      <Filter>utils</Filter>
    </ClCompile>
    <ClCompile Include="..\..\xbmc\utils\SystemInfo.cpp">
      <Filter>utils</Filter>
    </ClCompile>
    <ClCompile Include="..\..\xbmc\utils\TimeSmoother.cpp">
      <Filter>utils</Filter>
    </ClCompile>
    <ClCompile Include="..\..\xbmc\utils\TimeUtils.cpp">
      <Filter>utils</Filter>
    </ClCompile>
    <ClCompile Include="..\..\xbmc\utils\URIUtils.cpp">
      <Filter>utils</Filter>
    </ClCompile>
    <ClCompile Include="..\..\xbmc\utils\Variant.cpp">
      <Filter>utils</Filter>
    </ClCompile>
    <ClCompile Include="..\..\xbmc\utils\Weather.cpp">
      <Filter>utils</Filter>
    </ClCompile>
    <ClCompile Include="..\..\xbmc\utils\XMLUtils.cpp">
      <Filter>utils</Filter>
    </ClCompile>
    <ClCompile Include="..\..\xbmc\video\Bookmark.cpp">
      <Filter>video</Filter>
    </ClCompile>
    <ClCompile Include="..\..\xbmc\video\GUIViewStateVideo.cpp">
      <Filter>video</Filter>
    </ClCompile>
    <ClCompile Include="..\..\xbmc\video\Teletext.cpp">
      <Filter>video</Filter>
    </ClCompile>
    <ClCompile Include="..\..\xbmc\video\VideoInfoDownloader.cpp">
      <Filter>video</Filter>
    </ClCompile>
    <ClCompile Include="..\..\xbmc\video\VideoInfoScanner.cpp">
      <Filter>video</Filter>
    </ClCompile>
    <ClCompile Include="..\..\xbmc\video\VideoInfoTag.cpp">
      <Filter>video</Filter>
    </ClCompile>
    <ClCompile Include="..\..\xbmc\video\VideoReferenceClock.cpp">
      <Filter>video</Filter>
    </ClCompile>
    <ClCompile Include="..\..\xbmc\video\dialogs\GUIDialogAudioSubtitleSettings.cpp">
      <Filter>video\dialogs</Filter>
    </ClCompile>
    <ClCompile Include="..\..\xbmc\video\dialogs\GUIDialogFileStacking.cpp">
      <Filter>video\dialogs</Filter>
    </ClCompile>
    <ClCompile Include="..\..\xbmc\video\dialogs\GUIDialogFullScreenInfo.cpp">
      <Filter>video\dialogs</Filter>
    </ClCompile>
    <ClCompile Include="..\..\xbmc\video\dialogs\GUIDialogSubtitles.cpp">
      <Filter>video\dialogs</Filter>
    </ClCompile>
    <ClCompile Include="..\..\xbmc\video\dialogs\GUIDialogTeletext.cpp">
      <Filter>video\dialogs</Filter>
    </ClCompile>
    <ClCompile Include="..\..\xbmc\video\dialogs\GUIDialogVideoBookmarks.cpp">
      <Filter>video\dialogs</Filter>
    </ClCompile>
    <ClCompile Include="..\..\xbmc\video\dialogs\GUIDialogVideoInfo.cpp">
      <Filter>video\dialogs</Filter>
    </ClCompile>
    <ClCompile Include="..\..\xbmc\video\dialogs\GUIDialogVideoOSD.cpp">
      <Filter>video\dialogs</Filter>
    </ClCompile>
    <ClCompile Include="..\..\xbmc\video\dialogs\GUIDialogVideoSettings.cpp">
      <Filter>video\dialogs</Filter>
    </ClCompile>
    <ClCompile Include="..\..\xbmc\video\windows\GUIWindowFullScreen.cpp">
      <Filter>video\windows</Filter>
    </ClCompile>
    <ClCompile Include="..\..\xbmc\video\windows\GUIWindowVideoBase.cpp">
      <Filter>video\windows</Filter>
    </ClCompile>
    <ClCompile Include="..\..\xbmc\video\windows\GUIWindowVideoNav.cpp">
      <Filter>video\windows</Filter>
    </ClCompile>
    <ClCompile Include="..\..\xbmc\video\windows\GUIWindowVideoPlaylist.cpp">
      <Filter>video\windows</Filter>
    </ClCompile>
    <ClCompile Include="..\..\xbmc\windowing\WinSystem.cpp">
      <Filter>windowing</Filter>
    </ClCompile>
    <ClCompile Include="..\..\xbmc\windowing\windows\WinEventsWin32.cpp">
      <Filter>windowing\windows</Filter>
    </ClCompile>
    <ClCompile Include="..\..\xbmc\windowing\windows\WinSystemWin32.cpp">
      <Filter>windowing\windows</Filter>
    </ClCompile>
    <ClCompile Include="..\..\xbmc\windowing\windows\WinSystemWin32DX.cpp">
      <Filter>windowing\windows</Filter>
    </ClCompile>
    <ClCompile Include="..\..\xbmc\addons\GUIViewStateAddonBrowser.cpp">
      <Filter>addons</Filter>
    </ClCompile>
    <ClCompile Include="..\..\xbmc\addons\GUIWindowAddonBrowser.cpp">
      <Filter>addons</Filter>
    </ClCompile>
    <ClCompile Include="..\..\xbmc\dialogs\GUIDialogCache.cpp">
      <Filter>dialogs</Filter>
    </ClCompile>
    <ClCompile Include="..\..\xbmc\interfaces\Builtins.cpp">
      <Filter>interfaces</Filter>
    </ClCompile>
    <ClCompile Include="..\..\xbmc\interfaces\AnnouncementManager.cpp">
      <Filter>interfaces</Filter>
    </ClCompile>
    <ClCompile Include="..\..\xbmc\powermanagement\DPMSSupport.cpp">
      <Filter>powermanagement</Filter>
    </ClCompile>
    <ClCompile Include="..\..\xbmc\windows\GUIMediaWindow.cpp">
      <Filter>windows</Filter>
    </ClCompile>
    <ClCompile Include="..\..\xbmc\windows\GUIWindowDebugInfo.cpp">
      <Filter>windows</Filter>
    </ClCompile>
    <ClCompile Include="..\..\xbmc\windows\GUIWindowFileManager.cpp">
      <Filter>windows</Filter>
    </ClCompile>
    <ClCompile Include="..\..\xbmc\windows\GUIWindowHome.cpp">
      <Filter>windows</Filter>
    </ClCompile>
    <ClCompile Include="..\..\xbmc\windows\GUIWindowLoginScreen.cpp">
      <Filter>windows</Filter>
    </ClCompile>
    <ClCompile Include="..\..\xbmc\windows\GUIWindowPointer.cpp">
      <Filter>windows</Filter>
    </ClCompile>
    <ClCompile Include="..\..\xbmc\windows\GUIWindowScreensaver.cpp">
      <Filter>windows</Filter>
    </ClCompile>
    <ClCompile Include="..\..\xbmc\windows\GUIWindowScreensaverDim.cpp">
      <Filter>windows</Filter>
    </ClCompile>
    <ClCompile Include="..\..\xbmc\windows\GUIWindowStartup.cpp">
      <Filter>windows</Filter>
    </ClCompile>
    <ClCompile Include="..\..\xbmc\windows\GUIWindowSystemInfo.cpp">
      <Filter>windows</Filter>
    </ClCompile>
    <ClCompile Include="..\..\xbmc\windows\GUIWindowWeather.cpp">
      <Filter>windows</Filter>
    </ClCompile>
    <ClCompile Include="..\..\xbmc\utils\LangCodeExpander.cpp">
      <Filter>utils</Filter>
    </ClCompile>
    <ClCompile Include="..\..\xbmc\MediaSource.cpp">
      <Filter>utils</Filter>
    </ClCompile>
    <ClCompile Include="..\..\xbmc\addons\AddonInstaller.cpp">
      <Filter>addons</Filter>
    </ClCompile>
    <ClCompile Include="..\..\xbmc\epg\Epg.cpp">
      <Filter>epg</Filter>
    </ClCompile>
    <ClCompile Include="..\..\xbmc\epg\EpgContainer.cpp">
      <Filter>epg</Filter>
    </ClCompile>
    <ClCompile Include="..\..\xbmc\epg\EpgDatabase.cpp">
      <Filter>epg</Filter>
    </ClCompile>
    <ClCompile Include="..\..\xbmc\epg\EpgInfoTag.cpp">
      <Filter>epg</Filter>
    </ClCompile>
    <ClCompile Include="..\..\xbmc\epg\EpgSearchFilter.cpp">
      <Filter>epg</Filter>
    </ClCompile>
    <ClCompile Include="..\..\xbmc\filesystem\PVRDirectory.cpp">
      <Filter>filesystem</Filter>
    </ClCompile>
    <ClCompile Include="..\..\xbmc\filesystem\PVRFile.cpp">
      <Filter>filesystem</Filter>
    </ClCompile>
    <ClCompile Include="..\..\xbmc\utils\Observer.cpp">
      <Filter>utils</Filter>
    </ClCompile>
    <ClCompile Include="..\..\xbmc\cores\dvdplayer\DVDInputStreams\DVDInputStreamPVRManager.cpp">
      <Filter>cores\dvdplayer\DVDInputStreams</Filter>
    </ClCompile>
    <ClCompile Include="..\..\xbmc\cores\dvdplayer\DVDDemuxers\DVDDemuxPVRClient.cpp">
      <Filter>cores\dvdplayer\DVDDemuxers</Filter>
    </ClCompile>
    <ClCompile Include="..\..\xbmc\utils\TextSearch.cpp">
      <Filter>utils</Filter>
    </ClCompile>
    <ClCompile Include="..\..\xbmc\win32\stdio_utf8.cpp">
      <Filter>win32</Filter>
    </ClCompile>
    <ClCompile Include="..\..\xbmc\win32\stat_utf8.cpp">
      <Filter>win32</Filter>
    </ClCompile>
    <ClCompile Include="..\..\xbmc\pvr\windows\GUIWindowPVRBase.cpp">
      <Filter>pvr\windows</Filter>
    </ClCompile>
    <ClCompile Include="..\..\xbmc\pvr\timers\PVRTimerInfoTag.cpp">
      <Filter>pvr\timers</Filter>
    </ClCompile>
    <ClCompile Include="..\..\xbmc\pvr\timers\PVRTimers.cpp">
      <Filter>pvr\timers</Filter>
    </ClCompile>
    <ClCompile Include="..\..\xbmc\pvr\recordings\PVRRecording.cpp">
      <Filter>pvr\recordings</Filter>
    </ClCompile>
    <ClCompile Include="..\..\xbmc\pvr\recordings\PVRRecordings.cpp">
      <Filter>pvr\recordings</Filter>
    </ClCompile>
    <ClCompile Include="..\..\xbmc\pvr\dialogs\GUIDialogPVRChannelManager.cpp">
      <Filter>pvr\dialogs</Filter>
    </ClCompile>
    <ClCompile Include="..\..\xbmc\pvr\dialogs\GUIDialogPVRChannelsOSD.cpp">
      <Filter>pvr\dialogs</Filter>
    </ClCompile>
    <ClCompile Include="..\..\xbmc\pvr\dialogs\GUIDialogPVRGroupManager.cpp">
      <Filter>pvr\dialogs</Filter>
    </ClCompile>
    <ClCompile Include="..\..\xbmc\pvr\dialogs\GUIDialogPVRGuideInfo.cpp">
      <Filter>pvr\dialogs</Filter>
    </ClCompile>
    <ClCompile Include="..\..\xbmc\pvr\dialogs\GUIDialogPVRGuideOSD.cpp">
      <Filter>pvr\dialogs</Filter>
    </ClCompile>
    <ClCompile Include="..\..\xbmc\pvr\dialogs\GUIDialogPVRGuideSearch.cpp">
      <Filter>pvr\dialogs</Filter>
    </ClCompile>
    <ClCompile Include="..\..\xbmc\pvr\dialogs\GUIDialogPVRRecordingInfo.cpp">
      <Filter>pvr\dialogs</Filter>
    </ClCompile>
    <ClCompile Include="..\..\xbmc\pvr\dialogs\GUIDialogPVRTimerSettings.cpp">
      <Filter>pvr\dialogs</Filter>
    </ClCompile>
    <ClCompile Include="..\..\xbmc\pvr\channels\PVRChannel.cpp">
      <Filter>pvr\channels</Filter>
    </ClCompile>
    <ClCompile Include="..\..\xbmc\pvr\channels\PVRChannelGroup.cpp">
      <Filter>pvr\channels</Filter>
    </ClCompile>
    <ClCompile Include="..\..\xbmc\pvr\channels\PVRChannelGroupInternal.cpp">
      <Filter>pvr\channels</Filter>
    </ClCompile>
    <ClCompile Include="..\..\xbmc\pvr\channels\PVRChannelGroups.cpp">
      <Filter>pvr\channels</Filter>
    </ClCompile>
    <ClCompile Include="..\..\xbmc\pvr\channels\PVRChannelGroupsContainer.cpp">
      <Filter>pvr\channels</Filter>
    </ClCompile>
    <ClCompile Include="..\..\xbmc\pvr\addons\PVRClient.cpp">
      <Filter>pvr\addons</Filter>
    </ClCompile>
    <ClCompile Include="..\..\xbmc\dialogs\GUIDialogExtendedProgressBar.cpp">
      <Filter>dialogs</Filter>
    </ClCompile>
    <ClCompile Include="..\..\xbmc\pvr\PVRActionListener.cpp">
      <Filter>pvr</Filter>
    </ClCompile>
    <ClCompile Include="..\..\xbmc\pvr\PVRDatabase.cpp">
      <Filter>pvr</Filter>
    </ClCompile>
    <ClCompile Include="..\..\xbmc\pvr\PVRManager.cpp">
      <Filter>pvr</Filter>
    </ClCompile>
    <ClCompile Include="..\..\xbmc\cores\VideoRenderers\RenderCapture.cpp">
      <Filter>cores\VideoRenderers</Filter>
    </ClCompile>
    <ClCompile Include="..\..\xbmc\pvr\windows\GUIViewStatePVR.cpp">
      <Filter>pvr\windows</Filter>
    </ClCompile>
    <ClCompile Include="..\..\xbmc\pvr\windows\GUIWindowPVRChannels.cpp">
      <Filter>pvr\windows</Filter>
    </ClCompile>
    <ClCompile Include="..\..\xbmc\pvr\windows\GUIWindowPVRGuide.cpp">
      <Filter>pvr\windows</Filter>
    </ClCompile>
    <ClCompile Include="..\..\xbmc\pvr\windows\GUIWindowPVRRecordings.cpp">
      <Filter>pvr\windows</Filter>
    </ClCompile>
    <ClCompile Include="..\..\xbmc\pvr\windows\GUIWindowPVRSearch.cpp">
      <Filter>pvr\windows</Filter>
    </ClCompile>
    <ClCompile Include="..\..\xbmc\pvr\windows\GUIWindowPVRTimers.cpp">
      <Filter>pvr\windows</Filter>
    </ClCompile>
    <ClCompile Include="..\..\xbmc\pvr\addons\PVRClients.cpp">
      <Filter>pvr\addons</Filter>
    </ClCompile>
    <ClCompile Include="..\..\xbmc\addons\AddonCallbacks.cpp">
      <Filter>addons</Filter>
    </ClCompile>
    <ClCompile Include="..\..\xbmc\addons\AddonCallbacksAddon.cpp">
      <Filter>addons</Filter>
    </ClCompile>
    <ClCompile Include="..\..\xbmc\addons\AddonCallbacksGUI.cpp">
      <Filter>addons</Filter>
    </ClCompile>
    <ClCompile Include="..\..\xbmc\addons\AddonCallbacksPVR.cpp">
      <Filter>addons</Filter>
    </ClCompile>
    <ClCompile Include="..\..\xbmc\dialogs\GUIDialogPlayEject.cpp">
      <Filter>dialogs</Filter>
    </ClCompile>
    <ClCompile Include="..\..\xbmc\pvr\PVRGUIInfo.cpp">
      <Filter>pvr</Filter>
    </ClCompile>
    <ClCompile Include="..\..\xbmc\interfaces\json-rpc\JSONServiceDescription.cpp">
      <Filter>interfaces\json-rpc</Filter>
    </ClCompile>
    <ClCompile Include="..\..\xbmc\win32\Win32DelayedDllLoad.cpp">
      <Filter>win32</Filter>
    </ClCompile>
    <ClCompile Include="..\..\xbmc\interfaces\json-rpc\InputOperations.cpp">
      <Filter>interfaces\json-rpc</Filter>
    </ClCompile>
    <ClCompile Include="..\..\xbmc\epg\GUIEPGGridContainer.cpp">
      <Filter>epg</Filter>
    </ClCompile>
    <ClCompile Include="..\..\xbmc\input\XBMC_keytable.cpp">
      <Filter>input</Filter>
    </ClCompile>
    <ClCompile Include="..\..\xbmc\utils\JSONVariantParser.cpp">
      <Filter>utils</Filter>
    </ClCompile>
    <ClCompile Include="..\..\xbmc\utils\JSONVariantWriter.cpp">
      <Filter>utils</Filter>
    </ClCompile>
    <ClCompile Include="..\..\xbmc\addons\AddonVersion.cpp">
      <Filter>addons</Filter>
    </ClCompile>
    <ClCompile Include="..\..\xbmc\guilib\DirtyRegionSolvers.cpp">
      <Filter>guilib</Filter>
    </ClCompile>
    <ClCompile Include="..\..\xbmc\guilib\DirtyRegionTracker.cpp">
      <Filter>guilib</Filter>
    </ClCompile>
    <ClCompile Include="..\..\xbmc\input\InertialScrollingHandler.cpp">
      <Filter>input</Filter>
    </ClCompile>
    <ClCompile Include="..\..\xbmc\interfaces\info\InfoBool.cpp">
      <Filter>interfaces\info</Filter>
    </ClCompile>
    <ClCompile Include="..\..\xbmc\interfaces\info\InfoExpression.cpp">
      <Filter>interfaces\info</Filter>
    </ClCompile>
    <ClCompile Include="..\..\xbmc\guilib\GUIAction.cpp">
      <Filter>guilib</Filter>
    </ClCompile>
    <ClCompile Include="..\..\xbmc\interfaces\json-rpc\ApplicationOperations.cpp">
      <Filter>interfaces\json-rpc</Filter>
    </ClCompile>
    <ClCompile Include="..\..\xbmc\guilib\JpegIO.cpp">
      <Filter>guilib</Filter>
    </ClCompile>
    <ClCompile Include="..\..\xbmc\interfaces\info\SkinVariable.cpp">
      <Filter>interfaces\info</Filter>
    </ClCompile>
    <ClCompile Include="..\..\xbmc\network\AirPlayServer.cpp">
      <Filter>network</Filter>
    </ClCompile>
    <ClCompile Include="..\..\xbmc\utils\HttpParser.cpp">
      <Filter>utils</Filter>
    </ClCompile>
    <ClCompile Include="..\..\xbmc\network\mdns\ZeroconfMDNS.cpp">
      <Filter>network\mdns</Filter>
    </ClCompile>
    <ClCompile Include="..\..\xbmc\peripherals\Peripherals.cpp">
      <Filter>peripherals</Filter>
    </ClCompile>
    <ClCompile Include="..\..\xbmc\peripherals\bus\PeripheralBus.cpp">
      <Filter>peripherals\bus</Filter>
    </ClCompile>
    <ClCompile Include="..\..\xbmc\peripherals\devices\Peripheral.cpp">
      <Filter>peripherals\devices</Filter>
    </ClCompile>
    <ClCompile Include="..\..\xbmc\peripherals\devices\PeripheralCecAdapter.cpp">
      <Filter>peripherals\devices</Filter>
    </ClCompile>
    <ClCompile Include="..\..\xbmc\peripherals\devices\PeripheralDisk.cpp">
      <Filter>peripherals\devices</Filter>
    </ClCompile>
    <ClCompile Include="..\..\xbmc\peripherals\devices\PeripheralHID.cpp">
      <Filter>peripherals\devices</Filter>
    </ClCompile>
    <ClCompile Include="..\..\xbmc\peripherals\devices\PeripheralNIC.cpp">
      <Filter>peripherals\devices</Filter>
    </ClCompile>
    <ClCompile Include="..\..\xbmc\peripherals\devices\PeripheralNyxboard.cpp">
      <Filter>peripherals\devices</Filter>
    </ClCompile>
    <ClCompile Include="..\..\xbmc\peripherals\bus\win32\PeripheralBusUSB.cpp">
      <Filter>peripherals\bus</Filter>
    </ClCompile>
    <ClCompile Include="..\..\xbmc\peripherals\devices\PeripheralBluetooth.cpp">
      <Filter>peripherals\devices</Filter>
    </ClCompile>
    <ClCompile Include="..\..\xbmc\peripherals\devices\PeripheralTuner.cpp">
      <Filter>peripherals\devices</Filter>
    </ClCompile>
    <ClCompile Include="..\..\xbmc\peripherals\dialogs\GUIDialogPeripheralManager.cpp">
      <Filter>peripherals\dialogs</Filter>
    </ClCompile>
    <ClCompile Include="..\..\xbmc\peripherals\dialogs\GUIDialogPeripheralSettings.cpp">
      <Filter>peripherals\dialogs</Filter>
    </ClCompile>
    <ClCompile Include="..\..\xbmc\filesystem\AddonsDirectory.cpp">
      <Filter>filesystem</Filter>
    </ClCompile>
    <ClCompile Include="..\..\xbmc\network\httprequesthandler\HTTPVfsHandler.cpp">
      <Filter>network\httprequesthandler</Filter>
    </ClCompile>
    <ClCompile Include="..\..\xbmc\utils\XBMCTinyXML.cpp">
      <Filter>utils</Filter>
    </ClCompile>
    <ClCompile Include="..\..\xbmc\utils\Base64.cpp">
      <Filter>utils</Filter>
    </ClCompile>
    <ClCompile Include="..\..\xbmc\utils\HttpResponse.cpp">
      <Filter>utils</Filter>
    </ClCompile>
    <ClCompile Include="..\..\xbmc\network\websocket\WebSocket.cpp">
      <Filter>network\websocket</Filter>
    </ClCompile>
    <ClCompile Include="..\..\xbmc\network\websocket\WebSocketV8.cpp">
      <Filter>network\websocket</Filter>
    </ClCompile>
    <ClCompile Include="..\..\xbmc\network\websocket\WebSocketManager.cpp">
      <Filter>network\websocket</Filter>
    </ClCompile>
    <ClCompile Include="..\..\xbmc\network\websocket\WebSocketV13.cpp">
      <Filter>network\websocket</Filter>
    </ClCompile>
    <ClCompile Include="..\..\xbmc\interfaces\json-rpc\GUIOperations.cpp">
      <Filter>interfaces\json-rpc</Filter>
    </ClCompile>
    <ClCompile Include="..\..\xbmc\utils\Mime.cpp">
      <Filter>utils</Filter>
    </ClCompile>
    <ClCompile Include="..\..\xbmc\network\httprequesthandler\HTTPWebinterfaceHandler.cpp">
      <Filter>network\httprequesthandler</Filter>
    </ClCompile>
    <ClCompile Include="..\..\xbmc\network\httprequesthandler\HTTPWebinterfaceAddonsHandler.cpp">
      <Filter>network\httprequesthandler</Filter>
    </ClCompile>
    <ClCompile Include="..\..\xbmc\network\httprequesthandler\HTTPJsonRpcHandler.cpp">
      <Filter>network\httprequesthandler</Filter>
    </ClCompile>
    <ClCompile Include="..\..\xbmc\network\httprequesthandler\IHTTPRequestHandler.cpp">
      <Filter>network\httprequesthandler</Filter>
    </ClCompile>
    <ClCompile Include="..\..\xbmc\filesystem\BlurayDirectory.cpp">
      <Filter>filesystem</Filter>
    </ClCompile>
    <ClCompile Include="..\..\xbmc\filesystem\CacheStrategy.cpp">
      <Filter>filesystem</Filter>
    </ClCompile>
    <ClCompile Include="..\..\xbmc\filesystem\CDDADirectory.cpp">
      <Filter>filesystem</Filter>
    </ClCompile>
    <ClCompile Include="..\..\xbmc\filesystem\CDDAFile.cpp">
      <Filter>filesystem</Filter>
    </ClCompile>
    <ClCompile Include="..\..\xbmc\filesystem\CurlFile.cpp">
      <Filter>filesystem</Filter>
    </ClCompile>
    <ClCompile Include="..\..\xbmc\filesystem\DAVDirectory.cpp">
      <Filter>filesystem</Filter>
    </ClCompile>
    <ClCompile Include="..\..\xbmc\filesystem\Directory.cpp">
      <Filter>filesystem</Filter>
    </ClCompile>
    <ClCompile Include="..\..\xbmc\filesystem\DirectoryFactory.cpp">
      <Filter>filesystem</Filter>
    </ClCompile>
    <ClCompile Include="..\..\xbmc\filesystem\DirectoryHistory.cpp">
      <Filter>filesystem</Filter>
    </ClCompile>
    <ClCompile Include="..\..\xbmc\filesystem\DllLibCurl.cpp">
      <Filter>filesystem</Filter>
    </ClCompile>
    <ClCompile Include="..\..\xbmc\filesystem\File.cpp">
      <Filter>filesystem</Filter>
    </ClCompile>
    <ClCompile Include="..\..\xbmc\filesystem\FileDirectoryFactory.cpp">
      <Filter>filesystem</Filter>
    </ClCompile>
    <ClCompile Include="..\..\xbmc\filesystem\FileFactory.cpp">
      <Filter>filesystem</Filter>
    </ClCompile>
    <ClCompile Include="..\..\xbmc\filesystem\FileReaderFile.cpp">
      <Filter>filesystem</Filter>
    </ClCompile>
    <ClCompile Include="..\..\xbmc\filesystem\FTPDirectory.cpp">
      <Filter>filesystem</Filter>
    </ClCompile>
    <ClCompile Include="..\..\xbmc\filesystem\FTPParse.cpp">
      <Filter>filesystem</Filter>
    </ClCompile>
    <ClCompile Include="..\..\xbmc\filesystem\HTTPDirectory.cpp">
      <Filter>filesystem</Filter>
    </ClCompile>
    <ClCompile Include="..\..\xbmc\filesystem\IDirectory.cpp">
      <Filter>filesystem</Filter>
    </ClCompile>
    <ClCompile Include="..\..\xbmc\filesystem\IFile.cpp">
      <Filter>filesystem</Filter>
    </ClCompile>
    <ClCompile Include="..\..\xbmc\filesystem\iso9660.cpp">
      <Filter>filesystem</Filter>
    </ClCompile>
    <ClCompile Include="..\..\xbmc\filesystem\ISO9660Directory.cpp">
      <Filter>filesystem</Filter>
    </ClCompile>
    <ClCompile Include="..\..\xbmc\filesystem\ISOFile.cpp">
      <Filter>filesystem</Filter>
    </ClCompile>
    <ClCompile Include="..\..\xbmc\filesystem\LibraryDirectory.cpp">
      <Filter>filesystem</Filter>
    </ClCompile>
    <ClCompile Include="..\..\xbmc\filesystem\MultiPathDirectory.cpp">
      <Filter>filesystem</Filter>
    </ClCompile>
    <ClCompile Include="..\..\xbmc\filesystem\MultiPathFile.cpp">
      <Filter>filesystem</Filter>
    </ClCompile>
    <ClCompile Include="..\..\xbmc\filesystem\MusicDatabaseDirectory.cpp">
      <Filter>filesystem</Filter>
    </ClCompile>
    <ClCompile Include="..\..\xbmc\filesystem\MusicDatabaseFile.cpp">
      <Filter>filesystem</Filter>
    </ClCompile>
    <ClCompile Include="..\..\xbmc\filesystem\MusicFileDirectory.cpp">
      <Filter>filesystem</Filter>
    </ClCompile>
    <ClCompile Include="..\..\xbmc\filesystem\MusicSearchDirectory.cpp">
      <Filter>filesystem</Filter>
    </ClCompile>
    <ClCompile Include="..\..\xbmc\filesystem\NFSFile.cpp">
      <Filter>filesystem</Filter>
    </ClCompile>
    <ClCompile Include="..\..\xbmc\filesystem\NptXbmcFile.cpp">
      <Filter>filesystem</Filter>
    </ClCompile>
    <ClCompile Include="..\..\xbmc\filesystem\PipeFile.cpp">
      <Filter>filesystem</Filter>
    </ClCompile>
    <ClCompile Include="..\..\xbmc\filesystem\PipesManager.cpp">
      <Filter>filesystem</Filter>
    </ClCompile>
    <ClCompile Include="..\..\xbmc\filesystem\PlaylistDirectory.cpp">
      <Filter>filesystem</Filter>
    </ClCompile>
    <ClCompile Include="..\..\xbmc\filesystem\PlaylistFileDirectory.cpp">
      <Filter>filesystem</Filter>
    </ClCompile>
    <ClCompile Include="..\..\xbmc\filesystem\PluginDirectory.cpp">
      <Filter>filesystem</Filter>
    </ClCompile>
    <ClCompile Include="..\..\xbmc\filesystem\RarDirectory.cpp">
      <Filter>filesystem</Filter>
    </ClCompile>
    <ClCompile Include="..\..\xbmc\filesystem\RarFile.cpp">
      <Filter>filesystem</Filter>
    </ClCompile>
    <ClCompile Include="..\..\xbmc\filesystem\RarManager.cpp">
      <Filter>filesystem</Filter>
    </ClCompile>
    <ClCompile Include="..\..\xbmc\filesystem\RSSDirectory.cpp">
      <Filter>filesystem</Filter>
    </ClCompile>
    <ClCompile Include="..\..\xbmc\filesystem\SAPDirectory.cpp">
      <Filter>filesystem</Filter>
    </ClCompile>
    <ClCompile Include="..\..\xbmc\filesystem\SAPFile.cpp">
      <Filter>filesystem</Filter>
    </ClCompile>
    <ClCompile Include="..\..\xbmc\filesystem\SFTPDirectory.cpp">
      <Filter>filesystem</Filter>
    </ClCompile>
    <ClCompile Include="..\..\xbmc\filesystem\SFTPFile.cpp">
      <Filter>filesystem</Filter>
    </ClCompile>
    <ClCompile Include="..\..\xbmc\filesystem\ShoutcastFile.cpp">
      <Filter>filesystem</Filter>
    </ClCompile>
    <ClCompile Include="..\..\xbmc\filesystem\SmartPlaylistDirectory.cpp">
      <Filter>filesystem</Filter>
    </ClCompile>
    <ClCompile Include="..\..\xbmc\filesystem\SourcesDirectory.cpp">
      <Filter>filesystem</Filter>
    </ClCompile>
    <ClCompile Include="..\..\xbmc\filesystem\SpecialProtocol.cpp">
      <Filter>filesystem</Filter>
    </ClCompile>
    <ClCompile Include="..\..\xbmc\filesystem\SpecialProtocolDirectory.cpp">
      <Filter>filesystem</Filter>
    </ClCompile>
    <ClCompile Include="..\..\xbmc\filesystem\SpecialProtocolFile.cpp">
      <Filter>filesystem</Filter>
    </ClCompile>
    <ClCompile Include="..\..\xbmc\filesystem\StackDirectory.cpp">
      <Filter>filesystem</Filter>
    </ClCompile>
    <ClCompile Include="..\..\xbmc\filesystem\udf25.cpp">
      <Filter>filesystem</Filter>
    </ClCompile>
    <ClCompile Include="..\..\xbmc\filesystem\UDFDirectory.cpp">
      <Filter>filesystem</Filter>
    </ClCompile>
    <ClCompile Include="..\..\xbmc\filesystem\UDFFile.cpp">
      <Filter>filesystem</Filter>
    </ClCompile>
    <ClCompile Include="..\..\xbmc\filesystem\UPnPDirectory.cpp">
      <Filter>filesystem</Filter>
    </ClCompile>
    <ClCompile Include="..\..\xbmc\filesystem\UPnPFile.cpp">
      <Filter>filesystem</Filter>
    </ClCompile>
    <ClCompile Include="..\..\xbmc\filesystem\VideoDatabaseDirectory.cpp">
      <Filter>filesystem</Filter>
    </ClCompile>
    <ClCompile Include="..\..\xbmc\filesystem\VirtualDirectory.cpp">
      <Filter>filesystem</Filter>
    </ClCompile>
    <ClCompile Include="..\..\xbmc\filesystem\ZeroconfDirectory.cpp">
      <Filter>filesystem</Filter>
    </ClCompile>
    <ClCompile Include="..\..\xbmc\filesystem\ZipDirectory.cpp">
      <Filter>filesystem</Filter>
    </ClCompile>
    <ClCompile Include="..\..\xbmc\filesystem\ZipFile.cpp">
      <Filter>filesystem</Filter>
    </ClCompile>
    <ClCompile Include="..\..\xbmc\filesystem\ZipManager.cpp">
      <Filter>filesystem</Filter>
    </ClCompile>
    <ClCompile Include="..\..\xbmc\filesystem\CircularCache.cpp">
      <Filter>filesystem</Filter>
    </ClCompile>
    <ClCompile Include="..\..\xbmc\filesystem\DirectoryCache.cpp">
      <Filter>filesystem</Filter>
    </ClCompile>
    <ClCompile Include="..\..\xbmc\filesystem\FavouritesDirectory.cpp">
      <Filter>filesystem</Filter>
    </ClCompile>
    <ClCompile Include="..\..\xbmc\filesystem\FileCache.cpp">
      <Filter>filesystem</Filter>
    </ClCompile>
    <ClCompile Include="..\..\xbmc\filesystem\MemBufferCache.cpp">
      <Filter>filesystem</Filter>
    </ClCompile>
    <ClCompile Include="..\..\xbmc\MediaSource.cpp">
      <Filter>utils</Filter>
    </ClCompile>
    <ClCompile Include="..\..\xbmc\XbmcContext.cpp" />
    <ClCompile Include="..\..\xbmc\utils\POUtils.cpp">
      <Filter>utils</Filter>
    </ClCompile>
    <ClCompile Include="..\..\xbmc\XbmcContext.cpp" />
    <ClCompile Include="..\..\xbmc\network\ZeroconfBrowser.cpp">
      <Filter>network</Filter>
    </ClCompile>
    <ClCompile Include="..\..\xbmc\network\mdns\ZeroconfBrowserMDNS.cpp">
      <Filter>network\mdns</Filter>
    </ClCompile>
    <ClCompile Include="..\..\xbmc\cores\AudioEngine\Encoders\AEEncoderFFmpeg.cpp">
      <Filter>cores\AudioEngine\Encoders</Filter>
    </ClCompile>
    <ClCompile Include="..\..\xbmc\cores\AudioEngine\AEFactory.cpp">
      <Filter>cores\AudioEngine</Filter>
    </ClCompile>
    <ClCompile Include="..\..\xbmc\cores\AudioEngine\AEResampleFactory.cpp">
      <Filter>cores\AudioEngine</Filter>
    </ClCompile>
    <ClCompile Include="..\..\xbmc\cores\AudioEngine\AESinkFactory.cpp">
      <Filter>cores\AudioEngine</Filter>
    </ClCompile>
    <ClCompile Include="..\..\xbmc\cores\AudioEngine\Sinks\AESinkDirectSound.cpp">
      <Filter>cores\AudioEngine\Sinks</Filter>
    </ClCompile>
    <ClCompile Include="..\..\xbmc\cores\AudioEngine\Sinks\AESinkNULL.cpp">
      <Filter>cores\AudioEngine\Sinks</Filter>
    </ClCompile>
    <ClCompile Include="..\..\xbmc\cores\AudioEngine\Sinks\AESinkWASAPI.cpp">
      <Filter>cores\AudioEngine\Sinks</Filter>
    </ClCompile>
    <ClCompile Include="..\..\xbmc\cores\AudioEngine\Utils\AEBitstreamPacker.cpp">
      <Filter>cores\AudioEngine\Utils</Filter>
    </ClCompile>
    <ClCompile Include="..\..\xbmc\cores\AudioEngine\Utils\AEBuffer.cpp">
      <Filter>cores\AudioEngine\Utils</Filter>
    </ClCompile>
    <ClCompile Include="..\..\xbmc\cores\AudioEngine\Utils\AEChannelInfo.cpp">
      <Filter>cores\AudioEngine\Utils</Filter>
    </ClCompile>
    <ClCompile Include="..\..\xbmc\cores\AudioEngine\Utils\AEPackIEC61937.cpp">
      <Filter>cores\AudioEngine\Utils</Filter>
    </ClCompile>
    <ClCompile Include="..\..\xbmc\cores\AudioEngine\Utils\AEStreamInfo.cpp">
      <Filter>cores\AudioEngine\Utils</Filter>
    </ClCompile>
    <ClCompile Include="..\..\xbmc\cores\AudioEngine\Utils\AEUtil.cpp">
      <Filter>cores\AudioEngine\Utils</Filter>
    </ClCompile>
    <ClCompile Include="..\..\xbmc\cores\AudioEngine\Utils\AEDeviceInfo.cpp">
      <Filter>cores\AudioEngine\Utils</Filter>
    </ClCompile>
    <ClCompile Include="..\..\xbmc\cores\dvdplayer\DVDCodecs\Audio\DVDAudioCodecPassthrough.cpp">
      <Filter>cores\dvdplayer\DVDCodecs\Audio</Filter>
    </ClCompile>
    <ClCompile Include="..\..\xbmc\guilib\GraphicContext.cpp">
      <Filter>guilib</Filter>
    </ClCompile>
    <ClCompile Include="..\..\xbmc\guilib\GUIFontTTF.cpp">
      <Filter>guilib</Filter>
    </ClCompile>
    <ClCompile Include="..\..\xbmc\guilib\GUITexture.cpp">
      <Filter>guilib</Filter>
    </ClCompile>
    <ClCompile Include="..\..\xbmc\guilib\StereoscopicsManager.cpp">
      <Filter>guilib</Filter>
    </ClCompile>
    <ClCompile Include="..\..\xbmc\guilib\Texture.cpp">
      <Filter>guilib</Filter>
    </ClCompile>
    <ClCompile Include="..\..\xbmc\guilib\TextureManager.cpp">
      <Filter>guilib</Filter>
    </ClCompile>
    <ClCompile Include="..\..\xbmc\guilib\GUIFontTTFDX.cpp">
      <Filter>guilib</Filter>
    </ClCompile>
    <ClCompile Include="..\..\xbmc\guilib\GUITextureD3D.cpp">
      <Filter>guilib</Filter>
    </ClCompile>
    <ClCompile Include="..\..\xbmc\guilib\TextureDX.cpp">
      <Filter>guilib</Filter>
    </ClCompile>
    <ClCompile Include="..\..\xbmc\addons\AddonDatabase.cpp">
      <Filter>addons</Filter>
    </ClCompile>
    <ClCompile Include="..\..\xbmc\music\MusicDatabase.cpp">
      <Filter>music</Filter>
    </ClCompile>
    <ClCompile Include="..\..\xbmc\video\VideoDatabase.cpp">
      <Filter>video</Filter>
    </ClCompile>
    <ClCompile Include="..\..\xbmc\utils\Screenshot.cpp">
      <Filter>utils</Filter>
    </ClCompile>
    <ClCompile Include="..\..\xbmc\Autorun.cpp" />
    <ClCompile Include="..\..\xbmc\AutoSwitch.cpp" />
    <ClCompile Include="..\..\xbmc\DynamicDll.cpp" />
    <ClCompile Include="..\..\xbmc\CueDocument.cpp" />
    <ClCompile Include="..\..\xbmc\ContextMenuItem.cpp" />
    <ClCompile Include="..\..\xbmc\ContextMenuManager.cpp" />
    <ClCompile Include="..\..\xbmc\FileItem.cpp" />
    <ClCompile Include="..\..\xbmc\GUIInfoManager.cpp" />
    <ClCompile Include="..\..\xbmc\GUIPassword.cpp" />
    <ClCompile Include="..\..\xbmc\LangInfo.cpp" />
    <ClCompile Include="..\..\xbmc\NfoFile.cpp" />
    <ClCompile Include="..\..\xbmc\PartyModeManager.cpp" />
    <ClCompile Include="..\..\xbmc\PasswordManager.cpp" />
    <ClCompile Include="..\..\xbmc\SectionLoader.cpp" />
    <ClCompile Include="..\..\xbmc\TextureCache.cpp" />
    <ClCompile Include="..\..\xbmc\TextureCacheJob.cpp" />
    <ClCompile Include="..\..\xbmc\TextureDatabase.cpp" />
    <ClCompile Include="..\..\xbmc\DatabaseManager.cpp" />
    <ClCompile Include="..\..\xbmc\ThumbnailCache.cpp" />
    <ClCompile Include="..\..\xbmc\URL.cpp" />
    <ClCompile Include="..\..\xbmc\Util.cpp" />
    <ClCompile Include="..\..\xbmc\XBApplicationEx.cpp" />
    <ClCompile Include="..\..\xbmc\XBDateTime.cpp" />
    <ClCompile Include="..\..\xbmc\GUILargeTextureManager.cpp" />
    <ClCompile Include="..\..\xbmc\ThumbLoader.cpp" />
    <ClCompile Include="..\..\xbmc\BackgroundInfoLoader.cpp" />
    <ClCompile Include="..\..\xbmc\pictures\PictureThumbLoader.cpp">
      <Filter>pictures</Filter>
    </ClCompile>
    <ClCompile Include="..\..\xbmc\music\MusicThumbLoader.cpp">
      <Filter>music</Filter>
    </ClCompile>
    <ClCompile Include="..\..\xbmc\video\VideoThumbLoader.cpp">
      <Filter>video</Filter>
    </ClCompile>
    <ClCompile Include="..\..\xbmc\dbwrappers\Database.cpp">
      <Filter>dbwrappers</Filter>
    </ClCompile>
    <ClCompile Include="..\..\xbmc\dbwrappers\DatabaseQuery.cpp">
      <Filter>dbwrappers</Filter>
    </ClCompile>
    <ClCompile Include="..\..\xbmc\dbwrappers\dataset.cpp">
      <Filter>dbwrappers</Filter>
    </ClCompile>
    <ClCompile Include="..\..\xbmc\dbwrappers\qry_dat.cpp">
      <Filter>dbwrappers</Filter>
    </ClCompile>
    <ClCompile Include="..\..\xbmc\dbwrappers\mysqldataset.cpp">
      <Filter>dbwrappers</Filter>
    </ClCompile>
    <ClCompile Include="..\..\xbmc\dbwrappers\sqlitedataset.cpp">
      <Filter>dbwrappers</Filter>
    </ClCompile>
    <ClCompile Include="..\..\xbmc\PlayListPlayer.cpp" />
    <ClCompile Include="..\..\xbmc\utils\RecentlyAddedJob.cpp">
      <Filter>utils</Filter>
    </ClCompile>
    <ClCompile Include="..\..\xbmc\input\windows\WINJoystick.cpp">
      <Filter>input\windows</Filter>
    </ClCompile>
    <ClCompile Include="..\..\xbmc\filesystem\ImageFile.cpp">
      <Filter>filesystem</Filter>
    </ClCompile>
    <ClCompile Include="..\..\xbmc\network\httprequesthandler\HTTPImageHandler.cpp">
      <Filter>network\httprequesthandler</Filter>
    </ClCompile>
    <ClCompile Include="..\..\xbmc\network\AirTunesServer.cpp">
      <Filter>network</Filter>
    </ClCompile>
    <ClCompile Include="..\..\xbmc\utils\SeekHandler.cpp">
      <Filter>utils</Filter>
    </ClCompile>
    <ClCompile Include="..\..\xbmc\utils\SortUtils.cpp">
      <Filter>utils</Filter>
    </ClCompile>
    <ClCompile Include="..\..\xbmc\utils\DatabaseUtils.cpp">
      <Filter>utils</Filter>
    </ClCompile>
    <ClCompile Include="..\..\xbmc\music\karaoke\karaokevideobackground.cpp">
      <Filter>music\karaoke</Filter>
    </ClCompile>
    <ClCompile Include="..\..\xbmc\utils\EndianSwap.cpp">
      <Filter>utils</Filter>
    </ClCompile>
    <ClCompile Include="..\..\xbmc\guilib\GUIKeyboardFactory.cpp">
      <Filter>guilib</Filter>
    </ClCompile>
    <ClCompile Include="..\..\xbmc\dialogs\GUIDialogKeyboardGeneric.cpp">
      <Filter>dialogs</Filter>
    </ClCompile>
    <ClCompile Include="..\..\xbmc\peripherals\devices\PeripheralImon.cpp">
      <Filter>peripherals\devices</Filter>
    </ClCompile>
    <ClCompile Include="..\..\xbmc\video\VideoDbUrl.cpp">
      <Filter>video</Filter>
    </ClCompile>
    <ClCompile Include="..\..\xbmc\DbUrl.cpp" />
    <ClCompile Include="..\..\xbmc\utils\UrlOptions.cpp">
      <Filter>utils</Filter>
    </ClCompile>
    <ClCompile Include="..\..\xbmc\music\MusicDbUrl.cpp">
      <Filter>music</Filter>
    </ClCompile>
    <ClCompile Include="..\..\xbmc\test\TestBasicEnvironment.cpp">
      <Filter>test</Filter>
    </ClCompile>
    <ClCompile Include="..\..\xbmc\test\TestUtils.cpp">
      <Filter>test</Filter>
    </ClCompile>
    <ClCompile Include="..\..\xbmc\test\xbmc-test.cpp">
      <Filter>test</Filter>
    </ClCompile>
    <ClCompile Include="..\..\xbmc\utils\test\TestAlarmClock.cpp">
      <Filter>utils\test</Filter>
    </ClCompile>
    <ClCompile Include="..\..\xbmc\utils\test\TestAliasShortcutUtils.cpp">
      <Filter>utils\test</Filter>
    </ClCompile>
    <ClCompile Include="..\..\xbmc\utils\test\TestArchive.cpp">
      <Filter>utils\test</Filter>
    </ClCompile>
    <ClCompile Include="..\..\xbmc\utils\test\TestAsyncFileCopy.cpp">
      <Filter>utils\test</Filter>
    </ClCompile>
    <ClCompile Include="..\..\xbmc\utils\test\TestBase64.cpp">
      <Filter>utils\test</Filter>
    </ClCompile>
    <ClCompile Include="..\..\xbmc\utils\test\TestBitstreamStats.cpp">
      <Filter>utils\test</Filter>
    </ClCompile>
    <ClCompile Include="..\..\xbmc\utils\test\TestCharsetConverter.cpp">
      <Filter>utils\test</Filter>
    </ClCompile>
    <ClCompile Include="..\..\xbmc\utils\test\TestCPUInfo.cpp">
      <Filter>utils\test</Filter>
    </ClCompile>
    <ClCompile Include="..\..\xbmc\utils\test\TestCrc32.cpp">
      <Filter>utils\test</Filter>
    </ClCompile>
    <ClCompile Include="..\..\xbmc\utils\test\TestDatabaseUtils.cpp">
      <Filter>utils\test</Filter>
    </ClCompile>
    <ClCompile Include="..\..\xbmc\utils\test\TestEndianSwap.cpp">
      <Filter>utils\test</Filter>
    </ClCompile>
    <ClCompile Include="..\..\xbmc\utils\test\TestFileOperationJob.cpp">
      <Filter>utils\test</Filter>
    </ClCompile>
    <ClCompile Include="..\..\xbmc\utils\test\TestFileUtils.cpp">
      <Filter>utils\test</Filter>
    </ClCompile>
    <ClCompile Include="..\..\xbmc\utils\test\Testfstrcmp.cpp">
      <Filter>utils\test</Filter>
    </ClCompile>
    <ClCompile Include="..\..\xbmc\utils\test\TestGlobalsHandling.cpp">
      <Filter>utils\test</Filter>
    </ClCompile>
    <ClCompile Include="..\..\xbmc\utils\test\TestHTMLUtil.cpp">
      <Filter>utils\test</Filter>
    </ClCompile>
    <ClCompile Include="..\..\xbmc\utils\test\TestHttpHeader.cpp">
      <Filter>utils\test</Filter>
    </ClCompile>
    <ClCompile Include="..\..\xbmc\utils\test\TestHttpParser.cpp">
      <Filter>utils\test</Filter>
    </ClCompile>
    <ClCompile Include="..\..\xbmc\utils\test\TestHttpResponse.cpp">
      <Filter>utils\test</Filter>
    </ClCompile>
    <ClCompile Include="..\..\xbmc\utils\test\TestJobManager.cpp">
      <Filter>utils\test</Filter>
    </ClCompile>
    <ClCompile Include="..\..\xbmc\utils\test\TestJSONVariantParser.cpp">
      <Filter>utils\test</Filter>
    </ClCompile>
    <ClCompile Include="..\..\xbmc\utils\test\TestJSONVariantWriter.cpp">
      <Filter>utils\test</Filter>
    </ClCompile>
    <ClCompile Include="..\..\xbmc\utils\test\TestLabelFormatter.cpp">
      <Filter>utils\test</Filter>
    </ClCompile>
    <ClCompile Include="..\..\xbmc\utils\test\TestLangCodeExpander.cpp">
      <Filter>utils\test</Filter>
    </ClCompile>
    <ClCompile Include="..\..\xbmc\utils\test\Testlog.cpp">
      <Filter>utils\test</Filter>
    </ClCompile>
    <ClCompile Include="..\..\xbmc\utils\test\TestMathUtils.cpp">
      <Filter>utils\test</Filter>
    </ClCompile>
    <ClCompile Include="..\..\xbmc\utils\test\Testmd5.cpp">
      <Filter>utils\test</Filter>
    </ClCompile>
    <ClCompile Include="..\..\xbmc\utils\test\TestMime.cpp">
      <Filter>utils\test</Filter>
    </ClCompile>
    <ClCompile Include="..\..\xbmc\utils\test\TestPerformanceSample.cpp">
      <Filter>utils\test</Filter>
    </ClCompile>
    <ClCompile Include="..\..\xbmc\utils\test\TestPOUtils.cpp">
      <Filter>utils\test</Filter>
    </ClCompile>
    <ClCompile Include="..\..\xbmc\utils\test\TestRegExp.cpp">
      <Filter>utils\test</Filter>
    </ClCompile>
    <ClCompile Include="..\..\xbmc\utils\test\TestRingBuffer.cpp">
      <Filter>utils\test</Filter>
    </ClCompile>
    <ClCompile Include="..\..\xbmc\utils\test\TestScraperParser.cpp">
      <Filter>utils\test</Filter>
    </ClCompile>
    <ClCompile Include="..\..\xbmc\utils\test\TestScraperUrl.cpp">
      <Filter>utils\test</Filter>
    </ClCompile>
    <ClCompile Include="..\..\xbmc\utils\test\TestSortUtils.cpp">
      <Filter>utils\test</Filter>
    </ClCompile>
    <ClCompile Include="..\..\xbmc\utils\test\TestStopwatch.cpp">
      <Filter>utils\test</Filter>
    </ClCompile>
    <ClCompile Include="..\..\xbmc\utils\test\TestStreamDetails.cpp">
      <Filter>utils\test</Filter>
    </ClCompile>
    <ClCompile Include="..\..\xbmc\utils\test\TestStreamUtils.cpp">
      <Filter>utils\test</Filter>
    </ClCompile>
    <ClCompile Include="..\..\xbmc\utils\test\TestStringUtils.cpp">
      <Filter>utils\test</Filter>
    </ClCompile>
    <ClCompile Include="..\..\xbmc\utils\test\TestSystemInfo.cpp">
      <Filter>utils\test</Filter>
    </ClCompile>
    <ClCompile Include="..\..\xbmc\utils\test\TestTimeSmoother.cpp">
      <Filter>utils\test</Filter>
    </ClCompile>
    <ClCompile Include="..\..\xbmc\utils\test\TestTimeUtils.cpp">
      <Filter>utils\test</Filter>
    </ClCompile>
    <ClCompile Include="..\..\xbmc\utils\test\TestURIUtils.cpp">
      <Filter>utils\test</Filter>
    </ClCompile>
    <ClCompile Include="..\..\xbmc\utils\test\TestVariant.cpp">
      <Filter>utils\test</Filter>
    </ClCompile>
    <ClCompile Include="..\..\xbmc\utils\test\TestXMLUtils.cpp">
      <Filter>utils\test</Filter>
    </ClCompile>
    <ClCompile Include="..\..\xbmc\utils\test\TestXBMCTinyXML.cpp">
      <Filter>utils\test</Filter>
    </ClCompile>
    <ClCompile Include="..\..\xbmc\utils\test\TestGlobalsHandlingPattern1.h">
      <Filter>utils\test</Filter>
    </ClCompile>
    <ClCompile Include="..\..\xbmc\filesystem\test\TestDirectory.cpp">
      <Filter>filesystem\test</Filter>
    </ClCompile>
    <ClCompile Include="..\..\xbmc\filesystem\test\TestFile.cpp">
      <Filter>filesystem\test</Filter>
    </ClCompile>
    <ClCompile Include="..\..\xbmc\filesystem\test\TestFileFactory.cpp">
      <Filter>filesystem\test</Filter>
    </ClCompile>
    <ClCompile Include="..\..\xbmc\filesystem\test\TestRarFile.cpp">
      <Filter>filesystem\test</Filter>
    </ClCompile>
    <ClCompile Include="..\..\xbmc\filesystem\test\TestZipFile.cpp">
      <Filter>filesystem\test</Filter>
    </ClCompile>
    <ClCompile Include="..\..\xbmc\network\upnp\UPnP.cpp">
      <Filter>network\upnp</Filter>
    </ClCompile>
    <ClCompile Include="..\..\xbmc\network\upnp\UPnPInternal.cpp">
      <Filter>network\upnp</Filter>
    </ClCompile>
    <ClCompile Include="..\..\xbmc\network\upnp\UPnPPlayer.cpp">
      <Filter>network\upnp</Filter>
    </ClCompile>
    <ClCompile Include="..\..\xbmc\network\upnp\UPnPRenderer.cpp">
      <Filter>network\upnp</Filter>
    </ClCompile>
    <ClCompile Include="..\..\xbmc\network\upnp\UPnPServer.cpp">
      <Filter>network\upnp</Filter>
    </ClCompile>
    <ClCompile Include="..\..\xbmc\interfaces\legacy\Addon.cpp">
      <Filter>interfaces\legacy</Filter>
    </ClCompile>
    <ClCompile Include="..\..\xbmc\interfaces\legacy\AddonCallback.cpp">
      <Filter>interfaces\legacy</Filter>
    </ClCompile>
    <ClCompile Include="..\..\xbmc\interfaces\legacy\AddonClass.cpp">
      <Filter>interfaces\legacy</Filter>
    </ClCompile>
    <ClCompile Include="..\..\xbmc\interfaces\legacy\AddonUtils.cpp">
      <Filter>interfaces\legacy</Filter>
    </ClCompile>
    <ClCompile Include="..\..\xbmc\interfaces\legacy\CallbackFunction.cpp">
      <Filter>interfaces\legacy</Filter>
    </ClCompile>
    <ClCompile Include="..\..\xbmc\interfaces\legacy\CallbackHandler.cpp">
      <Filter>interfaces\legacy</Filter>
    </ClCompile>
    <ClCompile Include="..\..\xbmc\interfaces\legacy\Control.cpp">
      <Filter>interfaces\legacy</Filter>
    </ClCompile>
    <ClCompile Include="..\..\xbmc\interfaces\legacy\Dialog.cpp">
      <Filter>interfaces\legacy</Filter>
    </ClCompile>
    <ClCompile Include="..\..\xbmc\interfaces\legacy\File.cpp">
      <Filter>interfaces\legacy</Filter>
    </ClCompile>
    <ClCompile Include="..\..\xbmc\interfaces\legacy\InfoTagMusic.cpp">
      <Filter>interfaces\legacy</Filter>
    </ClCompile>
    <ClCompile Include="..\..\xbmc\interfaces\legacy\InfoTagVideo.cpp">
      <Filter>interfaces\legacy</Filter>
    </ClCompile>
    <ClCompile Include="..\..\xbmc\interfaces\legacy\Keyboard.cpp">
      <Filter>interfaces\legacy</Filter>
    </ClCompile>
    <ClCompile Include="..\..\xbmc\interfaces\legacy\LanguageHook.cpp">
      <Filter>interfaces\legacy</Filter>
    </ClCompile>
    <ClCompile Include="..\..\xbmc\interfaces\legacy\ListItem.cpp">
      <Filter>interfaces\legacy</Filter>
    </ClCompile>
    <ClCompile Include="..\..\xbmc\interfaces\legacy\ModuleXbmc.cpp">
      <Filter>interfaces\legacy</Filter>
    </ClCompile>
    <ClCompile Include="..\..\xbmc\interfaces\legacy\ModuleXbmcgui.cpp">
      <Filter>interfaces\legacy</Filter>
    </ClCompile>
    <ClCompile Include="..\..\xbmc\interfaces\legacy\ModuleXbmcplugin.cpp">
      <Filter>interfaces\legacy</Filter>
    </ClCompile>
    <ClCompile Include="..\..\xbmc\interfaces\legacy\ModuleXbmcvfs.cpp">
      <Filter>interfaces\legacy</Filter>
    </ClCompile>
    <ClCompile Include="..\..\xbmc\interfaces\legacy\Monitor.cpp">
      <Filter>interfaces\legacy</Filter>
    </ClCompile>
    <ClCompile Include="..\..\xbmc\interfaces\legacy\Player.cpp">
      <Filter>interfaces\legacy</Filter>
    </ClCompile>
    <ClCompile Include="..\..\xbmc\interfaces\legacy\PlayList.cpp">
      <Filter>interfaces\legacy</Filter>
    </ClCompile>
    <ClCompile Include="..\..\xbmc\interfaces\legacy\String.cpp">
      <Filter>interfaces\legacy</Filter>
    </ClCompile>
    <ClCompile Include="..\..\xbmc\interfaces\legacy\Window.cpp">
      <Filter>interfaces\legacy</Filter>
    </ClCompile>
    <ClCompile Include="..\..\xbmc\interfaces\legacy\WindowDialog.cpp">
      <Filter>interfaces\legacy</Filter>
    </ClCompile>
    <ClCompile Include="..\..\xbmc\interfaces\legacy\WindowDialogMixin.cpp">
      <Filter>interfaces\legacy</Filter>
    </ClCompile>
    <ClCompile Include="..\..\xbmc\interfaces\legacy\WindowXML.cpp">
      <Filter>interfaces\legacy</Filter>
    </ClCompile>
    <ClCompile Include="..\..\xbmc\interfaces\python\CallbackHandler.cpp">
      <Filter>interfaces\python</Filter>
    </ClCompile>
    <ClCompile Include="..\..\xbmc\interfaces\python\LanguageHook.cpp">
      <Filter>interfaces\python</Filter>
    </ClCompile>
    <ClCompile Include="..\..\xbmc\interfaces\python\swig.cpp">
      <Filter>interfaces\python</Filter>
    </ClCompile>
    <ClCompile Include="..\..\xbmc\interfaces\python\XBPython.cpp">
      <Filter>interfaces\python</Filter>
    </ClCompile>
    <ClCompile Include="..\..\xbmc\interfaces\python\generated\AddonModuleXbmc.cpp">
      <Filter>interfaces\python\generated</Filter>
    </ClCompile>
    <ClCompile Include="..\..\xbmc\interfaces\python\generated\AddonModuleXbmcaddon.cpp">
      <Filter>interfaces\python\generated</Filter>
    </ClCompile>
    <ClCompile Include="..\..\xbmc\interfaces\python\generated\AddonModuleXbmcgui.cpp">
      <Filter>interfaces\python\generated</Filter>
    </ClCompile>
    <ClCompile Include="..\..\xbmc\interfaces\python\generated\AddonModuleXbmcplugin.cpp">
      <Filter>interfaces\python\generated</Filter>
    </ClCompile>
    <ClCompile Include="..\..\xbmc\interfaces\python\generated\AddonModuleXbmcvfs.cpp">
      <Filter>interfaces\python\generated</Filter>
    </ClCompile>
    <ClCompile Include="..\..\xbmc\music\tags\TagLibVFSStream.cpp">
      <Filter>music\tags</Filter>
    </ClCompile>
    <ClCompile Include="..\..\xbmc\music\tags\TagLoaderTagLib.cpp">
      <Filter>music\tags</Filter>
    </ClCompile>
    <ClCompile Include="..\..\xbmc\interfaces\python\test\TestSwig.cpp">
      <Filter>interfaces\python\test</Filter>
    </ClCompile>
    <ClCompile Include="..\..\xbmc\interfaces\json-rpc\AddonsOperations.cpp">
      <Filter>interfaces\json-rpc</Filter>
    </ClCompile>
    <ClCompile Include="..\..\xbmc\cores\dvdplayer\DVDDemuxers\DVDDemuxBXA.cpp">
      <Filter>cores\dvdplayer\DVDDemuxers</Filter>
    </ClCompile>
    <ClCompile Include="..\..\xbmc\dialogs\GUIDialogMediaFilter.cpp">
      <Filter>dialogs</Filter>
    </ClCompile>
    <ClCompile Include="..\..\xbmc\test\TestFileItem.cpp">
      <Filter>test</Filter>
    </ClCompile>
    <ClCompile Include="..\..\xbmc\test\TestTextureUtils.cpp">
      <Filter>test</Filter>
    </ClCompile>
    <ClCompile Include="..\..\xbmc\interfaces\json-rpc\PVROperations.cpp">
      <Filter>interfaces\json-rpc</Filter>
    </ClCompile>
    <ClCompile Include="..\..\xbmc\filesystem\HTTPFile.cpp">
      <Filter>filesystem</Filter>
    </ClCompile>
    <ClCompile Include="..\..\xbmc\utils\GroupUtils.cpp">
      <Filter>utils</Filter>
    </ClCompile>
    <ClCompile Include="..\..\xbmc\cores\AudioEngine\Utils\AELimiter.cpp">
      <Filter>cores\AudioEngine\Utils</Filter>
    </ClCompile>
    <ClCompile Include="..\..\xbmc\utils\test\TestUrlOptions.cpp">
      <Filter>utils\test</Filter>
    </ClCompile>
    <ClCompile Include="..\..\xbmc\interfaces\python\PyContext.cpp">
      <Filter>interfaces\python</Filter>
    </ClCompile>
    <ClCompile Include="..\..\xbmc\video\FFmpegVideoDecoder.cpp">
      <Filter>video</Filter>
    </ClCompile>
    <ClCompile Include="..\..\xbmc\view\GUIViewControl.cpp">
      <Filter>view</Filter>
    </ClCompile>
    <ClCompile Include="..\..\xbmc\view\GUIViewState.cpp">
      <Filter>view</Filter>
    </ClCompile>
    <ClCompile Include="..\..\xbmc\view\ViewDatabase.cpp">
      <Filter>view</Filter>
    </ClCompile>
    <ClCompile Include="..\..\xbmc\guilib\imagefactory.cpp">
      <Filter>guilib</Filter>
    </ClCompile>
    <ClCompile Include="..\..\xbmc\guilib\cximage.cpp">
      <Filter>guilib</Filter>
    </ClCompile>
    <ClCompile Include="..\..\xbmc\filesystem\DAVFile.cpp">
      <Filter>filesystem</Filter>
    </ClCompile>
    <ClCompile Include="..\..\xbmc\filesystem\DAVCommon.cpp">
      <Filter>filesystem</Filter>
    </ClCompile>
    <ClCompile Include="..\..\xbmc\peripherals\bus\virtual\PeripheralBusCEC.cpp">
      <Filter>peripherals\bus</Filter>
    </ClCompile>
    <ClCompile Include="..\..\xbmc\network\upnp\UPnPSettings.cpp">
      <Filter>network\upnp</Filter>
    </ClCompile>
    <ClCompile Include="..\..\xbmc\AppParamParser.cpp" />
    <ClCompile Include="..\..\xbmc\settings\dialogs\GUIDialogContentSettings.cpp">
      <Filter>settings\dialogs</Filter>
    </ClCompile>
    <ClCompile Include="..\..\xbmc\settings\windows\GUIWindowSettings.cpp">
      <Filter>settings\windows</Filter>
    </ClCompile>
    <ClCompile Include="..\..\xbmc\settings\windows\GUIWindowSettingsCategory.cpp">
      <Filter>settings\windows</Filter>
    </ClCompile>
    <ClCompile Include="..\..\xbmc\settings\windows\GUIWindowSettingsScreenCalibration.cpp">
      <Filter>settings\windows</Filter>
    </ClCompile>
    <ClCompile Include="..\..\xbmc\settings\windows\GUIWindowTestPattern.cpp">
      <Filter>settings\windows</Filter>
    </ClCompile>
    <ClCompile Include="..\..\xbmc\utils\RssManager.cpp">
      <Filter>utils</Filter>
    </ClCompile>
    <ClCompile Include="..\..\xbmc\settings\SkinSettings.cpp">
      <Filter>settings</Filter>
    </ClCompile>
    <ClCompile Include="..\..\xbmc\settings\MediaSourceSettings.cpp">
      <Filter>settings</Filter>
    </ClCompile>
    <ClCompile Include="..\..\xbmc\view\ViewStateSettings.cpp">
      <Filter>view</Filter>
    </ClCompile>
    <ClCompile Include="..\..\xbmc\settings\MediaSettings.cpp">
      <Filter>settings</Filter>
    </ClCompile>
    <ClCompile Include="..\..\xbmc\settings\DisplaySettings.cpp">
      <Filter>settings</Filter>
    </ClCompile>
    <ClCompile Include="..\..\xbmc\profiles\dialogs\GUIDialogLockSettings.cpp">
      <Filter>profiles\dialogs</Filter>
    </ClCompile>
    <ClCompile Include="..\..\xbmc\profiles\dialogs\GUIDialogProfileSettings.cpp">
      <Filter>profiles\dialogs</Filter>
    </ClCompile>
    <ClCompile Include="..\..\xbmc\profiles\windows\GUIWindowSettingsProfile.cpp">
      <Filter>profiles\windows</Filter>
    </ClCompile>
    <ClCompile Include="..\..\xbmc\profiles\Profile.cpp">
      <Filter>profiles</Filter>
    </ClCompile>
    <ClCompile Include="..\..\xbmc\profiles\ProfilesManager.cpp">
      <Filter>profiles</Filter>
    </ClCompile>
    <ClCompile Include="..\..\xbmc\input\touch\generic\GenericTouchActionHandler.cpp">
      <Filter>input\touch\generic</Filter>
    </ClCompile>
    <ClCompile Include="..\..\xbmc\input\touch\generic\GenericTouchSwipeDetector.cpp">
      <Filter>input\touch\generic</Filter>
    </ClCompile>
    <ClCompile Include="..\..\xbmc\input\touch\ITouchInputHandling.cpp">
      <Filter>input\touch</Filter>
    </ClCompile>
    <ClCompile Include="..\..\xbmc\utils\Vector.cpp">
      <Filter>utils</Filter>
    </ClCompile>
    <ClCompile Include="..\..\xbmc\video\PlayerController.cpp">
      <Filter>video</Filter>
    </ClCompile>
    <ClCompile Include="..\..\xbmc\filesystem\VideoDatabaseDirectory\DirectoryNodeGrouped.cpp">
      <Filter>filesystem\VideoDatabaseDirectory</Filter>
    </ClCompile>
    <ClCompile Include="..\..\xbmc\filesystem\MusicDatabaseDirectory\DirectoryNodeGrouped.cpp">
      <Filter>filesystem\MusicDatabaseDirectory</Filter>
    </ClCompile>
    <ClCompile Include="..\..\xbmc\settings\windows\GUIControlSettings.cpp">
      <Filter>settings\windows</Filter>
    </ClCompile>
    <ClCompile Include="..\..\xbmc\settings\SettingControl.cpp">
      <Filter>settings</Filter>
    </ClCompile>
    <ClCompile Include="..\..\xbmc\network\NetworkServices.cpp">
      <Filter>network</Filter>
    </ClCompile>
    <ClCompile Include="..\..\xbmc\utils\BooleanLogic.cpp">
      <Filter>utils</Filter>
    </ClCompile>
    <ClCompile Include="..\..\xbmc\settings\SettingAddon.cpp">
      <Filter>settings</Filter>
    </ClCompile>
    <ClCompile Include="..\..\xbmc\settings\SettingPath.cpp">
      <Filter>settings</Filter>
    </ClCompile>
    <ClCompile Include="..\..\xbmc\interfaces\json-rpc\FavouritesOperations.cpp">
      <Filter>interfaces\json-rpc</Filter>
    </ClCompile>
    <ClCompile Include="..\..\xbmc\cores\dvdplayer\DVDDemuxers\DVDDemuxCDDA.cpp">
      <Filter>cores\dvdplayer\DVDDemuxers</Filter>
    </ClCompile>
    <ClCompile Include="..\..\xbmc\utils\Environment.cpp">
      <Filter>utils</Filter>
    </ClCompile>
    <ClCompile Include="..\..\xbmc\utils\LegacyPathTranslation.cpp">
      <Filter>utils</Filter>
    </ClCompile>
    <ClCompile Include="..\..\xbmc\interfaces\generic\LanguageInvokerThread.cpp">
      <Filter>interfaces\generic</Filter>
    </ClCompile>
    <ClCompile Include="..\..\xbmc\interfaces\generic\ScriptInvocationManager.cpp">
      <Filter>interfaces\generic</Filter>
    </ClCompile>
    <ClCompile Include="..\..\xbmc\interfaces\python\PythonInvoker.cpp">
      <Filter>interfaces\python</Filter>
    </ClCompile>
    <ClCompile Include="..\..\xbmc\addons\AddonCallbacksCodec.cpp">
      <Filter>addons</Filter>
    </ClCompile>
    <ClCompile Include="..\..\xbmc\interfaces\json-rpc\ProfilesOperations.cpp">
      <Filter>interfaces\json-rpc</Filter>
    </ClCompile>
    <ClCompile Include="..\..\xbmc\cores\AudioEngine\Engines\ActiveAE\ActiveAE.cpp">
      <Filter>cores\AudioEngine\Engines\ActiveAE</Filter>
    </ClCompile>
    <ClCompile Include="..\..\xbmc\cores\AudioEngine\Engines\ActiveAE\ActiveAEBuffer.cpp">
      <Filter>cores\AudioEngine\Engines\ActiveAE</Filter>
    </ClCompile>
    <ClCompile Include="..\..\xbmc\cores\AudioEngine\Engines\ActiveAE\ActiveAEResampleFFMPEG.cpp">
      <Filter>cores\AudioEngine\Engines\ActiveAE</Filter>
    </ClCompile>
    <ClCompile Include="..\..\xbmc\cores\AudioEngine\Engines\ActiveAE\ActiveAESink.cpp">
      <Filter>cores\AudioEngine\Engines\ActiveAE</Filter>
    </ClCompile>
    <ClCompile Include="..\..\xbmc\cores\AudioEngine\Engines\ActiveAE\ActiveAESound.cpp">
      <Filter>cores\AudioEngine\Engines\ActiveAE</Filter>
    </ClCompile>
    <ClCompile Include="..\..\xbmc\cores\AudioEngine\Engines\ActiveAE\ActiveAEStream.cpp">
      <Filter>cores\AudioEngine\Engines\ActiveAE</Filter>
    </ClCompile>
    <ClCompile Include="..\..\xbmc\utils\ActorProtocol.cpp">
      <Filter>utils</Filter>
    </ClCompile>
    <ClCompile Include="..\..\xbmc\ApplicationPlayer.cpp" />
    <ClCompile Include="..\..\xbmc\interfaces\python\AddonPythonInvoker.cpp">
      <Filter>interfaces\python</Filter>
    </ClCompile>
    <ClCompile Include="..\..\xbmc\interfaces\python\ContextItemAddonInvoker.cpp">
      <Filter>interfaces\python</Filter>
    </ClCompile>
    <ClCompile Include="..\..\xbmc\utils\StringValidation.cpp">
      <Filter>utils</Filter>
    </ClCompile>
    <ClCompile Include="..\..\xbmc\windowing\WinEvents.cpp">
      <Filter>windowing</Filter>
    </ClCompile>
    <ClCompile Include="..\..\xbmc\playlists\SmartPlaylistFileItemListModifier.cpp">
      <Filter>playlists</Filter>
    </ClCompile>
    <ClCompile Include="..\..\xbmc\FileItemListModification.cpp" />
    <ClCompile Include="..\..\xbmc\settings\lib\ISettingControl.cpp">
      <Filter>settings\lib</Filter>
    </ClCompile>
    <ClCompile Include="..\..\xbmc\settings\lib\ISetting.cpp">
      <Filter>settings\lib</Filter>
    </ClCompile>
    <ClCompile Include="..\..\xbmc\settings\lib\Setting.cpp">
      <Filter>settings\lib</Filter>
    </ClCompile>
    <ClCompile Include="..\..\xbmc\settings\lib\SettingCategoryAccess.cpp">
      <Filter>settings\lib</Filter>
    </ClCompile>
    <ClCompile Include="..\..\xbmc\settings\lib\SettingConditions.cpp">
      <Filter>settings\lib</Filter>
    </ClCompile>
    <ClCompile Include="..\..\xbmc\settings\lib\SettingDependency.cpp">
      <Filter>settings\lib</Filter>
    </ClCompile>
    <ClCompile Include="..\..\xbmc\settings\lib\SettingRequirement.cpp">
      <Filter>settings\lib</Filter>
    </ClCompile>
    <ClCompile Include="..\..\xbmc\settings\lib\SettingSection.cpp">
      <Filter>settings\lib</Filter>
    </ClCompile>
    <ClCompile Include="..\..\xbmc\settings\lib\SettingsManager.cpp">
      <Filter>settings\lib</Filter>
    </ClCompile>
    <ClCompile Include="..\..\xbmc\settings\lib\SettingUpdate.cpp">
      <Filter>settings\lib</Filter>
    </ClCompile>
    <ClCompile Include="..\..\xbmc\utils\CharsetDetection.cpp">
      <Filter>utils</Filter>
    </ClCompile>
    <ClCompile Include="..\..\xbmc\cores\VideoRenderers\OverlayRendererGUI.cpp">
      <Filter>cores\VideoRenderers</Filter>
    </ClCompile>
    <ClCompile Include="..\..\xbmc\interfaces\json-rpc\SettingsOperations.cpp">
      <Filter>interfaces\json-rpc</Filter>
    </ClCompile>
    <ClCompile Include="..\..\xbmc\listproviders\IListProvider.cpp">
      <Filter>listproviders</Filter>
    </ClCompile>
    <ClCompile Include="..\..\xbmc\listproviders\DirectoryProvider.cpp">
      <Filter>listproviders</Filter>
    </ClCompile>
    <ClCompile Include="..\..\xbmc\listproviders\StaticProvider.cpp">
      <Filter>listproviders</Filter>
    </ClCompile>
    <ClCompile Include="..\..\xbmc\utils\Utf8Utils.cpp">
      <Filter>utils</Filter>
    </ClCompile>
    <ClCompile Include="..\..\xbmc\utils\XSLTUtils.cpp">
      <Filter>utils</Filter>
    </ClCompile>
    <ClCompile Include="..\..\xbmc\cores\dvdplayer\DVDCodecs\Video\DVDVideoCodec.cpp">
      <Filter>cores\dvdplayer\DVDCodecs\Video</Filter>
    </ClCompile>
    <ClCompile Include="..\..\xbmc\cores\FFmpeg.cpp">
      <Filter>cores</Filter>
    </ClCompile>
    <ClCompile Include="..\..\xbmc\media\MediaType.cpp">
      <Filter>media</Filter>
    </ClCompile>
    <ClCompile Include="..\..\xbmc\settings\dialogs\GUIDialogSettingsBase.cpp">
      <Filter>settings\dialogs</Filter>
    </ClCompile>
    <ClCompile Include="..\..\xbmc\settings\dialogs\GUIDialogSettingsManagerBase.cpp">
      <Filter>settings\dialogs</Filter>
    </ClCompile>
    <ClCompile Include="..\..\xbmc\settings\SettingCreator.cpp">
      <Filter>settings</Filter>
    </ClCompile>
    <ClCompile Include="..\..\xbmc\settings\SettingConditions.cpp">
      <Filter>settings</Filter>
    </ClCompile>
    <ClCompile Include="..\..\xbmc\settings\dialogs\GUIDialogSettingsManualBase.cpp">
      <Filter>settings\dialogs</Filter>
    </ClCompile>
    <ClCompile Include="..\..\xbmc\settings\SettingUtils.cpp">
      <Filter>settings</Filter>
    </ClCompile>
    <ClCompile Include="..\..\xbmc\filesystem\win32\Win32Directory.cpp">
      <Filter>filesystem\win32</Filter>
    </ClCompile>
    <ClCompile Include="..\..\xbmc\CompileInfo.cpp" />
    <ClCompile Include="..\..\xbmc\utils\auto_buffer.cpp">
      <Filter>utils</Filter>
    </ClCompile>
    <ClCompile Include="..\..\xbmc\filesystem\win32\Win32SMBDirectory.cpp">
      <Filter>filesystem\win32</Filter>
    </ClCompile>
    <ClCompile Include="..\..\xbmc\utils\win32\Win32InterfaceForCLog.cpp">
      <Filter>utils\win32</Filter>
    </ClCompile>
    <ClCompile Include="..\..\xbmc\utils\win32\Win32Log.cpp">
      <Filter>utils\win32</Filter>
    </ClCompile>
    <ClCompile Include="..\..\xbmc\filesystem\win32\Win32File.cpp">
      <Filter>filesystem\win32</Filter>
    </ClCompile>
    <ClCompile Include="..\..\xbmc\filesystem\win32\Win32SMBFile.cpp">
      <Filter>filesystem\win32</Filter>
    </ClCompile>
    <ClCompile Include="..\..\xbmc\filesystem\BlurayFile.cpp">
      <Filter>filesystem</Filter>
    </ClCompile>
    <ClCompile Include="..\..\xbmc\video\videosync\VideoSyncD3D.cpp">
      <Filter>video\videosync</Filter>
    </ClCompile>
    <ClCompile Include="..\..\xbmc\cores\DataCacheCore.cpp">
      <Filter>cores</Filter>
    </ClCompile>
    <ClCompile Include="..\..\xbmc\cores\DSPlayer\ChaptersManager.cpp">
      <Filter>cores\DSPlayer</Filter>
    </ClCompile>
    <ClCompile Include="..\..\xbmc\cores\DSPlayer\DSGraph.cpp">
      <Filter>cores\DSPlayer</Filter>
    </ClCompile>
    <ClCompile Include="..\..\xbmc\cores\DSPlayer\DSPlayer.cpp">
      <Filter>cores\DSPlayer</Filter>
    </ClCompile>
    <ClCompile Include="..\..\xbmc\cores\DSPlayer\DSPropertyPage.cpp">
      <Filter>cores\DSPlayer</Filter>
    </ClCompile>
    <ClCompile Include="..\..\xbmc\cores\DSPlayer\FGFilter.cpp">
      <Filter>cores\DSPlayer</Filter>
    </ClCompile>
    <ClCompile Include="..\..\xbmc\cores\DSPlayer\FGLoader.cpp">
      <Filter>cores\DSPlayer</Filter>
    </ClCompile>
    <ClCompile Include="..\..\xbmc\cores\DSPlayer\FGManager.cpp">
      <Filter>cores\DSPlayer</Filter>
    </ClCompile>
    <ClCompile Include="..\..\xbmc\cores\DSPlayer\FGManager2.cpp">
      <Filter>cores\DSPlayer</Filter>
    </ClCompile>
    <ClCompile Include="..\..\xbmc\cores\DSPlayer\GraphFilters.cpp">
      <Filter>cores\DSPlayer</Filter>
    </ClCompile>
    <ClCompile Include="..\..\xbmc\cores\DSPlayer\StreamsManager.cpp">
      <Filter>cores\DSPlayer</Filter>
    </ClCompile>
    <ClCompile Include="..\..\xbmc\cores\DSPlayer\Utils\AudioEnumerator.cpp">
      <Filter>cores\DSPlayer\Utils</Filter>
    </ClCompile>
    <ClCompile Include="..\..\xbmc\cores\DSPlayer\Utils\DSTemplate.cpp">
      <Filter>cores\DSPlayer\Utils</Filter>
    </ClCompile>
    <ClCompile Include="..\..\xbmc\cores\DSPlayer\Utils\IPinHook.cpp">
      <Filter>cores\DSPlayer\Utils</Filter>
    </ClCompile>
    <ClCompile Include="..\..\xbmc\cores\DSPlayer\Utils\MacrovisionKicker.cpp">
      <Filter>cores\DSPlayer\Utils</Filter>
    </ClCompile>
    <ClCompile Include="..\..\xbmc\cores\DSPlayer\ExternalPixelShader.cpp">
      <Filter>cores\DSPlayer\Shaders</Filter>
    </ClCompile>
    <ClCompile Include="..\..\xbmc\cores\DSPlayer\PixelShaderCompiler.cpp">
      <Filter>cores\DSPlayer\Shaders</Filter>
    </ClCompile>
    <ClCompile Include="..\..\xbmc\cores\DSPlayer\PixelShaderList.cpp">
      <Filter>cores\DSPlayer\Shaders</Filter>
    </ClCompile>
    <ClCompile Include="..\..\xbmc\cores\DSPlayer\ShadersSelectionRule.cpp">
      <Filter>cores\DSPlayer\Shaders</Filter>
    </ClCompile>
    <ClCompile Include="..\..\xbmc\cores\DSPlayer\Subtitles\ILogImpl.cpp">
      <Filter>cores\DSPlayer\Interfaces</Filter>
    </ClCompile>
    <ClCompile Include="..\..\xbmc\cores\DSPlayer\Filters\AllocatorCommon.cpp">
      <Filter>cores\DSPlayer\Filters\Video Renderers</Filter>
    </ClCompile>
    <ClCompile Include="..\..\xbmc\cores\DSPlayer\Filters\DX9AllocatorPresenter.cpp">
      <Filter>cores\DSPlayer\Filters\Video Renderers</Filter>
    </ClCompile>
    <ClCompile Include="..\..\xbmc\cores\DSPlayer\Filters\EVRAllocatorPresenter.cpp">
      <Filter>cores\DSPlayer\Filters\Video Renderers</Filter>
    </ClCompile>
    <ClCompile Include="..\..\xbmc\cores\DSPlayer\Filters\RendererSettings.cpp">
      <Filter>cores\DSPlayer\Filters\Video Renderers</Filter>
    </ClCompile>
    <ClCompile Include="..\..\xbmc\cores\DSPlayer\Filters\VMR9AllocatorPresenter.cpp">
      <Filter>cores\DSPlayer\Filters\Video Renderers</Filter>
    </ClCompile>
    <ClCompile Include="..\..\xbmc\cores\DSPlayer\Filters\XBMCFileReader.cpp">
      <Filter>cores\DSPlayer\Filters\Source</Filter>
    </ClCompile>
    <ClCompile Include="..\..\xbmc\cores\DSPlayer\Filters\XBMCFileSource.cpp">
      <Filter>cores\DSPlayer\Filters\Source</Filter>
    </ClCompile>
    <ClCompile Include="..\..\xbmc\cores\DSPlayer\Subtitles\decss\CSSauth.cpp">
      <Filter>cores\DSPlayer\Filters\Include</Filter>
    </ClCompile>
    <ClCompile Include="..\..\xbmc\cores\DSPlayer\Subtitles\decss\CSSscramble.cpp">
      <Filter>cores\DSPlayer\Filters\Include</Filter>
    </ClCompile>
    <ClCompile Include="..\..\xbmc\cores\DSPlayer\Subtitles\decss\DeCSSInputPin.cpp">
      <Filter>cores\DSPlayer\Filters\Include</Filter>
    </ClCompile>
    <ClCompile Include="..\..\xbmc\cores\DSPlayer\Filters\asyncio.cpp">
      <Filter>cores\DSPlayer\Filters\BaseClassFilters</Filter>
    </ClCompile>
    <ClCompile Include="..\..\xbmc\cores\DSPlayer\Filters\asyncrdr.cpp">
      <Filter>cores\DSPlayer\Filters\BaseClassFilters</Filter>
    </ClCompile>
    <ClCompile Include="..\..\xbmc\cores\DSPlayer\FilterCoreFactory\FilterCoreFactory.cpp">
      <Filter>cores\DSPlayer\FilterCoreFactory</Filter>
    </ClCompile>
    <ClCompile Include="..\..\xbmc\cores\DSPlayer\FilterCoreFactory\FilterSelectionRule.cpp">
      <Filter>cores\DSPlayer\FilterCoreFactory</Filter>
    </ClCompile>
    <ClCompile Include="..\..\xbmc\cores\VideoRenderers\WinDsRenderer.cpp">
      <Filter>cores\VideoRenderers</Filter>
    </ClCompile>
    <ClCompile Include="..\..\xbmc\video\FFmpegVideoDecoder.cpp" />
    <ClCompile Include="..\..\xbmc\cores\DSPlayer\DSInputStreamPVRManager.cpp">
      <Filter>cores\DSPlayer</Filter>
    </ClCompile>
    <ClCompile Include="..\..\xbmc\cores\DSPlayer\DSPlayerDatabase.cpp">
      <Filter>cores\DSPlayer</Filter>
    </ClCompile>
    <ClCompile Include="..\..\xbmc\cores\DSPlayer\Filters\madVRAllocatorPresenter.cpp">
      <Filter>cores\DSPlayer\Filters\Video Renderers</Filter>
    </ClCompile>
    <ClCompile Include="..\..\xbmc\cores\DSPlayer\Utils\DSFilterEnumerator.cpp">
      <Filter>cores\DSPlayer\Utils</Filter>
    </ClCompile>
    <ClCompile Include="..\..\xbmc\cores\DSPlayer\Dialogs\GUIDialogDSRules.cpp">
      <Filter>cores\DSPlayer\dialogs</Filter>
    </ClCompile>
    <ClCompile Include="..\..\xbmc\cores\DSPlayer\Dialogs\GUIDialogDSFilters.cpp">
      <Filter>cores\DSPlayer\dialogs</Filter>
    </ClCompile>
    <ClCompile Include="..\..\xbmc\cores\DSPlayer\Dialogs\GUIDialogDSManager.cpp">
      <Filter>cores\DSPlayer\Dialogs</Filter>
    </ClCompile>
    <ClCompile Include="..\..\xbmc\cores\DSPlayer\Dialogs\GUIDialogDSPlayercoreFactory.cpp">
      <Filter>cores\DSPlayer\Dialogs</Filter>
    </ClCompile>
    <ClCompile Include="..\..\xbmc\cores\DSPlayer\Filters\MadvrSettings.cpp">
      <Filter>cores\DSPlayer\Filters\Video Renderers</Filter>
    </ClCompile>
    <ClCompile Include="..\..\xbmc\cores\DSPlayer\Dialogs\GUIDialogMadvrScaling.cpp">
      <Filter>cores\DSPlayer\Dialogs</Filter>
    </ClCompile>
    <ClCompile Include="..\..\xbmc\filesystem\OverrideDirectory.cpp">
      <Filter>filesystem</Filter>
    </ClCompile>
    <ClCompile Include="..\..\xbmc\filesystem\OverrideFile.cpp">
      <Filter>filesystem</Filter>
    </ClCompile>
    <ClCompile Include="..\..\xbmc\cores\dvdplayer\DVDCodecs\Overlay\contrib\cc_decoder.c">
      <Filter>cores\dvdplayer\DVDCodecs\Overlay\contrib</Filter>
    </ClCompile>
    <ClCompile Include="..\..\xbmc\cores\dvdplayer\DVDCodecs\Overlay\contrib\cc_decoder708.cpp">
      <Filter>cores\dvdplayer\DVDCodecs\Overlay\contrib</Filter>
    </ClCompile>
    <ClCompile Include="..\..\xbmc\cores\dvdplayer\DVDDemuxers\DVDDemuxCC.cpp">
      <Filter>cores\dvdplayer\DVDDemuxers</Filter>
    </ClCompile>
    <ClCompile Include="..\..\xbmc\settings\AudioDSPSettings.cpp">
      <Filter>settings</Filter>
    </ClCompile>
    <ClCompile Include="..\..\xbmc\cores\AudioEngine\DSPAddons\ActiveAEDSP.cpp">
      <Filter>cores\AudioEngine\DSPAddons</Filter>
    </ClCompile>
    <ClCompile Include="..\..\xbmc\cores\AudioEngine\DSPAddons\ActiveAEDSPAddon.cpp">
      <Filter>cores\AudioEngine\DSPAddons</Filter>
    </ClCompile>
    <ClCompile Include="..\..\xbmc\cores\AudioEngine\DSPAddons\ActiveAEDSPDatabase.cpp">
      <Filter>cores\AudioEngine\DSPAddons</Filter>
    </ClCompile>
    <ClCompile Include="..\..\xbmc\cores\AudioEngine\DSPAddons\ActiveAEDSPMode.cpp">
      <Filter>cores\AudioEngine\DSPAddons</Filter>
    </ClCompile>
    <ClCompile Include="..\..\xbmc\cores\AudioEngine\DSPAddons\ActiveAEDSPProcess.cpp">
      <Filter>cores\AudioEngine\DSPAddons</Filter>
    </ClCompile>
    <ClCompile Include="..\..\xbmc\addons\AddonCallbacksAudioDSP.cpp">
      <Filter>addons</Filter>
    </ClCompile>
    <ClCompile Include="..\..\xbmc\utils\HttpRangeUtils.cpp">
      <Filter>utils</Filter>
    </ClCompile>
    <ClCompile Include="..\..\xbmc\win32\crts_caller.cpp">
      <Filter>win32</Filter>
    </ClCompile>
    <ClCompile Include="..\..\xbmc\network\httprequesthandler\HTTPFileHandler.cpp">
      <Filter>network\httprequesthandler</Filter>
    </ClCompile>
    <ClCompile Include="..\..\xbmc\network\test\TestWebServer.cpp">
      <Filter>network\test</Filter>
    </ClCompile>
    <ClCompile Include="..\..\xbmc\utils\test\TestHttpRangeUtils.cpp">
      <Filter>utils\test</Filter>
    </ClCompile>
    <ClCompile Include="..\..\xbmc\input\InputManager.cpp">
      <Filter>input</Filter>
    </ClCompile>
    <ClCompile Include="..\..\xbmc\network\httprequesthandler\HTTPImageTransformationHandler.cpp">
      <Filter>network\httprequesthandler</Filter>
    </ClCompile>
    <ClCompile Include="..\..\xbmc\dialogs\GUIDialogSimpleMenu.cpp">
      <Filter>dialogs</Filter>
    </ClCompile>
    <ClCompile Include="..\..\xbmc\video\jobs\VideoLibraryJob.cpp">
      <Filter>video\jobs</Filter>
    </ClCompile>
    <ClCompile Include="..\..\xbmc\video\VideoLibraryQueue.cpp">
      <Filter>video</Filter>
    </ClCompile>
    <ClCompile Include="..\..\xbmc\video\jobs\VideoLibraryScanningJob.cpp">
      <Filter>video\jobs</Filter>
    </ClCompile>
    <ClCompile Include="..\..\xbmc\video\jobs\VideoLibraryMarkWatchedJob.cpp">
      <Filter>video\jobs</Filter>
    </ClCompile>
    <ClCompile Include="..\..\xbmc\video\jobs\VideoLibraryCleaningJob.cpp">
      <Filter>video\jobs</Filter>
    </ClCompile>
    <ClCompile Include="..\..\xbmc\utils\ProgressJob.cpp">
      <Filter>utils</Filter>
    </ClCompile>
    <ClCompile Include="..\..\xbmc\video\jobs\VideoLibraryProgressJob.cpp">
      <Filter>video\jobs</Filter>
    </ClCompile>
    <ClCompile Include="..\..\xbmc\input\Key.cpp">
      <Filter>input</Filter>
    </ClCompile>
    <ClCompile Include="..\..\xbmc\music\tags\ReplayGain.cpp">
      <Filter>music\tags</Filter>
    </ClCompile>
    <ClCompile Include="..\..\xbmc\network\httprequesthandler\python\HTTPPythonInvoker.cpp">
      <Filter>network\httprequesthandler\python</Filter>
    </ClCompile>
    <ClCompile Include="..\..\xbmc\interfaces\python\generated\AddonModuleXbmcwsgi.cpp">
      <Filter>interfaces\python\generated</Filter>
    </ClCompile>
    <ClCompile Include="..\..\xbmc\interfaces\legacy\wsgi\WsgiResponse.cpp">
      <Filter>interfaces\legacy\wsgi</Filter>
    </ClCompile>
    <ClCompile Include="..\..\xbmc\interfaces\legacy\wsgi\WsgiResponseBody.cpp">
      <Filter>interfaces\legacy\wsgi</Filter>
    </ClCompile>
    <ClCompile Include="..\..\xbmc\network\httprequesthandler\python\HTTPPythonWsgiInvoker.cpp">
      <Filter>network\httprequesthandler\python</Filter>
    </ClCompile>
    <ClCompile Include="..\..\xbmc\interfaces\legacy\wsgi\WsgiErrorStream.cpp">
      <Filter>interfaces\legacy\wsgi</Filter>
    </ClCompile>
    <ClCompile Include="..\..\xbmc\interfaces\legacy\wsgi\WsgiInputStream.cpp">
      <Filter>interfaces\legacy\wsgi</Filter>
    </ClCompile>
    <ClCompile Include="..\..\xbmc\addons\Webinterface.cpp">
      <Filter>addons</Filter>
    </ClCompile>
    <ClCompile Include="..\..\xbmc\interfaces\generic\ILanguageInvoker.cpp">
      <Filter>interfaces\generic</Filter>
    </ClCompile>
    <ClCompile Include="..\..\xbmc\network\httprequesthandler\HTTPPythonHandler.cpp">
      <Filter>network\httprequesthandler</Filter>
    </ClCompile>
    <ClCompile Include="..\..\xbmc\addons\AudioDecoder.cpp">
      <Filter>addons</Filter>
    </ClCompile>
    <ClCompile Include="..\..\xbmc\addons\LanguageResource.cpp">
      <Filter>addons</Filter>
    </ClCompile>
    <ClCompile Include="..\..\xbmc\addons\UISoundsResource.cpp">
      <Filter>addons</Filter>
    </ClCompile>
    <ClCompile Include="..\..\xbmc\filesystem\ResourceFile.cpp">
      <Filter>filesystem</Filter>
    </ClCompile>
    <ClCompile Include="..\..\xbmc\filesystem\ResourceDirectory.cpp">
      <Filter>filesystem</Filter>
    </ClCompile>
    <ClCompile Include="..\..\xbmc\utils\Locale.cpp">
      <Filter>utils</Filter>
    </ClCompile>
    <ClCompile Include="..\..\xbmc\utils\test\TestLocale.cpp">
      <Filter>utils\test</Filter>
    </ClCompile>
    <ClCompile Include="..\..\xbmc\utils\Temperature.cpp">
      <Filter>utils</Filter>
    </ClCompile>
    <ClCompile Include="..\..\xbmc\utils\Speed.cpp">
      <Filter>utils</Filter>
    </ClCompile>
    <ClCompile Include="..\..\xbmc\input\KeyboardLayoutManager.cpp">
      <Filter>input</Filter>
    </ClCompile>
    <ClCompile Include="..\..\xbmc\music\CueInfoLoader.cpp">
      <Filter>music</Filter>
    </ClCompile>
    <ClCompile Include="..\..\xbmc\filesystem\NFSDirectory.cpp" />
    <ClCompile Include="..\..\xbmc\test\TestUtil.cpp">
      <Filter>test</Filter>
    </ClCompile>
    <ClCompile Include="..\..\xbmc\settings\dialogs\GUIDialogAudioDSPManager.cpp">
      <Filter>settings\dialogs</Filter>
    </ClCompile>
    <ClCompile Include="..\..\xbmc\settings\dialogs\GUIDialogAudioDSPSettings.cpp">
      <Filter>settings\dialogs</Filter>
    </ClCompile>
    <ClCompile Include="..\..\xbmc\utils\rfft.cpp">
      <Filter>utils</Filter>
    </ClCompile>
    <ClCompile Include="..\..\xbmc\utils\test\Testrfft.cpp">
      <Filter>utils\test</Filter>
    </ClCompile>
    <ClCompile Include="..\..\xbmc\contrib\kissfft\kiss_fft.c">
      <Filter>contrib\kissfft</Filter>
    </ClCompile>
    <ClCompile Include="..\..\xbmc\contrib\kissfft\kiss_fftr.c">
      <Filter>contrib\kissfft</Filter>
    </ClCompile>
    <ClCompile Include="..\..\xbmc\cores\DSPlayer\MadvrCallback.cpp">
      <Filter>cores\DSPlayer</Filter>
    </ClCompile>
    <ClCompile Include="..\..\xbmc\cores\DSPlayer\Filters\MadvrSharedRender.cpp">
      <Filter>cores\DSPlayer\Filters\Video Renderers</Filter>
    </ClCompile>
    <ClCompile Include="..\..\xbmc\cores\DSPlayer\Utils\DSFileUtils.cpp">
      <Filter>cores\DSPlayer\Utils</Filter>
    </ClCompile>
    <ClCompile Include="..\..\xbmc\pvr\timers\PVRTimerType.cpp">
      <Filter>pvr\timers</Filter>
    </ClCompile>
    <ClCompile Include="..\..\xbmc\win32\dxerr.cpp">
      <Filter>win32</Filter>
    </ClCompile>
    <ClCompile Include="..\..\xbmc\network\dacp\dacp.cpp">
      <Filter>network\dacp</Filter>
    </ClCompile>
    <ClCompile Include="..\..\xbmc\addons\ImageResource.cpp">
      <Filter>addons</Filter>
    </ClCompile>
    <ClCompile Include="..\..\xbmc\pictures\PictureScalingAlgorithm.cpp">
      <Filter>pictures</Filter>
    </ClCompile>
    <ClCompile Include="..\..\xbmc\main\main.cpp">
      <Filter>main</Filter>
    </ClCompile>
    <ClCompile Include="..\..\xbmc\main\win32\WinMain.cpp">
      <Filter>main\win32</Filter>
    </ClCompile>
    <ClCompile Include="..\..\xbmc\main\win32\MessagePrinter.cpp">
      <Filter>main\win32</Filter>
    </ClCompile>
    <ClCompile Include="..\..\xbmc\messaging\ApplicationMessenger.cpp">
      <Filter>messaging</Filter>
    </ClCompile>
    <ClCompile Include="..\..\xbmc\windows\GUIWindowSplash.cpp">
      <Filter>windows</Filter>
    </ClCompile>
    <ClCompile Include="..\..\xbmc\input\InputCodingTableBaiduPY.cpp">
      <Filter>input</Filter>
    </ClCompile>
    <ClCompile Include="..\..\xbmc\input\InputCodingTableBasePY.cpp">
      <Filter>input</Filter>
    </ClCompile>
    <ClCompile Include="..\..\xbmc\input\InputCodingTableFactory.cpp">
      <Filter>input</Filter>
    </ClCompile>
    <ClCompile Include="..\..\xbmc\filesystem\EventsDirectory.cpp">
      <Filter>filesystem</Filter>
    </ClCompile>
    <ClCompile Include="..\..\xbmc\events\windows\GUIViewStateEventLog.cpp">
      <Filter>events\windows</Filter>
    </ClCompile>
    <ClCompile Include="..\..\xbmc\events\windows\GUIWindowEventLog.cpp">
      <Filter>events\windows</Filter>
    </ClCompile>
    <ClCompile Include="..\..\xbmc\events\AddonEvent.cpp">
      <Filter>events</Filter>
    </ClCompile>
    <ClCompile Include="..\..\xbmc\events\AddonManagementEvent.cpp">
      <Filter>events</Filter>
    </ClCompile>
    <ClCompile Include="..\..\xbmc\events\BaseEvent.cpp">
      <Filter>events</Filter>
    </ClCompile>
    <ClCompile Include="..\..\xbmc\events\EventLog.cpp">
      <Filter>events</Filter>
    </ClCompile>
    <ClCompile Include="..\..\xbmc\events\MediaLibraryEvent.cpp">
      <Filter>events</Filter>
    </ClCompile>
    <ClCompile Include="..\..\xbmc\filesystem\XbtDirectory.cpp">
      <Filter>filesystem</Filter>
    </ClCompile>
    <ClCompile Include="..\..\xbmc\filesystem\XbtFile.cpp">
      <Filter>filesystem</Filter>
    </ClCompile>
    <ClCompile Include="..\..\xbmc\filesystem\XbtManager.cpp">
      <Filter>filesystem</Filter>
    </ClCompile>
    <ClCompile Include="..\..\xbmc\video\jobs\VideoLibraryRefreshingJob.cpp">
      <Filter>video\jobs</Filter>
    </ClCompile>
    <ClCompile Include="..\..\xbmc\cores\DSPlayer\Filters\MadvrSettingsManager.cpp">
      <Filter>cores\DSPlayer\Filters\Video Renderers</Filter>
    </ClCompile>
  </ItemGroup>
  <ItemGroup>
    <ClInclude Include="..\..\xbmc\win32\pch.h">
      <Filter>win32</Filter>
    </ClInclude>
    <ClInclude Include="..\..\xbmc\win32\PlatformDefs.h">
      <Filter>win32</Filter>
    </ClInclude>
    <ClInclude Include="..\..\xbmc\win32\WIN32Util.h">
      <Filter>win32</Filter>
    </ClInclude>
    <ClInclude Include="..\..\xbmc\win32\WindowHelper.h">
      <Filter>win32</Filter>
    </ClInclude>
    <ClInclude Include="..\..\xbmc\cores\DummyVideoPlayer.h">
      <Filter>cores</Filter>
    </ClInclude>
    <ClInclude Include="..\..\xbmc\cores\IPlayer.h">
      <Filter>cores</Filter>
    </ClInclude>
    <ClInclude Include="..\..\xbmc\cores\IPlayerCallback.h">
      <Filter>cores</Filter>
    </ClInclude>
    <ClInclude Include="..\..\xbmc\cores\IAudioCallback.h">
      <Filter>cores</Filter>
    </ClInclude>
    <ClInclude Include="..\..\xbmc\cores\dvdplayer\DVDAudio.h">
      <Filter>cores\dvdplayer</Filter>
    </ClInclude>
    <ClInclude Include="..\..\xbmc\cores\dvdplayer\DVDClock.h">
      <Filter>cores\dvdplayer</Filter>
    </ClInclude>
    <ClInclude Include="..\..\xbmc\cores\dvdplayer\DVDDemuxSPU.h">
      <Filter>cores\dvdplayer</Filter>
    </ClInclude>
    <ClInclude Include="..\..\xbmc\cores\dvdplayer\DVDDemuxers\DVDDemuxVobsub.h">
      <Filter>cores\dvdplayer</Filter>
    </ClInclude>
    <ClInclude Include="..\..\xbmc\cores\dvdplayer\DVDFileInfo.h">
      <Filter>cores\dvdplayer</Filter>
    </ClInclude>
    <ClInclude Include="..\..\xbmc\cores\dvdplayer\DVDMessage.h">
      <Filter>cores\dvdplayer</Filter>
    </ClInclude>
    <ClInclude Include="..\..\xbmc\cores\dvdplayer\DVDMessageQueue.h">
      <Filter>cores\dvdplayer</Filter>
    </ClInclude>
    <ClInclude Include="..\..\xbmc\cores\dvdplayer\DVDOverlayContainer.h">
      <Filter>cores\dvdplayer</Filter>
    </ClInclude>
    <ClInclude Include="..\..\xbmc\cores\dvdplayer\DVDOverlayRenderer.h">
      <Filter>cores\dvdplayer</Filter>
    </ClInclude>
    <ClInclude Include="..\..\xbmc\cores\dvdplayer\DVDPlayer.h">
      <Filter>cores\dvdplayer</Filter>
    </ClInclude>
    <ClInclude Include="..\..\xbmc\cores\dvdplayer\DVDPlayerAudio.h">
      <Filter>cores\dvdplayer</Filter>
    </ClInclude>
    <ClInclude Include="..\..\xbmc\cores\dvdplayer\DVDPlayerSubtitle.h">
      <Filter>cores\dvdplayer</Filter>
    </ClInclude>
    <ClInclude Include="..\..\xbmc\cores\dvdplayer\DVDPlayerTeletext.h">
      <Filter>cores\dvdplayer</Filter>
    </ClInclude>
    <ClInclude Include="..\..\xbmc\cores\dvdplayer\DVDPlayerVideo.h">
      <Filter>cores\dvdplayer</Filter>
    </ClInclude>
    <ClInclude Include="..\..\xbmc\cores\dvdplayer\DVDStreamInfo.h">
      <Filter>cores\dvdplayer</Filter>
    </ClInclude>
    <ClInclude Include="..\..\xbmc\cores\dvdplayer\DVDTSCorrection.h">
      <Filter>cores\dvdplayer</Filter>
    </ClInclude>
    <ClInclude Include="..\..\xbmc\cores\dvdplayer\Edl.h">
      <Filter>cores\dvdplayer</Filter>
    </ClInclude>
    <ClInclude Include="..\..\xbmc\cores\dvdplayer\IDVDPlayer.h">
      <Filter>cores\dvdplayer</Filter>
    </ClInclude>
    <ClInclude Include="..\..\xbmc\cores\dvdplayer\DVDCodecs\DVDCodecs.h">
      <Filter>cores\dvdplayer\DVDCodecs</Filter>
    </ClInclude>
    <ClInclude Include="..\..\xbmc\cores\dvdplayer\DVDCodecs\DVDCodecUtils.h">
      <Filter>cores\dvdplayer\DVDCodecs</Filter>
    </ClInclude>
    <ClInclude Include="..\..\xbmc\cores\dvdplayer\DVDCodecs\DVDFactoryCodec.h">
      <Filter>cores\dvdplayer\DVDCodecs</Filter>
    </ClInclude>
    <ClInclude Include="..\..\xbmc\cores\dvdplayer\DVDCodecs\Audio\DVDAudioCodec.h">
      <Filter>cores\dvdplayer\DVDCodecs\Audio</Filter>
    </ClInclude>
    <ClInclude Include="..\..\xbmc\cores\dvdplayer\DVDCodecs\Audio\DVDAudioCodecFFmpeg.h">
      <Filter>cores\dvdplayer\DVDCodecs\Audio</Filter>
    </ClInclude>
    <ClInclude Include="..\..\xbmc\cores\dvdplayer\DVDCodecs\Video\DllLibMpeg2.h">
      <Filter>cores\dvdplayer\DVDCodecs\Video</Filter>
    </ClInclude>
    <ClInclude Include="..\..\xbmc\cores\dvdplayer\DVDCodecs\Video\DVDVideoCodec.h">
      <Filter>cores\dvdplayer\DVDCodecs\Video</Filter>
    </ClInclude>
    <ClInclude Include="..\..\xbmc\cores\dvdplayer\DVDCodecs\Video\DVDVideoCodecFFmpeg.h">
      <Filter>cores\dvdplayer\DVDCodecs\Video</Filter>
    </ClInclude>
    <ClInclude Include="..\..\xbmc\cores\dvdplayer\DVDCodecs\Video\DVDVideoCodecLibMpeg2.h">
      <Filter>cores\dvdplayer\DVDCodecs\Video</Filter>
    </ClInclude>
    <ClInclude Include="..\..\xbmc\cores\dvdplayer\DVDCodecs\Video\DVDVideoPPFFmpeg.h">
      <Filter>cores\dvdplayer\DVDCodecs\Video</Filter>
    </ClInclude>
    <ClInclude Include="..\..\xbmc\cores\dvdplayer\DVDCodecs\Video\DXVA.h">
      <Filter>cores\dvdplayer\DVDCodecs\Video</Filter>
    </ClInclude>
    <ClInclude Include="..\..\xbmc\cores\dvdplayer\DVDCodecs\Overlay\DVDOverlay.h">
      <Filter>cores\dvdplayer\DVDCodecs\Overlay</Filter>
    </ClInclude>
    <ClInclude Include="..\..\xbmc\cores\dvdplayer\DVDCodecs\Overlay\DVDOverlayCodec.h">
      <Filter>cores\dvdplayer\DVDCodecs\Overlay</Filter>
    </ClInclude>
    <ClInclude Include="..\..\xbmc\cores\dvdplayer\DVDCodecs\Overlay\DVDOverlayCodecFFmpeg.h">
      <Filter>cores\dvdplayer\DVDCodecs\Overlay</Filter>
    </ClInclude>
    <ClInclude Include="..\..\xbmc\cores\dvdplayer\DVDCodecs\Overlay\DVDOverlayCodecSSA.h">
      <Filter>cores\dvdplayer\DVDCodecs\Overlay</Filter>
    </ClInclude>
    <ClInclude Include="..\..\xbmc\cores\dvdplayer\DVDCodecs\Overlay\DVDOverlayCodecText.h">
      <Filter>cores\dvdplayer\DVDCodecs\Overlay</Filter>
    </ClInclude>
    <ClInclude Include="..\..\xbmc\cores\dvdplayer\DVDCodecs\Overlay\DVDOverlayCodecTX3G.h">
      <Filter>cores\dvdplayer\DVDCodecs\Overlay</Filter>
    </ClInclude>
    <ClInclude Include="..\..\xbmc\cores\dvdplayer\DVDCodecs\Overlay\DVDOverlayImage.h">
      <Filter>cores\dvdplayer\DVDCodecs\Overlay</Filter>
    </ClInclude>
    <ClInclude Include="..\..\xbmc\cores\dvdplayer\DVDCodecs\Overlay\DVDOverlaySpu.h">
      <Filter>cores\dvdplayer\DVDCodecs\Overlay</Filter>
    </ClInclude>
    <ClInclude Include="..\..\xbmc\cores\dvdplayer\DVDCodecs\Overlay\DVDOverlaySSA.h">
      <Filter>cores\dvdplayer\DVDCodecs\Overlay</Filter>
    </ClInclude>
    <ClInclude Include="..\..\xbmc\cores\dvdplayer\DVDCodecs\Overlay\DVDOverlayText.h">
      <Filter>cores\dvdplayer\DVDCodecs\Overlay</Filter>
    </ClInclude>
    <ClInclude Include="..\..\xbmc\cores\dvdplayer\DVDDemuxers\DVDDemux.h">
      <Filter>cores\dvdplayer\DVDDemuxers</Filter>
    </ClInclude>
    <ClInclude Include="..\..\xbmc\cores\dvdplayer\DVDDemuxers\DVDDemuxFFmpeg.h">
      <Filter>cores\dvdplayer\DVDDemuxers</Filter>
    </ClInclude>
    <ClInclude Include="..\..\xbmc\cores\dvdplayer\DVDDemuxers\DVDDemuxShoutcast.h">
      <Filter>cores\dvdplayer\DVDDemuxers</Filter>
    </ClInclude>
    <ClInclude Include="..\..\xbmc\cores\dvdplayer\DVDDemuxers\DVDDemuxUtils.h">
      <Filter>cores\dvdplayer\DVDDemuxers</Filter>
    </ClInclude>
    <ClInclude Include="..\..\xbmc\cores\dvdplayer\DVDDemuxers\DVDFactoryDemuxer.h">
      <Filter>cores\dvdplayer\DVDDemuxers</Filter>
    </ClInclude>
    <ClInclude Include="..\..\xbmc\cores\dvdplayer\DVDInputStreams\DllDvdNav.h">
      <Filter>cores\dvdplayer\DVDInputStreams</Filter>
    </ClInclude>
    <ClInclude Include="..\..\xbmc\cores\dvdplayer\DVDInputStreams\DVDFactoryInputStream.h">
      <Filter>cores\dvdplayer\DVDInputStreams</Filter>
    </ClInclude>
    <ClInclude Include="..\..\xbmc\cores\dvdplayer\DVDInputStreams\DVDInputStream.h">
      <Filter>cores\dvdplayer\DVDInputStreams</Filter>
    </ClInclude>
    <ClInclude Include="..\..\xbmc\cores\dvdplayer\DVDInputStreams\DVDInputStreamFFmpeg.h">
      <Filter>cores\dvdplayer\DVDInputStreams</Filter>
    </ClInclude>
    <ClInclude Include="..\..\xbmc\cores\dvdplayer\DVDInputStreams\DVDInputStreamFile.h">
      <Filter>cores\dvdplayer\DVDInputStreams</Filter>
    </ClInclude>
    <ClInclude Include="..\..\xbmc\cores\dvdplayer\DVDInputStreams\DVDInputStreamHttp.h">
      <Filter>cores\dvdplayer\DVDInputStreams</Filter>
    </ClInclude>
    <ClInclude Include="..\..\xbmc\cores\dvdplayer\DVDInputStreams\DVDInputStreamMemory.h">
      <Filter>cores\dvdplayer\DVDInputStreams</Filter>
    </ClInclude>
    <ClInclude Include="..\..\xbmc\cores\dvdplayer\DVDInputStreams\DVDInputStreamNavigator.h">
      <Filter>cores\dvdplayer\DVDInputStreams</Filter>
    </ClInclude>
    <ClInclude Include="..\..\xbmc\cores\dvdplayer\DVDInputStreams\DVDInputStreamRTMP.h">
      <Filter>cores\dvdplayer\DVDInputStreams</Filter>
    </ClInclude>
    <ClInclude Include="..\..\xbmc\cores\dvdplayer\DVDInputStreams\DVDStateSerializer.h">
      <Filter>cores\dvdplayer\DVDInputStreams</Filter>
    </ClInclude>
    <ClInclude Include="..\..\xbmc\cores\dvdplayer\DVDInputStreams\dvdnav\dvd_types.h">
      <Filter>cores\dvdplayer\DVDHeaders</Filter>
    </ClInclude>
    <ClInclude Include="..\..\xbmc\cores\dvdplayer\DVDInputStreams\dvdnav\dvdnav.h">
      <Filter>cores\dvdplayer\DVDHeaders</Filter>
    </ClInclude>
    <ClInclude Include="..\..\xbmc\cores\dvdplayer\DVDInputStreams\dvdnav\dvdnav_events.h">
      <Filter>cores\dvdplayer\DVDHeaders</Filter>
    </ClInclude>
    <ClInclude Include="..\..\xbmc\cores\dvdplayer\DVDInputStreams\dvdnav\dvdnav_internal.h">
      <Filter>cores\dvdplayer\DVDHeaders</Filter>
    </ClInclude>
    <ClInclude Include="..\..\xbmc\cores\dvdplayer\DVDInputStreams\dvdnav\ifo_types.h">
      <Filter>cores\dvdplayer\DVDHeaders</Filter>
    </ClInclude>
    <ClInclude Include="..\..\xbmc\cores\dvdplayer\DVDInputStreams\dvdnav\nav_types.h">
      <Filter>cores\dvdplayer\DVDHeaders</Filter>
    </ClInclude>
    <ClInclude Include="..\..\xbmc\cores\dvdplayer\DVDInputStreams\dvdnav\remap.h">
      <Filter>cores\dvdplayer\DVDHeaders</Filter>
    </ClInclude>
    <ClInclude Include="..\..\xbmc\cores\dvdplayer\DVDInputStreams\dvdnav\vm.h">
      <Filter>cores\dvdplayer\DVDHeaders</Filter>
    </ClInclude>
    <ClInclude Include="..\..\xbmc\cores\dvdplayer\DVDInputStreams\dvdnav\vmcmd.h">
      <Filter>cores\dvdplayer\DVDHeaders</Filter>
    </ClInclude>
    <ClInclude Include="..\..\xbmc\cores\dvdplayer\DVDSubtitles\DllLibass.h">
      <Filter>cores\dvdplayer\DVDSubtitles</Filter>
    </ClInclude>
    <ClInclude Include="..\..\xbmc\cores\dvdplayer\DVDSubtitles\DVDFactorySubtitle.h">
      <Filter>cores\dvdplayer\DVDSubtitles</Filter>
    </ClInclude>
    <ClInclude Include="..\..\xbmc\cores\dvdplayer\DVDSubtitles\DVDSubtitleLineCollection.h">
      <Filter>cores\dvdplayer\DVDSubtitles</Filter>
    </ClInclude>
    <ClInclude Include="..\..\xbmc\cores\dvdplayer\DVDSubtitles\DVDSubtitleParser.h">
      <Filter>cores\dvdplayer\DVDSubtitles</Filter>
    </ClInclude>
    <ClInclude Include="..\..\xbmc\cores\dvdplayer\DVDSubtitles\DVDSubtitleParserMicroDVD.h">
      <Filter>cores\dvdplayer\DVDSubtitles</Filter>
    </ClInclude>
    <ClInclude Include="..\..\xbmc\cores\dvdplayer\DVDSubtitles\DVDSubtitleParserMPL2.h">
      <Filter>cores\dvdplayer\DVDSubtitles</Filter>
    </ClInclude>
    <ClInclude Include="..\..\xbmc\cores\dvdplayer\DVDSubtitles\DVDSubtitleParserSami.h">
      <Filter>cores\dvdplayer\DVDSubtitles</Filter>
    </ClInclude>
    <ClInclude Include="..\..\xbmc\cores\dvdplayer\DVDSubtitles\DVDSubtitleParserSSA.h">
      <Filter>cores\dvdplayer\DVDSubtitles</Filter>
    </ClInclude>
    <ClInclude Include="..\..\xbmc\cores\dvdplayer\DVDSubtitles\DVDSubtitleParserSubrip.h">
      <Filter>cores\dvdplayer\DVDSubtitles</Filter>
    </ClInclude>
    <ClInclude Include="..\..\xbmc\cores\dvdplayer\DVDSubtitles\DVDSubtitleParserVplayer.h">
      <Filter>cores\dvdplayer\DVDSubtitles</Filter>
    </ClInclude>
    <ClInclude Include="..\..\xbmc\cores\dvdplayer\DVDSubtitles\DVDSubtitlesLibass.h">
      <Filter>cores\dvdplayer\DVDSubtitles</Filter>
    </ClInclude>
    <ClInclude Include="..\..\xbmc\cores\dvdplayer\DVDSubtitles\DVDSubtitleStream.h">
      <Filter>cores\dvdplayer\DVDSubtitles</Filter>
    </ClInclude>
    <ClInclude Include="..\..\xbmc\cores\paplayer\AudioDecoder.h">
      <Filter>cores\paplayer</Filter>
    </ClInclude>
    <ClInclude Include="..\..\xbmc\cores\paplayer\CodecFactory.h">
      <Filter>cores\paplayer</Filter>
    </ClInclude>
    <ClInclude Include="..\..\xbmc\cores\paplayer\DVDPlayerCodec.h">
      <Filter>cores\paplayer</Filter>
    </ClInclude>
    <ClInclude Include="..\..\xbmc\cores\paplayer\ICodec.h">
      <Filter>cores\paplayer</Filter>
    </ClInclude>
    <ClInclude Include="..\..\xbmc\cores\paplayer\PAPlayer.h">
      <Filter>cores\paplayer</Filter>
    </ClInclude>
    <ClInclude Include="..\..\xbmc\cores\DllLoader\coff.h">
      <Filter>cores\DllLoader</Filter>
    </ClInclude>
    <ClInclude Include="..\..\xbmc\cores\DllLoader\coffldr.h">
      <Filter>cores\DllLoader</Filter>
    </ClInclude>
    <ClInclude Include="..\..\xbmc\cores\DllLoader\dll.h">
      <Filter>cores\DllLoader</Filter>
    </ClInclude>
    <ClInclude Include="..\..\xbmc\cores\DllLoader\dll_tracker.h">
      <Filter>cores\DllLoader</Filter>
    </ClInclude>
    <ClInclude Include="..\..\xbmc\cores\DllLoader\dll_tracker_file.h">
      <Filter>cores\DllLoader</Filter>
    </ClInclude>
    <ClInclude Include="..\..\xbmc\cores\DllLoader\dll_tracker_library.h">
      <Filter>cores\DllLoader</Filter>
    </ClInclude>
    <ClInclude Include="..\..\xbmc\cores\DllLoader\dll_util.h">
      <Filter>cores\DllLoader</Filter>
    </ClInclude>
    <ClInclude Include="..\..\xbmc\cores\DllLoader\DllLoader.h">
      <Filter>cores\DllLoader</Filter>
    </ClInclude>
    <ClInclude Include="..\..\xbmc\cores\DllLoader\DllLoaderContainer.h">
      <Filter>cores\DllLoader</Filter>
    </ClInclude>
    <ClInclude Include="..\..\xbmc\DllPaths.h">
      <Filter>cores\DllLoader</Filter>
    </ClInclude>
    <ClInclude Include="..\..\xbmc\DllPaths_win32.h">
      <Filter>cores\DllLoader</Filter>
    </ClInclude>
    <ClInclude Include="..\..\xbmc\cores\DllLoader\LibraryLoader.h">
      <Filter>cores\DllLoader</Filter>
    </ClInclude>
    <ClInclude Include="..\..\xbmc\cores\DllLoader\Win32DllLoader.h">
      <Filter>cores\DllLoader</Filter>
    </ClInclude>
    <ClInclude Include="..\..\xbmc\cores\DllLoader\exports\emu_dummy.h">
      <Filter>cores\DllLoader\exports</Filter>
    </ClInclude>
    <ClInclude Include="..\..\xbmc\cores\DllLoader\exports\emu_kernel32.h">
      <Filter>cores\DllLoader\exports</Filter>
    </ClInclude>
    <ClInclude Include="..\..\xbmc\cores\DllLoader\exports\emu_msvcrt.h">
      <Filter>cores\DllLoader\exports</Filter>
    </ClInclude>
    <ClInclude Include="..\..\xbmc\cores\DllLoader\exports\util\EmuFileWrapper.h">
      <Filter>cores\DllLoader\exports\util</Filter>
    </ClInclude>
    <ClInclude Include="..\..\xbmc\cores\VideoRenderers\BaseRenderer.h">
      <Filter>cores\VideoRenderers</Filter>
    </ClInclude>
    <ClInclude Include="..\..\xbmc\cores\VideoRenderers\OverlayRenderer.h">
      <Filter>cores\VideoRenderers</Filter>
    </ClInclude>
    <ClInclude Include="..\..\xbmc\cores\VideoRenderers\OverlayRendererDX.h">
      <Filter>cores\VideoRenderers</Filter>
    </ClInclude>
    <ClInclude Include="..\..\xbmc\cores\VideoRenderers\OverlayRendererUtil.h">
      <Filter>cores\VideoRenderers</Filter>
    </ClInclude>
    <ClInclude Include="..\..\xbmc\cores\VideoRenderers\RenderFlags.h">
      <Filter>cores\VideoRenderers</Filter>
    </ClInclude>
    <ClInclude Include="..\..\xbmc\cores\VideoRenderers\RenderManager.h">
      <Filter>cores\VideoRenderers</Filter>
    </ClInclude>
    <ClInclude Include="..\..\xbmc\cores\VideoRenderers\WinRenderer.h">
      <Filter>cores\VideoRenderers</Filter>
    </ClInclude>
    <ClInclude Include="..\..\xbmc\cores\VideoRenderers\DXVAHD.h">
      <Filter>cores\VideoRenderers</Filter>
    </ClInclude>
    <ClInclude Include="..\..\xbmc\cores\VideoRenderers\VideoShaders\ConvolutionKernels.h">
      <Filter>cores\VideoRenderers\Shaders</Filter>
    </ClInclude>
    <ClInclude Include="..\..\xbmc\cores\VideoRenderers\VideoShaders\YUV2RGBShader.h">
      <Filter>cores\VideoRenderers\Shaders</Filter>
    </ClInclude>
    <ClInclude Include="..\..\xbmc\cores\ExternalPlayer\ExternalPlayer.h">
      <Filter>cores\ExternalPlayer</Filter>
    </ClInclude>
    <ClInclude Include="..\..\xbmc\cores\playercorefactory\PlayerCoreConfig.h">
      <Filter>cores\PlayerCoreFactory</Filter>
    </ClInclude>
    <ClInclude Include="..\..\xbmc\cores\playercorefactory\PlayerCoreFactory.h">
      <Filter>cores\PlayerCoreFactory</Filter>
    </ClInclude>
    <ClInclude Include="..\..\xbmc\cores\playercorefactory\PlayerSelectionRule.h">
      <Filter>cores\PlayerCoreFactory</Filter>
    </ClInclude>
    <ClInclude Include="..\..\xbmc\FileSystem\MusicDatabaseDirectory\DirectoryNode.h">
      <Filter>filesystem\MusicDatabaseDirectory</Filter>
    </ClInclude>
    <ClInclude Include="..\..\xbmc\FileSystem\MusicDatabaseDirectory\DirectoryNodeAlbum.h">
      <Filter>filesystem\MusicDatabaseDirectory</Filter>
    </ClInclude>
    <ClInclude Include="..\..\xbmc\FileSystem\MusicDatabaseDirectory\DirectoryNodeAlbumCompilations.h">
      <Filter>filesystem\MusicDatabaseDirectory</Filter>
    </ClInclude>
    <ClInclude Include="..\..\xbmc\FileSystem\MusicDatabaseDirectory\DirectoryNodeAlbumCompilationsSongs.h">
      <Filter>filesystem\MusicDatabaseDirectory</Filter>
    </ClInclude>
    <ClInclude Include="..\..\xbmc\FileSystem\MusicDatabaseDirectory\DirectoryNodeAlbumRecentlyAdded.h">
      <Filter>filesystem\MusicDatabaseDirectory</Filter>
    </ClInclude>
    <ClInclude Include="..\..\xbmc\FileSystem\MusicDatabaseDirectory\DirectoryNodeAlbumRecentlyAddedSong.h">
      <Filter>filesystem\MusicDatabaseDirectory</Filter>
    </ClInclude>
    <ClInclude Include="..\..\xbmc\FileSystem\MusicDatabaseDirectory\DirectoryNodeAlbumRecentlyPlayed.h">
      <Filter>filesystem\MusicDatabaseDirectory</Filter>
    </ClInclude>
    <ClInclude Include="..\..\xbmc\FileSystem\MusicDatabaseDirectory\DirectoryNodeAlbumRecentlyPlayedSong.h">
      <Filter>filesystem\MusicDatabaseDirectory</Filter>
    </ClInclude>
    <ClInclude Include="..\..\xbmc\FileSystem\MusicDatabaseDirectory\DirectoryNodeAlbumTop100.h">
      <Filter>filesystem\MusicDatabaseDirectory</Filter>
    </ClInclude>
    <ClInclude Include="..\..\xbmc\FileSystem\MusicDatabaseDirectory\DirectoryNodeAlbumTop100Song.h">
      <Filter>filesystem\MusicDatabaseDirectory</Filter>
    </ClInclude>
    <ClInclude Include="..\..\xbmc\FileSystem\MusicDatabaseDirectory\DirectoryNodeArtist.h">
      <Filter>filesystem\MusicDatabaseDirectory</Filter>
    </ClInclude>
    <ClInclude Include="..\..\xbmc\FileSystem\MusicDatabaseDirectory\DirectoryNodeOverview.h">
      <Filter>filesystem\MusicDatabaseDirectory</Filter>
    </ClInclude>
    <ClInclude Include="..\..\xbmc\FileSystem\MusicDatabaseDirectory\DirectoryNodeRoot.h">
      <Filter>filesystem\MusicDatabaseDirectory</Filter>
    </ClInclude>
    <ClInclude Include="..\..\xbmc\FileSystem\MusicDatabaseDirectory\DirectoryNodeSingles.h">
      <Filter>filesystem\MusicDatabaseDirectory</Filter>
    </ClInclude>
    <ClInclude Include="..\..\xbmc\FileSystem\MusicDatabaseDirectory\DirectoryNodeSong.h">
      <Filter>filesystem\MusicDatabaseDirectory</Filter>
    </ClInclude>
    <ClInclude Include="..\..\xbmc\FileSystem\MusicDatabaseDirectory\DirectoryNodeSongTop100.h">
      <Filter>filesystem\MusicDatabaseDirectory</Filter>
    </ClInclude>
    <ClInclude Include="..\..\xbmc\FileSystem\MusicDatabaseDirectory\DirectoryNodeTop100.h">
      <Filter>filesystem\MusicDatabaseDirectory</Filter>
    </ClInclude>
    <ClInclude Include="..\..\xbmc\FileSystem\MusicDatabaseDirectory\DirectoryNodeYearAlbum.h">
      <Filter>filesystem\MusicDatabaseDirectory</Filter>
    </ClInclude>
    <ClInclude Include="..\..\xbmc\FileSystem\MusicDatabaseDirectory\DirectoryNodeYearSong.h">
      <Filter>filesystem\MusicDatabaseDirectory</Filter>
    </ClInclude>
    <ClInclude Include="..\..\xbmc\FileSystem\MusicDatabaseDirectory\QueryParams.h">
      <Filter>filesystem\MusicDatabaseDirectory</Filter>
    </ClInclude>
    <ClInclude Include="..\..\xbmc\FileSystem\VideoDatabaseDirectory\DirectoryNode.h">
      <Filter>filesystem\VideoDatabaseDirectory</Filter>
    </ClInclude>
    <ClInclude Include="..\..\xbmc\FileSystem\VideoDatabaseDirectory\DirectoryNodeEpisodes.h">
      <Filter>filesystem\VideoDatabaseDirectory</Filter>
    </ClInclude>
    <ClInclude Include="..\..\xbmc\FileSystem\VideoDatabaseDirectory\DirectoryNodeMoviesOverview.h">
      <Filter>filesystem\VideoDatabaseDirectory</Filter>
    </ClInclude>
    <ClInclude Include="..\..\xbmc\FileSystem\VideoDatabaseDirectory\DirectoryNodeMusicVideosOverview.h">
      <Filter>filesystem\VideoDatabaseDirectory</Filter>
    </ClInclude>
    <ClInclude Include="..\..\xbmc\FileSystem\VideoDatabaseDirectory\DirectoryNodeOverview.h">
      <Filter>filesystem\VideoDatabaseDirectory</Filter>
    </ClInclude>
    <ClInclude Include="..\..\xbmc\FileSystem\VideoDatabaseDirectory\DirectoryNodeRecentlyAddedEpisodes.h">
      <Filter>filesystem\VideoDatabaseDirectory</Filter>
    </ClInclude>
    <ClInclude Include="..\..\xbmc\FileSystem\VideoDatabaseDirectory\DirectoryNodeRecentlyAddedMovies.h">
      <Filter>filesystem\VideoDatabaseDirectory</Filter>
    </ClInclude>
    <ClInclude Include="..\..\xbmc\FileSystem\VideoDatabaseDirectory\DirectoryNodeRecentlyAddedMusicVideos.h">
      <Filter>filesystem\VideoDatabaseDirectory</Filter>
    </ClInclude>
    <ClInclude Include="..\..\xbmc\FileSystem\VideoDatabaseDirectory\DirectoryNodeRoot.h">
      <Filter>filesystem\VideoDatabaseDirectory</Filter>
    </ClInclude>
    <ClInclude Include="..\..\xbmc\FileSystem\VideoDatabaseDirectory\DirectoryNodeSeasons.h">
      <Filter>filesystem\VideoDatabaseDirectory</Filter>
    </ClInclude>
    <ClInclude Include="..\..\xbmc\FileSystem\VideoDatabaseDirectory\DirectoryNodeTitleMovies.h">
      <Filter>filesystem\VideoDatabaseDirectory</Filter>
    </ClInclude>
    <ClInclude Include="..\..\xbmc\FileSystem\VideoDatabaseDirectory\DirectoryNodeTitleMusicVideos.h">
      <Filter>filesystem\VideoDatabaseDirectory</Filter>
    </ClInclude>
    <ClInclude Include="..\..\xbmc\FileSystem\VideoDatabaseDirectory\DirectoryNodeTitleTvShows.h">
      <Filter>filesystem\VideoDatabaseDirectory</Filter>
    </ClInclude>
    <ClInclude Include="..\..\xbmc\FileSystem\VideoDatabaseDirectory\DirectoryNodeTvShowsOverview.h">
      <Filter>filesystem\VideoDatabaseDirectory</Filter>
    </ClInclude>
    <ClInclude Include="..\..\xbmc\FileSystem\VideoDatabaseDirectory\QueryParams.h">
      <Filter>filesystem\VideoDatabaseDirectory</Filter>
    </ClInclude>
    <ClInclude Include="..\..\xbmc\addons\Addon.h">
      <Filter>addons</Filter>
    </ClInclude>
    <ClInclude Include="..\..\xbmc\addons\AddonDll.h">
      <Filter>addons</Filter>
    </ClInclude>
    <ClInclude Include="..\..\xbmc\addons\AddonManager.h">
      <Filter>addons</Filter>
    </ClInclude>
    <ClInclude Include="..\..\xbmc\addons\AddonStatusHandler.h">
      <Filter>addons</Filter>
    </ClInclude>
    <ClInclude Include="..\..\xbmc\addons\AudioEncoder.h">
      <Filter>addons</Filter>
    </ClInclude>
    <ClInclude Include="..\..\xbmc\addons\ContextMenuAddon.h">
      <Filter>addons</Filter>
    </ClInclude>
    <ClInclude Include="..\..\xbmc\addons\DllAddon.h">
      <Filter>addons</Filter>
    </ClInclude>
    <ClInclude Include="..\..\xbmc\addons\IAddon.h">
      <Filter>addons</Filter>
    </ClInclude>
    <ClInclude Include="..\..\xbmc\addons\Scraper.h">
      <Filter>addons</Filter>
    </ClInclude>
    <ClInclude Include="..\..\xbmc\addons\ScreenSaver.h">
      <Filter>addons</Filter>
    </ClInclude>
    <ClInclude Include="..\..\xbmc\addons\Visualisation.h">
      <Filter>addons</Filter>
    </ClInclude>
    <ClInclude Include="..\..\xbmc\addons\Repository.h">
      <Filter>addons</Filter>
    </ClInclude>
    <ClInclude Include="..\..\xbmc\addons\Skin.h">
      <Filter>addons</Filter>
    </ClInclude>
    <ClInclude Include="..\..\xbmc\addons\PluginSource.h">
      <Filter>addons</Filter>
    </ClInclude>
    <ClInclude Include="..\..\xbmc\cores\VideoRenderers\VideoShaders\WinVideoFilter.h">
      <Filter>cores\VideoRenderers\Shaders</Filter>
    </ClInclude>
    <ClInclude Include="..\..\xbmc\cores\dvdplayer\DVDSubtitles\DVDSubtitleTagMicroDVD.h">
      <Filter>cores\dvdplayer\DVDSubtitles</Filter>
    </ClInclude>
    <ClInclude Include="..\..\xbmc\cores\dvdplayer\DVDSubtitles\DVDSubtitleTagSami.h">
      <Filter>cores\dvdplayer\DVDSubtitles</Filter>
    </ClInclude>
    <ClInclude Include="..\..\xbmc\cores\dvdplayer\DVDInputStreams\DVDInputStreamBluray.h">
      <Filter>cores\dvdplayer\DVDInputStreams</Filter>
    </ClInclude>
    <ClInclude Include="..\..\xbmc\addons\Service.h">
      <Filter>addons</Filter>
    </ClInclude>
    <ClInclude Include="..\..\xbmc\guilib\GUIDialog.h">
      <Filter>guilib</Filter>
    </ClInclude>
    <ClInclude Include="..\..\xbmc\music\karaoke\cdgdata.h">
      <Filter>music\karaoke</Filter>
    </ClInclude>
    <ClInclude Include="..\..\xbmc\music\karaoke\GUIDialogKaraokeSongSelector.h">
      <Filter>music\karaoke</Filter>
    </ClInclude>
    <ClInclude Include="..\..\xbmc\music\karaoke\GUIWindowKaraokeLyrics.h">
      <Filter>music\karaoke</Filter>
    </ClInclude>
    <ClInclude Include="..\..\xbmc\music\karaoke\karaokelyrics.h">
      <Filter>music\karaoke</Filter>
    </ClInclude>
    <ClInclude Include="..\..\xbmc\music\karaoke\karaokelyricscdg.h">
      <Filter>music\karaoke</Filter>
    </ClInclude>
    <ClInclude Include="..\..\xbmc\music\karaoke\karaokelyricsfactory.h">
      <Filter>music\karaoke</Filter>
    </ClInclude>
    <ClInclude Include="..\..\xbmc\music\karaoke\karaokelyricsmanager.h">
      <Filter>music\karaoke</Filter>
    </ClInclude>
    <ClInclude Include="..\..\xbmc\music\karaoke\karaokelyricstext.h">
      <Filter>music\karaoke</Filter>
    </ClInclude>
    <ClInclude Include="..\..\xbmc\music\karaoke\karaokelyricstextkar.h">
      <Filter>music\karaoke</Filter>
    </ClInclude>
    <ClInclude Include="..\..\xbmc\music\karaoke\karaokelyricstextlrc.h">
      <Filter>music\karaoke</Filter>
    </ClInclude>
    <ClInclude Include="..\..\xbmc\music\karaoke\karaokelyricstextustar.h">
      <Filter>music\karaoke</Filter>
    </ClInclude>
    <ClInclude Include="..\..\xbmc\music\karaoke\karaokewindowbackground.h">
      <Filter>music\karaoke</Filter>
    </ClInclude>
    <ClInclude Include="..\..\xbmc\music\Album.h">
      <Filter>music</Filter>
    </ClInclude>
    <ClInclude Include="..\..\xbmc\music\Artist.h">
      <Filter>music</Filter>
    </ClInclude>
    <ClInclude Include="..\..\xbmc\music\GUIViewStateMusic.h">
      <Filter>music</Filter>
    </ClInclude>
    <ClInclude Include="..\..\xbmc\music\MusicInfoLoader.h">
      <Filter>music</Filter>
    </ClInclude>
    <ClInclude Include="..\..\xbmc\music\Song.h">
      <Filter>music</Filter>
    </ClInclude>
    <ClInclude Include="..\..\xbmc\cdrip\CDDARipJob.h">
      <Filter>cdrip</Filter>
    </ClInclude>
    <ClInclude Include="..\..\xbmc\cdrip\CDDARipper.h">
      <Filter>cdrip</Filter>
    </ClInclude>
    <ClInclude Include="..\..\xbmc\cdrip\Encoder.h">
      <Filter>cdrip</Filter>
    </ClInclude>
    <ClInclude Include="..\..\xbmc\cdrip\EncoderFFmpeg.h">
      <Filter>cdrip</Filter>
    </ClInclude>
    <ClInclude Include="..\..\xbmc\addons\DllLibCPluff.h">
      <Filter>addons</Filter>
    </ClInclude>
    <ClInclude Include="..\..\xbmc\addons\GUIDialogAddonInfo.h">
      <Filter>addons</Filter>
    </ClInclude>
    <ClInclude Include="..\..\xbmc\addons\GUIDialogAddonSettings.h">
      <Filter>addons</Filter>
    </ClInclude>
    <ClInclude Include="..\..\xbmc\dialogs\GUIDialogBoxBase.h">
      <Filter>dialogs</Filter>
    </ClInclude>
    <ClInclude Include="..\..\xbmc\dialogs\GUIDialogBusy.h">
      <Filter>dialogs</Filter>
    </ClInclude>
    <ClInclude Include="..\..\xbmc\dialogs\GUIDialogButtonMenu.h">
      <Filter>dialogs</Filter>
    </ClInclude>
    <ClInclude Include="..\..\xbmc\dialogs\GUIDialogContextMenu.h">
      <Filter>dialogs</Filter>
    </ClInclude>
    <ClInclude Include="..\..\xbmc\dialogs\GUIDialogFavourites.h">
      <Filter>dialogs</Filter>
    </ClInclude>
    <ClInclude Include="..\..\xbmc\dialogs\GUIDialogFileBrowser.h">
      <Filter>dialogs</Filter>
    </ClInclude>
    <ClInclude Include="..\..\xbmc\dialogs\GUIDialogGamepad.h">
      <Filter>dialogs</Filter>
    </ClInclude>
    <ClInclude Include="..\..\xbmc\dialogs\GUIDialogKaiToast.h">
      <Filter>dialogs</Filter>
    </ClInclude>
    <ClInclude Include="..\..\xbmc\dialogs\GUIDialogMediaSource.h">
      <Filter>dialogs</Filter>
    </ClInclude>
    <ClInclude Include="..\..\xbmc\dialogs\GUIDialogMuteBug.h">
      <Filter>dialogs</Filter>
    </ClInclude>
    <ClInclude Include="..\..\xbmc\dialogs\GUIDialogNumeric.h">
      <Filter>dialogs</Filter>
    </ClInclude>
    <ClInclude Include="..\..\xbmc\dialogs\GUIDialogOK.h">
      <Filter>dialogs</Filter>
    </ClInclude>
    <ClInclude Include="..\..\xbmc\dialogs\GUIDialogPlayerControls.h">
      <Filter>dialogs</Filter>
    </ClInclude>
    <ClInclude Include="..\..\xbmc\dialogs\GUIDialogProgress.h">
      <Filter>dialogs</Filter>
    </ClInclude>
    <ClInclude Include="..\..\xbmc\dialogs\GUIDialogSeekBar.h">
      <Filter>dialogs</Filter>
    </ClInclude>
    <ClInclude Include="..\..\xbmc\dialogs\GUIDialogSelect.h">
      <Filter>dialogs</Filter>
    </ClInclude>
    <ClInclude Include="..\..\xbmc\dialogs\GUIDialogSlider.h">
      <Filter>dialogs</Filter>
    </ClInclude>
    <ClInclude Include="..\..\xbmc\dialogs\GUIDialogSmartPlaylistEditor.h">
      <Filter>dialogs</Filter>
    </ClInclude>
    <ClInclude Include="..\..\xbmc\dialogs\GUIDialogSmartPlaylistRule.h">
      <Filter>dialogs</Filter>
    </ClInclude>
    <ClInclude Include="..\..\xbmc\dialogs\GUIDialogSubMenu.h">
      <Filter>dialogs</Filter>
    </ClInclude>
    <ClInclude Include="..\..\xbmc\dialogs\GUIDialogTextViewer.h">
      <Filter>dialogs</Filter>
    </ClInclude>
    <ClInclude Include="..\..\xbmc\dialogs\GUIDialogVolumeBar.h">
      <Filter>dialogs</Filter>
    </ClInclude>
    <ClInclude Include="..\..\xbmc\dialogs\GUIDialogYesNo.h">
      <Filter>dialogs</Filter>
    </ClInclude>
    <ClInclude Include="..\..\xbmc\Application.h" />
    <ClInclude Include="..\..\xbmc\system.h" />
    <ClInclude Include="..\..\xbmc\guilib\AnimatedGif.h">
      <Filter>guilib</Filter>
    </ClInclude>
    <ClInclude Include="..\..\xbmc\guilib\D3DResource.h">
      <Filter>guilib</Filter>
    </ClInclude>
    <ClInclude Include="..\..\xbmc\guilib\DDSImage.h">
      <Filter>guilib</Filter>
    </ClInclude>
    <ClInclude Include="..\..\xbmc\guilib\DirectXGraphics.h">
      <Filter>guilib</Filter>
    </ClInclude>
    <ClInclude Include="..\..\xbmc\guilib\Geometry.h">
      <Filter>guilib</Filter>
    </ClInclude>
    <ClInclude Include="..\..\xbmc\guilib\gui3d.h">
      <Filter>guilib</Filter>
    </ClInclude>
    <ClInclude Include="..\..\xbmc\guilib\GUIAudioManager.h">
      <Filter>guilib</Filter>
    </ClInclude>
    <ClInclude Include="..\..\xbmc\guilib\GUIBaseContainer.h">
      <Filter>guilib</Filter>
    </ClInclude>
    <ClInclude Include="..\..\xbmc\guilib\GUIBorderedImage.h">
      <Filter>guilib</Filter>
    </ClInclude>
    <ClInclude Include="..\..\xbmc\guilib\GUIButtonControl.h">
      <Filter>guilib</Filter>
    </ClInclude>
    <ClInclude Include="..\..\xbmc\guilib\GUICallback.h">
      <Filter>guilib</Filter>
    </ClInclude>
    <ClInclude Include="..\..\xbmc\guilib\GUICheckMarkControl.h">
      <Filter>guilib</Filter>
    </ClInclude>
    <ClInclude Include="..\..\xbmc\guilib\GUIColorManager.h">
      <Filter>guilib</Filter>
    </ClInclude>
    <ClInclude Include="..\..\xbmc\guilib\GUIControl.h">
      <Filter>guilib</Filter>
    </ClInclude>
    <ClInclude Include="..\..\xbmc\guilib\GUIControlFactory.h">
      <Filter>guilib</Filter>
    </ClInclude>
    <ClInclude Include="..\..\xbmc\guilib\GUIControlGroup.h">
      <Filter>guilib</Filter>
    </ClInclude>
    <ClInclude Include="..\..\xbmc\guilib\GUIControlGroupList.h">
      <Filter>guilib</Filter>
    </ClInclude>
    <ClInclude Include="..\..\xbmc\guilib\GUIControlProfiler.h">
      <Filter>guilib</Filter>
    </ClInclude>
    <ClInclude Include="..\..\xbmc\guilib\GUIEditControl.h">
      <Filter>guilib</Filter>
    </ClInclude>
    <ClInclude Include="..\..\xbmc\guilib\GUIFadeLabelControl.h">
      <Filter>guilib</Filter>
    </ClInclude>
    <ClInclude Include="..\..\xbmc\guilib\GUIFixedListContainer.h">
      <Filter>guilib</Filter>
    </ClInclude>
    <ClInclude Include="..\..\xbmc\guilib\GUIFont.h">
      <Filter>guilib</Filter>
    </ClInclude>
    <ClInclude Include="..\..\xbmc\guilib\GUIFontCache.h">
      <Filter>guilib</Filter>
    </ClInclude>
    <ClInclude Include="..\..\xbmc\guilib\GUIFontManager.h">
      <Filter>guilib</Filter>
    </ClInclude>
    <ClInclude Include="..\..\xbmc\guilib\GUIImage.h">
      <Filter>guilib</Filter>
    </ClInclude>
    <ClInclude Include="..\..\xbmc\guilib\GUIIncludes.h">
      <Filter>guilib</Filter>
    </ClInclude>
    <ClInclude Include="..\..\xbmc\guilib\GUIInfoTypes.h">
      <Filter>guilib</Filter>
    </ClInclude>
    <ClInclude Include="..\..\xbmc\guilib\GUILabel.h">
      <Filter>guilib</Filter>
    </ClInclude>
    <ClInclude Include="..\..\xbmc\guilib\GUILabelControl.h">
      <Filter>guilib</Filter>
    </ClInclude>
    <ClInclude Include="..\..\xbmc\guilib\GUIListContainer.h">
      <Filter>guilib</Filter>
    </ClInclude>
    <ClInclude Include="..\..\xbmc\guilib\GUIListGroup.h">
      <Filter>guilib</Filter>
    </ClInclude>
    <ClInclude Include="..\..\xbmc\guilib\GUIListItem.h">
      <Filter>guilib</Filter>
    </ClInclude>
    <ClInclude Include="..\..\xbmc\guilib\GUIListItemLayout.h">
      <Filter>guilib</Filter>
    </ClInclude>
    <ClInclude Include="..\..\xbmc\guilib\GUIListLabel.h">
      <Filter>guilib</Filter>
    </ClInclude>
    <ClInclude Include="..\..\xbmc\guilib\GUIMessage.h">
      <Filter>guilib</Filter>
    </ClInclude>
    <ClInclude Include="..\..\xbmc\guilib\GUIMoverControl.h">
      <Filter>guilib</Filter>
    </ClInclude>
    <ClInclude Include="..\..\xbmc\guilib\GUIMultiImage.h">
      <Filter>guilib</Filter>
    </ClInclude>
    <ClInclude Include="..\..\xbmc\guilib\GUIMultiSelectText.h">
      <Filter>guilib</Filter>
    </ClInclude>
    <ClInclude Include="..\..\xbmc\guilib\GUIPanelContainer.h">
      <Filter>guilib</Filter>
    </ClInclude>
    <ClInclude Include="..\..\xbmc\guilib\GUIProgressControl.h">
      <Filter>guilib</Filter>
    </ClInclude>
    <ClInclude Include="..\..\xbmc\guilib\GUIRadioButtonControl.h">
      <Filter>guilib</Filter>
    </ClInclude>
    <ClInclude Include="..\..\xbmc\guilib\GUIRenderingControl.h">
      <Filter>guilib</Filter>
    </ClInclude>
    <ClInclude Include="..\..\xbmc\guilib\GUIResizeControl.h">
      <Filter>guilib</Filter>
    </ClInclude>
    <ClInclude Include="..\..\xbmc\guilib\GUIRSSControl.h">
      <Filter>guilib</Filter>
    </ClInclude>
    <ClInclude Include="..\..\xbmc\guilib\GUIScrollBarControl.h">
      <Filter>guilib</Filter>
    </ClInclude>
    <ClInclude Include="..\..\xbmc\guilib\GUISelectButtonControl.h">
      <Filter>guilib</Filter>
    </ClInclude>
    <ClInclude Include="..\..\xbmc\guilib\GUISettingsSliderControl.h">
      <Filter>guilib</Filter>
    </ClInclude>
    <ClInclude Include="..\..\xbmc\guilib\GUIShader.h">
      <Filter>guilib</Filter>
    </ClInclude>
    <ClInclude Include="..\..\xbmc\guilib\GUIShaderDX.h">
      <Filter>guilib</Filter>
    </ClInclude>
    <ClInclude Include="..\..\xbmc\guilib\GUISliderControl.h">
      <Filter>guilib</Filter>
    </ClInclude>
    <ClInclude Include="..\..\xbmc\guilib\GUISpinControl.h">
      <Filter>guilib</Filter>
    </ClInclude>
    <ClInclude Include="..\..\xbmc\guilib\GUISpinControlEx.h">
      <Filter>guilib</Filter>
    </ClInclude>
    <ClInclude Include="..\..\xbmc\guilib\GUIStaticItem.h">
      <Filter>guilib</Filter>
    </ClInclude>
    <ClInclude Include="..\..\xbmc\guilib\GUITextBox.h">
      <Filter>guilib</Filter>
    </ClInclude>
    <ClInclude Include="..\..\xbmc\guilib\GUITextLayout.h">
      <Filter>guilib</Filter>
    </ClInclude>
    <ClInclude Include="..\..\xbmc\guilib\GUIToggleButtonControl.h">
      <Filter>guilib</Filter>
    </ClInclude>
    <ClInclude Include="..\..\xbmc\guilib\GUIVideoControl.h">
      <Filter>guilib</Filter>
    </ClInclude>
    <ClInclude Include="..\..\xbmc\guilib\GUIVisualisationControl.h">
      <Filter>guilib</Filter>
    </ClInclude>
    <ClInclude Include="..\..\xbmc\guilib\GUIWindow.h">
      <Filter>guilib</Filter>
    </ClInclude>
    <ClInclude Include="..\..\xbmc\guilib\GUIWindowManager.h">
      <Filter>guilib</Filter>
    </ClInclude>
    <ClInclude Include="..\..\xbmc\guilib\GUIWrappingListContainer.h">
      <Filter>guilib</Filter>
    </ClInclude>
    <ClInclude Include="..\..\xbmc\guilib\IAudioDeviceChangedCallback.h">
      <Filter>guilib</Filter>
    </ClInclude>
    <ClInclude Include="..\..\xbmc\guilib\IMsgTargetCallback.h">
      <Filter>guilib</Filter>
    </ClInclude>
    <ClInclude Include="..\..\xbmc\guilib\IWindowManagerCallback.h">
      <Filter>guilib</Filter>
    </ClInclude>
    <ClInclude Include="..\..\xbmc\guilib\LocalizeStrings.h">
      <Filter>guilib</Filter>
    </ClInclude>
    <ClInclude Include="..\..\xbmc\guilib\MatrixGLES.h">
      <Filter>guilib</Filter>
    </ClInclude>
    <ClInclude Include="..\..\xbmc\guilib\Resolution.h">
      <Filter>guilib</Filter>
    </ClInclude>
    <ClInclude Include="..\..\xbmc\guilib\TextureBundle.h">
      <Filter>guilib</Filter>
    </ClInclude>
    <ClInclude Include="..\..\xbmc\guilib\TextureBundleXBT.h">
      <Filter>guilib</Filter>
    </ClInclude>
    <ClInclude Include="..\..\xbmc\guilib\TextureBundleXPR.h">
      <Filter>guilib</Filter>
    </ClInclude>
    <ClInclude Include="..\..\xbmc\guilib\TransformMatrix.h">
      <Filter>guilib</Filter>
    </ClInclude>
    <ClInclude Include="..\..\xbmc\guilib\Tween.h">
      <Filter>guilib</Filter>
    </ClInclude>
    <ClInclude Include="..\..\xbmc\guilib\VisibleEffect.h">
      <Filter>guilib</Filter>
    </ClInclude>
    <ClInclude Include="..\..\xbmc\guilib\XBTF.h">
      <Filter>guilib</Filter>
    </ClInclude>
    <ClInclude Include="..\..\xbmc\guilib\XBTFReader.h">
      <Filter>guilib</Filter>
    </ClInclude>
    <ClInclude Include="..\..\xbmc\input\ButtonTranslator.h">
      <Filter>input</Filter>
    </ClInclude>
    <ClInclude Include="..\..\xbmc\input\KeyboardLayout.h">
      <Filter>input</Filter>
    </ClInclude>
    <ClInclude Include="..\..\xbmc\input\KeyboardStat.h">
      <Filter>input</Filter>
    </ClInclude>
    <ClInclude Include="..\..\xbmc\input\MouseStat.h">
      <Filter>input</Filter>
    </ClInclude>
    <ClInclude Include="..\..\xbmc\input\XBIRRemote.h">
      <Filter>input</Filter>
    </ClInclude>
    <ClInclude Include="..\..\xbmc\input\XBMC_keyboard.h">
      <Filter>input</Filter>
    </ClInclude>
    <ClInclude Include="..\..\xbmc\input\XBMC_keysym.h">
      <Filter>input</Filter>
    </ClInclude>
    <ClInclude Include="..\..\xbmc\input\XBMC_mouse.h">
      <Filter>input</Filter>
    </ClInclude>
    <ClInclude Include="..\..\xbmc\input\XBMC_vkeys.h">
      <Filter>input</Filter>
    </ClInclude>
    <ClInclude Include="..\..\xbmc\input\windows\IRServerSuite.h">
      <Filter>input\windows</Filter>
    </ClInclude>
    <ClInclude Include="..\..\xbmc\input\windows\IrssMessage.h">
      <Filter>input\windows</Filter>
    </ClInclude>
    <ClInclude Include="..\..\xbmc\interfaces\json-rpc\AudioLibrary.h">
      <Filter>interfaces\json-rpc</Filter>
    </ClInclude>
    <ClInclude Include="..\..\xbmc\interfaces\json-rpc\FileItemHandler.h">
      <Filter>interfaces\json-rpc</Filter>
    </ClInclude>
    <ClInclude Include="..\..\xbmc\interfaces\json-rpc\FileOperations.h">
      <Filter>interfaces\json-rpc</Filter>
    </ClInclude>
    <ClInclude Include="..\..\xbmc\interfaces\json-rpc\IClient.h">
      <Filter>interfaces\json-rpc</Filter>
    </ClInclude>
    <ClInclude Include="..\..\xbmc\interfaces\json-rpc\ITransportLayer.h">
      <Filter>interfaces\json-rpc</Filter>
    </ClInclude>
    <ClInclude Include="..\..\xbmc\interfaces\json-rpc\JSONRPC.h">
      <Filter>interfaces\json-rpc</Filter>
    </ClInclude>
    <ClInclude Include="..\..\xbmc\interfaces\json-rpc\JSONUtils.h">
      <Filter>interfaces\json-rpc</Filter>
    </ClInclude>
    <ClInclude Include="..\..\xbmc\interfaces\json-rpc\PlayerOperations.h">
      <Filter>interfaces\json-rpc</Filter>
    </ClInclude>
    <ClInclude Include="..\..\xbmc\interfaces\json-rpc\PlaylistOperations.h">
      <Filter>interfaces\json-rpc</Filter>
    </ClInclude>
    <ClInclude Include="..\..\xbmc\interfaces\json-rpc\SystemOperations.h">
      <Filter>interfaces\json-rpc</Filter>
    </ClInclude>
    <ClInclude Include="..\..\xbmc\interfaces\json-rpc\VideoLibrary.h">
      <Filter>interfaces\json-rpc</Filter>
    </ClInclude>
    <ClInclude Include="..\..\xbmc\interfaces\json-rpc\XBMCOperations.h">
      <Filter>interfaces\json-rpc</Filter>
    </ClInclude>
    <ClInclude Include="..\..\xbmc\interfaces\json-rpc\TextureOperations.h">
      <Filter>interfaces\json-rpc</Filter>
    </ClInclude>
    <ClInclude Include="..\..\xbmc\music\dialogs\GUIDialogMusicInfo.h">
      <Filter>music\dialogs</Filter>
    </ClInclude>
    <ClInclude Include="..\..\xbmc\music\dialogs\GUIDialogMusicOSD.h">
      <Filter>music\dialogs</Filter>
    </ClInclude>
    <ClInclude Include="..\..\xbmc\music\dialogs\GUIDialogSongInfo.h">
      <Filter>music\dialogs</Filter>
    </ClInclude>
    <ClInclude Include="..\..\xbmc\music\dialogs\GUIDialogVisualisationPresetList.h">
      <Filter>music\dialogs</Filter>
    </ClInclude>
    <ClInclude Include="..\..\xbmc\music\infoscanner\MusicAlbumInfo.h">
      <Filter>music\infoscanner</Filter>
    </ClInclude>
    <ClInclude Include="..\..\xbmc\music\infoscanner\MusicArtistInfo.h">
      <Filter>music\infoscanner</Filter>
    </ClInclude>
    <ClInclude Include="..\..\xbmc\music\infoscanner\MusicInfoScanner.h">
      <Filter>music\infoscanner</Filter>
    </ClInclude>
    <ClInclude Include="..\..\xbmc\music\infoscanner\MusicInfoScraper.h">
      <Filter>music\infoscanner</Filter>
    </ClInclude>
    <ClInclude Include="..\..\xbmc\music\windows\GUIWindowMusicBase.h">
      <Filter>music\windows</Filter>
    </ClInclude>
    <ClInclude Include="..\..\xbmc\music\windows\GUIWindowMusicNav.h">
      <Filter>music\windows</Filter>
    </ClInclude>
    <ClInclude Include="..\..\xbmc\music\windows\GUIWindowMusicPlaylist.h">
      <Filter>music\windows</Filter>
    </ClInclude>
    <ClInclude Include="..\..\xbmc\music\windows\GUIWindowMusicPlaylistEditor.h">
      <Filter>music\windows</Filter>
    </ClInclude>
    <ClInclude Include="..\..\xbmc\music\windows\GUIWindowMusicSongs.h">
      <Filter>music\windows</Filter>
    </ClInclude>
    <ClInclude Include="..\..\xbmc\music\windows\GUIWindowVisualisation.h">
      <Filter>music\windows</Filter>
    </ClInclude>
    <ClInclude Include="..\..\xbmc\music\tags\ImusicInfoTagLoader.h">
      <Filter>music\tags</Filter>
    </ClInclude>
    <ClInclude Include="..\..\xbmc\music\tags\MusicInfoTag.h">
      <Filter>music\tags</Filter>
    </ClInclude>
    <ClInclude Include="..\..\xbmc\music\tags\MusicInfoTagLoaderCDDA.h">
      <Filter>music\tags</Filter>
    </ClInclude>
    <ClInclude Include="..\..\xbmc\music\tags\MusicInfoTagLoaderDatabase.h">
      <Filter>music\tags</Filter>
    </ClInclude>
    <ClInclude Include="..\..\xbmc\music\tags\MusicInfoTagLoaderFactory.h">
      <Filter>music\tags</Filter>
    </ClInclude>
    <ClInclude Include="..\..\xbmc\music\tags\MusicInfoTagLoaderShn.h">
      <Filter>music\tags</Filter>
    </ClInclude>
    <ClInclude Include="..\..\xbmc\network\cddb.h">
      <Filter>network</Filter>
    </ClInclude>
    <ClInclude Include="..\..\xbmc\network\DNSNameCache.h">
      <Filter>network</Filter>
    </ClInclude>
    <ClInclude Include="..\..\xbmc\network\EventClient.h">
      <Filter>network</Filter>
    </ClInclude>
    <ClInclude Include="..\..\xbmc\network\EventPacket.h">
      <Filter>network</Filter>
    </ClInclude>
    <ClInclude Include="..\..\xbmc\network\EventServer.h">
      <Filter>network</Filter>
    </ClInclude>
    <ClInclude Include="..\..\xbmc\network\GUIDialogAccessPoints.h">
      <Filter>network</Filter>
    </ClInclude>
    <ClInclude Include="..\..\xbmc\network\GUIDialogNetworkSetup.h">
      <Filter>network</Filter>
    </ClInclude>
    <ClInclude Include="..\..\xbmc\network\Network.h">
      <Filter>network</Filter>
    </ClInclude>
    <ClInclude Include="..\..\xbmc\network\Socket.h">
      <Filter>network</Filter>
    </ClInclude>
    <ClInclude Include="..\..\xbmc\network\TCPServer.h">
      <Filter>network</Filter>
    </ClInclude>
    <ClInclude Include="..\..\xbmc\network\UdpClient.h">
      <Filter>network</Filter>
    </ClInclude>
    <ClInclude Include="..\..\xbmc\network\WakeOnAccess.h">
      <Filter>network</Filter>
    </ClInclude>
    <ClInclude Include="..\..\xbmc\network\WebServer.h">
      <Filter>network</Filter>
    </ClInclude>
    <ClInclude Include="..\..\xbmc\network\Zeroconf.h">
      <Filter>network</Filter>
    </ClInclude>
    <ClInclude Include="..\..\xbmc\network\windows\NetworkWin32.h">
      <Filter>network\windows</Filter>
    </ClInclude>
    <ClInclude Include="..\..\xbmc\pictures\DllImageLib.h">
      <Filter>pictures</Filter>
    </ClInclude>
    <ClInclude Include="..\..\xbmc\pictures\DllLibExif.h">
      <Filter>pictures</Filter>
    </ClInclude>
    <ClInclude Include="..\..\xbmc\pictures\GUIDialogPictureInfo.h">
      <Filter>pictures</Filter>
    </ClInclude>
    <ClInclude Include="..\..\xbmc\pictures\GUIViewStatePictures.h">
      <Filter>pictures</Filter>
    </ClInclude>
    <ClInclude Include="..\..\xbmc\pictures\GUIWindowPictures.h">
      <Filter>pictures</Filter>
    </ClInclude>
    <ClInclude Include="..\..\xbmc\pictures\GUIWindowSlideShow.h">
      <Filter>pictures</Filter>
    </ClInclude>
    <ClInclude Include="..\..\xbmc\pictures\Picture.h">
      <Filter>pictures</Filter>
    </ClInclude>
    <ClInclude Include="..\..\xbmc\pictures\PictureInfoLoader.h">
      <Filter>pictures</Filter>
    </ClInclude>
    <ClInclude Include="..\..\xbmc\pictures\PictureInfoTag.h">
      <Filter>pictures</Filter>
    </ClInclude>
    <ClInclude Include="..\..\xbmc\pictures\SlideShowPicture.h">
      <Filter>pictures</Filter>
    </ClInclude>
    <ClInclude Include="..\..\xbmc\playlists\PlayList.h">
      <Filter>playlists</Filter>
    </ClInclude>
    <ClInclude Include="..\..\xbmc\playlists\PlayListB4S.h">
      <Filter>playlists</Filter>
    </ClInclude>
    <ClInclude Include="..\..\xbmc\playlists\PlayListFactory.h">
      <Filter>playlists</Filter>
    </ClInclude>
    <ClInclude Include="..\..\xbmc\playlists\PlayListM3U.h">
      <Filter>playlists</Filter>
    </ClInclude>
    <ClInclude Include="..\..\xbmc\playlists\PlayListPLS.h">
      <Filter>playlists</Filter>
    </ClInclude>
    <ClInclude Include="..\..\xbmc\playlists\PlayListURL.h">
      <Filter>playlists</Filter>
    </ClInclude>
    <ClInclude Include="..\..\xbmc\playlists\PlayListWPL.h">
      <Filter>playlists</Filter>
    </ClInclude>
    <ClInclude Include="..\..\xbmc\playlists\PlayListXML.h">
      <Filter>playlists</Filter>
    </ClInclude>
    <ClInclude Include="..\..\xbmc\playlists\SmartPlayList.h">
      <Filter>playlists</Filter>
    </ClInclude>
    <ClInclude Include="..\..\xbmc\powermanagement\IPowerSyscall.h">
      <Filter>powermanagement</Filter>
    </ClInclude>
    <ClInclude Include="..\..\xbmc\powermanagement\PowerManager.h">
      <Filter>powermanagement</Filter>
    </ClInclude>
    <ClInclude Include="..\..\xbmc\powermanagement\windows\Win32PowerSyscall.h">
      <Filter>powermanagement\windows</Filter>
    </ClInclude>
    <ClInclude Include="..\..\xbmc\programs\GUIViewStatePrograms.h">
      <Filter>programs</Filter>
    </ClInclude>
    <ClInclude Include="..\..\xbmc\programs\GUIWindowPrograms.h">
      <Filter>programs</Filter>
    </ClInclude>
    <ClInclude Include="..\..\xbmc\rendering\RenderSystem.h">
      <Filter>rendering</Filter>
    </ClInclude>
    <ClInclude Include="..\..\xbmc\rendering\dx\GUIWindowTestPatternDX.h">
      <Filter>rendering\dx</Filter>
    </ClInclude>
    <ClInclude Include="..\..\xbmc\rendering\dx\RenderSystemDX.h">
      <Filter>rendering\dx</Filter>
    </ClInclude>
    <ClInclude Include="..\..\xbmc\settings\AdvancedSettings.h">
      <Filter>settings</Filter>
    </ClInclude>
    <ClInclude Include="..\..\xbmc\settings\Settings.h">
      <Filter>settings</Filter>
    </ClInclude>
    <ClInclude Include="..\..\xbmc\settings\VideoSettings.h">
      <Filter>settings</Filter>
    </ClInclude>
    <ClInclude Include="..\..\xbmc\storage\AutorunMediaJob.h">
      <Filter>storage</Filter>
    </ClInclude>
    <ClInclude Include="..\..\xbmc\storage\cdioSupport.h">
      <Filter>storage</Filter>
    </ClInclude>
    <ClInclude Include="..\..\xbmc\storage\IoSupport.h">
      <Filter>storage</Filter>
    </ClInclude>
    <ClInclude Include="..\..\xbmc\storage\IStorageProvider.h">
      <Filter>storage</Filter>
    </ClInclude>
    <ClInclude Include="..\..\xbmc\storage\MediaManager.h">
      <Filter>storage</Filter>
    </ClInclude>
    <ClInclude Include="..\..\xbmc\storage\windows\Win32StorageProvider.h">
      <Filter>storage\windows</Filter>
    </ClInclude>
    <ClInclude Include="..\..\xbmc\utils\AlarmClock.h">
      <Filter>utils</Filter>
    </ClInclude>
    <ClInclude Include="..\..\xbmc\utils\AliasShortcutUtils.h">
      <Filter>utils</Filter>
    </ClInclude>
    <ClInclude Include="..\..\xbmc\utils\Archive.h">
      <Filter>utils</Filter>
    </ClInclude>
    <ClInclude Include="..\..\xbmc\utils\AsyncFileCopy.h">
      <Filter>utils</Filter>
    </ClInclude>
    <ClInclude Include="..\..\xbmc\utils\AutoPtrHandle.h">
      <Filter>utils</Filter>
    </ClInclude>
    <ClInclude Include="..\..\xbmc\utils\BitstreamStats.h">
      <Filter>utils</Filter>
    </ClInclude>
    <ClInclude Include="..\..\xbmc\utils\CharsetConverter.h">
      <Filter>utils</Filter>
    </ClInclude>
    <ClInclude Include="..\..\xbmc\utils\CPUInfo.h">
      <Filter>utils</Filter>
    </ClInclude>
    <ClInclude Include="..\..\xbmc\utils\Crc32.h">
      <Filter>utils</Filter>
    </ClInclude>
    <ClInclude Include="..\..\xbmc\utils\EndianSwap.h">
      <Filter>utils</Filter>
    </ClInclude>
    <ClInclude Include="..\..\xbmc\utils\Fanart.h">
      <Filter>utils</Filter>
    </ClInclude>
    <ClInclude Include="..\..\xbmc\utils\FileOperationJob.h">
      <Filter>utils</Filter>
    </ClInclude>
    <ClInclude Include="..\..\xbmc\utils\FileUtils.h">
      <Filter>utils</Filter>
    </ClInclude>
    <ClInclude Include="..\..\xbmc\utils\fstrcmp.h">
      <Filter>utils</Filter>
    </ClInclude>
    <ClInclude Include="..\..\xbmc\utils\HTMLUtil.h">
      <Filter>utils</Filter>
    </ClInclude>
    <ClInclude Include="..\..\xbmc\utils\HttpHeader.h">
      <Filter>utils</Filter>
    </ClInclude>
    <ClInclude Include="..\..\xbmc\utils\InfoLoader.h">
      <Filter>utils</Filter>
    </ClInclude>
    <ClInclude Include="..\..\xbmc\utils\ISerializable.h">
      <Filter>utils</Filter>
    </ClInclude>
    <ClInclude Include="..\..\xbmc\utils\Job.h">
      <Filter>utils</Filter>
    </ClInclude>
    <ClInclude Include="..\..\xbmc\utils\JobManager.h">
      <Filter>utils</Filter>
    </ClInclude>
    <ClInclude Include="..\..\xbmc\utils\LabelFormatter.h">
      <Filter>utils</Filter>
    </ClInclude>
    <ClInclude Include="..\..\xbmc\utils\log.h">
      <Filter>utils</Filter>
    </ClInclude>
    <ClInclude Include="..\..\xbmc\utils\MathUtils.h">
      <Filter>utils</Filter>
    </ClInclude>
    <ClInclude Include="..\..\xbmc\utils\md5.h">
      <Filter>utils</Filter>
    </ClInclude>
    <ClInclude Include="..\..\xbmc\utils\PerformanceSample.h">
      <Filter>utils</Filter>
    </ClInclude>
    <ClInclude Include="..\..\xbmc\utils\PerformanceStats.h">
      <Filter>utils</Filter>
    </ClInclude>
    <ClInclude Include="..\..\xbmc\utils\RegExp.h">
      <Filter>utils</Filter>
    </ClInclude>
    <ClInclude Include="..\..\xbmc\utils\RingBuffer.h">
      <Filter>utils</Filter>
    </ClInclude>
    <ClInclude Include="..\..\xbmc\utils\RssReader.h">
      <Filter>utils</Filter>
    </ClInclude>
    <ClInclude Include="..\..\xbmc\utils\SaveFileStateJob.h">
      <Filter>utils</Filter>
    </ClInclude>
    <ClInclude Include="..\..\xbmc\utils\ScraperParser.h">
      <Filter>utils</Filter>
    </ClInclude>
    <ClInclude Include="..\..\xbmc\utils\ScraperUrl.h">
      <Filter>utils</Filter>
    </ClInclude>
    <ClInclude Include="..\..\xbmc\utils\Splash.h">
      <Filter>utils</Filter>
    </ClInclude>
    <ClInclude Include="..\..\xbmc\utils\Stopwatch.h">
      <Filter>utils</Filter>
    </ClInclude>
    <ClInclude Include="..\..\xbmc\utils\StreamDetails.h">
      <Filter>utils</Filter>
    </ClInclude>
    <ClInclude Include="..\..\xbmc\utils\StreamUtils.h">
      <Filter>utils</Filter>
    </ClInclude>
    <ClInclude Include="..\..\xbmc\utils\StringUtils.h">
      <Filter>utils</Filter>
    </ClInclude>
    <ClInclude Include="..\..\xbmc\utils\SystemInfo.h">
      <Filter>utils</Filter>
    </ClInclude>
    <ClInclude Include="..\..\xbmc\utils\TimeSmoother.h">
      <Filter>utils</Filter>
    </ClInclude>
    <ClInclude Include="..\..\xbmc\utils\TimeUtils.h">
      <Filter>utils</Filter>
    </ClInclude>
    <ClInclude Include="..\..\xbmc\utils\URIUtils.h">
      <Filter>utils</Filter>
    </ClInclude>
    <ClInclude Include="..\..\xbmc\utils\Variant.h">
      <Filter>utils</Filter>
    </ClInclude>
    <ClInclude Include="..\..\xbmc\utils\Weather.h">
      <Filter>utils</Filter>
    </ClInclude>
    <ClInclude Include="..\..\xbmc\utils\XMLUtils.h">
      <Filter>utils</Filter>
    </ClInclude>
    <ClInclude Include="..\..\xbmc\video\Bookmark.h">
      <Filter>video</Filter>
    </ClInclude>
    <ClInclude Include="..\..\xbmc\video\GUIViewStateVideo.h">
      <Filter>video</Filter>
    </ClInclude>
    <ClInclude Include="..\..\xbmc\video\Teletext.h">
      <Filter>video</Filter>
    </ClInclude>
    <ClInclude Include="..\..\xbmc\video\TeletextDefines.h">
      <Filter>video</Filter>
    </ClInclude>
    <ClInclude Include="..\..\xbmc\video\VideoInfoDownloader.h">
      <Filter>video</Filter>
    </ClInclude>
    <ClInclude Include="..\..\xbmc\video\VideoInfoScanner.h">
      <Filter>video</Filter>
    </ClInclude>
    <ClInclude Include="..\..\xbmc\video\VideoInfoTag.h">
      <Filter>video</Filter>
    </ClInclude>
    <ClInclude Include="..\..\xbmc\video\VideoReferenceClock.h">
      <Filter>video</Filter>
    </ClInclude>
    <ClInclude Include="..\..\xbmc\video\dialogs\GUIDialogAudioSubtitleSettings.h">
      <Filter>video\dialogs</Filter>
    </ClInclude>
    <ClInclude Include="..\..\xbmc\video\dialogs\GUIDialogFileStacking.h">
      <Filter>video\dialogs</Filter>
    </ClInclude>
    <ClInclude Include="..\..\xbmc\video\dialogs\GUIDialogFullScreenInfo.h">
      <Filter>video\dialogs</Filter>
    </ClInclude>
    <ClInclude Include="..\..\xbmc\video\dialogs\GUIDialogSubtitles.h">
      <Filter>video\dialogs</Filter>
    </ClInclude>
    <ClInclude Include="..\..\xbmc\video\dialogs\GUIDialogTeletext.h">
      <Filter>video\dialogs</Filter>
    </ClInclude>
    <ClInclude Include="..\..\xbmc\video\dialogs\GUIDialogVideoBookmarks.h">
      <Filter>video\dialogs</Filter>
    </ClInclude>
    <ClInclude Include="..\..\xbmc\video\dialogs\GUIDialogVideoInfo.h">
      <Filter>video\dialogs</Filter>
    </ClInclude>
    <ClInclude Include="..\..\xbmc\video\dialogs\GUIDialogVideoOSD.h">
      <Filter>video\dialogs</Filter>
    </ClInclude>
    <ClInclude Include="..\..\xbmc\video\dialogs\GUIDialogVideoSettings.h">
      <Filter>video\dialogs</Filter>
    </ClInclude>
    <ClInclude Include="..\..\xbmc\video\windows\GUIWindowFullScreen.h">
      <Filter>video\windows</Filter>
    </ClInclude>
    <ClInclude Include="..\..\xbmc\video\windows\GUIWindowVideoBase.h">
      <Filter>video\windows</Filter>
    </ClInclude>
    <ClInclude Include="..\..\xbmc\video\windows\GUIWindowVideoNav.h">
      <Filter>video\windows</Filter>
    </ClInclude>
    <ClInclude Include="..\..\xbmc\video\windows\GUIWindowVideoPlaylist.h">
      <Filter>video\windows</Filter>
    </ClInclude>
    <ClInclude Include="..\..\xbmc\windowing\WindowingFactory.h">
      <Filter>windowing</Filter>
    </ClInclude>
    <ClInclude Include="..\..\xbmc\windowing\WinEvents.h">
      <Filter>windowing</Filter>
    </ClInclude>
    <ClInclude Include="..\..\xbmc\windowing\WinSystem.h">
      <Filter>windowing</Filter>
    </ClInclude>
    <ClInclude Include="..\..\xbmc\windowing\XBMC_events.h">
      <Filter>windowing</Filter>
    </ClInclude>
    <ClInclude Include="..\..\xbmc\windowing\windows\WinEventsWin32.h">
      <Filter>windowing\windows</Filter>
    </ClInclude>
    <ClInclude Include="..\..\xbmc\windowing\windows\WinSystemWin32.h">
      <Filter>windowing\windows</Filter>
    </ClInclude>
    <ClInclude Include="..\..\xbmc\windowing\windows\WinSystemWin32DX.h">
      <Filter>windowing\windows</Filter>
    </ClInclude>
    <ClInclude Include="..\..\xbmc\addons\GUIViewStateAddonBrowser.h">
      <Filter>addons</Filter>
    </ClInclude>
    <ClInclude Include="..\..\xbmc\addons\GUIWindowAddonBrowser.h">
      <Filter>addons</Filter>
    </ClInclude>
    <ClInclude Include="..\..\xbmc\dialogs\GUIDialogCache.h">
      <Filter>dialogs</Filter>
    </ClInclude>
    <ClInclude Include="..\..\xbmc\interfaces\Builtins.h">
      <Filter>interfaces</Filter>
    </ClInclude>
    <ClInclude Include="..\..\xbmc\interfaces\IActionListener.h">
      <Filter>interfaces</Filter>
    </ClInclude>
    <ClInclude Include="..\..\xbmc\interfaces\IAnnouncer.h">
      <Filter>interfaces</Filter>
    </ClInclude>
    <ClInclude Include="..\..\xbmc\interfaces\AnnouncementManager.h">
      <Filter>interfaces</Filter>
    </ClInclude>
    <ClInclude Include="..\..\xbmc\powermanagement\DPMSSupport.h">
      <Filter>powermanagement</Filter>
    </ClInclude>
    <ClInclude Include="..\..\xbmc\windows\GUIMediaWindow.h">
      <Filter>windows</Filter>
    </ClInclude>
    <ClInclude Include="..\..\xbmc\windows\GUIWindowDebugInfo.h">
      <Filter>windows</Filter>
    </ClInclude>
    <ClInclude Include="..\..\xbmc\windows\GUIWindowFileManager.h">
      <Filter>windows</Filter>
    </ClInclude>
    <ClInclude Include="..\..\xbmc\windows\GUIWindowHome.h">
      <Filter>windows</Filter>
    </ClInclude>
    <ClInclude Include="..\..\xbmc\windows\GUIWindowLoginScreen.h">
      <Filter>windows</Filter>
    </ClInclude>
    <ClInclude Include="..\..\xbmc\windows\GUIWindowPointer.h">
      <Filter>windows</Filter>
    </ClInclude>
    <ClInclude Include="..\..\xbmc\windows\GUIWindowScreensaver.h">
      <Filter>windows</Filter>
    </ClInclude>
    <ClInclude Include="..\..\xbmc\windows\GUIWindowScreensaverDim.h">
      <Filter>windows</Filter>
    </ClInclude>
    <ClInclude Include="..\..\xbmc\windows\GUIWindowStartup.h">
      <Filter>windows</Filter>
    </ClInclude>
    <ClInclude Include="..\..\xbmc\windows\GUIWindowSystemInfo.h">
      <Filter>windows</Filter>
    </ClInclude>
    <ClInclude Include="..\..\xbmc\windows\GUIWindowWeather.h">
      <Filter>windows</Filter>
    </ClInclude>
    <ClInclude Include="..\..\xbmc\utils\LangCodeExpander.h">
      <Filter>utils</Filter>
    </ClInclude>
    <ClInclude Include="..\..\xbmc\addons\AddonInstaller.h">
      <Filter>addons</Filter>
    </ClInclude>
    <ClInclude Include="..\..\xbmc\epg\EpgSearchFilter.h">
      <Filter>epg</Filter>
    </ClInclude>
    <ClInclude Include="..\..\xbmc\epg\Epg.h">
      <Filter>epg</Filter>
    </ClInclude>
    <ClInclude Include="..\..\xbmc\epg\EpgContainer.h">
      <Filter>epg</Filter>
    </ClInclude>
    <ClInclude Include="..\..\xbmc\epg\EpgDatabase.h">
      <Filter>epg</Filter>
    </ClInclude>
    <ClInclude Include="..\..\xbmc\epg\EpgInfoTag.h">
      <Filter>epg</Filter>
    </ClInclude>
    <ClInclude Include="..\..\xbmc\filesystem\PVRFile.h">
      <Filter>filesystem</Filter>
    </ClInclude>
    <ClInclude Include="..\..\xbmc\filesystem\PVRDirectory.h">
      <Filter>filesystem</Filter>
    </ClInclude>
    <ClInclude Include="..\..\xbmc\addons\DllPVRClient.h">
      <Filter>addons</Filter>
    </ClInclude>
    <ClInclude Include="..\..\xbmc\utils\Observer.h">
      <Filter>utils</Filter>
    </ClInclude>
    <ClInclude Include="..\..\xbmc\cores\dvdplayer\DVDInputStreams\DVDInputStreamPVRManager.h">
      <Filter>cores\dvdplayer\DVDInputStreams</Filter>
    </ClInclude>
    <ClInclude Include="..\..\xbmc\cores\dvdplayer\DVDDemuxers\DVDDemuxPVRClient.h">
      <Filter>cores\dvdplayer\DVDDemuxers</Filter>
    </ClInclude>
    <ClInclude Include="..\..\xbmc\utils\TextSearch.h">
      <Filter>utils</Filter>
    </ClInclude>
    <ClInclude Include="..\..\xbmc\win32\stdio_utf8.h">
      <Filter>win32</Filter>
    </ClInclude>
    <ClInclude Include="..\..\xbmc\win32\stat_utf8.h">
      <Filter>win32</Filter>
    </ClInclude>
    <ClInclude Include="..\..\xbmc\pvr\windows\GUIWindowPVRBase.h">
      <Filter>pvr\windows</Filter>
    </ClInclude>
    <ClInclude Include="..\..\xbmc\pvr\timers\PVRTimers.h">
      <Filter>pvr\timers</Filter>
    </ClInclude>
    <ClInclude Include="..\..\xbmc\pvr\timers\PVRTimerInfoTag.h">
      <Filter>pvr\timers</Filter>
    </ClInclude>
    <ClInclude Include="..\..\xbmc\pvr\recordings\PVRRecordings.h">
      <Filter>pvr\recordings</Filter>
    </ClInclude>
    <ClInclude Include="..\..\xbmc\pvr\recordings\PVRRecording.h">
      <Filter>pvr\recordings</Filter>
    </ClInclude>
    <ClInclude Include="..\..\xbmc\pvr\dialogs\GUIDialogPVRTimerSettings.h">
      <Filter>pvr\dialogs</Filter>
    </ClInclude>
    <ClInclude Include="..\..\xbmc\pvr\dialogs\GUIDialogPVRChannelManager.h">
      <Filter>pvr\dialogs</Filter>
    </ClInclude>
    <ClInclude Include="..\..\xbmc\pvr\dialogs\GUIDialogPVRChannelsOSD.h">
      <Filter>pvr\dialogs</Filter>
    </ClInclude>
    <ClInclude Include="..\..\xbmc\pvr\dialogs\GUIDialogPVRGroupManager.h">
      <Filter>pvr\dialogs</Filter>
    </ClInclude>
    <ClInclude Include="..\..\xbmc\pvr\dialogs\GUIDialogPVRGuideInfo.h">
      <Filter>pvr\dialogs</Filter>
    </ClInclude>
    <ClInclude Include="..\..\xbmc\pvr\dialogs\GUIDialogPVRGuideOSD.h">
      <Filter>pvr\dialogs</Filter>
    </ClInclude>
    <ClInclude Include="..\..\xbmc\pvr\dialogs\GUIDialogPVRGuideSearch.h">
      <Filter>pvr\dialogs</Filter>
    </ClInclude>
    <ClInclude Include="..\..\xbmc\pvr\dialogs\GUIDialogPVRRecordingInfo.h">
      <Filter>pvr\dialogs</Filter>
    </ClInclude>
    <ClInclude Include="..\..\xbmc\pvr\channels\PVRChannelGroupsContainer.h">
      <Filter>pvr\channels</Filter>
    </ClInclude>
    <ClInclude Include="..\..\xbmc\pvr\channels\PVRChannel.h">
      <Filter>pvr\channels</Filter>
    </ClInclude>
    <ClInclude Include="..\..\xbmc\pvr\channels\PVRChannelGroup.h">
      <Filter>pvr\channels</Filter>
    </ClInclude>
    <ClInclude Include="..\..\xbmc\pvr\channels\PVRChannelGroupInternal.h">
      <Filter>pvr\channels</Filter>
    </ClInclude>
    <ClInclude Include="..\..\xbmc\pvr\channels\PVRChannelGroups.h">
      <Filter>pvr\channels</Filter>
    </ClInclude>
    <ClInclude Include="..\..\xbmc\pvr\addons\PVRClient.h">
      <Filter>pvr\addons</Filter>
    </ClInclude>
    <ClInclude Include="..\..\xbmc\dialogs\GUIDialogExtendedProgressBar.h">
      <Filter>dialogs</Filter>
    </ClInclude>
    <ClInclude Include="..\..\xbmc\pvr\PVRActionListener.h">
      <Filter>pvr</Filter>
    </ClInclude>
    <ClInclude Include="..\..\xbmc\pvr\PVRDatabase.h">
      <Filter>pvr</Filter>
    </ClInclude>
    <ClInclude Include="..\..\xbmc\pvr\PVRManager.h">
      <Filter>pvr</Filter>
    </ClInclude>
    <ClInclude Include="..\..\xbmc\cores\VideoRenderers\RenderCapture.h">
      <Filter>cores\VideoRenderers</Filter>
    </ClInclude>
    <ClInclude Include="..\..\xbmc\pvr\windows\GUIWindowPVRTimers.h">
      <Filter>pvr\windows</Filter>
    </ClInclude>
    <ClInclude Include="..\..\xbmc\pvr\windows\GUIViewStatePVR.h">
      <Filter>pvr\windows</Filter>
    </ClInclude>
    <ClInclude Include="..\..\xbmc\pvr\windows\GUIWindowPVRChannels.h">
      <Filter>pvr\windows</Filter>
    </ClInclude>
    <ClInclude Include="..\..\xbmc\pvr\windows\GUIWindowPVRGuide.h">
      <Filter>pvr\windows</Filter>
    </ClInclude>
    <ClInclude Include="..\..\xbmc\pvr\windows\GUIWindowPVRRecordings.h">
      <Filter>pvr\windows</Filter>
    </ClInclude>
    <ClInclude Include="..\..\xbmc\pvr\windows\GUIWindowPVRSearch.h">
      <Filter>pvr\windows</Filter>
    </ClInclude>
    <ClInclude Include="..\..\xbmc\utils\GlobalsHandling.h">
      <Filter>utils</Filter>
    </ClInclude>
    <ClInclude Include="..\..\xbmc\pvr\addons\PVRClients.h">
      <Filter>pvr\addons</Filter>
    </ClInclude>
    <ClInclude Include="..\..\xbmc\addons\AddonCallbacks.h">
      <Filter>addons</Filter>
    </ClInclude>
    <ClInclude Include="..\..\xbmc\addons\AddonCallbacksAddon.h">
      <Filter>addons</Filter>
    </ClInclude>
    <ClInclude Include="..\..\xbmc\addons\AddonCallbacksGUI.h">
      <Filter>addons</Filter>
    </ClInclude>
    <ClInclude Include="..\..\xbmc\addons\AddonCallbacksPVR.h">
      <Filter>addons</Filter>
    </ClInclude>
    <ClInclude Include="..\..\xbmc\dialogs\GUIDialogPlayEject.h">
      <Filter>dialogs</Filter>
    </ClInclude>
    <ClInclude Include="..\..\xbmc\pvr\PVRGUIInfo.h">
      <Filter>pvr</Filter>
    </ClInclude>
    <ClInclude Include="..\..\xbmc\interfaces\json-rpc\JSONServiceDescription.h">
      <Filter>interfaces\json-rpc</Filter>
    </ClInclude>
    <ClInclude Include="..\..\xbmc\interfaces\json-rpc\ServiceDescription.h">
      <Filter>interfaces\json-rpc</Filter>
    </ClInclude>
    <ClInclude Include="..\..\xbmc\interfaces\json-rpc\InputOperations.h">
      <Filter>interfaces\json-rpc</Filter>
    </ClInclude>
    <ClInclude Include="..\..\xbmc\epg\GUIEPGGridContainer.h">
      <Filter>epg</Filter>
    </ClInclude>
    <ClInclude Include="..\..\xbmc\input\XBMC_keytable.h">
      <Filter>input</Filter>
    </ClInclude>
    <ClInclude Include="..\..\xbmc\utils\JSONVariantParser.h">
      <Filter>utils</Filter>
    </ClInclude>
    <ClInclude Include="..\..\xbmc\utils\JSONVariantWriter.h">
      <Filter>utils</Filter>
    </ClInclude>
    <ClInclude Include="..\..\xbmc\addons\AddonVersion.h">
      <Filter>addons</Filter>
    </ClInclude>
    <ClInclude Include="..\..\xbmc\guilib\DirtyRegionTracker.h">
      <Filter>guilib</Filter>
    </ClInclude>
    <ClInclude Include="..\..\xbmc\guilib\DirtyRegion.h">
      <Filter>guilib</Filter>
    </ClInclude>
    <ClInclude Include="..\..\xbmc\guilib\DirtyRegionSolvers.h">
      <Filter>guilib</Filter>
    </ClInclude>
    <ClInclude Include="..\..\xbmc\input\InertialScrollingHandler.h">
      <Filter>input</Filter>
    </ClInclude>
    <ClInclude Include="..\..\xbmc\interfaces\info\InfoBool.h">
      <Filter>interfaces\info</Filter>
    </ClInclude>
    <ClInclude Include="..\..\xbmc\interfaces\info\InfoExpression.h">
      <Filter>interfaces\info</Filter>
    </ClInclude>
    <ClInclude Include="..\..\xbmc\guilib\GUIAction.h">
      <Filter>guilib</Filter>
    </ClInclude>
    <ClInclude Include="..\..\xbmc\interfaces\json-rpc\ApplicationOperations.h">
      <Filter>interfaces\json-rpc</Filter>
    </ClInclude>
    <ClInclude Include="..\..\xbmc\guilib\JpegIO.h">
      <Filter>guilib</Filter>
    </ClInclude>
    <ClInclude Include="..\..\xbmc\interfaces\info\SkinVariable.h">
      <Filter>interfaces\info</Filter>
    </ClInclude>
    <ClInclude Include="..\..\xbmc\network\AirPlayServer.h">
      <Filter>network</Filter>
    </ClInclude>
    <ClInclude Include="..\..\xbmc\utils\HttpParser.h">
      <Filter>utils</Filter>
    </ClInclude>
    <ClInclude Include="..\..\xbmc\network\mdns\ZeroconfMDNS.h">
      <Filter>network\mdns</Filter>
    </ClInclude>
    <ClInclude Include="..\..\xbmc\network\DllLibPlist.h">
      <Filter>network</Filter>
    </ClInclude>
    <ClInclude Include="..\..\xbmc\peripherals\Peripherals.h">
      <Filter>peripherals</Filter>
    </ClInclude>
    <ClInclude Include="..\..\xbmc\peripherals\bus\PeripheralBus.h">
      <Filter>peripherals\bus</Filter>
    </ClInclude>
    <ClInclude Include="..\..\xbmc\peripherals\devices\Peripheral.h">
      <Filter>peripherals\devices</Filter>
    </ClInclude>
    <ClInclude Include="..\..\xbmc\peripherals\devices\PeripheralCecAdapter.h">
      <Filter>peripherals\devices</Filter>
    </ClInclude>
    <ClInclude Include="..\..\xbmc\peripherals\devices\PeripheralDisk.h">
      <Filter>peripherals\devices</Filter>
    </ClInclude>
    <ClInclude Include="..\..\xbmc\peripherals\devices\PeripheralHID.h">
      <Filter>peripherals\devices</Filter>
    </ClInclude>
    <ClInclude Include="..\..\xbmc\peripherals\devices\PeripheralNIC.h">
      <Filter>peripherals\devices</Filter>
    </ClInclude>
    <ClInclude Include="..\..\xbmc\peripherals\devices\PeripheralNyxboard.h">
      <Filter>peripherals\devices</Filter>
    </ClInclude>
    <ClInclude Include="..\..\xbmc\peripherals\bus\win32\PeripheralBusUSB.h">
      <Filter>peripherals\bus</Filter>
    </ClInclude>
    <ClInclude Include="..\..\xbmc\peripherals\PeripheralTypes.h">
      <Filter>peripherals</Filter>
    </ClInclude>
    <ClInclude Include="..\..\xbmc\peripherals\devices\PeripheralBluetooth.h">
      <Filter>peripherals\devices</Filter>
    </ClInclude>
    <ClInclude Include="..\..\xbmc\peripherals\devices\PeripheralTuner.h">
      <Filter>peripherals\devices</Filter>
    </ClInclude>
    <ClInclude Include="..\..\xbmc\peripherals\dialogs\GUIDialogPeripheralManager.h">
      <Filter>peripherals\dialogs</Filter>
    </ClInclude>
    <ClInclude Include="..\..\xbmc\peripherals\dialogs\GUIDialogPeripheralSettings.h">
      <Filter>peripherals\dialogs</Filter>
    </ClInclude>
    <ClInclude Include="..\..\xbmc\filesystem\ZipManager.h">
      <Filter>filesystem</Filter>
    </ClInclude>
    <ClInclude Include="..\..\xbmc\filesystem\AddonsDirectory.h">
      <Filter>filesystem</Filter>
    </ClInclude>
    <ClInclude Include="..\..\xbmc\filesystem\CacheStrategy.h">
      <Filter>filesystem</Filter>
    </ClInclude>
    <ClInclude Include="..\..\xbmc\filesystem\CDDADirectory.h">
      <Filter>filesystem</Filter>
    </ClInclude>
    <ClInclude Include="..\..\xbmc\filesystem\CDDAFile.h">
      <Filter>filesystem</Filter>
    </ClInclude>
    <ClInclude Include="..\..\xbmc\filesystem\CurlFile.h">
      <Filter>filesystem</Filter>
    </ClInclude>
    <ClInclude Include="..\..\xbmc\filesystem\DAVDirectory.h">
      <Filter>filesystem</Filter>
    </ClInclude>
    <ClInclude Include="..\..\xbmc\filesystem\Directory.h">
      <Filter>filesystem</Filter>
    </ClInclude>
    <ClInclude Include="..\..\xbmc\filesystem\DirectoryFactory.h">
      <Filter>filesystem</Filter>
    </ClInclude>
    <ClInclude Include="..\..\xbmc\filesystem\DirectoryHistory.h">
      <Filter>filesystem</Filter>
    </ClInclude>
    <ClInclude Include="..\..\xbmc\filesystem\DllLibCurl.h">
      <Filter>filesystem</Filter>
    </ClInclude>
    <ClInclude Include="..\..\xbmc\filesystem\DllLibNfs.h">
      <Filter>filesystem</Filter>
    </ClInclude>
    <ClInclude Include="..\..\xbmc\filesystem\File.h">
      <Filter>filesystem</Filter>
    </ClInclude>
    <ClInclude Include="..\..\xbmc\filesystem\FileDirectoryFactory.h">
      <Filter>filesystem</Filter>
    </ClInclude>
    <ClInclude Include="..\..\xbmc\filesystem\FileFactory.h">
      <Filter>filesystem</Filter>
    </ClInclude>
    <ClInclude Include="..\..\xbmc\filesystem\FileReaderFile.h">
      <Filter>filesystem</Filter>
    </ClInclude>
    <ClInclude Include="..\..\xbmc\filesystem\FTPDirectory.h">
      <Filter>filesystem</Filter>
    </ClInclude>
    <ClInclude Include="..\..\xbmc\filesystem\FTPParse.h">
      <Filter>filesystem</Filter>
    </ClInclude>
    <ClInclude Include="..\..\xbmc\filesystem\HTTPDirectory.h">
      <Filter>filesystem</Filter>
    </ClInclude>
    <ClInclude Include="..\..\xbmc\filesystem\IDirectory.h">
      <Filter>filesystem</Filter>
    </ClInclude>
    <ClInclude Include="..\..\xbmc\filesystem\IFile.h">
      <Filter>filesystem</Filter>
    </ClInclude>
    <ClInclude Include="..\..\xbmc\filesystem\IFileDirectory.h">
      <Filter>filesystem</Filter>
    </ClInclude>
    <ClInclude Include="..\..\xbmc\filesystem\ILiveTV.h">
      <Filter>filesystem</Filter>
    </ClInclude>
    <ClInclude Include="..\..\xbmc\filesystem\iso9660.h">
      <Filter>filesystem</Filter>
    </ClInclude>
    <ClInclude Include="..\..\xbmc\filesystem\ISO9660Directory.h">
      <Filter>filesystem</Filter>
    </ClInclude>
    <ClInclude Include="..\..\xbmc\filesystem\ISOFile.h">
      <Filter>filesystem</Filter>
    </ClInclude>
    <ClInclude Include="..\..\xbmc\filesystem\LibraryDirectory.h">
      <Filter>filesystem</Filter>
    </ClInclude>
    <ClInclude Include="..\..\xbmc\filesystem\MultiPathDirectory.h">
      <Filter>filesystem</Filter>
    </ClInclude>
    <ClInclude Include="..\..\xbmc\filesystem\MultiPathFile.h">
      <Filter>filesystem</Filter>
    </ClInclude>
    <ClInclude Include="..\..\xbmc\filesystem\MusicDatabaseDirectory.h">
      <Filter>filesystem</Filter>
    </ClInclude>
    <ClInclude Include="..\..\xbmc\filesystem\MusicDatabaseFile.h">
      <Filter>filesystem</Filter>
    </ClInclude>
    <ClInclude Include="..\..\xbmc\filesystem\MusicFileDirectory.h">
      <Filter>filesystem</Filter>
    </ClInclude>
    <ClInclude Include="..\..\xbmc\filesystem\MusicSearchDirectory.h">
      <Filter>filesystem</Filter>
    </ClInclude>
    <ClInclude Include="..\..\xbmc\filesystem\NFSFile.h">
      <Filter>filesystem</Filter>
    </ClInclude>
    <ClInclude Include="..\..\xbmc\filesystem\PipeFile.h">
      <Filter>filesystem</Filter>
    </ClInclude>
    <ClInclude Include="..\..\xbmc\filesystem\PipesManager.h">
      <Filter>filesystem</Filter>
    </ClInclude>
    <ClInclude Include="..\..\xbmc\filesystem\PlaylistDirectory.h">
      <Filter>filesystem</Filter>
    </ClInclude>
    <ClInclude Include="..\..\xbmc\filesystem\PlaylistFileDirectory.h">
      <Filter>filesystem</Filter>
    </ClInclude>
    <ClInclude Include="..\..\xbmc\filesystem\PluginDirectory.h">
      <Filter>filesystem</Filter>
    </ClInclude>
    <ClInclude Include="..\..\xbmc\filesystem\RarDirectory.h">
      <Filter>filesystem</Filter>
    </ClInclude>
    <ClInclude Include="..\..\xbmc\filesystem\RarFile.h">
      <Filter>filesystem</Filter>
    </ClInclude>
    <ClInclude Include="..\..\xbmc\filesystem\RarManager.h">
      <Filter>filesystem</Filter>
    </ClInclude>
    <ClInclude Include="..\..\xbmc\filesystem\RSSDirectory.h">
      <Filter>filesystem</Filter>
    </ClInclude>
    <ClInclude Include="..\..\xbmc\filesystem\SAPDirectory.h">
      <Filter>filesystem</Filter>
    </ClInclude>
    <ClInclude Include="..\..\xbmc\filesystem\SAPFile.h">
      <Filter>filesystem</Filter>
    </ClInclude>
    <ClInclude Include="..\..\xbmc\filesystem\SFTPDirectory.h">
      <Filter>filesystem</Filter>
    </ClInclude>
    <ClInclude Include="..\..\xbmc\filesystem\SFTPFile.h">
      <Filter>filesystem</Filter>
    </ClInclude>
    <ClInclude Include="..\..\xbmc\filesystem\ShoutcastFile.h">
      <Filter>filesystem</Filter>
    </ClInclude>
    <ClInclude Include="..\..\xbmc\filesystem\SmartPlaylistDirectory.h">
      <Filter>filesystem</Filter>
    </ClInclude>
    <ClInclude Include="..\..\xbmc\filesystem\SourcesDirectory.h">
      <Filter>filesystem</Filter>
    </ClInclude>
    <ClInclude Include="..\..\xbmc\filesystem\SpecialProtocol.h">
      <Filter>filesystem</Filter>
    </ClInclude>
    <ClInclude Include="..\..\xbmc\filesystem\SpecialProtocolDirectory.h">
      <Filter>filesystem</Filter>
    </ClInclude>
    <ClInclude Include="..\..\xbmc\filesystem\SpecialProtocolFile.h">
      <Filter>filesystem</Filter>
    </ClInclude>
    <ClInclude Include="..\..\xbmc\filesystem\StackDirectory.h">
      <Filter>filesystem</Filter>
    </ClInclude>
    <ClInclude Include="..\..\xbmc\filesystem\udf25.h">
      <Filter>filesystem</Filter>
    </ClInclude>
    <ClInclude Include="..\..\xbmc\filesystem\UDFDirectory.h">
      <Filter>filesystem</Filter>
    </ClInclude>
    <ClInclude Include="..\..\xbmc\filesystem\UDFFile.h">
      <Filter>filesystem</Filter>
    </ClInclude>
    <ClInclude Include="..\..\xbmc\filesystem\UPnPDirectory.h">
      <Filter>filesystem</Filter>
    </ClInclude>
    <ClInclude Include="..\..\xbmc\filesystem\UPnPFile.h">
      <Filter>filesystem</Filter>
    </ClInclude>
    <ClInclude Include="..\..\xbmc\filesystem\VideoDatabaseDirectory.h">
      <Filter>filesystem</Filter>
    </ClInclude>
    <ClInclude Include="..\..\xbmc\filesystem\VirtualDirectory.h">
      <Filter>filesystem</Filter>
    </ClInclude>
    <ClInclude Include="..\..\xbmc\filesystem\ZeroconfDirectory.h">
      <Filter>filesystem</Filter>
    </ClInclude>
    <ClInclude Include="..\..\xbmc\filesystem\ZipDirectory.h">
      <Filter>filesystem</Filter>
    </ClInclude>
    <ClInclude Include="..\..\xbmc\filesystem\ZipFile.h">
      <Filter>filesystem</Filter>
    </ClInclude>
    <ClInclude Include="..\..\xbmc\XbmcContext.h" />
    <ClInclude Include="..\..\xbmc\filesystem\MemBufferCache.h">
      <Filter>filesystem</Filter>
    </ClInclude>
    <ClInclude Include="..\..\xbmc\filesystem\CircularCache.h">
      <Filter>filesystem</Filter>
    </ClInclude>
    <ClInclude Include="..\..\xbmc\filesystem\DirectoryCache.h">
      <Filter>filesystem</Filter>
    </ClInclude>
    <ClInclude Include="..\..\xbmc\filesystem\FavouritesDirectory.h">
      <Filter>filesystem</Filter>
    </ClInclude>
    <ClInclude Include="..\..\xbmc\filesystem\FileCache.h">
      <Filter>filesystem</Filter>
    </ClInclude>
    <ClInclude Include="..\..\xbmc\utils\XBMCTinyXML.h">
      <Filter>utils</Filter>
    </ClInclude>
    <ClInclude Include="..\..\xbmc\filesystem\BlurayDirectory.h">
      <Filter>filesystem</Filter>
    </ClInclude>
    <ClInclude Include="..\..\xbmc\utils\Base64.h">
      <Filter>utils</Filter>
    </ClInclude>
    <ClInclude Include="..\..\xbmc\utils\HttpResponse.h">
      <Filter>utils</Filter>
    </ClInclude>
    <ClInclude Include="..\..\xbmc\network\websocket\WebSocket.h">
      <Filter>network\websocket</Filter>
    </ClInclude>
    <ClInclude Include="..\..\xbmc\network\websocket\WebSocketV8.h">
      <Filter>network\websocket</Filter>
    </ClInclude>
    <ClInclude Include="..\..\xbmc\network\websocket\WebSocketManager.h">
      <Filter>network\websocket</Filter>
    </ClInclude>
    <ClInclude Include="..\..\xbmc\network\websocket\WebSocketV13.h">
      <Filter>network\websocket</Filter>
    </ClInclude>
    <ClInclude Include="..\..\xbmc\interfaces\json-rpc\JSONRPCUtils.h">
      <Filter>interfaces\json-rpc</Filter>
    </ClInclude>
    <ClInclude Include="..\..\xbmc\interfaces\json-rpc\IJSONRPCAnnouncer.h">
      <Filter>interfaces\json-rpc</Filter>
    </ClInclude>
    <ClInclude Include="..\..\xbmc\interfaces\json-rpc\GUIOperations.h">
      <Filter>interfaces\json-rpc</Filter>
    </ClInclude>
    <ClInclude Include="..\..\xbmc\utils\Mime.h">
      <Filter>utils</Filter>
    </ClInclude>
    <ClInclude Include="..\..\xbmc\network\httprequesthandler\IHTTPRequestHandler.h">
      <Filter>network\httprequesthandler</Filter>
    </ClInclude>
    <ClInclude Include="..\..\xbmc\network\httprequesthandler\HTTPVfsHandler.h">
      <Filter>network\httprequesthandler</Filter>
    </ClInclude>
    <ClInclude Include="..\..\xbmc\network\httprequesthandler\HTTPWebinterfaceHandler.h">
      <Filter>network\httprequesthandler</Filter>
    </ClInclude>
    <ClInclude Include="..\..\xbmc\network\httprequesthandler\HTTPWebinterfaceAddonsHandler.h">
      <Filter>network\httprequesthandler</Filter>
    </ClInclude>
    <ClInclude Include="..\..\xbmc\network\httprequesthandler\HTTPJsonRpcHandler.h">
      <Filter>network\httprequesthandler</Filter>
    </ClInclude>
    <ClInclude Include="..\..\xbmc\utils\POUtils.h">
      <Filter>utils</Filter>
    </ClInclude>
    <ClInclude Include="..\..\xbmc\network\ZeroconfBrowser.h">
      <Filter>network</Filter>
    </ClInclude>
    <ClInclude Include="..\..\xbmc\network\mdns\ZeroconfBrowserMDNS.h">
      <Filter>network\mdns</Filter>
    </ClInclude>
    <ClInclude Include="..\..\xbmc\cores\AudioEngine\Encoders\AEEncoderFFmpeg.h">
      <Filter>cores\AudioEngine\Encoders</Filter>
    </ClInclude>
    <ClInclude Include="..\..\xbmc\cores\AudioEngine\AEFactory.h">
      <Filter>cores\AudioEngine</Filter>
    </ClInclude>
    <ClInclude Include="..\..\xbmc\cores\AudioEngine\AEResampleFactory.h">
      <Filter>cores\AudioEngine</Filter>
    </ClInclude>
    <ClInclude Include="..\..\xbmc\cores\AudioEngine\AESinkFactory.h">
      <Filter>cores\AudioEngine</Filter>
    </ClInclude>
    <ClInclude Include="..\..\xbmc\cores\AudioEngine\Interfaces\AE.h">
      <Filter>cores\AudioEngine\Interfaces</Filter>
    </ClInclude>
    <ClInclude Include="..\..\xbmc\cores\AudioEngine\Interfaces\AEResample.h">
      <Filter>cores\AudioEngine\Interfaces</Filter>
    </ClInclude>
    <ClInclude Include="..\..\xbmc\cores\AudioEngine\Interfaces\AEEncoder.h">
      <Filter>cores\AudioEngine\Interfaces</Filter>
    </ClInclude>
    <ClInclude Include="..\..\xbmc\cores\AudioEngine\Interfaces\AESink.h">
      <Filter>cores\AudioEngine\Interfaces</Filter>
    </ClInclude>
    <ClInclude Include="..\..\xbmc\cores\AudioEngine\Interfaces\AESound.h">
      <Filter>cores\AudioEngine\Interfaces</Filter>
    </ClInclude>
    <ClInclude Include="..\..\xbmc\cores\AudioEngine\Interfaces\AEStream.h">
      <Filter>cores\AudioEngine\Interfaces</Filter>
    </ClInclude>
    <ClInclude Include="..\..\xbmc\cores\AudioEngine\Interfaces\ThreadedAE.h">
      <Filter>cores\AudioEngine\Interfaces</Filter>
    </ClInclude>
    <ClInclude Include="..\..\xbmc\cores\AudioEngine\Sinks\AESinkDirectSound.h">
      <Filter>cores\AudioEngine\Sinks</Filter>
    </ClInclude>
    <ClInclude Include="..\..\xbmc\cores\AudioEngine\Sinks\AESinkNULL.h">
      <Filter>cores\AudioEngine\Sinks</Filter>
    </ClInclude>
    <ClInclude Include="..\..\xbmc\cores\AudioEngine\Sinks\AESinkWASAPI.h">
      <Filter>cores\AudioEngine\Sinks</Filter>
    </ClInclude>
    <ClInclude Include="..\..\xbmc\cores\AudioEngine\Utils\AEBitstreamPacker.h">
      <Filter>cores\AudioEngine\Utils</Filter>
    </ClInclude>
    <ClInclude Include="..\..\xbmc\cores\AudioEngine\Utils\AEBuffer.h">
      <Filter>cores\AudioEngine\Utils</Filter>
    </ClInclude>
    <ClInclude Include="..\..\xbmc\cores\AudioEngine\Utils\AEChannelInfo.h">
      <Filter>cores\AudioEngine\Utils</Filter>
    </ClInclude>
    <ClInclude Include="..\..\xbmc\cores\AudioEngine\Utils\AEPackIEC61937.h">
      <Filter>cores\AudioEngine\Utils</Filter>
    </ClInclude>
    <ClInclude Include="..\..\xbmc\cores\AudioEngine\Utils\AEStreamInfo.h">
      <Filter>cores\AudioEngine\Utils</Filter>
    </ClInclude>
    <ClInclude Include="..\..\xbmc\cores\AudioEngine\Utils\AEUtil.h">
      <Filter>cores\AudioEngine\Utils</Filter>
    </ClInclude>
    <ClInclude Include="..\..\xbmc\cores\AudioEngine\Utils\AEDeviceInfo.h">
      <Filter>cores\AudioEngine\Utils</Filter>
    </ClInclude>
    <ClInclude Include="..\..\xbmc\cores\dvdplayer\DVDCodecs\Audio\DVDAudioCodecPassthrough.h">
      <Filter>cores\dvdplayer\DVDCodecs\Audio</Filter>
    </ClInclude>
    <ClInclude Include="..\..\xbmc\guilib\TextureManager.h">
      <Filter>guilib</Filter>
    </ClInclude>
    <ClInclude Include="..\..\xbmc\guilib\GraphicContext.h">
      <Filter>guilib</Filter>
    </ClInclude>
    <ClInclude Include="..\..\xbmc\guilib\GUIFontTTF.h">
      <Filter>guilib</Filter>
    </ClInclude>
    <ClInclude Include="..\..\xbmc\guilib\GUITexture.h">
      <Filter>guilib</Filter>
    </ClInclude>
    <ClInclude Include="..\..\xbmc\guilib\StereoscopicsManager.h">
      <Filter>guilib</Filter>
    </ClInclude>
    <ClInclude Include="..\..\xbmc\guilib\Texture.h">
      <Filter>guilib</Filter>
    </ClInclude>
    <ClInclude Include="..\..\xbmc\guilib\TextureDX.h">
      <Filter>guilib</Filter>
    </ClInclude>
    <ClInclude Include="..\..\xbmc\guilib\GUIFontTTFDX.h">
      <Filter>guilib</Filter>
    </ClInclude>
    <ClInclude Include="..\..\xbmc\guilib\GUITextureD3D.h">
      <Filter>guilib</Filter>
    </ClInclude>
    <ClInclude Include="..\..\xbmc\addons\AddonDatabase.h">
      <Filter>addons</Filter>
    </ClInclude>
    <ClInclude Include="..\..\xbmc\music\MusicDatabase.h">
      <Filter>music</Filter>
    </ClInclude>
    <ClInclude Include="..\..\xbmc\video\VideoDatabase.h">
      <Filter>video</Filter>
    </ClInclude>
    <ClInclude Include="..\..\xbmc\Autorun.h" />
    <ClInclude Include="..\..\xbmc\AutoSwitch.h" />
    <ClInclude Include="..\..\xbmc\DynamicDll.h" />
    <ClInclude Include="..\..\xbmc\CueDocument.h" />
    <ClInclude Include="..\..\xbmc\ContextMenuItem.h" />
    <ClInclude Include="..\..\xbmc\ContextMenuManager.h" />
    <ClInclude Include="..\..\xbmc\FileItem.h" />
    <ClInclude Include="..\..\xbmc\GUIInfoManager.h" />
    <ClInclude Include="..\..\xbmc\GUIPassword.h" />
    <ClInclude Include="..\..\xbmc\GUIUserMessages.h" />
    <ClInclude Include="..\..\xbmc\IProgressCallback.h" />
    <ClInclude Include="..\..\xbmc\LangInfo.h" />
    <ClInclude Include="..\..\xbmc\MediaSource.h" />
    <ClInclude Include="..\..\xbmc\NfoFile.h" />
    <ClInclude Include="..\..\xbmc\PartyModeManager.h" />
    <ClInclude Include="..\..\xbmc\PasswordManager.h" />
    <ClInclude Include="..\..\xbmc\SortFileItem.h" />
    <ClInclude Include="..\..\xbmc\SectionLoader.h" />
    <ClInclude Include="..\..\xbmc\TextureCache.h" />
    <ClInclude Include="..\..\xbmc\TextureCacheJob.h" />
    <ClInclude Include="..\..\xbmc\TextureDatabase.h" />
    <ClInclude Include="..\..\xbmc\DatabaseManager.h" />
    <ClInclude Include="..\..\xbmc\ThumbnailCache.h" />
    <ClInclude Include="..\..\xbmc\URL.h" />
    <ClInclude Include="..\..\xbmc\Util.h" />
    <ClInclude Include="..\..\xbmc\XBApplicationEx.h" />
    <ClInclude Include="..\..\xbmc\XBDateTime.h" />
    <ClInclude Include="..\..\xbmc\GUILargeTextureManager.h" />
    <ClInclude Include="..\..\xbmc\ThumbLoader.h" />
    <ClInclude Include="..\..\xbmc\pictures\PictureThumbLoader.h">
      <Filter>pictures</Filter>
    </ClInclude>
    <ClInclude Include="..\..\xbmc\music\MusicThumbLoader.h">
      <Filter>music</Filter>
    </ClInclude>
    <ClInclude Include="..\..\xbmc\video\VideoThumbLoader.h">
      <Filter>video</Filter>
    </ClInclude>
    <ClInclude Include="..\..\xbmc\dbwrappers\Database.h">
      <Filter>dbwrappers</Filter>
    </ClInclude>
    <ClInclude Include="..\..\xbmc\dbwrappers\DatabaseQuery.h">
      <Filter>dbwrappers</Filter>
    </ClInclude>
    <ClInclude Include="..\..\xbmc\dbwrappers\dataset.h">
      <Filter>dbwrappers</Filter>
    </ClInclude>
    <ClInclude Include="..\..\xbmc\dbwrappers\qry_dat.h">
      <Filter>dbwrappers</Filter>
    </ClInclude>
    <ClInclude Include="..\..\xbmc\dbwrappers\mysqldataset.h">
      <Filter>dbwrappers</Filter>
    </ClInclude>
    <ClInclude Include="..\..\xbmc\dbwrappers\sqlitedataset.h">
      <Filter>dbwrappers</Filter>
    </ClInclude>
    <ClInclude Include="..\..\xbmc\PlayListPlayer.h" />
    <ClInclude Include="..\..\xbmc\BackgroundInfoLoader.h" />
    <ClInclude Include="..\..\xbmc\utils\RecentlyAddedJob.h">
      <Filter>utils</Filter>
    </ClInclude>
    <ClInclude Include="..\..\xbmc\input\windows\WINJoystick.h">
      <Filter>input\windows</Filter>
    </ClInclude>
    <ClInclude Include="..\..\xbmc\filesystem\ImageFile.h">
      <Filter>filesystem</Filter>
    </ClInclude>
    <ClInclude Include="..\..\xbmc\network\httprequesthandler\HTTPImageHandler.h">
      <Filter>network\httprequesthandler</Filter>
    </ClInclude>
    <ClInclude Include="..\..\xbmc\network\AirTunesServer.h">
      <Filter>network</Filter>
    </ClInclude>
    <ClInclude Include="..\..\xbmc\network\DllLibShairplay.h">
      <Filter>network</Filter>
    </ClInclude>
    <ClInclude Include="..\..\xbmc\utils\SeekHandler.h">
      <Filter>utils</Filter>
    </ClInclude>
    <ClInclude Include="..\..\xbmc\utils\SortUtils.h">
      <Filter>utils</Filter>
    </ClInclude>
    <ClInclude Include="..\..\xbmc\utils\DatabaseUtils.h">
      <Filter>utils</Filter>
    </ClInclude>
    <ClInclude Include="..\..\xbmc\utils\ISortable.h">
      <Filter>utils</Filter>
    </ClInclude>
    <ClInclude Include="..\..\xbmc\guilib\GUIKeyboard.h">
      <Filter>guilib</Filter>
    </ClInclude>
    <ClInclude Include="..\..\xbmc\guilib\GUIKeyboardFactory.h">
      <Filter>guilib</Filter>
    </ClInclude>
    <ClInclude Include="..\..\xbmc\dialogs\GUIDialogKeyboardGeneric.h">
      <Filter>dialogs</Filter>
    </ClInclude>
    <ClInclude Include="..\..\xbmc\peripherals\devices\PeripheralImon.h">
      <Filter>peripherals\devices</Filter>
    </ClInclude>
    <ClInclude Include="..\..\xbmc\video\VideoDbUrl.h">
      <Filter>video</Filter>
    </ClInclude>
    <ClInclude Include="..\..\xbmc\DbUrl.h" />
    <ClInclude Include="..\..\xbmc\utils\UrlOptions.h">
      <Filter>utils</Filter>
    </ClInclude>
    <ClInclude Include="..\..\xbmc\music\MusicDbUrl.h">
      <Filter>music</Filter>
    </ClInclude>
    <ClInclude Include="..\..\xbmc\test\TestBasicEnvironment.h">
      <Filter>test</Filter>
    </ClInclude>
    <ClInclude Include="..\..\xbmc\test\TestUtils.h">
      <Filter>test</Filter>
    </ClInclude>
    <ClInclude Include="..\..\xbmc\network\upnp\UPnP.h">
      <Filter>network\upnp</Filter>
    </ClInclude>
    <ClInclude Include="..\..\xbmc\network\upnp\UPnPInternal.h">
      <Filter>network\upnp</Filter>
    </ClInclude>
    <ClInclude Include="..\..\xbmc\network\upnp\UPnPPlayer.h">
      <Filter>network\upnp</Filter>
    </ClInclude>
    <ClInclude Include="..\..\xbmc\network\upnp\UPnPRenderer.h">
      <Filter>network\upnp</Filter>
    </ClInclude>
    <ClInclude Include="..\..\xbmc\network\upnp\UPnPServer.h">
      <Filter>network\upnp</Filter>
    </ClInclude>
    <ClInclude Include="..\..\xbmc\interfaces\legacy\Addon.h">
      <Filter>interfaces\legacy</Filter>
    </ClInclude>
    <ClInclude Include="..\..\xbmc\interfaces\legacy\AddonCallback.h">
      <Filter>interfaces\legacy</Filter>
    </ClInclude>
    <ClInclude Include="..\..\xbmc\interfaces\legacy\AddonClass.h">
      <Filter>interfaces\legacy</Filter>
    </ClInclude>
    <ClInclude Include="..\..\xbmc\interfaces\legacy\AddonString.h">
      <Filter>interfaces\legacy</Filter>
    </ClInclude>
    <ClInclude Include="..\..\xbmc\interfaces\legacy\AddonUtils.h">
      <Filter>interfaces\legacy</Filter>
    </ClInclude>
    <ClInclude Include="..\..\xbmc\interfaces\legacy\Alternative.h">
      <Filter>interfaces\legacy</Filter>
    </ClInclude>
    <ClInclude Include="..\..\xbmc\interfaces\legacy\aojsonrpc.h">
      <Filter>interfaces\legacy</Filter>
    </ClInclude>
    <ClInclude Include="..\..\xbmc\interfaces\legacy\CallbackFunction.h">
      <Filter>interfaces\legacy</Filter>
    </ClInclude>
    <ClInclude Include="..\..\xbmc\interfaces\legacy\CallbackHandler.h">
      <Filter>interfaces\legacy</Filter>
    </ClInclude>
    <ClInclude Include="..\..\xbmc\interfaces\legacy\Control.h">
      <Filter>interfaces\legacy</Filter>
    </ClInclude>
    <ClInclude Include="..\..\xbmc\interfaces\legacy\Dialog.h">
      <Filter>interfaces\legacy</Filter>
    </ClInclude>
    <ClInclude Include="..\..\xbmc\interfaces\legacy\Dictionary.h">
      <Filter>interfaces\legacy</Filter>
    </ClInclude>
    <ClInclude Include="..\..\xbmc\interfaces\legacy\Exception.h">
      <Filter>interfaces\legacy</Filter>
    </ClInclude>
    <ClInclude Include="..\..\xbmc\interfaces\legacy\File.h">
      <Filter>interfaces\legacy</Filter>
    </ClInclude>
    <ClInclude Include="..\..\xbmc\interfaces\legacy\InfoTagMusic.h">
      <Filter>interfaces\legacy</Filter>
    </ClInclude>
    <ClInclude Include="..\..\xbmc\interfaces\legacy\InfoTagVideo.h">
      <Filter>interfaces\legacy</Filter>
    </ClInclude>
    <ClInclude Include="..\..\xbmc\interfaces\legacy\Keyboard.h">
      <Filter>interfaces\legacy</Filter>
    </ClInclude>
    <ClInclude Include="..\..\xbmc\interfaces\legacy\LanguageHook.h">
      <Filter>interfaces\legacy</Filter>
    </ClInclude>
    <ClInclude Include="..\..\xbmc\interfaces\legacy\List.h">
      <Filter>interfaces\legacy</Filter>
    </ClInclude>
    <ClInclude Include="..\..\xbmc\interfaces\legacy\ListItem.h">
      <Filter>interfaces\legacy</Filter>
    </ClInclude>
    <ClInclude Include="..\..\xbmc\interfaces\legacy\ModuleXbmc.h">
      <Filter>interfaces\legacy</Filter>
    </ClInclude>
    <ClInclude Include="..\..\xbmc\interfaces\legacy\ModuleXbmcgui.h">
      <Filter>interfaces\legacy</Filter>
    </ClInclude>
    <ClInclude Include="..\..\xbmc\interfaces\legacy\ModuleXbmcplugin.h">
      <Filter>interfaces\legacy</Filter>
    </ClInclude>
    <ClInclude Include="..\..\xbmc\interfaces\legacy\ModuleXbmcvfs.h">
      <Filter>interfaces\legacy</Filter>
    </ClInclude>
    <ClInclude Include="..\..\xbmc\interfaces\legacy\Monitor.h">
      <Filter>interfaces\legacy</Filter>
    </ClInclude>
    <ClInclude Include="..\..\xbmc\interfaces\legacy\Player.h">
      <Filter>interfaces\legacy</Filter>
    </ClInclude>
    <ClInclude Include="..\..\xbmc\interfaces\legacy\PlayList.h">
      <Filter>interfaces\legacy</Filter>
    </ClInclude>
    <ClInclude Include="..\..\xbmc\interfaces\legacy\RenderCapture.h">
      <Filter>interfaces\legacy</Filter>
    </ClInclude>
    <ClInclude Include="..\..\xbmc\interfaces\legacy\swighelper.h">
      <Filter>interfaces\legacy</Filter>
    </ClInclude>
    <ClInclude Include="..\..\xbmc\interfaces\legacy\Tuple.h">
      <Filter>interfaces\legacy</Filter>
    </ClInclude>
    <ClInclude Include="..\..\xbmc\interfaces\legacy\Window.h">
      <Filter>interfaces\legacy</Filter>
    </ClInclude>
    <ClInclude Include="..\..\xbmc\interfaces\legacy\WindowDialog.h">
      <Filter>interfaces\legacy</Filter>
    </ClInclude>
    <ClInclude Include="..\..\xbmc\interfaces\legacy\WindowDialogMixin.h">
      <Filter>interfaces\legacy</Filter>
    </ClInclude>
    <ClInclude Include="..\..\xbmc\interfaces\legacy\WindowException.h">
      <Filter>interfaces\legacy</Filter>
    </ClInclude>
    <ClInclude Include="..\..\xbmc\interfaces\legacy\WindowInterceptor.h">
      <Filter>interfaces\legacy</Filter>
    </ClInclude>
    <ClInclude Include="..\..\xbmc\interfaces\legacy\WindowXML.h">
      <Filter>interfaces\legacy</Filter>
    </ClInclude>
    <ClInclude Include="..\..\xbmc\interfaces\python\CallbackHandler.h">
      <Filter>interfaces\python</Filter>
    </ClInclude>
    <ClInclude Include="..\..\xbmc\interfaces\python\LanguageHook.h">
      <Filter>interfaces\python</Filter>
    </ClInclude>
    <ClInclude Include="..\..\xbmc\interfaces\python\preamble.h">
      <Filter>interfaces\python</Filter>
    </ClInclude>
    <ClInclude Include="..\..\xbmc\interfaces\python\pythreadstate.h">
      <Filter>interfaces\python</Filter>
    </ClInclude>
    <ClInclude Include="..\..\xbmc\interfaces\python\swig.h">
      <Filter>interfaces\python</Filter>
    </ClInclude>
    <ClInclude Include="..\..\xbmc\interfaces\python\XBPython.h">
      <Filter>interfaces\python</Filter>
    </ClInclude>
    <ClInclude Include="..\..\xbmc\music\tags\TagLibVFSStream.h">
      <Filter>music\tags</Filter>
    </ClInclude>
    <ClInclude Include="..\..\xbmc\music\tags\TagLoaderTagLib.h">
      <Filter>music\tags</Filter>
    </ClInclude>
    <ClInclude Include="..\..\xbmc\interfaces\json-rpc\AddonsOperations.h">
      <Filter>interfaces\json-rpc</Filter>
    </ClInclude>
    <ClInclude Include="..\..\xbmc\cores\dvdplayer\DVDDemuxers\DVDDemuxBXA.h">
      <Filter>cores\dvdplayer\DVDDemuxers</Filter>
    </ClInclude>
    <ClInclude Include="..\..\xbmc\utils\Screenshot.h">
      <Filter>utils</Filter>
    </ClInclude>
    <ClInclude Include="..\..\xbmc\dialogs\GUIDialogMediaFilter.h">
      <Filter>dialogs</Filter>
    </ClInclude>
    <ClInclude Include="..\..\xbmc\interfaces\json-rpc\PVROperations.h">
      <Filter>interfaces\json-rpc</Filter>
    </ClInclude>
    <ClInclude Include="..\..\xbmc\filesystem\HTTPFile.h">
      <Filter>filesystem</Filter>
    </ClInclude>
    <ClInclude Include="..\..\xbmc\utils\GroupUtils.h">
      <Filter>utils</Filter>
    </ClInclude>
    <ClInclude Include="..\..\xbmc\cores\AudioEngine\Utils\AELimiter.h">
      <Filter>cores\AudioEngine\Utils</Filter>
    </ClInclude>
    <ClInclude Include="..\..\xbmc\interfaces\python\PyContext.h">
      <Filter>interfaces\python</Filter>
    </ClInclude>
    <ClInclude Include="..\..\xbmc\guilib\iimage.h">
      <Filter>guilib</Filter>
    </ClInclude>
    <ClInclude Include="..\..\xbmc\guilib\imagefactory.h">
      <Filter>guilib</Filter>
    </ClInclude>
    <ClInclude Include="..\..\xbmc\guilib\cximage.h">
      <Filter>guilib</Filter>
    </ClInclude>
    <ClInclude Include="..\..\xbmc\music\karaoke\karaokevideobackground.h">
      <Filter>music\karaoke</Filter>
    </ClInclude>
    <ClInclude Include="..\..\xbmc\video\FFmpegVideoDecoder.h">
      <Filter>video</Filter>
    </ClInclude>
    <ClInclude Include="..\..\xbmc\view\GUIViewControl.h">
      <Filter>view</Filter>
    </ClInclude>
    <ClInclude Include="..\..\xbmc\view\GUIViewState.h">
      <Filter>view</Filter>
    </ClInclude>
    <ClInclude Include="..\..\xbmc\view\ViewDatabase.h">
      <Filter>view</Filter>
    </ClInclude>
    <ClInclude Include="..\..\xbmc\view\ViewState.h">
      <Filter>view</Filter>
    </ClInclude>
    <ClInclude Include="..\..\xbmc\filesystem\DAVFile.h">
      <Filter>filesystem</Filter>
    </ClInclude>
    <ClInclude Include="..\..\xbmc\filesystem\DAVCommon.h">
      <Filter>filesystem</Filter>
    </ClInclude>
    <ClInclude Include="..\..\xbmc\peripherals\bus\virtual\PeripheralBusCEC.h">
      <Filter>peripherals\bus</Filter>
    </ClInclude>
    <ClInclude Include="..\..\xbmc\network\upnp\UPnPSettings.h">
      <Filter>network\upnp</Filter>
    </ClInclude>
    <ClInclude Include="..\..\xbmc\AppParamParser.h" />
    <ClInclude Include="..\..\xbmc\settings\dialogs\GUIDialogContentSettings.h">
      <Filter>settings\dialogs</Filter>
    </ClInclude>
    <ClInclude Include="..\..\xbmc\settings\windows\GUIWindowSettings.h">
      <Filter>settings\windows</Filter>
    </ClInclude>
    <ClInclude Include="..\..\xbmc\settings\windows\GUIWindowSettingsCategory.h">
      <Filter>settings\windows</Filter>
    </ClInclude>
    <ClInclude Include="..\..\xbmc\settings\windows\GUIWindowSettingsScreenCalibration.h">
      <Filter>settings\windows</Filter>
    </ClInclude>
    <ClInclude Include="..\..\xbmc\settings\windows\GUIWindowTestPattern.h">
      <Filter>settings\windows</Filter>
    </ClInclude>
    <ClInclude Include="..\..\xbmc\utils\IRssObserver.h">
      <Filter>utils</Filter>
    </ClInclude>
    <ClInclude Include="..\..\xbmc\utils\RssManager.h">
      <Filter>utils</Filter>
    </ClInclude>
    <ClInclude Include="..\..\xbmc\settings\SkinSettings.h">
      <Filter>settings</Filter>
    </ClInclude>
    <ClInclude Include="..\..\xbmc\settings\MediaSourceSettings.h">
      <Filter>settings</Filter>
    </ClInclude>
    <ClInclude Include="..\..\xbmc\view\ViewStateSettings.h">
      <Filter>view</Filter>
    </ClInclude>
    <ClInclude Include="..\..\xbmc\settings\MediaSettings.h">
      <Filter>settings</Filter>
    </ClInclude>
    <ClInclude Include="..\..\xbmc\settings\DisplaySettings.h">
      <Filter>settings</Filter>
    </ClInclude>
    <ClInclude Include="..\..\xbmc\profiles\dialogs\GUIDialogLockSettings.h">
      <Filter>profiles\dialogs</Filter>
    </ClInclude>
    <ClInclude Include="..\..\xbmc\profiles\dialogs\GUIDialogProfileSettings.h">
      <Filter>profiles\dialogs</Filter>
    </ClInclude>
    <ClInclude Include="..\..\xbmc\profiles\windows\GUIWindowSettingsProfile.h">
      <Filter>profiles\windows</Filter>
    </ClInclude>
    <ClInclude Include="..\..\xbmc\profiles\Profile.h">
      <Filter>profiles</Filter>
    </ClInclude>
    <ClInclude Include="..\..\xbmc\profiles\ProfilesManager.h">
      <Filter>profiles</Filter>
    </ClInclude>
    <ClInclude Include="..\..\xbmc\input\touch\ITouchActionHandler.h">
      <Filter>input\touch</Filter>
    </ClInclude>
    <ClInclude Include="..\..\xbmc\input\touch\generic\GenericTouchActionHandler.h">
      <Filter>input\touch\generic</Filter>
    </ClInclude>
    <ClInclude Include="..\..\xbmc\input\touch\TouchTypes.h">
      <Filter>input\touch</Filter>
    </ClInclude>
    <ClInclude Include="..\..\xbmc\input\touch\generic\GenericTouchSwipeDetector.h">
      <Filter>input\touch\generic</Filter>
    </ClInclude>
    <ClInclude Include="..\..\xbmc\input\touch\generic\IGenericTouchGestureDetector.h">
      <Filter>input\touch\generic</Filter>
    </ClInclude>
    <ClInclude Include="..\..\xbmc\input\touch\ITouchInputHandler.h">
      <Filter>input\touch</Filter>
    </ClInclude>
    <ClInclude Include="..\..\xbmc\input\touch\ITouchInputHandling.h">
      <Filter>input\touch</Filter>
    </ClInclude>
    <ClInclude Include="..\..\xbmc\utils\Vector.h">
      <Filter>utils</Filter>
    </ClInclude>
    <ClInclude Include="..\..\xbmc\video\PlayerController.h">
      <Filter>video</Filter>
    </ClInclude>
    <ClInclude Include="..\..\xbmc\filesystem\VideoDatabaseDirectory\DirectoryNodeGrouped.h">
      <Filter>filesystem\VideoDatabaseDirectory</Filter>
    </ClInclude>
    <ClInclude Include="..\..\xbmc\filesystem\MusicDatabaseDirectory\DirectoryNodeGrouped.h">
      <Filter>filesystem\MusicDatabaseDirectory</Filter>
    </ClInclude>
    <ClInclude Include="..\..\xbmc\settings\windows\GUIControlSettings.h">
      <Filter>settings\windows</Filter>
    </ClInclude>
    <ClInclude Include="..\..\xbmc\settings\SettingControl.h">
      <Filter>settings</Filter>
    </ClInclude>
    <ClInclude Include="..\..\xbmc\network\NetworkServices.h">
      <Filter>network</Filter>
    </ClInclude>
    <ClInclude Include="..\..\xbmc\utils\BooleanLogic.h">
      <Filter>utils</Filter>
    </ClInclude>
    <ClInclude Include="..\..\xbmc\utils\IXmlDeserializable.h">
      <Filter>utils</Filter>
    </ClInclude>
    <ClInclude Include="..\..\xbmc\settings\SettingAddon.h">
      <Filter>settings</Filter>
    </ClInclude>
    <ClInclude Include="..\..\xbmc\settings\SettingPath.h">
      <Filter>settings</Filter>
    </ClInclude>
    <ClInclude Include="..\..\xbmc\interfaces\json-rpc\FavouritesOperations.h">
      <Filter>interfaces\json-rpc</Filter>
    </ClInclude>
    <ClInclude Include="..\..\xbmc\cores\dvdplayer\DVDDemuxers\DVDDemuxCDDA.h">
      <Filter>cores\dvdplayer\DVDDemuxers</Filter>
    </ClInclude>
    <ClInclude Include="..\..\xbmc\utils\Environment.h">
      <Filter>utils</Filter>
    </ClInclude>
    <ClInclude Include="..\..\xbmc\utils\LegacyPathTranslation.h">
      <Filter>utils</Filter>
    </ClInclude>
    <ClInclude Include="..\..\xbmc\interfaces\generic\ILanguageInvoker.h">
      <Filter>interfaces\generic</Filter>
    </ClInclude>
    <ClInclude Include="..\..\xbmc\interfaces\generic\LanguageInvokerThread.h">
      <Filter>interfaces\generic</Filter>
    </ClInclude>
    <ClInclude Include="..\..\xbmc\interfaces\generic\ScriptInvocationManager.h">
      <Filter>interfaces\generic</Filter>
    </ClInclude>
    <ClInclude Include="..\..\xbmc\interfaces\python\PythonInvoker.h">
      <Filter>interfaces\python</Filter>
    </ClInclude>
    <ClInclude Include="..\..\xbmc\interfaces\generic\ILanguageInvocationHandler.h">
      <Filter>interfaces\generic</Filter>
    </ClInclude>
    <ClInclude Include="..\..\xbmc\addons\AddonCallbacksCodec.h">
      <Filter>addons</Filter>
    </ClInclude>
    <ClInclude Include="..\..\xbmc\interfaces\json-rpc\ProfilesOperations.h">
      <Filter>interfaces\json-rpc</Filter>
    </ClInclude>
    <ClInclude Include="..\..\xbmc\win32\PlatformInclude.h" />
    <ClInclude Include="..\..\xbmc\cores\AudioEngine\Engines\ActiveAE\ActiveAE.h">
      <Filter>cores\AudioEngine\Engines\ActiveAE</Filter>
    </ClInclude>
    <ClInclude Include="..\..\xbmc\cores\AudioEngine\Engines\ActiveAE\ActiveAEBuffer.h">
      <Filter>cores\AudioEngine\Engines\ActiveAE</Filter>
    </ClInclude>
    <ClInclude Include="..\..\xbmc\cores\AudioEngine\Engines\ActiveAE\ActiveAEResampleFFMPEG.h">
      <Filter>cores\AudioEngine\Engines\ActiveAE</Filter>
    </ClInclude>
    <ClInclude Include="..\..\xbmc\cores\AudioEngine\Engines\ActiveAE\ActiveAESink.h">
      <Filter>cores\AudioEngine\Engines\ActiveAE</Filter>
    </ClInclude>
    <ClInclude Include="..\..\xbmc\cores\AudioEngine\Engines\ActiveAE\ActiveAESound.h">
      <Filter>cores\AudioEngine\Engines\ActiveAE</Filter>
    </ClInclude>
    <ClInclude Include="..\..\xbmc\cores\AudioEngine\Engines\ActiveAE\ActiveAEStream.h">
      <Filter>cores\AudioEngine\Engines\ActiveAE</Filter>
    </ClInclude>
    <ClInclude Include="..\..\xbmc\utils\ActorProtocol.h">
      <Filter>utils</Filter>
    </ClInclude>
    <ClInclude Include="..\..\xbmc\ApplicationPlayer.h" />
    <ClInclude Include="..\..\xbmc\interfaces\python\AddonPythonInvoker.h">
      <Filter>interfaces\python</Filter>
    </ClInclude>
    <ClInclude Include="..\..\xbmc\interfaces\python\ContextItemAddonInvoker.h">
      <Filter>interfaces\python</Filter>
    </ClInclude>
    <ClInclude Include="..\..\xbmc\utils\StringValidation.h">
      <Filter>utils</Filter>
    </ClInclude>
    <ClInclude Include="..\..\xbmc\utils\uXstrings.h">
      <Filter>utils</Filter>
    </ClInclude>
    <ClInclude Include="..\..\xbmc\IFileItemListModifier.h" />
    <ClInclude Include="..\..\xbmc\playlists\SmartPlaylistFileItemListModifier.h">
      <Filter>playlists</Filter>
    </ClInclude>
    <ClInclude Include="..\..\xbmc\FileItemListModification.h" />
    <ClInclude Include="..\..\xbmc\settings\lib\ISettingControl.h">
      <Filter>settings\lib</Filter>
    </ClInclude>
    <ClInclude Include="..\..\xbmc\settings\lib\ISetting.h">
      <Filter>settings\lib</Filter>
    </ClInclude>
    <ClInclude Include="..\..\xbmc\settings\lib\ISettingCallback.h">
      <Filter>settings\lib</Filter>
    </ClInclude>
    <ClInclude Include="..\..\xbmc\settings\lib\ISettingCreator.h">
      <Filter>settings\lib</Filter>
    </ClInclude>
    <ClInclude Include="..\..\xbmc\settings\lib\ISettingsHandler.h">
      <Filter>settings\lib</Filter>
    </ClInclude>
    <ClInclude Include="..\..\xbmc\settings\lib\ISubSettings.h">
      <Filter>settings\lib</Filter>
    </ClInclude>
    <ClInclude Include="..\..\xbmc\settings\lib\Setting.h">
      <Filter>settings\lib</Filter>
    </ClInclude>
    <ClInclude Include="..\..\xbmc\settings\lib\SettingCategoryAccess.h">
      <Filter>settings\lib</Filter>
    </ClInclude>
    <ClInclude Include="..\..\xbmc\settings\lib\SettingConditions.h">
      <Filter>settings\lib</Filter>
    </ClInclude>
    <ClInclude Include="..\..\xbmc\settings\lib\SettingDependency.h">
      <Filter>settings\lib</Filter>
    </ClInclude>
    <ClInclude Include="..\..\xbmc\settings\lib\SettingRequirement.h">
      <Filter>settings\lib</Filter>
    </ClInclude>
    <ClInclude Include="..\..\xbmc\settings\lib\SettingSection.h">
      <Filter>settings\lib</Filter>
    </ClInclude>
    <ClInclude Include="..\..\xbmc\settings\lib\SettingsManager.h">
      <Filter>settings\lib</Filter>
    </ClInclude>
    <ClInclude Include="..\..\xbmc\settings\lib\SettingUpdate.h">
      <Filter>settings\lib</Filter>
    </ClInclude>
    <ClInclude Include="..\..\xbmc\settings\lib\SettingDefinitions.h">
      <Filter>settings\lib</Filter>
    </ClInclude>
    <ClInclude Include="..\..\xbmc\settings\lib\ISettingControlCreator.h">
      <Filter>settings\lib</Filter>
    </ClInclude>
    <ClInclude Include="..\..\xbmc\utils\CharsetDetection.h">
      <Filter>utils</Filter>
    </ClInclude>
    <ClInclude Include="..\..\xbmc\cores\VideoRenderers\OverlayRendererGUI.h">
      <Filter>cores\VideoRenderers</Filter>
    </ClInclude>
    <ClInclude Include="..\..\xbmc\interfaces\json-rpc\SettingsOperations.h">
      <Filter>interfaces\json-rpc</Filter>
    </ClInclude>
    <ClInclude Include="..\..\xbmc\listproviders\IListProvider.h">
      <Filter>listproviders</Filter>
    </ClInclude>
    <ClInclude Include="..\..\xbmc\listproviders\DirectoryProvider.h">
      <Filter>listproviders</Filter>
    </ClInclude>
    <ClInclude Include="..\..\xbmc\listproviders\StaticProvider.h">
      <Filter>listproviders</Filter>
    </ClInclude>
    <ClInclude Include="..\..\xbmc\utils\Utf8Utils.h">
      <Filter>utils</Filter>
    </ClInclude>
    <ClInclude Include="..\..\xbmc\utils\XSLTUtils.h">
      <Filter>utils</Filter>
    </ClInclude>
    <ClInclude Include="..\..\xbmc\win32\IMMNotificationClient.h">
      <Filter>win32</Filter>
    </ClInclude>
    <ClInclude Include="..\..\xbmc\cores\FFmpeg.h">
      <Filter>cores</Filter>
    </ClInclude>
    <ClInclude Include="..\..\xbmc\media\MediaType.h">
      <Filter>media</Filter>
    </ClInclude>
    <ClInclude Include="..\..\xbmc\guilib\ISliderCallback.h">
      <Filter>guilib</Filter>
    </ClInclude>
    <ClInclude Include="..\..\xbmc\settings\dialogs\GUIDialogSettingsBase.h">
      <Filter>settings\dialogs</Filter>
    </ClInclude>
    <ClInclude Include="..\..\xbmc\settings\dialogs\GUIDialogSettingsManagerBase.h">
      <Filter>settings\dialogs</Filter>
    </ClInclude>
    <ClInclude Include="..\..\xbmc\settings\SettingCreator.h">
      <Filter>settings</Filter>
    </ClInclude>
    <ClInclude Include="..\..\xbmc\settings\SettingConditions.h">
      <Filter>settings</Filter>
    </ClInclude>
    <ClInclude Include="..\..\xbmc\settings\dialogs\GUIDialogSettingsManualBase.h">
      <Filter>settings\dialogs</Filter>
    </ClInclude>
    <ClInclude Include="..\..\xbmc\settings\SettingUtils.h">
      <Filter>settings</Filter>
    </ClInclude>
    <ClInclude Include="..\..\xbmc\filesystem\win32\Win32Directory.h">
      <Filter>filesystem\win32</Filter>
    </ClInclude>
    <ClInclude Include="..\..\xbmc\CompileInfo.h" />
    <ClInclude Include="..\..\xbmc\utils\auto_buffer.h">
      <Filter>utils</Filter>
    </ClInclude>
    <ClInclude Include="..\..\xbmc\filesystem\win32\Win32SMBDirectory.h">
      <Filter>filesystem\win32</Filter>
    </ClInclude>
    <ClInclude Include="..\..\xbmc\utils\params_check_macros.h">
      <Filter>utils</Filter>
    </ClInclude>
    <ClInclude Include="..\..\xbmc\utils\win32\Win32InterfaceForCLog.h">
      <Filter>utils\win32</Filter>
    </ClInclude>
    <ClInclude Include="..\..\xbmc\utils\win32\Win32Log.h">
      <Filter>utils\win32</Filter>
    </ClInclude>
    <ClInclude Include="..\..\xbmc\filesystem\win32\Win32File.h">
      <Filter>filesystem\win32</Filter>
    </ClInclude>
    <ClInclude Include="..\..\xbmc\filesystem\win32\Win32SMBFile.h">
      <Filter>filesystem\win32</Filter>
    </ClInclude>
    <ClInclude Include="..\..\xbmc\settings\DiscSettings.h">
      <Filter>settings</Filter>
    </ClInclude>
    <ClInclude Include="..\..\xbmc\filesystem\BlurayFile.h">
      <Filter>filesystem</Filter>
    </ClInclude>
    <ClInclude Include="..\..\xbmc\video\videosync\VideoSyncD3D.h">
      <Filter>video\videosync</Filter>
    </ClInclude>
    <ClInclude Include="..\..\xbmc\video\videosync\VideoSync.h">
      <Filter>video\videosync</Filter>
    </ClInclude>
    <ClInclude Include="..\..\xbmc\cores\DataCacheCore.h">
      <Filter>cores</Filter>
    </ClInclude>
    <ClInclude Include="..\..\xbmc\cores\DSPlayer\ChaptersManager.h">
      <Filter>cores\DSPlayer</Filter>
    </ClInclude>
    <ClInclude Include="..\..\xbmc\cores\DSPlayer\DSGraph.h">
      <Filter>cores\DSPlayer</Filter>
    </ClInclude>
    <ClInclude Include="..\..\xbmc\cores\DSPlayer\DSMessage.h">
      <Filter>cores\DSPlayer</Filter>
    </ClInclude>
    <ClInclude Include="..\..\xbmc\cores\DSPlayer\DSPlayer.h">
      <Filter>cores\DSPlayer</Filter>
    </ClInclude>
    <ClInclude Include="..\..\xbmc\cores\DSPlayer\DSPropertyPage.h">
      <Filter>cores\DSPlayer</Filter>
    </ClInclude>
    <ClInclude Include="..\..\xbmc\cores\DSPlayer\FGFilter.h">
      <Filter>cores\DSPlayer</Filter>
    </ClInclude>
    <ClInclude Include="..\..\xbmc\cores\DSPlayer\FGLoader.h">
      <Filter>cores\DSPlayer</Filter>
    </ClInclude>
    <ClInclude Include="..\..\xbmc\cores\DSPlayer\FGManager.h">
      <Filter>cores\DSPlayer</Filter>
    </ClInclude>
    <ClInclude Include="..\..\xbmc\cores\DSPlayer\FGManager2.h">
      <Filter>cores\DSPlayer</Filter>
    </ClInclude>
    <ClInclude Include="..\..\xbmc\cores\DSPlayer\GraphFilters.h">
      <Filter>cores\DSPlayer</Filter>
    </ClInclude>
    <ClInclude Include="..\..\xbmc\cores\DSPlayer\moreuuids.h">
      <Filter>cores\DSPlayer</Filter>
    </ClInclude>
    <ClInclude Include="..\..\xbmc\cores\DSPlayer\StreamsManager.h">
      <Filter>cores\DSPlayer</Filter>
    </ClInclude>
    <ClInclude Include="..\..\xbmc\cores\DSPlayer\Utils\AudioEnumerator.h">
      <Filter>cores\DSPlayer\Utils</Filter>
    </ClInclude>
    <ClInclude Include="..\..\xbmc\cores\DSPlayer\Utils\DSTemplate.h">
      <Filter>cores\DSPlayer\Utils</Filter>
    </ClInclude>
    <ClInclude Include="..\..\xbmc\cores\DSPlayer\Utils\IPinHook.h">
      <Filter>cores\DSPlayer\Utils</Filter>
    </ClInclude>
    <ClInclude Include="..\..\xbmc\cores\DSPlayer\Utils\MacrovisionKicker.h">
      <Filter>cores\DSPlayer\Utils</Filter>
    </ClInclude>
    <ClInclude Include="..\..\xbmc\cores\DSPlayer\Utils\SmartList.h">
      <Filter>cores\DSPlayer\Utils</Filter>
    </ClInclude>
    <ClInclude Include="..\..\xbmc\cores\DSPlayer\ExternalPixelShader.h">
      <Filter>cores\DSPlayer\Shaders</Filter>
    </ClInclude>
    <ClInclude Include="..\..\xbmc\cores\DSPlayer\PixelShaderCompiler.h">
      <Filter>cores\DSPlayer\Shaders</Filter>
    </ClInclude>
    <ClInclude Include="..\..\xbmc\cores\DSPlayer\PixelShaderList.h">
      <Filter>cores\DSPlayer\Shaders</Filter>
    </ClInclude>
    <ClInclude Include="..\..\xbmc\cores\DSPlayer\ShadersSelectionRule.h">
      <Filter>cores\DSPlayer\Shaders</Filter>
    </ClInclude>
    <ClInclude Include="..\..\xbmc\cores\DSPlayer\Filters\ffdshow_constants.h">
      <Filter>cores\DSPlayer\Interfaces\ffdshow</Filter>
    </ClInclude>
    <ClInclude Include="..\..\xbmc\cores\DSPlayer\Filters\IffDecoder.h">
      <Filter>cores\DSPlayer\Interfaces\ffdshow</Filter>
    </ClInclude>
    <ClInclude Include="..\..\xbmc\cores\DSPlayer\Filters\IffdshowBase.h">
      <Filter>cores\DSPlayer\Interfaces\ffdshow</Filter>
    </ClInclude>
    <ClInclude Include="..\..\xbmc\cores\DSPlayer\Filters\IffdshowDec.h">
      <Filter>cores\DSPlayer\Interfaces\ffdshow</Filter>
    </ClInclude>
    <ClInclude Include="..\..\xbmc\cores\DSPlayer\Filters\IffdshowDecAudio.h">
      <Filter>cores\DSPlayer\Interfaces\ffdshow</Filter>
    </ClInclude>
    <ClInclude Include="..\..\xbmc\cores\DSPlayer\Filters\IffdshowDecVideo.h">
      <Filter>cores\DSPlayer\Interfaces\ffdshow</Filter>
    </ClInclude>
    <ClInclude Include="..\..\xbmc\cores\DSPlayer\Filters\IffdshowEnc.h">
      <Filter>cores\DSPlayer\Interfaces\ffdshow</Filter>
    </ClInclude>
    <ClInclude Include="..\..\xbmc\cores\DSPlayer\Filters\IffdshowParamsEnum.h">
      <Filter>cores\DSPlayer\Interfaces\ffdshow</Filter>
    </ClInclude>
    <ClInclude Include="..\..\xbmc\cores\DSPlayer\Subtitles\DllLibSubs.h">
      <Filter>cores\DSPlayer\Interfaces</Filter>
    </ClInclude>
    <ClInclude Include="..\..\xbmc\cores\DSPlayer\Subtitles\ILogImpl.h">
      <Filter>cores\DSPlayer\Interfaces</Filter>
    </ClInclude>
    <ClInclude Include="..\..\xbmc\cores\DSPlayer\Filters\AllocatorCommon.h">
      <Filter>cores\DSPlayer\Filters\Video Renderers</Filter>
    </ClInclude>
    <ClInclude Include="..\..\xbmc\cores\DSPlayer\Filters\DX9AllocatorPresenter.h">
      <Filter>cores\DSPlayer\Filters\Video Renderers</Filter>
    </ClInclude>
    <ClInclude Include="..\..\xbmc\cores\DSPlayer\Filters\EVRAllocatorPresenter.h">
      <Filter>cores\DSPlayer\Filters\Video Renderers</Filter>
    </ClInclude>
    <ClInclude Include="..\..\xbmc\cores\DSPlayer\Filters\RendererSettings.h">
      <Filter>cores\DSPlayer\Filters\Video Renderers</Filter>
    </ClInclude>
    <ClInclude Include="..\..\xbmc\cores\DSPlayer\Filters\VMR9AllocatorPresenter.h">
      <Filter>cores\DSPlayer\Filters\Video Renderers</Filter>
    </ClInclude>
    <ClInclude Include="..\..\xbmc\cores\DSPlayer\Filters\XBMCFileReader.h">
      <Filter>cores\DSPlayer\Filters\Source</Filter>
    </ClInclude>
    <ClInclude Include="..\..\xbmc\cores\DSPlayer\Filters\XBMCFileSource.h">
      <Filter>cores\DSPlayer\Filters\Source</Filter>
    </ClInclude>
    <ClInclude Include="..\..\xbmc\cores\DSPlayer\Subtitles\decss\CSSauth.h">
      <Filter>cores\DSPlayer\Filters\Include</Filter>
    </ClInclude>
    <ClInclude Include="..\..\xbmc\cores\DSPlayer\Subtitles\decss\CSSscramble.h">
      <Filter>cores\DSPlayer\Filters\Include</Filter>
    </ClInclude>
    <ClInclude Include="..\..\xbmc\cores\DSPlayer\Subtitles\decss\DeCSSInputPin.h">
      <Filter>cores\DSPlayer\Filters\Include</Filter>
    </ClInclude>
    <ClInclude Include="..\..\xbmc\cores\DSPlayer\Filters\asyncio.h">
      <Filter>cores\DSPlayer\Filters\BaseClassFilters</Filter>
    </ClInclude>
    <ClInclude Include="..\..\xbmc\cores\DSPlayer\Filters\asyncrdr.h">
      <Filter>cores\DSPlayer\Filters\BaseClassFilters</Filter>
    </ClInclude>
    <ClInclude Include="..\..\xbmc\cores\DSPlayer\FilterCoreFactory\FilterCoreFactory.h">
      <Filter>cores\DSPlayer\FilterCoreFactory</Filter>
    </ClInclude>
    <ClInclude Include="..\..\xbmc\cores\DSPlayer\FilterCoreFactory\FilterSelectionRule.h">
      <Filter>cores\DSPlayer\FilterCoreFactory</Filter>
    </ClInclude>
    <ClInclude Include="..\..\xbmc\cores\DSPlayer\FilterCoreFactory\GlobalFilterSelectionRule.h">
      <Filter>cores\DSPlayer\FilterCoreFactory</Filter>
    </ClInclude>
    <ClInclude Include="..\..\xbmc\cores\VideoRenderers\WinBaseRenderer.h">
      <Filter>cores\VideoRenderers</Filter>
    </ClInclude>
    <ClInclude Include="..\..\xbmc\cores\VideoRenderers\WinDsRenderer.h">
      <Filter>cores\VideoRenderers</Filter>
    </ClInclude>
    <ClInclude Include="..\..\xbmc\music\karaoke\karaokevideobackground.h" />
    <ClInclude Include="..\..\xbmc\video\FFmpegVideoDecoder.h" />
    <ClInclude Include="..\..\xbmc\cores\DSPlayer\DSInputStreamPVRManager.h">
      <Filter>cores\DSPlayer</Filter>
    </ClInclude>
    <ClInclude Include="..\..\xbmc\cores\DSPlayer\DSPlayerDatabase.h">
      <Filter>cores\DSPlayer</Filter>
    </ClInclude>
    <ClInclude Include="..\..\xbmc\cores\DSPlayer\Filters\IDirectVobSub.h">
      <Filter>cores\DSPlayer\Interfaces</Filter>
    </ClInclude>
    <ClInclude Include="..\..\xbmc\cores\DSPlayer\Filters\madVRAllocatorPresenter.h">
      <Filter>cores\DSPlayer\Filters\Video Renderers</Filter>
    </ClInclude>
    <ClInclude Include="..\..\xbmc\cores\DSPlayer\Utils\DSFilterEnumerator.h">
      <Filter>cores\DSPlayer\Utils</Filter>
    </ClInclude>
    <ClInclude Include="..\..\xbmc\cores\DSPlayer\Dialogs\GUIDialogDSRules.h">
      <Filter>cores\DSPlayer\dialogs</Filter>
    </ClInclude>
    <ClInclude Include="..\..\xbmc\cores\DSPlayer\Dialogs\GUIDialogDSFilters.h">
      <Filter>cores\DSPlayer\dialogs</Filter>
    </ClInclude>
    <ClInclude Include="..\..\xbmc\cores\DSPlayer\Dialogs\GUIDialogDSManager.h">
      <Filter>cores\DSPlayer\Dialogs</Filter>
    </ClInclude>
    <ClInclude Include="..\..\xbmc\cores\DSPlayer\Dialogs\GUIDialogDSPlayercoreFactory.h">
      <Filter>cores\DSPlayer\Dialogs</Filter>
    </ClInclude>
    <ClInclude Include="..\..\xbmc\cores\DSPlayer\Filters\LAVAudioSettings.h">
      <Filter>cores\DSPlayer\Interfaces</Filter>
    </ClInclude>
    <ClInclude Include="..\..\xbmc\cores\DSPlayer\Filters\mvrInterfaces.h">
      <Filter>cores\DSPlayer\Interfaces</Filter>
    </ClInclude>
    <ClInclude Include="..\..\xbmc\cores\DSPlayer\IPaintCallback.h">
      <Filter>cores\DSPlayer</Filter>
    </ClInclude>
    <ClInclude Include="..\..\xbmc\cores\DSPlayer\Filters\MadvrSettings.h">
      <Filter>cores\DSPlayer\Filters\Video Renderers</Filter>
    </ClInclude>
    <ClInclude Include="..\..\xbmc\cores\DSPlayer\Dialogs\GUIDialogMadvrScaling.h">
      <Filter>cores\DSPlayer\Dialogs</Filter>
    </ClInclude>
    <ClInclude Include="..\..\xbmc\win32\crts_caller.h">
      <Filter>win32</Filter>
    </ClInclude>
    <ClInclude Include="..\..\xbmc\filesystem\OverrideDirectory.h">
      <Filter>filesystem</Filter>
    </ClInclude>
    <ClInclude Include="..\..\xbmc\filesystem\OverrideFile.h">
      <Filter>filesystem</Filter>
    </ClInclude>
    <ClInclude Include="..\..\xbmc\cores\dvdplayer\DVDCodecs\Overlay\contrib\cc_decoder.h">
      <Filter>cores\dvdplayer\DVDCodecs\Overlay\contrib</Filter>
    </ClInclude>
    <ClInclude Include="..\..\xbmc\cores\dvdplayer\DVDCodecs\Overlay\contrib\cc_decoder708.h">
      <Filter>cores\dvdplayer\DVDCodecs\Overlay\contrib</Filter>
    </ClInclude>
    <ClInclude Include="..\..\xbmc\cores\dvdplayer\DVDDemuxers\DVDDemuxCC.h">
      <Filter>cores\dvdplayer\DVDDemuxers</Filter>
    </ClInclude>
    <ClInclude Include="..\..\xbmc\settings\AudioDSPSettings.h">
      <Filter>settings</Filter>
    </ClInclude>
    <ClInclude Include="..\..\xbmc\cores\AudioEngine\DSPAddons\ActiveAEDSP.h">
      <Filter>cores\AudioEngine\DSPAddons</Filter>
    </ClInclude>
    <ClInclude Include="..\..\xbmc\cores\AudioEngine\DSPAddons\ActiveAEDSPAddon.h">
      <Filter>cores\AudioEngine\DSPAddons</Filter>
    </ClInclude>
    <ClInclude Include="..\..\xbmc\cores\AudioEngine\DSPAddons\ActiveAEDSPDatabase.h">
      <Filter>cores\AudioEngine\DSPAddons</Filter>
    </ClInclude>
    <ClInclude Include="..\..\xbmc\cores\AudioEngine\DSPAddons\ActiveAEDSPMode.h">
      <Filter>cores\AudioEngine\DSPAddons</Filter>
    </ClInclude>
    <ClInclude Include="..\..\xbmc\cores\AudioEngine\DSPAddons\ActiveAEDSPProcess.h">
      <Filter>cores\AudioEngine\DSPAddons</Filter>
    </ClInclude>
    <ClInclude Include="..\..\xbmc\addons\AddonCallbacksAudioDSP.h">
      <Filter>addons</Filter>
    </ClInclude>
    <ClInclude Include="..\..\xbmc\addons\DllAudioDSP.h">
      <Filter>addons</Filter>
    </ClInclude>
    <ClInclude Include="..\..\xbmc\utils\HttpRangeUtils.h">
      <Filter>utils</Filter>
    </ClInclude>
    <ClInclude Include="..\..\xbmc\network\httprequesthandler\HTTPFileHandler.h">
      <Filter>network\httprequesthandler</Filter>
    </ClInclude>
    <ClInclude Include="..\..\xbmc\input\InputManager.h">
      <Filter>input</Filter>
    </ClInclude>
    <ClInclude Include="..\..\xbmc\network\httprequesthandler\HTTPImageTransformationHandler.h">
      <Filter>network\httprequesthandler</Filter>
    </ClInclude>
    <ClInclude Include="..\..\xbmc\dialogs\GUIDialogSimpleMenu.h">
      <Filter>dialogs</Filter>
    </ClInclude>
    <ClInclude Include="..\..\xbmc\video\jobs\VideoLibraryJob.h">
      <Filter>video\jobs</Filter>
    </ClInclude>
    <ClInclude Include="..\..\xbmc\video\VideoLibraryQueue.h">
      <Filter>video</Filter>
    </ClInclude>
    <ClInclude Include="..\..\xbmc\video\jobs\VideoLibraryScanningJob.h">
      <Filter>video\jobs</Filter>
    </ClInclude>
    <ClInclude Include="..\..\xbmc\video\jobs\VideoLibraryMarkWatchedJob.h">
      <Filter>video\jobs</Filter>
    </ClInclude>
    <ClInclude Include="..\..\xbmc\music\tags\ReplayGain.h">
      <Filter>music\tags</Filter>
    </ClInclude>
    <ClInclude Include="..\..\xbmc\video\jobs\VideoLibraryCleaningJob.h">
      <Filter>video\jobs</Filter>
    </ClInclude>
    <ClInclude Include="..\..\xbmc\music\CueInfoLoader.h">
      <Filter>music</Filter>
    </ClInclude>
    <ClInclude Include="..\..\xbmc\utils\ProgressJob.h">
      <Filter>utils</Filter>
    </ClInclude>
    <ClInclude Include="..\..\xbmc\video\jobs\VideoLibraryProgressJob.h">
      <Filter>video\jobs</Filter>
    </ClInclude>
    <ClInclude Include="..\..\xbmc\input\Key.h">
      <Filter>input</Filter>
    </ClInclude>
    <ClInclude Include="..\..\xbmc\network\httprequesthandler\python\HTTPPythonRequest.h">
      <Filter>network\httprequesthandler\python</Filter>
    </ClInclude>
    <ClInclude Include="..\..\xbmc\network\httprequesthandler\HTTPPythonHandler.h">
      <Filter>network\httprequesthandler</Filter>
    </ClInclude>
    <ClInclude Include="..\..\xbmc\network\httprequesthandler\python\HTTPPythonInvoker.h">
      <Filter>network\httprequesthandler\python</Filter>
    </ClInclude>
    <ClInclude Include="..\..\xbmc\interfaces\legacy\wsgi\WsgiResponse.h">
      <Filter>interfaces\legacy\wsgi</Filter>
    </ClInclude>
    <ClInclude Include="..\..\xbmc\interfaces\legacy\wsgi\WsgiResponseBody.h">
      <Filter>interfaces\legacy\wsgi</Filter>
    </ClInclude>
    <ClInclude Include="..\..\xbmc\network\httprequesthandler\python\HTTPPythonWsgiInvoker.h">
      <Filter>network\httprequesthandler\python</Filter>
    </ClInclude>
    <ClInclude Include="..\..\xbmc\interfaces\legacy\wsgi\WsgiErrorStream.h">
      <Filter>interfaces\legacy\wsgi</Filter>
    </ClInclude>
    <ClInclude Include="..\..\xbmc\interfaces\legacy\wsgi\WsgiInputStream.h">
      <Filter>interfaces\legacy\wsgi</Filter>
    </ClInclude>
    <ClInclude Include="..\..\xbmc\addons\Webinterface.h">
      <Filter>addons</Filter>
    </ClInclude>
    <ClInclude Include="..\..\xbmc\addons\Resource.h">
      <Filter>addons</Filter>
    </ClInclude>
    <ClInclude Include="..\..\xbmc\addons\LanguageResource.h">
      <Filter>addons</Filter>
    </ClInclude>
    <ClInclude Include="..\..\xbmc\addons\UISoundsResource.h">
      <Filter>addons</Filter>
    </ClInclude>
    <ClInclude Include="..\..\xbmc\filesystem\ResourceFile.h">
      <Filter>filesystem</Filter>
    </ClInclude>
    <ClInclude Include="..\..\xbmc\filesystem\ResourceDirectory.h">
      <Filter>filesystem</Filter>
    </ClInclude>
    <ClInclude Include="..\..\xbmc\utils\Locale.h">
      <Filter>utils</Filter>
    </ClInclude>
    <ClInclude Include="..\..\xbmc\addons\AudioDecoder.h">
      <Filter>addons</Filter>
    </ClInclude>
    <ClInclude Include="..\..\xbmc\utils\Temperature.h">
      <Filter>utils</Filter>
    </ClInclude>
    <ClInclude Include="..\..\xbmc\utils\Speed.h">
      <Filter>utils</Filter>
    </ClInclude>
    <ClInclude Include="..\..\xbmc\input\KeyboardLayoutManager.h">
      <Filter>input</Filter>
    </ClInclude>
    <ClInclude Include="..\..\xbmc\music\EmbeddedArt.h">
      <Filter>music</Filter>
    </ClInclude>
    <ClInclude Include="..\..\xbmc\utils\rfft.h">
      <Filter>utils</Filter>
    </ClInclude>
    <ClInclude Include="..\..\xbmc\contrib\kissfft\_kiss_fft_guts.h">
      <Filter>contrib\kissfft</Filter>
    </ClInclude>
    <ClInclude Include="..\..\xbmc\contrib\kissfft\kiss_fft.h">
      <Filter>contrib\kissfft</Filter>
    </ClInclude>
    <ClInclude Include="..\..\xbmc\contrib\kissfft\kiss_fftr.h">
      <Filter>contrib\kissfft</Filter>
    </ClInclude>
    <ClInclude Include="..\..\xbmc\cores\DSPlayer\MadvrCallback.h">
      <Filter>cores\DSPlayer</Filter>
    </ClInclude>
    <ClInclude Include="..\..\xbmc\cores\DSPlayer\Filters\MadvrSharedRender.h">
      <Filter>cores\DSPlayer\Filters\Video Renderers</Filter>
    </ClInclude>
    <ClInclude Include="..\..\xbmc\cores\DSPlayer\Utils\DSFileUtils.h">
      <Filter>cores\DSPlayer\Utils</Filter>
    </ClInclude>
    <ClInclude Include="..\..\xbmc\pvr\timers\PVRTimerType.h">
      <Filter>pvr\timers</Filter>
    </ClInclude>
    <ClInclude Include="..\..\xbmc\win32\dxerr.h">
      <Filter>win32</Filter>
    </ClInclude>
    <ClInclude Include="..\..\xbmc\guiinfo\GUIInfoLabels.h">
      <Filter>guiinfo</Filter>
    </ClInclude>
    <ClInclude Include="..\..\xbmc\network\dacp\dacp.h">
      <Filter>network\dacp</Filter>
    </ClInclude>
    <ClInclude Include="..\..\xbmc\settings\dialogs\GUIDialogAudioDSPManager.h">
      <Filter>settings\dialogs</Filter>
    </ClInclude>
    <ClInclude Include="..\..\xbmc\addons\ImageResource.h">
      <Filter>addons</Filter>
    </ClInclude>
    <ClInclude Include="..\..\xbmc\pictures\PictureScalingAlgorithm.h">
      <Filter>pictures</Filter>
    </ClInclude>
    <ClInclude Include="..\..\xbmc\main\win32\MessagePrinter.h">
      <Filter>main\win32</Filter>
    </ClInclude>
    <ClInclude Include="..\..\xbmc\messaging\ApplicationMessenger.h">
      <Filter>messaging</Filter>
    </ClInclude>
    <ClInclude Include="..\..\xbmc\messaging\ThreadMessage.h">
      <Filter>messaging</Filter>
    </ClInclude>
    <ClInclude Include="..\..\xbmc\messaging\IMessageTarget.h">
      <Filter>messaging</Filter>
    </ClInclude>
    <ClInclude Include="..\..\xbmc\settings\dialogs\GUIDialogAudioDSPSettings.h">
      <Filter>settings\dialogs</Filter>
    </ClInclude>
    <ClInclude Include="..\..\xbmc\windows\GUIWindowSplash.h">
      <Filter>windows</Filter>
    </ClInclude>
    <ClInclude Include="..\..\xbmc\input\InputCodingTable.h">
      <Filter>input</Filter>
    </ClInclude>
    <ClInclude Include="..\..\xbmc\input\InputCodingTableBaiduPY.h">
      <Filter>input</Filter>
    </ClInclude>
    <ClInclude Include="..\..\xbmc\input\InputCodingTableBasePY.h">
      <Filter>input</Filter>
    </ClInclude>
    <ClInclude Include="..\..\xbmc\input\InputCodingTableFactory.h">
      <Filter>input</Filter>
    </ClInclude>
    <ClInclude Include="..\..\xbmc\filesystem\EventsDirectory.h">
      <Filter>filesystem</Filter>
    </ClInclude>
    <ClInclude Include="..\..\xbmc\events\windows\GUIViewStateEventLog.h">
      <Filter>events\windows</Filter>
    </ClInclude>
    <ClInclude Include="..\..\xbmc\events\windows\GUIWindowEventLog.h">
      <Filter>events\windows</Filter>
    </ClInclude>
    <ClInclude Include="..\..\xbmc\events\AddonEvent.h">
      <Filter>events</Filter>
    </ClInclude>
    <ClInclude Include="..\..\xbmc\events\AddonManagementEvent.h">
      <Filter>events</Filter>
    </ClInclude>
    <ClInclude Include="..\..\xbmc\events\BaseEvent.h">
      <Filter>events</Filter>
    </ClInclude>
    <ClInclude Include="..\..\xbmc\events\EventLog.h">
      <Filter>events</Filter>
    </ClInclude>
    <ClInclude Include="..\..\xbmc\events\IEvent.h">
      <Filter>events</Filter>
    </ClInclude>
    <ClInclude Include="..\..\xbmc\events\MediaLibraryEvent.h">
      <Filter>events</Filter>
    </ClInclude>
    <ClInclude Include="..\..\xbmc\events\NotificationEvent.h">
      <Filter>events</Filter>
    </ClInclude>
    <ClInclude Include="..\..\xbmc\events\UniqueEvent.h">
      <Filter>events</Filter>
    </ClInclude>
    <ClInclude Include="..\..\xbmc\filesystem\Directorization.h">
      <Filter>filesystem</Filter>
    </ClInclude>
    <ClInclude Include="..\..\xbmc\filesystem\XbtDirectory.h">
      <Filter>filesystem</Filter>
    </ClInclude>
    <ClInclude Include="..\..\xbmc\filesystem\XbtFile.h">
      <Filter>filesystem</Filter>
    </ClInclude>
    <ClInclude Include="..\..\xbmc\filesystem\XbtManager.h">
      <Filter>filesystem</Filter>
    </ClInclude>
    <ClInclude Include="..\..\xbmc\video\jobs\VideoLibraryRefreshingJob.h">
      <Filter>video\jobs</Filter>
    </ClInclude>
<<<<<<< HEAD
    <ClInclude Include="..\..\xbmc\cores\DSPlayer\Filters\MadvrSettingsManager.h">
      <Filter>cores\DSPlayer\Filters\Video Renderers</Filter>
=======
    <ClInclude Include="..\..\xbmc\utils\win32\gpu_memcpy_sse4.h">
      <Filter>utils\win32</Filter>
    </ClInclude>
    <ClInclude Include="..\..\xbmc\utils\win32\memcpy_sse2.h">
      <Filter>utils\win32</Filter>
>>>>>>> cdb3fa78
    </ClInclude>
  </ItemGroup>
  <ItemGroup>
    <ResourceCompile Include="..\..\xbmc\win32\XBMC_PC.rc">
      <Filter>win32</Filter>
    </ResourceCompile>
  </ItemGroup>
  <ItemGroup>
    <CustomBuild Include="..\..\xbmc\interfaces\swig\AddonModuleXbmcplugin.i">
      <Filter>interfaces\swig</Filter>
    </CustomBuild>
    <CustomBuild Include="..\..\xbmc\interfaces\swig\AddonModuleXbmcgui.i">
      <Filter>interfaces\swig</Filter>
    </CustomBuild>
    <CustomBuild Include="..\..\xbmc\interfaces\swig\AddonModuleXbmcaddon.i">
      <Filter>interfaces\swig</Filter>
    </CustomBuild>
    <CustomBuild Include="..\..\xbmc\interfaces\swig\AddonModuleXbmcvfs.i">
      <Filter>interfaces\swig</Filter>
    </CustomBuild>
    <CustomBuild Include="..\..\xbmc\interfaces\swig\AddonModuleXbmc.i">
      <Filter>interfaces\swig</Filter>
    </CustomBuild>
    <CustomBuild Include="..\..\xbmc\interfaces\json-rpc\schema\types.json">
      <Filter>interfaces\json-rpc\schema</Filter>
    </CustomBuild>
    <CustomBuild Include="..\..\xbmc\interfaces\json-rpc\schema\notifications.json">
      <Filter>interfaces\json-rpc\schema</Filter>
    </CustomBuild>
    <CustomBuild Include="..\..\xbmc\interfaces\json-rpc\schema\methods.json">
      <Filter>interfaces\json-rpc\schema</Filter>
    </CustomBuild>
    <CustomBuild Include="..\..\xbmc\interfaces\json-rpc\schema\version.txt">
      <Filter>interfaces\json-rpc\schema</Filter>
    </CustomBuild>
    <CustomBuild Include="..\..\xbmc\interfaces\json-rpc\schema\license.txt">
      <Filter>interfaces\json-rpc\schema</Filter>
    </CustomBuild>
    <CustomBuild Include="..\..\version.txt" />
    <CustomBuild Include="..\..\xbmc\win32\git_revision.t">
      <Filter>win32</Filter>
    </CustomBuild>
    <CustomBuild Include="..\..\xbmc\interfaces\swig\AddonModuleXbmcwsgi.i">
      <Filter>interfaces\swig</Filter>
    </CustomBuild>
  </ItemGroup>
  <ItemGroup>
    <None Include="..\..\system\players\dsplayer\Shaders\shaders.xml">
      <Filter>cores\DSPlayer\Shaders</Filter>
    </None>
    <None Include="..\..\system\players\dsplayer\filtersconfig.xml">
      <Filter>cores\DSPlayer\FilterCoreFactory</Filter>
    </None>
    <None Include="..\..\system\players\dsplayer\mediasconfig.xml">
      <Filter>cores\DSPlayer\FilterCoreFactory</Filter>
    </None>
  </ItemGroup>
  <ItemGroup>
    <FxCompile Include="..\..\system\shaders\guishader_vert.hlsl">
      <Filter>shaders</Filter>
    </FxCompile>
    <FxCompile Include="..\..\system\shaders\guishader_video_control.hlsl">
      <Filter>shaders</Filter>
    </FxCompile>
    <FxCompile Include="..\..\system\shaders\guishader_video.hlsl">
      <Filter>shaders</Filter>
    </FxCompile>
    <FxCompile Include="..\..\system\shaders\guishader_texture_noblend.hlsl">
      <Filter>shaders</Filter>
    </FxCompile>
    <FxCompile Include="..\..\system\shaders\guishader_texture.hlsl">
      <Filter>shaders</Filter>
    </FxCompile>
    <FxCompile Include="..\..\system\shaders\guishader_multi_texture_blend.hlsl">
      <Filter>shaders</Filter>
    </FxCompile>
    <FxCompile Include="..\..\system\shaders\guishader_interlaced_right.hlsl">
      <Filter>shaders</Filter>
    </FxCompile>
    <FxCompile Include="..\..\system\shaders\guishader_interlaced_left.hlsl">
      <Filter>shaders</Filter>
    </FxCompile>
    <FxCompile Include="..\..\system\shaders\guishader_fonts.hlsl">
      <Filter>shaders</Filter>
    </FxCompile>
    <FxCompile Include="..\..\system\shaders\guishader_default.hlsl">
      <Filter>shaders</Filter>
    </FxCompile>
    <FxCompile Include="..\..\system\shaders\guishader_checkerboard_right.hlsl">
      <Filter>shaders</Filter>
    </FxCompile>
    <FxCompile Include="..\..\system\shaders\guishader_checkerboard_left.hlsl">
      <Filter>shaders</Filter>
    </FxCompile>
    <FxCompile Include="..\..\system\shaders\guishader_common.hlsl">
      <Filter>shaders</Filter>
    </FxCompile>
  </ItemGroup>
</Project><|MERGE_RESOLUTION|>--- conflicted
+++ resolved
@@ -6571,16 +6571,14 @@
     <ClInclude Include="..\..\xbmc\video\jobs\VideoLibraryRefreshingJob.h">
       <Filter>video\jobs</Filter>
     </ClInclude>
-<<<<<<< HEAD
+    <ClInclude Include="..\..\xbmc\utils\win32\gpu_memcpy_sse4.h">
+      <Filter>utils\win32</Filter>
+    </ClInclude>
+    <ClInclude Include="..\..\xbmc\utils\win32\memcpy_sse2.h">
+      <Filter>utils\win32</Filter>
+    </ClInclude>
     <ClInclude Include="..\..\xbmc\cores\DSPlayer\Filters\MadvrSettingsManager.h">
       <Filter>cores\DSPlayer\Filters\Video Renderers</Filter>
-=======
-    <ClInclude Include="..\..\xbmc\utils\win32\gpu_memcpy_sse4.h">
-      <Filter>utils\win32</Filter>
-    </ClInclude>
-    <ClInclude Include="..\..\xbmc\utils\win32\memcpy_sse2.h">
-      <Filter>utils\win32</Filter>
->>>>>>> cdb3fa78
     </ClInclude>
   </ItemGroup>
   <ItemGroup>
