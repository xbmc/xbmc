﻿<?xml version="1.0" encoding="utf-8"?>
<Project ToolsVersion="4.0" xmlns="http://schemas.microsoft.com/developer/msbuild/2003">
  <ItemGroup>
    <Filter Include="win32">
      <UniqueIdentifier>{42ffe691-237e-4fe8-bd06-667936c26238}</UniqueIdentifier>
    </Filter>
    <Filter Include="cores">
      <UniqueIdentifier>{d9048f15-4226-45a0-bd7d-c4f326b8c232}</UniqueIdentifier>
    </Filter>
    <Filter Include="cores\dvdplayer">
      <UniqueIdentifier>{b7e0c19a-163b-43a8-bc50-47f0f220c225}</UniqueIdentifier>
    </Filter>
    <Filter Include="cores\dvdplayer\DVDCodecs">
      <UniqueIdentifier>{f72e399a-b2f5-4f77-a680-797306b37afe}</UniqueIdentifier>
    </Filter>
    <Filter Include="cores\dvdplayer\DVDCodecs\Audio">
      <UniqueIdentifier>{5bee29f5-b152-4416-9413-0bed2a669575}</UniqueIdentifier>
    </Filter>
    <Filter Include="cores\dvdplayer\DVDCodecs\Audio\Encoders">
      <UniqueIdentifier>{950294bc-2e98-414e-8bf4-57c43fb73b31}</UniqueIdentifier>
    </Filter>
    <Filter Include="cores\dvdplayer\DVDCodecs\Video">
      <UniqueIdentifier>{09e9057e-7017-4f3d-b5d3-2f5e9a23a53c}</UniqueIdentifier>
    </Filter>
    <Filter Include="cores\dvdplayer\DVDCodecs\Overlay">
      <UniqueIdentifier>{cc80e830-cd3b-4790-9d73-b727b997efdc}</UniqueIdentifier>
    </Filter>
    <Filter Include="cores\dvdplayer\DVDCodecs\Overlay\libspucc">
      <UniqueIdentifier>{43526341-7b96-462d-9f71-685e426251ec}</UniqueIdentifier>
    </Filter>
    <Filter Include="cores\dvdplayer\DVDDemuxers">
      <UniqueIdentifier>{59ff29b6-c2b5-4ed8-a80c-e5dd130802a7}</UniqueIdentifier>
    </Filter>
    <Filter Include="cores\dvdplayer\DVDInputStreams">
      <UniqueIdentifier>{15bea9e8-7473-4e72-93b1-c403d491160d}</UniqueIdentifier>
    </Filter>
    <Filter Include="cores\dvdplayer\DVDHeaders">
      <UniqueIdentifier>{9b9c3d13-56db-4db5-98a3-4402ee3b4ff9}</UniqueIdentifier>
    </Filter>
    <Filter Include="cores\dvdplayer\DVDSubtitles">
      <UniqueIdentifier>{83ae8e22-c3a0-45c6-bbc2-29d0bb180e2d}</UniqueIdentifier>
    </Filter>
    <Filter Include="cores\paplayer">
      <UniqueIdentifier>{ef82a765-fb92-4244-b2dd-212704a98407}</UniqueIdentifier>
    </Filter>
    <Filter Include="cores\DllLoader">
      <UniqueIdentifier>{4a0ca8db-d3a3-4360-93bd-0b1fe4cbd203}</UniqueIdentifier>
    </Filter>
    <Filter Include="cores\DllLoader\exports">
      <UniqueIdentifier>{aa32e9d0-5753-42d5-889b-3938ce6703a0}</UniqueIdentifier>
    </Filter>
    <Filter Include="cores\DllLoader\exports\emu_socket">
      <UniqueIdentifier>{280834b5-e3ce-48ec-a304-ec6c315beffe}</UniqueIdentifier>
    </Filter>
    <Filter Include="cores\DllLoader\exports\util">
      <UniqueIdentifier>{111c81df-dc5e-4b93-a21f-c2171434952b}</UniqueIdentifier>
    </Filter>
    <Filter Include="cores\VideoRenderers">
      <UniqueIdentifier>{09e513b1-adc6-4af0-b0f3-966b8240fad5}</UniqueIdentifier>
    </Filter>
    <Filter Include="cores\VideoRenderers\Shaders">
      <UniqueIdentifier>{041be182-9ec3-4c1b-abfc-d92f6802e7ca}</UniqueIdentifier>
    </Filter>
    <Filter Include="cores\AudioRenderers">
      <UniqueIdentifier>{6ec3ce08-d27a-460f-abd8-3ccd43a05470}</UniqueIdentifier>
    </Filter>
    <Filter Include="cores\ExternalPlayer">
      <UniqueIdentifier>{f98cb00a-d64b-4af9-a386-78bb2be8213d}</UniqueIdentifier>
    </Filter>
    <Filter Include="cores\PlayerCoreFactory">
      <UniqueIdentifier>{a775e258-5cbc-44fb-b992-05b29699294c}</UniqueIdentifier>
    </Filter>
    <Filter Include="addons">
      <UniqueIdentifier>{0cf03ec7-412f-48ac-827d-358c57245edd}</UniqueIdentifier>
    </Filter>
    <Filter Include="dialogs">
      <UniqueIdentifier>{69dd6304-c5d7-46f5-a804-516c9efb79ca}</UniqueIdentifier>
    </Filter>
    <Filter Include="filesystem">
      <UniqueIdentifier>{3b63bf0d-cec2-4324-93ea-4e4d78ba283b}</UniqueIdentifier>
    </Filter>
    <Filter Include="filesystem\MusicDatabaseDirectory">
      <UniqueIdentifier>{51f1b8f6-22ea-4263-b307-4ac9dfceb268}</UniqueIdentifier>
    </Filter>
    <Filter Include="filesystem\VideoDatabaseDirectory">
      <UniqueIdentifier>{a9c70632-dcfa-4019-b785-da8ba68d998a}</UniqueIdentifier>
    </Filter>
    <Filter Include="guilib">
      <UniqueIdentifier>{8da246b5-f33b-491d-9bb9-e583b98bd9d9}</UniqueIdentifier>
    </Filter>
    <Filter Include="input">
      <UniqueIdentifier>{8b243e7b-4820-4d54-81e3-f9b054e6140a}</UniqueIdentifier>
    </Filter>
    <Filter Include="interfaces">
      <UniqueIdentifier>{d35cec4c-8037-4683-a2e4-4afc8e76ddca}</UniqueIdentifier>
    </Filter>
    <Filter Include="music">
      <UniqueIdentifier>{1e9d72b2-5215-4129-9014-deb5eda51301}</UniqueIdentifier>
    </Filter>
    <Filter Include="network">
      <UniqueIdentifier>{99523ad3-0ba1-449b-bf55-92c04e7b59aa}</UniqueIdentifier>
    </Filter>
    <Filter Include="playlists">
      <UniqueIdentifier>{084b5eb0-c9c9-444b-a2ee-dcb4f9537d35}</UniqueIdentifier>
    </Filter>
    <Filter Include="powermanagement">
      <UniqueIdentifier>{b203de13-ce8c-4b43-9a87-a05e68fbad13}</UniqueIdentifier>
    </Filter>
    <Filter Include="rendering">
      <UniqueIdentifier>{8ad88d4a-bb19-46fa-ac8a-80d928f1f175}</UniqueIdentifier>
    </Filter>
    <Filter Include="settings">
      <UniqueIdentifier>{8cd0e706-bd9f-4e99-afa2-34307239cb3e}</UniqueIdentifier>
    </Filter>
    <Filter Include="storage">
      <UniqueIdentifier>{2500f45e-2a56-4434-87bd-727050d0d1aa}</UniqueIdentifier>
    </Filter>
    <Filter Include="threads">
      <UniqueIdentifier>{5af9347f-8e02-4e0b-96aa-c659144e9385}</UniqueIdentifier>
    </Filter>
    <Filter Include="utils">
      <UniqueIdentifier>{acd585b0-c319-43f0-9149-b3b5dddf5122}</UniqueIdentifier>
    </Filter>
    <Filter Include="video">
      <UniqueIdentifier>{827f3a57-ac74-4ad0-a438-3a780039871c}</UniqueIdentifier>
    </Filter>
    <Filter Include="windowing">
      <UniqueIdentifier>{dbf79aa0-53a6-4bec-855b-e8d2cbb73689}</UniqueIdentifier>
    </Filter>
    <Filter Include="music\karaoke">
      <UniqueIdentifier>{9d2be696-b6dd-4be1-aa8c-260816b48c12}</UniqueIdentifier>
    </Filter>
    <Filter Include="cdrip">
      <UniqueIdentifier>{d0d6c121-8cef-4bf9-aba5-bff57ae46e26}</UniqueIdentifier>
    </Filter>
    <Filter Include="input\windows">
      <UniqueIdentifier>{2f7a07e4-ac48-4e30-beb3-550e50b59c09}</UniqueIdentifier>
    </Filter>
    <Filter Include="interfaces\http-api">
      <UniqueIdentifier>{3616033f-20f3-48c8-96bd-b07f2eed008e}</UniqueIdentifier>
    </Filter>
    <Filter Include="interfaces\python">
      <UniqueIdentifier>{d00b9c4f-dee7-4b68-a0d3-e8e6c815b888}</UniqueIdentifier>
    </Filter>
    <Filter Include="interfaces\json-rpc">
      <UniqueIdentifier>{15fc3844-6b50-4424-ba2c-ac9bd85d3ab0}</UniqueIdentifier>
    </Filter>
    <Filter Include="music\dialogs">
      <UniqueIdentifier>{aa9c8fdb-ad2f-4323-9766-3accd596a480}</UniqueIdentifier>
    </Filter>
    <Filter Include="music\infoscanner">
      <UniqueIdentifier>{a320eb2c-1b68-4842-a9bd-34e1c810dace}</UniqueIdentifier>
    </Filter>
    <Filter Include="music\tags">
      <UniqueIdentifier>{f046be52-4abe-4a66-8a57-1753d47a7f36}</UniqueIdentifier>
    </Filter>
    <Filter Include="music\windows">
      <UniqueIdentifier>{6589445b-fe8f-4083-ba15-3d0d45b8cd2d}</UniqueIdentifier>
    </Filter>
    <Filter Include="network\libscrobbler">
      <UniqueIdentifier>{cbd5c896-0dfc-4b84-9ef0-cdf7a49dc29a}</UniqueIdentifier>
    </Filter>
    <Filter Include="network\windows">
      <UniqueIdentifier>{3d43220c-4ea4-4da7-8ede-ef159da2cd25}</UniqueIdentifier>
    </Filter>
    <Filter Include="pictures">
      <UniqueIdentifier>{801139f1-5f6a-4720-a4eb-508c578b1183}</UniqueIdentifier>
    </Filter>
    <Filter Include="powermanagement\windows">
      <UniqueIdentifier>{8d05ad81-2113-4732-ba2f-311d48251340}</UniqueIdentifier>
    </Filter>
    <Filter Include="programs">
      <UniqueIdentifier>{b095b471-cde0-4ee5-930e-c58ebe63c4aa}</UniqueIdentifier>
    </Filter>
    <Filter Include="rendering\dx">
      <UniqueIdentifier>{266c0d5e-8d84-4809-b060-f5968049f11a}</UniqueIdentifier>
    </Filter>
    <Filter Include="rendering\gl">
      <UniqueIdentifier>{c23bb4dd-e0dc-4e0e-aaa5-d66798a0fc34}</UniqueIdentifier>
    </Filter>
    <Filter Include="storage\windows">
      <UniqueIdentifier>{04b51f60-cfb4-43fd-8f23-40a7d0ac5c31}</UniqueIdentifier>
    </Filter>
    <Filter Include="video\dialogs">
      <UniqueIdentifier>{0dec7f48-a12d-4afa-b60d-4a2b50ca9975}</UniqueIdentifier>
    </Filter>
    <Filter Include="video\windows">
      <UniqueIdentifier>{b6a3d415-f44f-490c-9240-0fa3f4379212}</UniqueIdentifier>
    </Filter>
    <Filter Include="windowing\windows">
      <UniqueIdentifier>{7db3d8e6-a261-4732-84e8-21bf2d3b0eb9}</UniqueIdentifier>
    </Filter>
    <Filter Include="interfaces\python\xbmcmodule">
      <UniqueIdentifier>{257a54d6-994c-4c7d-a3bb-c46bb6423fda}</UniqueIdentifier>
    </Filter>
    <Filter Include="libs">
      <UniqueIdentifier>{4a09e4cc-709d-43b8-86cf-d83ca38d41ce}</UniqueIdentifier>
    </Filter>
    <Filter Include="libs\sqlite">
      <UniqueIdentifier>{c9d35dd5-e25d-4b76-bcbe-e8c855de58e7}</UniqueIdentifier>
    </Filter>
    <Filter Include="libs\tinyxml">
      <UniqueIdentifier>{b084bece-821c-445c-951d-0aa4ea804076}</UniqueIdentifier>
    </Filter>
    <Filter Include="windows">
      <UniqueIdentifier>{910f98b6-acfa-4b29-a589-21fd2544d142}</UniqueIdentifier>
    </Filter>
    <Filter Include="BackgroundLoaders">
      <UniqueIdentifier>{b6238b6d-f2b3-4ffd-8c97-12dd28e038f9}</UniqueIdentifier>
    </Filter>
    <Filter Include="database">
      <UniqueIdentifier>{b613c254-c9f4-4e5a-bd09-0b07f28b8506}</UniqueIdentifier>
    </Filter>
    <Filter Include="libs\mysql">
      <UniqueIdentifier>{2abbe66b-d85a-4f1e-a350-4de36284f545}</UniqueIdentifier>
    </Filter>
    <Filter Include="guilib\Rendering">
      <UniqueIdentifier>{75a93b39-d863-4919-bbd8-6c28c9b5c67c}</UniqueIdentifier>
    </Filter>
    <Filter Include="guilib\Rendering\Base">
      <UniqueIdentifier>{3aceac76-8bef-4262-b821-f0987eccba47}</UniqueIdentifier>
    </Filter>
    <Filter Include="guilib\Rendering\DX">
      <UniqueIdentifier>{9fe81a88-9346-477b-8ecc-f4eee05d7d13}</UniqueIdentifier>
    </Filter>
    <Filter Include="guilib\Rendering\GL">
      <UniqueIdentifier>{9592a005-d33b-48d1-8462-d95c42c383c2}</UniqueIdentifier>
    </Filter>
    <Filter Include="pvr">
      <UniqueIdentifier>{5d07f015-2e93-4085-bda3-2be566fb07a8}</UniqueIdentifier>
    </Filter>
    <Filter Include="pvr\dialogs">
      <UniqueIdentifier>{5fb53298-e501-4f23-bf84-fc61acf9b814}</UniqueIdentifier>
    </Filter>
    <Filter Include="epg">
      <UniqueIdentifier>{ef8e21c9-b588-4255-ba38-57c6ae82d0aa}</UniqueIdentifier>
    </Filter>
    <Filter Include="pvr\windows">
      <UniqueIdentifier>{43455925-2158-4eff-97ce-1fa3f6597a3a}</UniqueIdentifier>
    </Filter>
    <Filter Include="pvr\timers">
      <UniqueIdentifier>{14af7c50-6457-48ec-87b2-4efb3986bdd8}</UniqueIdentifier>
    </Filter>
    <Filter Include="pvr\recordings">
      <UniqueIdentifier>{eab084ef-b5b5-4a61-b2a5-eac88bbcc73a}</UniqueIdentifier>
    </Filter>
    <Filter Include="pvr\channels">
      <UniqueIdentifier>{7be58f63-0e53-4a26-9894-e52c2bd78709}</UniqueIdentifier>
    </Filter>
    <Filter Include="pvr\addons">
      <UniqueIdentifier>{dbfd4898-7df3-4393-8b04-ab0cc1265c33}</UniqueIdentifier>
    </Filter>
    <Filter Include="libs\SlingboxLib">
      <UniqueIdentifier>{dfa70c36-927b-4540-b505-35919e64eb3d}</UniqueIdentifier>
    </Filter>
    <Filter Include="threads\platform">
      <UniqueIdentifier>{2165ba63-177d-4746-b1c6-e5e425c9f0a0}</UniqueIdentifier>
    </Filter>
    <Filter Include="threads\platform\win">
      <UniqueIdentifier>{1f49caed-1c84-46a1-83fc-b1fa6cfd749e}</UniqueIdentifier>
    </Filter>
    <Filter Include="interfaces\info">
      <UniqueIdentifier>{cea579fc-bdd7-499e-a6a6-07d681d1ab24}</UniqueIdentifier>
    </Filter>
    <Filter Include="peripherals">
      <UniqueIdentifier>{43fa1d09-88f3-4c03-92f4-27ce109a0b1f}</UniqueIdentifier>
    </Filter>
    <Filter Include="peripherals\bus">
      <UniqueIdentifier>{387fb53b-4497-4e2b-a37d-2efa9db0fce8}</UniqueIdentifier>
    </Filter>
    <Filter Include="peripherals\devices">
      <UniqueIdentifier>{a3fe63d5-92eb-47e6-90f6-40b6e25d11d2}</UniqueIdentifier>
    </Filter>
    <Filter Include="peripherals\dialogs">
      <UniqueIdentifier>{9571e2bc-891d-4496-bcba-2ec3eed45704}</UniqueIdentifier>
    </Filter>
  </ItemGroup>
  <ItemGroup>
    <ClCompile Include="..\..\xbmc\win32\pch.cpp">
      <Filter>win32</Filter>
    </ClCompile>
    <ClCompile Include="..\..\xbmc\win32\strverscmp.cpp">
      <Filter>win32</Filter>
    </ClCompile>
    <ClCompile Include="..\..\xbmc\win32\WIN32Util.cpp">
      <Filter>win32</Filter>
    </ClCompile>
    <ClCompile Include="..\..\xbmc\win32\WINDirectSound.cpp">
      <Filter>win32</Filter>
    </ClCompile>
    <ClCompile Include="..\..\xbmc\win32\WindowHelper.cpp">
      <Filter>win32</Filter>
    </ClCompile>
    <ClCompile Include="..\..\xbmc\win32\WINFileSMB.cpp">
      <Filter>win32</Filter>
    </ClCompile>
    <ClCompile Include="..\..\xbmc\win32\WINSMBDirectory.cpp">
      <Filter>win32</Filter>
    </ClCompile>
    <ClCompile Include="..\..\xbmc\win32\XBMC_PC.cpp">
      <Filter>win32</Filter>
    </ClCompile>
    <ClCompile Include="..\..\xbmc\cores\DummyVideoPlayer.cpp">
      <Filter>cores</Filter>
    </ClCompile>
    <ClCompile Include="..\..\xbmc\cores\dvdplayer\DVDAudio.cpp">
      <Filter>cores\dvdplayer</Filter>
    </ClCompile>
    <ClCompile Include="..\..\xbmc\cores\dvdplayer\DVDClock.cpp">
      <Filter>cores\dvdplayer</Filter>
    </ClCompile>
    <ClCompile Include="..\..\xbmc\cores\dvdplayer\DVDDemuxSPU.cpp">
      <Filter>cores\dvdplayer</Filter>
    </ClCompile>
    <ClCompile Include="..\..\xbmc\cores\dvdplayer\DVDDemuxers\DVDDemuxVobsub.cpp">
      <Filter>cores\dvdplayer</Filter>
    </ClCompile>
    <ClCompile Include="..\..\xbmc\cores\dvdplayer\DVDFileInfo.cpp">
      <Filter>cores\dvdplayer</Filter>
    </ClCompile>
    <ClCompile Include="..\..\xbmc\cores\dvdplayer\DVDInputStreams\DVDInputStreamTV.cpp">
      <Filter>cores\dvdplayer</Filter>
    </ClCompile>
    <ClCompile Include="..\..\xbmc\cores\dvdplayer\DVDMessage.cpp">
      <Filter>cores\dvdplayer</Filter>
    </ClCompile>
    <ClCompile Include="..\..\xbmc\cores\dvdplayer\DVDMessageQueue.cpp">
      <Filter>cores\dvdplayer</Filter>
    </ClCompile>
    <ClCompile Include="..\..\xbmc\cores\dvdplayer\DVDMessageTracker.cpp">
      <Filter>cores\dvdplayer</Filter>
    </ClCompile>
    <ClCompile Include="..\..\xbmc\cores\dvdplayer\DVDOverlayContainer.cpp">
      <Filter>cores\dvdplayer</Filter>
    </ClCompile>
    <ClCompile Include="..\..\xbmc\cores\dvdplayer\DVDOverlayRenderer.cpp">
      <Filter>cores\dvdplayer</Filter>
    </ClCompile>
    <ClCompile Include="..\..\xbmc\cores\dvdplayer\DVDPerformanceCounter.cpp">
      <Filter>cores\dvdplayer</Filter>
    </ClCompile>
    <ClCompile Include="..\..\xbmc\cores\dvdplayer\DVDPlayer.cpp">
      <Filter>cores\dvdplayer</Filter>
    </ClCompile>
    <ClCompile Include="..\..\xbmc\cores\dvdplayer\DVDPlayerAudio.cpp">
      <Filter>cores\dvdplayer</Filter>
    </ClCompile>
    <ClCompile Include="..\..\xbmc\cores\dvdplayer\DVDPlayerAudioResampler.cpp">
      <Filter>cores\dvdplayer</Filter>
    </ClCompile>
    <ClCompile Include="..\..\xbmc\cores\dvdplayer\DVDPlayerSubtitle.cpp">
      <Filter>cores\dvdplayer</Filter>
    </ClCompile>
    <ClCompile Include="..\..\xbmc\cores\dvdplayer\DVDPlayerTeletext.cpp">
      <Filter>cores\dvdplayer</Filter>
    </ClCompile>
    <ClCompile Include="..\..\xbmc\cores\dvdplayer\DVDPlayerVideo.cpp">
      <Filter>cores\dvdplayer</Filter>
    </ClCompile>
    <ClCompile Include="..\..\xbmc\cores\dvdplayer\DVDStreamInfo.cpp">
      <Filter>cores\dvdplayer</Filter>
    </ClCompile>
    <ClCompile Include="..\..\xbmc\cores\dvdplayer\DVDTSCorrection.cpp">
      <Filter>cores\dvdplayer</Filter>
    </ClCompile>
    <ClCompile Include="..\..\xbmc\cores\dvdplayer\Edl.cpp">
      <Filter>cores\dvdplayer</Filter>
    </ClCompile>
    <ClCompile Include="..\..\xbmc\cores\dvdplayer\DVDCodecs\DVDCodecUtils.cpp">
      <Filter>cores\dvdplayer\DVDCodecs</Filter>
    </ClCompile>
    <ClCompile Include="..\..\xbmc\cores\dvdplayer\DVDCodecs\DVDFactoryCodec.cpp">
      <Filter>cores\dvdplayer\DVDCodecs</Filter>
    </ClCompile>
    <ClCompile Include="..\..\xbmc\cores\dvdplayer\DVDCodecs\Audio\DVDAudioCodecFFmpeg.cpp">
      <Filter>cores\dvdplayer\DVDCodecs\Audio</Filter>
    </ClCompile>
    <ClCompile Include="..\..\xbmc\cores\dvdplayer\DVDCodecs\Audio\DVDAudioCodecLibMad.cpp">
      <Filter>cores\dvdplayer\DVDCodecs\Audio</Filter>
    </ClCompile>
    <ClCompile Include="..\..\xbmc\cores\dvdplayer\DVDCodecs\Audio\DVDAudioCodecLPcm.cpp">
      <Filter>cores\dvdplayer\DVDCodecs\Audio</Filter>
    </ClCompile>
    <ClCompile Include="..\..\xbmc\cores\dvdplayer\DVDCodecs\Audio\DVDAudioCodecPassthroughFFmpeg.cpp">
      <Filter>cores\dvdplayer\DVDCodecs\Audio</Filter>
    </ClCompile>
    <ClCompile Include="..\..\xbmc\cores\dvdplayer\DVDCodecs\Audio\DVDAudioCodecPcm.cpp">
      <Filter>cores\dvdplayer\DVDCodecs\Audio</Filter>
    </ClCompile>
    <ClCompile Include="..\..\xbmc\cores\dvdplayer\DVDCodecs\Audio\Encoders\DVDAudioEncoderFFmpeg.cpp">
      <Filter>cores\dvdplayer\DVDCodecs\Audio\Encoders</Filter>
    </ClCompile>
    <ClCompile Include="..\..\xbmc\cores\dvdplayer\DVDCodecs\Video\DVDVideoCodecCrystalHD.cpp">
      <Filter>cores\dvdplayer\DVDCodecs\Video</Filter>
    </ClCompile>
    <ClCompile Include="..\..\xbmc\cores\dvdplayer\DVDCodecs\Video\DVDVideoCodecFFmpeg.cpp">
      <Filter>cores\dvdplayer\DVDCodecs\Video</Filter>
    </ClCompile>
    <ClCompile Include="..\..\xbmc\cores\dvdplayer\DVDCodecs\Video\DVDVideoCodecLibMpeg2.cpp">
      <Filter>cores\dvdplayer\DVDCodecs\Video</Filter>
    </ClCompile>
    <ClCompile Include="..\..\xbmc\cores\dvdplayer\DVDCodecs\Video\DVDVideoPPFFmpeg.cpp">
      <Filter>cores\dvdplayer\DVDCodecs\Video</Filter>
    </ClCompile>
    <ClCompile Include="..\..\xbmc\cores\dvdplayer\DVDCodecs\Video\DXVA.cpp">
      <Filter>cores\dvdplayer\DVDCodecs\Video</Filter>
    </ClCompile>
    <ClCompile Include="..\..\xbmc\cores\dvdplayer\DVDCodecs\Overlay\DVDOverlayCodecCC.cpp">
      <Filter>cores\dvdplayer\DVDCodecs\Overlay</Filter>
    </ClCompile>
    <ClCompile Include="..\..\xbmc\cores\dvdplayer\DVDCodecs\Overlay\DVDOverlayCodecFFmpeg.cpp">
      <Filter>cores\dvdplayer\DVDCodecs\Overlay</Filter>
    </ClCompile>
    <ClCompile Include="..\..\xbmc\cores\dvdplayer\DVDCodecs\Overlay\DVDOverlayCodecSSA.cpp">
      <Filter>cores\dvdplayer\DVDCodecs\Overlay</Filter>
    </ClCompile>
    <ClCompile Include="..\..\xbmc\cores\dvdplayer\DVDCodecs\Overlay\DVDOverlayCodecText.cpp">
      <Filter>cores\dvdplayer\DVDCodecs\Overlay</Filter>
    </ClCompile>
    <ClCompile Include="..\..\xbmc\cores\dvdplayer\DVDCodecs\Overlay\DVDOverlayCodecTX3G.cpp">
      <Filter>cores\dvdplayer\DVDCodecs\Overlay</Filter>
    </ClCompile>
    <ClCompile Include="..\..\xbmc\cores\dvdplayer\DVDCodecs\Overlay\libspucc\cc_decoder.c">
      <Filter>cores\dvdplayer\DVDCodecs\Overlay\libspucc</Filter>
    </ClCompile>
    <ClCompile Include="..\..\xbmc\cores\dvdplayer\DVDDemuxers\DVDDemux.cpp">
      <Filter>cores\dvdplayer\DVDDemuxers</Filter>
    </ClCompile>
    <ClCompile Include="..\..\xbmc\cores\dvdplayer\DVDDemuxers\DVDDemuxFFmpeg.cpp">
      <Filter>cores\dvdplayer\DVDDemuxers</Filter>
    </ClCompile>
    <ClCompile Include="..\..\xbmc\cores\dvdplayer\DVDDemuxers\DVDDemuxHTSP.cpp">
      <Filter>cores\dvdplayer\DVDDemuxers</Filter>
    </ClCompile>
    <ClCompile Include="..\..\xbmc\cores\dvdplayer\DVDDemuxers\DVDDemuxShoutcast.cpp">
      <Filter>cores\dvdplayer\DVDDemuxers</Filter>
    </ClCompile>
    <ClCompile Include="..\..\xbmc\cores\dvdplayer\DVDDemuxers\DVDDemuxUtils.cpp">
      <Filter>cores\dvdplayer\DVDDemuxers</Filter>
    </ClCompile>
    <ClCompile Include="..\..\xbmc\cores\dvdplayer\DVDDemuxers\DVDFactoryDemuxer.cpp">
      <Filter>cores\dvdplayer\DVDDemuxers</Filter>
    </ClCompile>
    <ClCompile Include="..\..\xbmc\cores\dvdplayer\DVDInputStreams\DVDFactoryInputStream.cpp">
      <Filter>cores\dvdplayer\DVDInputStreams</Filter>
    </ClCompile>
    <ClCompile Include="..\..\xbmc\cores\dvdplayer\DVDInputStreams\DVDInputStream.cpp">
      <Filter>cores\dvdplayer\DVDInputStreams</Filter>
    </ClCompile>
    <ClCompile Include="..\..\xbmc\cores\dvdplayer\DVDInputStreams\DVDInputStreamFFmpeg.cpp">
      <Filter>cores\dvdplayer\DVDInputStreams</Filter>
    </ClCompile>
    <ClCompile Include="..\..\xbmc\cores\dvdplayer\DVDInputStreams\DVDInputStreamFile.cpp">
      <Filter>cores\dvdplayer\DVDInputStreams</Filter>
    </ClCompile>
    <ClCompile Include="..\..\xbmc\cores\dvdplayer\DVDInputStreams\DVDInputStreamHTSP.cpp">
      <Filter>cores\dvdplayer\DVDInputStreams</Filter>
    </ClCompile>
    <ClCompile Include="..\..\xbmc\cores\dvdplayer\DVDInputStreams\DVDInputStreamHttp.cpp">
      <Filter>cores\dvdplayer\DVDInputStreams</Filter>
    </ClCompile>
    <ClCompile Include="..\..\xbmc\cores\dvdplayer\DVDInputStreams\DVDInputStreamMemory.cpp">
      <Filter>cores\dvdplayer\DVDInputStreams</Filter>
    </ClCompile>
    <ClCompile Include="..\..\xbmc\cores\dvdplayer\DVDInputStreams\DVDInputStreamNavigator.cpp">
      <Filter>cores\dvdplayer\DVDInputStreams</Filter>
    </ClCompile>
    <ClCompile Include="..\..\xbmc\cores\dvdplayer\DVDInputStreams\DVDInputStreamRTMP.cpp">
      <Filter>cores\dvdplayer\DVDInputStreams</Filter>
    </ClCompile>
    <ClCompile Include="..\..\xbmc\cores\dvdplayer\DVDInputStreams\DVDStateSerializer.cpp">
      <Filter>cores\dvdplayer\DVDInputStreams</Filter>
    </ClCompile>
    <ClCompile Include="..\..\xbmc\cores\dvdplayer\DVDSubtitles\DVDFactorySubtitle.cpp">
      <Filter>cores\dvdplayer\DVDSubtitles</Filter>
    </ClCompile>
    <ClCompile Include="..\..\xbmc\cores\dvdplayer\DVDSubtitles\DVDSubtitleLineCollection.cpp">
      <Filter>cores\dvdplayer\DVDSubtitles</Filter>
    </ClCompile>
    <ClCompile Include="..\..\xbmc\cores\dvdplayer\DVDSubtitles\DVDSubtitleParserMicroDVD.cpp">
      <Filter>cores\dvdplayer\DVDSubtitles</Filter>
    </ClCompile>
    <ClCompile Include="..\..\xbmc\cores\dvdplayer\DVDSubtitles\DVDSubtitleParserMPL2.cpp">
      <Filter>cores\dvdplayer\DVDSubtitles</Filter>
    </ClCompile>
    <ClCompile Include="..\..\xbmc\cores\dvdplayer\DVDSubtitles\DVDSubtitleParserSami.cpp">
      <Filter>cores\dvdplayer\DVDSubtitles</Filter>
    </ClCompile>
    <ClCompile Include="..\..\xbmc\cores\dvdplayer\DVDSubtitles\DVDSubtitleParserSSA.cpp">
      <Filter>cores\dvdplayer\DVDSubtitles</Filter>
    </ClCompile>
    <ClCompile Include="..\..\xbmc\cores\dvdplayer\DVDSubtitles\DVDSubtitleParserSubrip.cpp">
      <Filter>cores\dvdplayer\DVDSubtitles</Filter>
    </ClCompile>
    <ClCompile Include="..\..\xbmc\cores\dvdplayer\DVDSubtitles\DVDSubtitleParserVplayer.cpp">
      <Filter>cores\dvdplayer\DVDSubtitles</Filter>
    </ClCompile>
    <ClCompile Include="..\..\xbmc\cores\dvdplayer\DVDSubtitles\DVDSubtitlesLibass.cpp">
      <Filter>cores\dvdplayer\DVDSubtitles</Filter>
    </ClCompile>
    <ClCompile Include="..\..\xbmc\cores\dvdplayer\DVDSubtitles\DVDSubtitleStream.cpp">
      <Filter>cores\dvdplayer\DVDSubtitles</Filter>
    </ClCompile>
    <ClCompile Include="..\..\xbmc\cores\paplayer\ADPCMCodec.cpp">
      <Filter>cores\paplayer</Filter>
    </ClCompile>
    <ClCompile Include="..\..\xbmc\cores\paplayer\ASAPCodec.cpp">
      <Filter>cores\paplayer</Filter>
    </ClCompile>
    <ClCompile Include="..\..\xbmc\cores\paplayer\AudioDecoder.cpp">
      <Filter>cores\paplayer</Filter>
    </ClCompile>
    <ClCompile Include="..\..\xbmc\cores\paplayer\CDDAcodec.cpp">
      <Filter>cores\paplayer</Filter>
    </ClCompile>
    <ClCompile Include="..\..\xbmc\cores\paplayer\CodecFactory.cpp">
      <Filter>cores\paplayer</Filter>
    </ClCompile>
    <ClCompile Include="..\..\xbmc\cores\paplayer\DVDPlayerCodec.cpp">
      <Filter>cores\paplayer</Filter>
    </ClCompile>
    <ClCompile Include="..\..\xbmc\cores\paplayer\FLACcodec.cpp">
      <Filter>cores\paplayer</Filter>
    </ClCompile>
    <ClCompile Include="..\..\xbmc\cores\paplayer\ModplugCodec.cpp">
      <Filter>cores\paplayer</Filter>
    </ClCompile>
    <ClCompile Include="..\..\xbmc\cores\paplayer\MP3codec.cpp">
      <Filter>cores\paplayer</Filter>
    </ClCompile>
    <ClCompile Include="..\..\xbmc\cores\paplayer\NSFCodec.cpp">
      <Filter>cores\paplayer</Filter>
    </ClCompile>
    <ClCompile Include="..\..\xbmc\cores\paplayer\OggCallback.cpp">
      <Filter>cores\paplayer</Filter>
    </ClCompile>
    <ClCompile Include="..\..\xbmc\cores\paplayer\OGGcodec.cpp">
      <Filter>cores\paplayer</Filter>
    </ClCompile>
    <ClCompile Include="..\..\xbmc\cores\paplayer\PAPlayer.cpp">
      <Filter>cores\paplayer</Filter>
    </ClCompile>
    <ClCompile Include="..\..\xbmc\cores\paplayer\ReplayGain.cpp">
      <Filter>cores\paplayer</Filter>
    </ClCompile>
    <ClCompile Include="..\..\xbmc\cores\paplayer\SIDCodec.cpp">
      <Filter>cores\paplayer</Filter>
    </ClCompile>
    <ClCompile Include="..\..\xbmc\cores\paplayer\SPCCodec.cpp">
      <Filter>cores\paplayer</Filter>
    </ClCompile>
    <ClCompile Include="..\..\xbmc\cores\paplayer\TimidityCodec.cpp">
      <Filter>cores\paplayer</Filter>
    </ClCompile>
    <ClCompile Include="..\..\xbmc\cores\paplayer\VGMCodec.cpp">
      <Filter>cores\paplayer</Filter>
    </ClCompile>
    <ClCompile Include="..\..\xbmc\cores\paplayer\WAVcodec.cpp">
      <Filter>cores\paplayer</Filter>
    </ClCompile>
    <ClCompile Include="..\..\xbmc\cores\paplayer\YMCodec.cpp">
      <Filter>cores\paplayer</Filter>
    </ClCompile>
    <ClCompile Include="..\..\xbmc\cores\DllLoader\coff.cpp">
      <Filter>cores\DllLoader</Filter>
    </ClCompile>
    <ClCompile Include="..\..\xbmc\cores\DllLoader\dll.cpp">
      <Filter>cores\DllLoader</Filter>
    </ClCompile>
    <ClCompile Include="..\..\xbmc\cores\DllLoader\dll_tracker.cpp">
      <Filter>cores\DllLoader</Filter>
    </ClCompile>
    <ClCompile Include="..\..\xbmc\cores\DllLoader\dll_tracker_file.cpp">
      <Filter>cores\DllLoader</Filter>
    </ClCompile>
    <ClCompile Include="..\..\xbmc\cores\DllLoader\dll_tracker_library.cpp">
      <Filter>cores\DllLoader</Filter>
    </ClCompile>
    <ClCompile Include="..\..\xbmc\cores\DllLoader\dll_util.cpp">
      <Filter>cores\DllLoader</Filter>
    </ClCompile>
    <ClCompile Include="..\..\xbmc\cores\DllLoader\DllLoader.cpp">
      <Filter>cores\DllLoader</Filter>
    </ClCompile>
    <ClCompile Include="..\..\xbmc\cores\DllLoader\DllLoaderContainer.cpp">
      <Filter>cores\DllLoader</Filter>
    </ClCompile>
    <ClCompile Include="..\..\xbmc\cores\DllLoader\LibraryLoader.cpp">
      <Filter>cores\DllLoader</Filter>
    </ClCompile>
    <ClCompile Include="..\..\xbmc\cores\DllLoader\Win32DllLoader.cpp">
      <Filter>cores\DllLoader</Filter>
    </ClCompile>
    <ClCompile Include="..\..\xbmc\cores\DllLoader\exports\emu_dummy.cpp">
      <Filter>cores\DllLoader\exports</Filter>
    </ClCompile>
    <ClCompile Include="..\..\xbmc\cores\DllLoader\exports\emu_kernel32.cpp">
      <Filter>cores\DllLoader\exports</Filter>
    </ClCompile>
    <ClCompile Include="..\..\xbmc\cores\DllLoader\exports\emu_msvcrt.cpp">
      <Filter>cores\DllLoader\exports</Filter>
    </ClCompile>
    <ClCompile Include="..\..\xbmc\cores\DllLoader\exports\win32-dirent.cpp">
      <Filter>cores\DllLoader\exports</Filter>
    </ClCompile>
    <ClCompile Include="..\..\xbmc\cores\DllLoader\exports\emu_socket\inet_aton.c">
      <Filter>cores\DllLoader\exports\emu_socket</Filter>
    </ClCompile>
    <ClCompile Include="..\..\xbmc\cores\DllLoader\exports\emu_socket\inet_ntop.c">
      <Filter>cores\DllLoader\exports\emu_socket</Filter>
    </ClCompile>
    <ClCompile Include="..\..\xbmc\cores\DllLoader\exports\emu_socket\inet_pton.c">
      <Filter>cores\DllLoader\exports\emu_socket</Filter>
    </ClCompile>
    <ClCompile Include="..\..\xbmc\cores\DllLoader\exports\util\EmuFileWrapper.cpp">
      <Filter>cores\DllLoader\exports\util</Filter>
    </ClCompile>
    <ClCompile Include="..\..\xbmc\cores\VideoRenderers\BaseRenderer.cpp">
      <Filter>cores\VideoRenderers</Filter>
    </ClCompile>
    <ClCompile Include="..\..\xbmc\cores\VideoRenderers\LinuxRendererGL.cpp">
      <Filter>cores\VideoRenderers</Filter>
    </ClCompile>
    <ClCompile Include="..\..\xbmc\cores\VideoRenderers\OverlayRenderer.cpp">
      <Filter>cores\VideoRenderers</Filter>
    </ClCompile>
    <ClCompile Include="..\..\xbmc\cores\VideoRenderers\OverlayRendererDX.cpp">
      <Filter>cores\VideoRenderers</Filter>
    </ClCompile>
    <ClCompile Include="..\..\xbmc\cores\VideoRenderers\OverlayRendererGL.cpp">
      <Filter>cores\VideoRenderers</Filter>
    </ClCompile>
    <ClCompile Include="..\..\xbmc\cores\VideoRenderers\OverlayRendererUtil.cpp">
      <Filter>cores\VideoRenderers</Filter>
    </ClCompile>
    <ClCompile Include="..\..\xbmc\cores\VideoRenderers\RenderManager.cpp">
      <Filter>cores\VideoRenderers</Filter>
    </ClCompile>
    <ClCompile Include="..\..\xbmc\cores\VideoRenderers\WinRenderer.cpp">
      <Filter>cores\VideoRenderers</Filter>
    </ClCompile>
    <ClCompile Include="..\..\xbmc\cores\VideoRenderers\VideoShaders\ConvolutionKernels.cpp">
      <Filter>cores\VideoRenderers\Shaders</Filter>
    </ClCompile>
    <ClCompile Include="..\..\xbmc\cores\VideoRenderers\VideoShaders\VideoFilterShader.cpp">
      <Filter>cores\VideoRenderers\Shaders</Filter>
    </ClCompile>
    <ClCompile Include="..\..\xbmc\cores\VideoRenderers\VideoShaders\YUV2RGBShader.cpp">
      <Filter>cores\VideoRenderers\Shaders</Filter>
    </ClCompile>
    <ClCompile Include="..\..\xbmc\cores\AudioRenderers\AudioRendererFactory.cpp">
      <Filter>cores\AudioRenderers</Filter>
    </ClCompile>
    <ClCompile Include="..\..\xbmc\cores\AudioRenderers\NullDirectSound.cpp">
      <Filter>cores\AudioRenderers</Filter>
    </ClCompile>
    <ClCompile Include="..\..\xbmc\utils\PCMRemap.cpp">
      <Filter>cores\AudioRenderers</Filter>
    </ClCompile>
    <ClCompile Include="..\..\xbmc\cores\AudioRenderers\PulseAudioDirectSound.cpp">
      <Filter>cores\AudioRenderers</Filter>
    </ClCompile>
    <ClCompile Include="..\..\xbmc\cores\AudioRenderers\Win32DirectSound.cpp">
      <Filter>cores\AudioRenderers</Filter>
    </ClCompile>
    <ClCompile Include="..\..\xbmc\cores\AudioRenderers\Win32WASAPI.cpp">
      <Filter>cores\AudioRenderers</Filter>
    </ClCompile>
    <ClCompile Include="..\..\xbmc\cores\ExternalPlayer\ExternalPlayer.cpp">
      <Filter>cores\ExternalPlayer</Filter>
    </ClCompile>
    <ClCompile Include="..\..\xbmc\cores\playercorefactory\PlayerCoreFactory.cpp">
      <Filter>cores\PlayerCoreFactory</Filter>
    </ClCompile>
    <ClCompile Include="..\..\xbmc\cores\playercorefactory\PlayerSelectionRule.cpp">
      <Filter>cores\PlayerCoreFactory</Filter>
    </ClCompile>
    <ClCompile Include="..\..\xbmc\FileSystem\AddonsDirectory.cpp">
      <Filter>filesystem</Filter>
    </ClCompile>
    <ClCompile Include="..\..\xbmc\FileSystem\ASAPFileDirectory.cpp">
      <Filter>filesystem</Filter>
    </ClCompile>
    <ClCompile Include="..\..\xbmc\FileSystem\CacheMemBuffer.cpp">
      <Filter>filesystem</Filter>
    </ClCompile>
    <ClCompile Include="..\..\xbmc\FileSystem\CacheStrategy.cpp">
      <Filter>filesystem</Filter>
    </ClCompile>
    <ClCompile Include="..\..\xbmc\FileSystem\CDDADirectory.cpp">
      <Filter>filesystem</Filter>
    </ClCompile>
    <ClCompile Include="..\..\xbmc\FileSystem\DAAPDirectory.cpp">
      <Filter>filesystem</Filter>
    </ClCompile>
    <ClCompile Include="..\..\xbmc\FileSystem\DAVDirectory.cpp">
      <Filter>filesystem</Filter>
    </ClCompile>
    <ClCompile Include="..\..\xbmc\FileSystem\Directory.cpp">
      <Filter>filesystem</Filter>
    </ClCompile>
    <ClCompile Include="..\..\xbmc\FileSystem\DirectoryCache.cpp">
      <Filter>filesystem</Filter>
    </ClCompile>
    <ClCompile Include="..\..\xbmc\FileSystem\DirectoryHistory.cpp">
      <Filter>filesystem</Filter>
    </ClCompile>
    <ClCompile Include="..\..\xbmc\FileSystem\DirectoryTuxBox.cpp">
      <Filter>filesystem</Filter>
    </ClCompile>
    <ClCompile Include="..\..\xbmc\FileSystem\DllLibCurl.cpp">
      <Filter>filesystem</Filter>
    </ClCompile>
    <ClCompile Include="..\..\xbmc\FileSystem\FactoryDirectory.cpp">
      <Filter>filesystem</Filter>
    </ClCompile>
    <ClCompile Include="..\..\xbmc\FileSystem\FactoryFileDirectory.cpp">
      <Filter>filesystem</Filter>
    </ClCompile>
    <ClCompile Include="..\..\xbmc\FileSystem\File.cpp">
      <Filter>filesystem</Filter>
    </ClCompile>
    <ClCompile Include="..\..\xbmc\FileSystem\FileCache.cpp">
      <Filter>filesystem</Filter>
    </ClCompile>
    <ClCompile Include="..\..\xbmc\FileSystem\FileCDDA.cpp">
      <Filter>filesystem</Filter>
    </ClCompile>
    <ClCompile Include="..\..\xbmc\FileSystem\FileCurl.cpp">
      <Filter>filesystem</Filter>
    </ClCompile>
    <ClCompile Include="..\..\xbmc\FileSystem\FileDAAP.cpp">
      <Filter>filesystem</Filter>
    </ClCompile>
    <ClCompile Include="..\..\xbmc\FileSystem\FileFactory.cpp">
      <Filter>filesystem</Filter>
    </ClCompile>
    <ClCompile Include="..\..\xbmc\FileSystem\FileFileReader.cpp">
      <Filter>filesystem</Filter>
    </ClCompile>
    <ClCompile Include="..\..\xbmc\FileSystem\FileHD.cpp">
      <Filter>filesystem</Filter>
    </ClCompile>
    <ClCompile Include="..\..\xbmc\FileSystem\FileISO.cpp">
      <Filter>filesystem</Filter>
    </ClCompile>
    <ClCompile Include="..\..\xbmc\FileSystem\FileLastFM.cpp">
      <Filter>filesystem</Filter>
    </ClCompile>
    <ClCompile Include="..\..\xbmc\FileSystem\FileMusicDatabase.cpp">
      <Filter>filesystem</Filter>
    </ClCompile>
    <ClCompile Include="..\..\xbmc\FileSystem\FileRar.cpp">
      <Filter>filesystem</Filter>
    </ClCompile>
    <ClCompile Include="..\..\xbmc\FileSystem\FileRTV.cpp">
      <Filter>filesystem</Filter>
    </ClCompile>
    <ClCompile Include="..\..\xbmc\FileSystem\FileSFTP.cpp">
      <Filter>filesystem</Filter>
    </ClCompile>
    <ClCompile Include="..\..\xbmc\FileSystem\FileShoutcast.cpp">
      <Filter>filesystem</Filter>
    </ClCompile>
    <ClCompile Include="..\..\xbmc\FileSystem\FileSpecialProtocol.cpp">
      <Filter>filesystem</Filter>
    </ClCompile>
    <ClCompile Include="..\..\xbmc\FileSystem\FileTuxBox.cpp">
      <Filter>filesystem</Filter>
    </ClCompile>
    <ClCompile Include="..\..\xbmc\FileSystem\FileZip.cpp">
      <Filter>filesystem</Filter>
    </ClCompile>
    <ClCompile Include="..\..\xbmc\FileSystem\FTPDirectory.cpp">
      <Filter>filesystem</Filter>
    </ClCompile>
    <ClCompile Include="..\..\xbmc\FileSystem\FTPParse.cpp">
      <Filter>filesystem</Filter>
    </ClCompile>
    <ClCompile Include="..\..\xbmc\FileSystem\HDDirectory.cpp">
      <Filter>filesystem</Filter>
    </ClCompile>
    <ClCompile Include="..\..\xbmc\FileSystem\HDHomeRun.cpp">
      <Filter>filesystem</Filter>
    </ClCompile>
    <ClCompile Include="..\..\xbmc\FileSystem\HTSPDirectory.cpp">
      <Filter>filesystem</Filter>
    </ClCompile>
    <ClCompile Include="..\..\xbmc\FileSystem\HTSPSession.cpp">
      <Filter>filesystem</Filter>
    </ClCompile>
    <ClCompile Include="..\..\xbmc\FileSystem\HTTPDirectory.cpp">
      <Filter>filesystem</Filter>
    </ClCompile>
    <ClCompile Include="..\..\xbmc\FileSystem\IDirectory.cpp">
      <Filter>filesystem</Filter>
    </ClCompile>
    <ClCompile Include="..\..\xbmc\FileSystem\IFile.cpp">
      <Filter>filesystem</Filter>
    </ClCompile>
    <ClCompile Include="..\..\xbmc\FileSystem\iso9660.cpp">
      <Filter>filesystem</Filter>
    </ClCompile>
    <ClCompile Include="..\..\xbmc\FileSystem\ISO9660Directory.cpp">
      <Filter>filesystem</Filter>
    </ClCompile>
    <ClCompile Include="..\..\xbmc\FileSystem\LastFMDirectory.cpp">
      <Filter>filesystem</Filter>
    </ClCompile>
    <ClCompile Include="..\..\xbmc\FileSystem\MultiPathDirectory.cpp">
      <Filter>filesystem</Filter>
    </ClCompile>
    <ClCompile Include="..\..\xbmc\FileSystem\MultiPathFile.cpp">
      <Filter>filesystem</Filter>
    </ClCompile>
    <ClCompile Include="..\..\xbmc\FileSystem\MusicDatabaseDirectory.cpp">
      <Filter>filesystem</Filter>
    </ClCompile>
    <ClCompile Include="..\..\xbmc\FileSystem\MusicFileDirectory.cpp">
      <Filter>filesystem</Filter>
    </ClCompile>
    <ClCompile Include="..\..\xbmc\FileSystem\MusicSearchDirectory.cpp">
      <Filter>filesystem</Filter>
    </ClCompile>
    <ClCompile Include="..\..\xbmc\FileSystem\MythDirectory.cpp">
      <Filter>filesystem</Filter>
    </ClCompile>
    <ClCompile Include="..\..\xbmc\FileSystem\MythFile.cpp">
      <Filter>filesystem</Filter>
    </ClCompile>
    <ClCompile Include="..\..\xbmc\FileSystem\MythSession.cpp">
      <Filter>filesystem</Filter>
    </ClCompile>
    <ClCompile Include="..\..\xbmc\FileSystem\NptXbmcFile.cpp">
      <Filter>filesystem</Filter>
    </ClCompile>
    <ClCompile Include="..\..\xbmc\FileSystem\NSFFileDirectory.cpp">
      <Filter>filesystem</Filter>
    </ClCompile>
    <ClCompile Include="..\..\xbmc\FileSystem\OGGFileDirectory.cpp">
      <Filter>filesystem</Filter>
    </ClCompile>
    <ClCompile Include="..\..\xbmc\FileSystem\PlaylistDirectory.cpp">
      <Filter>filesystem</Filter>
    </ClCompile>
    <ClCompile Include="..\..\xbmc\FileSystem\PlaylistFileDirectory.cpp">
      <Filter>filesystem</Filter>
    </ClCompile>
    <ClCompile Include="..\..\xbmc\FileSystem\PluginDirectory.cpp">
      <Filter>filesystem</Filter>
    </ClCompile>
    <ClCompile Include="..\..\xbmc\FileSystem\RarDirectory.cpp">
      <Filter>filesystem</Filter>
    </ClCompile>
    <ClCompile Include="..\..\xbmc\FileSystem\RarManager.cpp">
      <Filter>filesystem</Filter>
    </ClCompile>
    <ClCompile Include="..\..\xbmc\FileSystem\RSSDirectory.cpp">
      <Filter>filesystem</Filter>
    </ClCompile>
    <ClCompile Include="..\..\xbmc\FileSystem\RTVDirectory.cpp">
      <Filter>filesystem</Filter>
    </ClCompile>
    <ClCompile Include="..\..\xbmc\FileSystem\SAPDirectory.cpp">
      <Filter>filesystem</Filter>
    </ClCompile>
    <ClCompile Include="..\..\xbmc\FileSystem\SAPFile.cpp">
      <Filter>filesystem</Filter>
    </ClCompile>
    <ClCompile Include="..\..\xbmc\FileSystem\SFTPDirectory.cpp">
      <Filter>filesystem</Filter>
    </ClCompile>
    <ClCompile Include="..\..\xbmc\FileSystem\SIDFileDirectory.cpp">
      <Filter>filesystem</Filter>
    </ClCompile>
    <ClCompile Include="..\..\xbmc\FileSystem\SmartPlaylistDirectory.cpp">
      <Filter>filesystem</Filter>
    </ClCompile>
    <ClCompile Include="..\..\xbmc\FileSystem\SpecialProtocol.cpp">
      <Filter>filesystem</Filter>
    </ClCompile>
    <ClCompile Include="..\..\xbmc\FileSystem\SpecialProtocolDirectory.cpp">
      <Filter>filesystem</Filter>
    </ClCompile>
    <ClCompile Include="..\..\xbmc\FileSystem\StackDirectory.cpp">
      <Filter>filesystem</Filter>
    </ClCompile>
    <ClCompile Include="..\..\xbmc\FileSystem\SourcesDirectory.cpp">
      <Filter>filesystem</Filter>
    </ClCompile>
    <ClCompile Include="..\..\xbmc\FileSystem\UPnPDirectory.cpp">
      <Filter>filesystem</Filter>
    </ClCompile>
    <ClCompile Include="..\..\xbmc\FileSystem\VideoDatabaseDirectory.cpp">
      <Filter>filesystem</Filter>
    </ClCompile>
    <ClCompile Include="..\..\xbmc\FileSystem\VirtualDirectory.cpp">
      <Filter>filesystem</Filter>
    </ClCompile>
    <ClCompile Include="..\..\xbmc\FileSystem\VTPDirectory.cpp">
      <Filter>filesystem</Filter>
    </ClCompile>
    <ClCompile Include="..\..\xbmc\FileSystem\VTPFile.cpp">
      <Filter>filesystem</Filter>
    </ClCompile>
    <ClCompile Include="..\..\xbmc\FileSystem\VTPSession.cpp">
      <Filter>filesystem</Filter>
    </ClCompile>
    <ClCompile Include="..\..\xbmc\FileSystem\ZipDirectory.cpp">
      <Filter>filesystem</Filter>
    </ClCompile>
    <ClCompile Include="..\..\xbmc\FileSystem\ZipManager.cpp">
      <Filter>filesystem</Filter>
    </ClCompile>
    <ClCompile Include="..\..\xbmc\FileSystem\MusicDatabaseDirectory\DirectoryNode.cpp">
      <Filter>filesystem\MusicDatabaseDirectory</Filter>
    </ClCompile>
    <ClCompile Include="..\..\xbmc\FileSystem\MusicDatabaseDirectory\DirectoryNodeAlbum.cpp">
      <Filter>filesystem\MusicDatabaseDirectory</Filter>
    </ClCompile>
    <ClCompile Include="..\..\xbmc\FileSystem\MusicDatabaseDirectory\DirectoryNodeAlbumCompilations.cpp">
      <Filter>filesystem\MusicDatabaseDirectory</Filter>
    </ClCompile>
    <ClCompile Include="..\..\xbmc\FileSystem\MusicDatabaseDirectory\DirectoryNodeAlbumCompilationsSongs.cpp">
      <Filter>filesystem\MusicDatabaseDirectory</Filter>
    </ClCompile>
    <ClCompile Include="..\..\xbmc\FileSystem\MusicDatabaseDirectory\DirectoryNodeAlbumRecentlyAdded.cpp">
      <Filter>filesystem\MusicDatabaseDirectory</Filter>
    </ClCompile>
    <ClCompile Include="..\..\xbmc\FileSystem\MusicDatabaseDirectory\DirectoryNodeAlbumRecentlyAddedSong.cpp">
      <Filter>filesystem\MusicDatabaseDirectory</Filter>
    </ClCompile>
    <ClCompile Include="..\..\xbmc\FileSystem\MusicDatabaseDirectory\DirectoryNodeAlbumRecentlyPlayed.cpp">
      <Filter>filesystem\MusicDatabaseDirectory</Filter>
    </ClCompile>
    <ClCompile Include="..\..\xbmc\FileSystem\MusicDatabaseDirectory\DirectoryNodeAlbumRecentlyPlayedSong.cpp">
      <Filter>filesystem\MusicDatabaseDirectory</Filter>
    </ClCompile>
    <ClCompile Include="..\..\xbmc\FileSystem\MusicDatabaseDirectory\DirectoryNodeAlbumTop100.cpp">
      <Filter>filesystem\MusicDatabaseDirectory</Filter>
    </ClCompile>
    <ClCompile Include="..\..\xbmc\FileSystem\MusicDatabaseDirectory\DirectoryNodeAlbumTop100Song.cpp">
      <Filter>filesystem\MusicDatabaseDirectory</Filter>
    </ClCompile>
    <ClCompile Include="..\..\xbmc\FileSystem\MusicDatabaseDirectory\DirectoryNodeArtist.cpp">
      <Filter>filesystem\MusicDatabaseDirectory</Filter>
    </ClCompile>
    <ClCompile Include="..\..\xbmc\FileSystem\MusicDatabaseDirectory\DirectoryNodeGenre.cpp">
      <Filter>filesystem\MusicDatabaseDirectory</Filter>
    </ClCompile>
    <ClCompile Include="..\..\xbmc\FileSystem\MusicDatabaseDirectory\DirectoryNodeOverview.cpp">
      <Filter>filesystem\MusicDatabaseDirectory</Filter>
    </ClCompile>
    <ClCompile Include="..\..\xbmc\FileSystem\MusicDatabaseDirectory\DirectoryNodeRoot.cpp">
      <Filter>filesystem\MusicDatabaseDirectory</Filter>
    </ClCompile>
    <ClCompile Include="..\..\xbmc\FileSystem\MusicDatabaseDirectory\DirectoryNodeSingles.cpp">
      <Filter>filesystem\MusicDatabaseDirectory</Filter>
    </ClCompile>
    <ClCompile Include="..\..\xbmc\FileSystem\MusicDatabaseDirectory\DirectoryNodeSong.cpp">
      <Filter>filesystem\MusicDatabaseDirectory</Filter>
    </ClCompile>
    <ClCompile Include="..\..\xbmc\FileSystem\MusicDatabaseDirectory\DirectoryNodeSongTop100.cpp">
      <Filter>filesystem\MusicDatabaseDirectory</Filter>
    </ClCompile>
    <ClCompile Include="..\..\xbmc\FileSystem\MusicDatabaseDirectory\DirectoryNodeTop100.cpp">
      <Filter>filesystem\MusicDatabaseDirectory</Filter>
    </ClCompile>
    <ClCompile Include="..\..\xbmc\FileSystem\MusicDatabaseDirectory\DirectoryNodeYear.cpp">
      <Filter>filesystem\MusicDatabaseDirectory</Filter>
    </ClCompile>
    <ClCompile Include="..\..\xbmc\FileSystem\MusicDatabaseDirectory\DirectoryNodeYearAlbum.cpp">
      <Filter>filesystem\MusicDatabaseDirectory</Filter>
    </ClCompile>
    <ClCompile Include="..\..\xbmc\FileSystem\MusicDatabaseDirectory\DirectoryNodeYearSong.cpp">
      <Filter>filesystem\MusicDatabaseDirectory</Filter>
    </ClCompile>
    <ClCompile Include="..\..\xbmc\FileSystem\MusicDatabaseDirectory\QueryParams.cpp">
      <Filter>filesystem\MusicDatabaseDirectory</Filter>
    </ClCompile>
    <ClCompile Include="..\..\xbmc\FileSystem\VideoDatabaseDirectory\DirectoryNode.cpp">
      <Filter>filesystem\VideoDatabaseDirectory</Filter>
    </ClCompile>
    <ClCompile Include="..\..\xbmc\FileSystem\VideoDatabaseDirectory\DirectoryNodeActor.cpp">
      <Filter>filesystem\VideoDatabaseDirectory</Filter>
    </ClCompile>
    <ClCompile Include="..\..\xbmc\FileSystem\VideoDatabaseDirectory\DirectoryNodeDirector.cpp">
      <Filter>filesystem\VideoDatabaseDirectory</Filter>
    </ClCompile>
    <ClCompile Include="..\..\xbmc\FileSystem\VideoDatabaseDirectory\DirectoryNodeEpisodes.cpp">
      <Filter>filesystem\VideoDatabaseDirectory</Filter>
    </ClCompile>
    <ClCompile Include="..\..\xbmc\FileSystem\VideoDatabaseDirectory\DirectoryNodeGenre.cpp">
      <Filter>filesystem\VideoDatabaseDirectory</Filter>
    </ClCompile>
    <ClCompile Include="..\..\xbmc\FileSystem\VideoDatabaseDirectory\DirectoryNodeMoviesOverview.cpp">
      <Filter>filesystem\VideoDatabaseDirectory</Filter>
    </ClCompile>
    <ClCompile Include="..\..\xbmc\FileSystem\VideoDatabaseDirectory\DirectoryNodeMusicVideoAlbum.cpp">
      <Filter>filesystem\VideoDatabaseDirectory</Filter>
    </ClCompile>
    <ClCompile Include="..\..\xbmc\FileSystem\VideoDatabaseDirectory\DirectoryNodeMusicVideosOverview.cpp">
      <Filter>filesystem\VideoDatabaseDirectory</Filter>
    </ClCompile>
    <ClCompile Include="..\..\xbmc\FileSystem\VideoDatabaseDirectory\DirectoryNodeOverview.cpp">
      <Filter>filesystem\VideoDatabaseDirectory</Filter>
    </ClCompile>
    <ClCompile Include="..\..\xbmc\FileSystem\VideoDatabaseDirectory\DirectoryNodeRecentlyAddedEpisodes.cpp">
      <Filter>filesystem\VideoDatabaseDirectory</Filter>
    </ClCompile>
    <ClCompile Include="..\..\xbmc\FileSystem\VideoDatabaseDirectory\DirectoryNodeRecentlyAddedMovies.cpp">
      <Filter>filesystem\VideoDatabaseDirectory</Filter>
    </ClCompile>
    <ClCompile Include="..\..\xbmc\FileSystem\VideoDatabaseDirectory\DirectoryNodeRecentlyAddedMusicVideos.cpp">
      <Filter>filesystem\VideoDatabaseDirectory</Filter>
    </ClCompile>
    <ClCompile Include="..\..\xbmc\FileSystem\VideoDatabaseDirectory\DirectoryNodeRoot.cpp">
      <Filter>filesystem\VideoDatabaseDirectory</Filter>
    </ClCompile>
    <ClCompile Include="..\..\xbmc\FileSystem\VideoDatabaseDirectory\DirectoryNodeSeasons.cpp">
      <Filter>filesystem\VideoDatabaseDirectory</Filter>
    </ClCompile>
    <ClCompile Include="..\..\xbmc\FileSystem\VideoDatabaseDirectory\DirectoryNodeSets.cpp">
      <Filter>filesystem\VideoDatabaseDirectory</Filter>
    </ClCompile>
    <ClCompile Include="..\..\xbmc\FileSystem\VideoDatabaseDirectory\DirectoryNodeStudio.cpp">
      <Filter>filesystem\VideoDatabaseDirectory</Filter>
    </ClCompile>
    <ClCompile Include="..\..\xbmc\FileSystem\VideoDatabaseDirectory\DirectoryNodeTitleMovies.cpp">
      <Filter>filesystem\VideoDatabaseDirectory</Filter>
    </ClCompile>
    <ClCompile Include="..\..\xbmc\FileSystem\VideoDatabaseDirectory\DirectoryNodeTitleMusicVideos.cpp">
      <Filter>filesystem\VideoDatabaseDirectory</Filter>
    </ClCompile>
    <ClCompile Include="..\..\xbmc\FileSystem\VideoDatabaseDirectory\DirectoryNodeTitleTvShows.cpp">
      <Filter>filesystem\VideoDatabaseDirectory</Filter>
    </ClCompile>
    <ClCompile Include="..\..\xbmc\FileSystem\VideoDatabaseDirectory\DirectoryNodeTvShowsOverview.cpp">
      <Filter>filesystem\VideoDatabaseDirectory</Filter>
    </ClCompile>
    <ClCompile Include="..\..\xbmc\FileSystem\VideoDatabaseDirectory\DirectoryNodeYear.cpp">
      <Filter>filesystem\VideoDatabaseDirectory</Filter>
    </ClCompile>
    <ClCompile Include="..\..\xbmc\FileSystem\VideoDatabaseDirectory\QueryParams.cpp">
      <Filter>filesystem\VideoDatabaseDirectory</Filter>
    </ClCompile>
    <ClCompile Include="..\..\xbmc\addons\Addon.cpp">
      <Filter>addons</Filter>
    </ClCompile>
    <ClCompile Include="..\..\xbmc\addons\AddonManager.cpp">
      <Filter>addons</Filter>
    </ClCompile>
    <ClCompile Include="..\..\xbmc\addons\AddonStatusHandler.cpp">
      <Filter>addons</Filter>
    </ClCompile>
    <ClCompile Include="..\..\xbmc\addons\Scraper.cpp">
      <Filter>addons</Filter>
    </ClCompile>
    <ClCompile Include="..\..\xbmc\addons\ScreenSaver.cpp">
      <Filter>addons</Filter>
    </ClCompile>
    <ClCompile Include="..\..\xbmc\addons\Visualisation.cpp">
      <Filter>addons</Filter>
    </ClCompile>
    <ClCompile Include="..\..\xbmc\addons\Repository.cpp">
      <Filter>addons</Filter>
    </ClCompile>
    <ClCompile Include="..\..\xbmc\addons\Skin.cpp">
      <Filter>addons</Filter>
    </ClCompile>
    <ClCompile Include="..\..\xbmc\FileSystem\VideoDatabaseDirectory\DirectoryNodeCountry.cpp">
      <Filter>filesystem\VideoDatabaseDirectory</Filter>
    </ClCompile>
    <ClCompile Include="..\..\xbmc\addons\PluginSource.cpp">
      <Filter>addons</Filter>
    </ClCompile>
    <ClCompile Include="..\..\xbmc\cores\dvdplayer\DVDCodecs\Video\CrystalHD.cpp">
      <Filter>cores\dvdplayer\DVDCodecs\Video</Filter>
    </ClCompile>
    <ClCompile Include="..\..\xbmc\cores\VideoRenderers\VideoShaders\WinVideoFilter.cpp">
      <Filter>cores\VideoRenderers\Shaders</Filter>
    </ClCompile>
    <ClCompile Include="..\..\xbmc\cores\dvdplayer\DVDSubtitles\DVDSubtitleTagMicroDVD.cpp">
      <Filter>cores\dvdplayer\DVDSubtitles</Filter>
    </ClCompile>
    <ClCompile Include="..\..\xbmc\cores\dvdplayer\DVDSubtitles\DVDSubtitleTagSami.cpp">
      <Filter>cores\dvdplayer\DVDSubtitles</Filter>
    </ClCompile>
    <ClCompile Include="..\..\xbmc\cores\dvdplayer\DVDInputStreams\DVDInputStreamBluray.cpp">
      <Filter>cores\dvdplayer\DVDInputStreams</Filter>
    </ClCompile>
    <ClCompile Include="..\..\xbmc\addons\Service.cpp">
      <Filter>addons</Filter>
    </ClCompile>
    <ClCompile Include="..\..\xbmc\MediaSource.cpp" />
    <ClCompile Include="..\..\xbmc\guilib\GUIDialog.cpp">
      <Filter>guilib</Filter>
    </ClCompile>
    <ClCompile Include="..\..\xbmc\MediaSource.cpp" />
    <ClCompile Include="..\..\xbmc\MediaSource.cpp" />
    <ClCompile Include="..\..\xbmc\MediaSource.cpp" />
    <ClCompile Include="..\..\xbmc\music\karaoke\GUIDialogKaraokeSongSelector.cpp">
      <Filter>music\karaoke</Filter>
    </ClCompile>
    <ClCompile Include="..\..\xbmc\music\karaoke\GUIWindowKaraokeLyrics.cpp">
      <Filter>music\karaoke</Filter>
    </ClCompile>
    <ClCompile Include="..\..\xbmc\music\karaoke\karaokelyrics.cpp">
      <Filter>music\karaoke</Filter>
    </ClCompile>
    <ClCompile Include="..\..\xbmc\music\karaoke\karaokelyricscdg.cpp">
      <Filter>music\karaoke</Filter>
    </ClCompile>
    <ClCompile Include="..\..\xbmc\music\karaoke\karaokelyricsfactory.cpp">
      <Filter>music\karaoke</Filter>
    </ClCompile>
    <ClCompile Include="..\..\xbmc\music\karaoke\karaokelyricsmanager.cpp">
      <Filter>music\karaoke</Filter>
    </ClCompile>
    <ClCompile Include="..\..\xbmc\music\karaoke\karaokelyricstext.cpp">
      <Filter>music\karaoke</Filter>
    </ClCompile>
    <ClCompile Include="..\..\xbmc\music\karaoke\karaokelyricstextkar.cpp">
      <Filter>music\karaoke</Filter>
    </ClCompile>
    <ClCompile Include="..\..\xbmc\music\karaoke\karaokelyricstextlrc.cpp">
      <Filter>music\karaoke</Filter>
    </ClCompile>
    <ClCompile Include="..\..\xbmc\music\karaoke\karaokelyricstextustar.cpp">
      <Filter>music\karaoke</Filter>
    </ClCompile>
    <ClCompile Include="..\..\xbmc\music\karaoke\karaokewindowbackground.cpp">
      <Filter>music\karaoke</Filter>
    </ClCompile>
    <ClCompile Include="..\..\xbmc\dbwrappers\Database.cpp">
      <Filter>database</Filter>
    </ClCompile>
    <ClCompile Include="..\..\xbmc\dbwrappers\dataset.cpp">
      <Filter>database</Filter>
    </ClCompile>
    <ClCompile Include="..\..\xbmc\dbwrappers\qry_dat.cpp">
      <Filter>database</Filter>
    </ClCompile>
    <ClCompile Include="..\..\xbmc\music\Album.cpp">
      <Filter>music</Filter>
    </ClCompile>
    <ClCompile Include="..\..\xbmc\music\Artist.cpp">
      <Filter>music</Filter>
    </ClCompile>
    <ClCompile Include="..\..\xbmc\music\GUIViewStateMusic.cpp">
      <Filter>music</Filter>
    </ClCompile>
    <ClCompile Include="..\..\xbmc\music\LastFmManager.cpp">
      <Filter>music</Filter>
    </ClCompile>
    <ClCompile Include="..\..\xbmc\music\MusicInfoLoader.cpp">
      <Filter>music</Filter>
    </ClCompile>
    <ClCompile Include="..\..\xbmc\music\Song.cpp">
      <Filter>music</Filter>
    </ClCompile>
    <ClCompile Include="..\..\xbmc\cdrip\CDDAReader.cpp">
      <Filter>cdrip</Filter>
    </ClCompile>
    <ClCompile Include="..\..\xbmc\cdrip\CDDARipper.cpp">
      <Filter>cdrip</Filter>
    </ClCompile>
    <ClCompile Include="..\..\xbmc\cdrip\Encoder.cpp">
      <Filter>cdrip</Filter>
    </ClCompile>
    <ClCompile Include="..\..\xbmc\cdrip\EncoderFlac.cpp">
      <Filter>cdrip</Filter>
    </ClCompile>
    <ClCompile Include="..\..\xbmc\cdrip\EncoderLame.cpp">
      <Filter>cdrip</Filter>
    </ClCompile>
    <ClCompile Include="..\..\xbmc\cdrip\EncoderVorbis.cpp">
      <Filter>cdrip</Filter>
    </ClCompile>
    <ClCompile Include="..\..\xbmc\cdrip\EncoderWav.cpp">
      <Filter>cdrip</Filter>
    </ClCompile>
    <ClCompile Include="..\..\xbmc\addons\GUIDialogAddonInfo.cpp">
      <Filter>addons</Filter>
    </ClCompile>
    <ClCompile Include="..\..\xbmc\addons\GUIDialogAddonSettings.cpp">
      <Filter>addons</Filter>
    </ClCompile>
    <ClCompile Include="..\..\xbmc\dialogs\GUIDialogBoxBase.cpp">
      <Filter>dialogs</Filter>
    </ClCompile>
    <ClCompile Include="..\..\xbmc\dialogs\GUIDialogBusy.cpp">
      <Filter>dialogs</Filter>
    </ClCompile>
    <ClCompile Include="..\..\xbmc\dialogs\GUIDialogButtonMenu.cpp">
      <Filter>dialogs</Filter>
    </ClCompile>
    <ClCompile Include="..\..\xbmc\dialogs\GUIDialogContextMenu.cpp">
      <Filter>dialogs</Filter>
    </ClCompile>
    <ClCompile Include="..\..\xbmc\dialogs\GUIDialogFavourites.cpp">
      <Filter>dialogs</Filter>
    </ClCompile>
    <ClCompile Include="..\..\xbmc\dialogs\GUIDialogFileBrowser.cpp">
      <Filter>dialogs</Filter>
    </ClCompile>
    <ClCompile Include="..\..\xbmc\dialogs\GUIDialogGamepad.cpp">
      <Filter>dialogs</Filter>
    </ClCompile>
    <ClCompile Include="..\..\xbmc\dialogs\GUIDialogKaiToast.cpp">
      <Filter>dialogs</Filter>
    </ClCompile>
    <ClCompile Include="..\..\xbmc\dialogs\GUIDialogKeyboard.cpp">
      <Filter>dialogs</Filter>
    </ClCompile>
    <ClCompile Include="..\..\xbmc\dialogs\GUIDialogMediaSource.cpp">
      <Filter>dialogs</Filter>
    </ClCompile>
    <ClCompile Include="..\..\xbmc\dialogs\GUIDialogMuteBug.cpp">
      <Filter>dialogs</Filter>
    </ClCompile>
    <ClCompile Include="..\..\xbmc\dialogs\GUIDialogNumeric.cpp">
      <Filter>dialogs</Filter>
    </ClCompile>
    <ClCompile Include="..\..\xbmc\dialogs\GUIDialogOK.cpp">
      <Filter>dialogs</Filter>
    </ClCompile>
    <ClCompile Include="..\..\xbmc\dialogs\GUIDialogPlayerControls.cpp">
      <Filter>dialogs</Filter>
    </ClCompile>
    <ClCompile Include="..\..\xbmc\dialogs\GUIDialogProgress.cpp">
      <Filter>dialogs</Filter>
    </ClCompile>
    <ClCompile Include="..\..\xbmc\dialogs\GUIDialogSeekBar.cpp">
      <Filter>dialogs</Filter>
    </ClCompile>
    <ClCompile Include="..\..\xbmc\dialogs\GUIDialogSelect.cpp">
      <Filter>dialogs</Filter>
    </ClCompile>
    <ClCompile Include="..\..\xbmc\dialogs\GUIDialogSlider.cpp">
      <Filter>dialogs</Filter>
    </ClCompile>
    <ClCompile Include="..\..\xbmc\dialogs\GUIDialogSmartPlaylistEditor.cpp">
      <Filter>dialogs</Filter>
    </ClCompile>
    <ClCompile Include="..\..\xbmc\dialogs\GUIDialogSmartPlaylistRule.cpp">
      <Filter>dialogs</Filter>
    </ClCompile>
    <ClCompile Include="..\..\xbmc\dialogs\GUIDialogSubMenu.cpp">
      <Filter>dialogs</Filter>
    </ClCompile>
    <ClCompile Include="..\..\xbmc\dialogs\GUIDialogTextViewer.cpp">
      <Filter>dialogs</Filter>
    </ClCompile>
    <ClCompile Include="..\..\xbmc\dialogs\GUIDialogVolumeBar.cpp">
      <Filter>dialogs</Filter>
    </ClCompile>
    <ClCompile Include="..\..\xbmc\dialogs\GUIDialogYesNo.cpp">
      <Filter>dialogs</Filter>
    </ClCompile>
    <ClCompile Include="..\..\xbmc\filesystem\ZeroconfDirectory.cpp">
      <Filter>filesystem</Filter>
    </ClCompile>
    <ClCompile Include="..\..\xbmc\Application.cpp" />
    <ClCompile Include="..\..\xbmc\MediaSource.cpp" />
    <ClCompile Include="..\..\xbmc\SystemGlobals.cpp" />
    <ClCompile Include="..\..\xbmc\xbmc.cpp" />
    <ClCompile Include="..\..\xbmc\guilib\AnimatedGif.cpp">
      <Filter>guilib</Filter>
    </ClCompile>
    <ClCompile Include="..\..\xbmc\guilib\AudioContext.cpp">
      <Filter>guilib</Filter>
    </ClCompile>
    <ClCompile Include="..\..\xbmc\guilib\D3DResource.cpp">
      <Filter>guilib</Filter>
    </ClCompile>
    <ClCompile Include="..\..\xbmc\guilib\DDSImage.cpp">
      <Filter>guilib</Filter>
    </ClCompile>
    <ClCompile Include="..\..\xbmc\guilib\DirectXGraphics.cpp">
      <Filter>guilib</Filter>
    </ClCompile>
    <ClCompile Include="..\..\xbmc\guilib\FrameBufferObject.cpp">
      <Filter>guilib</Filter>
    </ClCompile>
    <ClCompile Include="..\..\xbmc\guilib\GUIAudioManager.cpp">
      <Filter>guilib</Filter>
    </ClCompile>
    <ClCompile Include="..\..\xbmc\guilib\GUIBaseContainer.cpp">
      <Filter>guilib</Filter>
    </ClCompile>
    <ClCompile Include="..\..\xbmc\guilib\GUIBorderedImage.cpp">
      <Filter>guilib</Filter>
    </ClCompile>
    <ClCompile Include="..\..\xbmc\guilib\GUIButtonControl.cpp">
      <Filter>guilib</Filter>
    </ClCompile>
    <ClCompile Include="..\..\xbmc\guilib\GUICheckMarkControl.cpp">
      <Filter>guilib</Filter>
    </ClCompile>
    <ClCompile Include="..\..\xbmc\guilib\GUIColorManager.cpp">
      <Filter>guilib</Filter>
    </ClCompile>
    <ClCompile Include="..\..\xbmc\guilib\GUIControl.cpp">
      <Filter>guilib</Filter>
    </ClCompile>
    <ClCompile Include="..\..\xbmc\guilib\GUIControlFactory.cpp">
      <Filter>guilib</Filter>
    </ClCompile>
    <ClCompile Include="..\..\xbmc\guilib\GUIControlGroup.cpp">
      <Filter>guilib</Filter>
    </ClCompile>
    <ClCompile Include="..\..\xbmc\guilib\GUIControlGroupList.cpp">
      <Filter>guilib</Filter>
    </ClCompile>
    <ClCompile Include="..\..\xbmc\guilib\GUIControlProfiler.cpp">
      <Filter>guilib</Filter>
    </ClCompile>
    <ClCompile Include="..\..\xbmc\guilib\GUIEditControl.cpp">
      <Filter>guilib</Filter>
    </ClCompile>
    <ClCompile Include="..\..\xbmc\guilib\GUIFadeLabelControl.cpp">
      <Filter>guilib</Filter>
    </ClCompile>
    <ClCompile Include="..\..\xbmc\guilib\GUIFixedListContainer.cpp">
      <Filter>guilib</Filter>
    </ClCompile>
    <ClCompile Include="..\..\xbmc\guilib\GUIFont.cpp">
      <Filter>guilib</Filter>
    </ClCompile>
    <ClCompile Include="..\..\xbmc\guilib\GUIFontManager.cpp">
      <Filter>guilib</Filter>
    </ClCompile>
    <ClCompile Include="..\..\xbmc\guilib\GUIImage.cpp">
      <Filter>guilib</Filter>
    </ClCompile>
    <ClCompile Include="..\..\xbmc\guilib\GUIIncludes.cpp">
      <Filter>guilib</Filter>
    </ClCompile>
    <ClCompile Include="..\..\xbmc\guilib\GUIInfoTypes.cpp">
      <Filter>guilib</Filter>
    </ClCompile>
    <ClCompile Include="..\..\xbmc\guilib\GUILabel.cpp">
      <Filter>guilib</Filter>
    </ClCompile>
    <ClCompile Include="..\..\xbmc\guilib\GUILabelControl.cpp">
      <Filter>guilib</Filter>
    </ClCompile>
    <ClCompile Include="..\..\xbmc\guilib\GUIListContainer.cpp">
      <Filter>guilib</Filter>
    </ClCompile>
    <ClCompile Include="..\..\xbmc\guilib\GUIListGroup.cpp">
      <Filter>guilib</Filter>
    </ClCompile>
    <ClCompile Include="..\..\xbmc\guilib\GUIListItem.cpp">
      <Filter>guilib</Filter>
    </ClCompile>
    <ClCompile Include="..\..\xbmc\guilib\GUIListItemLayout.cpp">
      <Filter>guilib</Filter>
    </ClCompile>
    <ClCompile Include="..\..\xbmc\guilib\GUIListLabel.cpp">
      <Filter>guilib</Filter>
    </ClCompile>
    <ClCompile Include="..\..\xbmc\guilib\GUIMessage.cpp">
      <Filter>guilib</Filter>
    </ClCompile>
    <ClCompile Include="..\..\xbmc\guilib\GUIMoverControl.cpp">
      <Filter>guilib</Filter>
    </ClCompile>
    <ClCompile Include="..\..\xbmc\guilib\GUIMultiImage.cpp">
      <Filter>guilib</Filter>
    </ClCompile>
    <ClCompile Include="..\..\xbmc\guilib\GUIMultiSelectText.cpp">
      <Filter>guilib</Filter>
    </ClCompile>
    <ClCompile Include="..\..\xbmc\guilib\GUIPanelContainer.cpp">
      <Filter>guilib</Filter>
    </ClCompile>
    <ClCompile Include="..\..\xbmc\guilib\GUIProgressControl.cpp">
      <Filter>guilib</Filter>
    </ClCompile>
    <ClCompile Include="..\..\xbmc\guilib\GUIRadioButtonControl.cpp">
      <Filter>guilib</Filter>
    </ClCompile>
    <ClCompile Include="..\..\xbmc\guilib\GUIRenderingControl.cpp">
      <Filter>guilib</Filter>
    </ClCompile>
    <ClCompile Include="..\..\xbmc\guilib\GUIResizeControl.cpp">
      <Filter>guilib</Filter>
    </ClCompile>
    <ClCompile Include="..\..\xbmc\guilib\GUIRSSControl.cpp">
      <Filter>guilib</Filter>
    </ClCompile>
    <ClCompile Include="..\..\xbmc\guilib\GUIScrollBarControl.cpp">
      <Filter>guilib</Filter>
    </ClCompile>
    <ClCompile Include="..\..\xbmc\guilib\GUISelectButtonControl.cpp">
      <Filter>guilib</Filter>
    </ClCompile>
    <ClCompile Include="..\..\xbmc\guilib\GUISettingsSliderControl.cpp">
      <Filter>guilib</Filter>
    </ClCompile>
    <ClCompile Include="..\..\xbmc\guilib\GUIShader.cpp">
      <Filter>guilib</Filter>
    </ClCompile>
    <ClCompile Include="..\..\xbmc\guilib\GUISliderControl.cpp">
      <Filter>guilib</Filter>
    </ClCompile>
    <ClCompile Include="..\..\xbmc\guilib\GUISound.cpp">
      <Filter>guilib</Filter>
    </ClCompile>
    <ClCompile Include="..\..\xbmc\guilib\GUISpinControl.cpp">
      <Filter>guilib</Filter>
    </ClCompile>
    <ClCompile Include="..\..\xbmc\guilib\GUISpinControlEx.cpp">
      <Filter>guilib</Filter>
    </ClCompile>
    <ClCompile Include="..\..\xbmc\guilib\GUIStandardWindow.cpp">
      <Filter>guilib</Filter>
    </ClCompile>
    <ClCompile Include="..\..\xbmc\guilib\GUIStaticItem.cpp">
      <Filter>guilib</Filter>
    </ClCompile>
    <ClCompile Include="..\..\xbmc\guilib\GUITextBox.cpp">
      <Filter>guilib</Filter>
    </ClCompile>
    <ClCompile Include="..\..\xbmc\guilib\GUITextLayout.cpp">
      <Filter>guilib</Filter>
    </ClCompile>
    <ClCompile Include="..\..\xbmc\guilib\GUIToggleButtonControl.cpp">
      <Filter>guilib</Filter>
    </ClCompile>
    <ClCompile Include="..\..\xbmc\guilib\GUIVideoControl.cpp">
      <Filter>guilib</Filter>
    </ClCompile>
    <ClCompile Include="..\..\xbmc\guilib\GUIVisualisationControl.cpp">
      <Filter>guilib</Filter>
    </ClCompile>
    <ClCompile Include="..\..\xbmc\guilib\GUIWindow.cpp">
      <Filter>guilib</Filter>
    </ClCompile>
    <ClCompile Include="..\..\xbmc\guilib\GUIWindowManager.cpp">
      <Filter>guilib</Filter>
    </ClCompile>
    <ClCompile Include="..\..\xbmc\guilib\GUIWrappingListContainer.cpp">
      <Filter>guilib</Filter>
    </ClCompile>
    <ClCompile Include="..\..\xbmc\guilib\IWindowManagerCallback.cpp">
      <Filter>guilib</Filter>
    </ClCompile>
    <ClCompile Include="..\..\xbmc\guilib\Key.cpp">
      <Filter>guilib</Filter>
    </ClCompile>
    <ClCompile Include="..\..\xbmc\guilib\LocalizeStrings.cpp">
      <Filter>guilib</Filter>
    </ClCompile>
    <ClCompile Include="..\..\xbmc\guilib\MatrixGLES.cpp">
      <Filter>guilib</Filter>
    </ClCompile>
    <ClCompile Include="..\..\xbmc\guilib\Shader.cpp">
      <Filter>guilib</Filter>
    </ClCompile>
    <ClCompile Include="..\..\xbmc\guilib\TextureBundle.cpp">
      <Filter>guilib</Filter>
    </ClCompile>
    <ClCompile Include="..\..\xbmc\guilib\TextureBundleXBT.cpp">
      <Filter>guilib</Filter>
    </ClCompile>
    <ClCompile Include="..\..\xbmc\guilib\TextureBundleXPR.cpp">
      <Filter>guilib</Filter>
    </ClCompile>
    <ClCompile Include="..\..\xbmc\guilib\VisibleEffect.cpp">
      <Filter>guilib</Filter>
    </ClCompile>
    <ClCompile Include="..\..\xbmc\guilib\XBTF.cpp">
      <Filter>guilib</Filter>
    </ClCompile>
    <ClCompile Include="..\..\xbmc\guilib\XBTFReader.cpp">
      <Filter>guilib</Filter>
    </ClCompile>
    <ClCompile Include="..\..\xbmc\input\ButtonTranslator.cpp">
      <Filter>input</Filter>
    </ClCompile>
    <ClCompile Include="..\..\xbmc\input\KeyboardLayoutConfiguration.cpp">
      <Filter>input</Filter>
    </ClCompile>
    <ClCompile Include="..\..\xbmc\input\KeyboardStat.cpp">
      <Filter>input</Filter>
    </ClCompile>
    <ClCompile Include="..\..\xbmc\input\MouseStat.cpp">
      <Filter>input</Filter>
    </ClCompile>
    <ClCompile Include="..\..\xbmc\input\SDLJoystick.cpp">
      <Filter>input</Filter>
    </ClCompile>
    <ClCompile Include="..\..\xbmc\input\windows\IRServerSuite.cpp">
      <Filter>input\windows</Filter>
    </ClCompile>
    <ClCompile Include="..\..\xbmc\input\windows\IrssMessage.cpp">
      <Filter>input\windows</Filter>
    </ClCompile>
    <ClCompile Include="..\..\xbmc\interfaces\http-api\HttpApi.cpp">
      <Filter>interfaces\http-api</Filter>
    </ClCompile>
    <ClCompile Include="..\..\xbmc\interfaces\http-api\XBMChttp.cpp">
      <Filter>interfaces\http-api</Filter>
    </ClCompile>
    <ClCompile Include="..\..\xbmc\interfaces\json-rpc\AudioLibrary.cpp">
      <Filter>interfaces\json-rpc</Filter>
    </ClCompile>
    <ClCompile Include="..\..\xbmc\interfaces\json-rpc\FileItemHandler.cpp">
      <Filter>interfaces\json-rpc</Filter>
    </ClCompile>
    <ClCompile Include="..\..\xbmc\interfaces\json-rpc\FileOperations.cpp">
      <Filter>interfaces\json-rpc</Filter>
    </ClCompile>
    <ClCompile Include="..\..\xbmc\interfaces\json-rpc\JSONRPC.cpp">
      <Filter>interfaces\json-rpc</Filter>
    </ClCompile>
    <ClCompile Include="..\..\xbmc\interfaces\json-rpc\PlayerOperations.cpp">
      <Filter>interfaces\json-rpc</Filter>
    </ClCompile>
    <ClCompile Include="..\..\xbmc\interfaces\json-rpc\PlaylistOperations.cpp">
      <Filter>interfaces\json-rpc</Filter>
    </ClCompile>
    <ClCompile Include="..\..\xbmc\interfaces\json-rpc\SystemOperations.cpp">
      <Filter>interfaces\json-rpc</Filter>
    </ClCompile>
    <ClCompile Include="..\..\xbmc\interfaces\json-rpc\VideoLibrary.cpp">
      <Filter>interfaces\json-rpc</Filter>
    </ClCompile>
    <ClCompile Include="..\..\xbmc\interfaces\json-rpc\XBMCOperations.cpp">
      <Filter>interfaces\json-rpc</Filter>
    </ClCompile>
    <ClCompile Include="..\..\xbmc\interfaces\python\XBPython.cpp">
      <Filter>interfaces\python</Filter>
    </ClCompile>
    <ClCompile Include="..\..\xbmc\interfaces\python\XBPyThread.cpp">
      <Filter>interfaces\python</Filter>
    </ClCompile>
    <ClCompile Include="..\..\xbmc\music\dialogs\GUIDialogMusicInfo.cpp">
      <Filter>music\dialogs</Filter>
    </ClCompile>
    <ClCompile Include="..\..\xbmc\music\dialogs\GUIDialogMusicOSD.cpp">
      <Filter>music\dialogs</Filter>
    </ClCompile>
    <ClCompile Include="..\..\xbmc\music\dialogs\GUIDialogMusicOverlay.cpp">
      <Filter>music\dialogs</Filter>
    </ClCompile>
    <ClCompile Include="..\..\xbmc\music\dialogs\GUIDialogMusicScan.cpp">
      <Filter>music\dialogs</Filter>
    </ClCompile>
    <ClCompile Include="..\..\xbmc\music\dialogs\GUIDialogSongInfo.cpp">
      <Filter>music\dialogs</Filter>
    </ClCompile>
    <ClCompile Include="..\..\xbmc\music\dialogs\GUIDialogVisualisationPresetList.cpp">
      <Filter>music\dialogs</Filter>
    </ClCompile>
    <ClCompile Include="..\..\xbmc\music\infoscanner\MusicAlbumInfo.cpp">
      <Filter>music\infoscanner</Filter>
    </ClCompile>
    <ClCompile Include="..\..\xbmc\music\infoscanner\MusicArtistInfo.cpp">
      <Filter>music\infoscanner</Filter>
    </ClCompile>
    <ClCompile Include="..\..\xbmc\music\infoscanner\MusicInfoScanner.cpp">
      <Filter>music\infoscanner</Filter>
    </ClCompile>
    <ClCompile Include="..\..\xbmc\music\infoscanner\MusicInfoScraper.cpp">
      <Filter>music\infoscanner</Filter>
    </ClCompile>
    <ClCompile Include="..\..\xbmc\music\windows\GUIWindowMusicBase.cpp">
      <Filter>music\windows</Filter>
    </ClCompile>
    <ClCompile Include="..\..\xbmc\music\windows\GUIWindowMusicNav.cpp">
      <Filter>music\windows</Filter>
    </ClCompile>
    <ClCompile Include="..\..\xbmc\music\windows\GUIWindowMusicPlaylist.cpp">
      <Filter>music\windows</Filter>
    </ClCompile>
    <ClCompile Include="..\..\xbmc\music\windows\GUIWindowMusicPlaylistEditor.cpp">
      <Filter>music\windows</Filter>
    </ClCompile>
    <ClCompile Include="..\..\xbmc\music\windows\GUIWindowMusicSongs.cpp">
      <Filter>music\windows</Filter>
    </ClCompile>
    <ClCompile Include="..\..\xbmc\music\windows\GUIWindowVisualisation.cpp">
      <Filter>music\windows</Filter>
    </ClCompile>
    <ClCompile Include="..\..\xbmc\music\tags\APEv2Tag.cpp">
      <Filter>music\tags</Filter>
    </ClCompile>
    <ClCompile Include="..\..\xbmc\music\tags\FlacTag.cpp">
      <Filter>music\tags</Filter>
    </ClCompile>
    <ClCompile Include="..\..\xbmc\music\tags\Id3Tag.cpp">
      <Filter>music\tags</Filter>
    </ClCompile>
    <ClCompile Include="..\..\xbmc\music\tags\MusicInfoTag.cpp">
      <Filter>music\tags</Filter>
    </ClCompile>
    <ClCompile Include="..\..\xbmc\music\tags\MusicInfoTagLoaderAAC.cpp">
      <Filter>music\tags</Filter>
    </ClCompile>
    <ClCompile Include="..\..\xbmc\music\tags\MusicInfoTagLoaderApe.cpp">
      <Filter>music\tags</Filter>
    </ClCompile>
    <ClCompile Include="..\..\xbmc\music\tags\MusicInfoTagLoaderASAP.cpp">
      <Filter>music\tags</Filter>
    </ClCompile>
    <ClCompile Include="..\..\xbmc\music\tags\MusicInfoTagLoaderCDDA.cpp">
      <Filter>music\tags</Filter>
    </ClCompile>
    <ClCompile Include="..\..\xbmc\music\tags\MusicInfoTagLoaderDatabase.cpp">
      <Filter>music\tags</Filter>
    </ClCompile>
    <ClCompile Include="..\..\xbmc\music\tags\MusicInfoTagLoaderFactory.cpp">
      <Filter>music\tags</Filter>
    </ClCompile>
    <ClCompile Include="..\..\xbmc\music\tags\MusicInfoTagLoaderFlac.cpp">
      <Filter>music\tags</Filter>
    </ClCompile>
    <ClCompile Include="..\..\xbmc\music\tags\MusicInfoTagLoaderMidi.cpp">
      <Filter>music\tags</Filter>
    </ClCompile>
    <ClCompile Include="..\..\xbmc\music\tags\MusicInfoTagLoaderMod.cpp">
      <Filter>music\tags</Filter>
    </ClCompile>
    <ClCompile Include="..\..\xbmc\music\tags\MusicInfoTagLoaderMP3.cpp">
      <Filter>music\tags</Filter>
    </ClCompile>
    <ClCompile Include="..\..\xbmc\music\tags\MusicInfoTagLoaderMP4.cpp">
      <Filter>music\tags</Filter>
    </ClCompile>
    <ClCompile Include="..\..\xbmc\music\tags\MusicInfoTagLoaderMPC.cpp">
      <Filter>music\tags</Filter>
    </ClCompile>
    <ClCompile Include="..\..\xbmc\music\tags\MusicInfoTagLoaderNSF.cpp">
      <Filter>music\tags</Filter>
    </ClCompile>
    <ClCompile Include="..\..\xbmc\music\tags\MusicInfoTagLoaderOgg.cpp">
      <Filter>music\tags</Filter>
    </ClCompile>
    <ClCompile Include="..\..\xbmc\music\tags\MusicInfoTagLoaderShn.cpp">
      <Filter>music\tags</Filter>
    </ClCompile>
    <ClCompile Include="..\..\xbmc\music\tags\MusicInfoTagLoaderSPC.cpp">
      <Filter>music\tags</Filter>
    </ClCompile>
    <ClCompile Include="..\..\xbmc\music\tags\MusicInfoTagLoaderWav.cpp">
      <Filter>music\tags</Filter>
    </ClCompile>
    <ClCompile Include="..\..\xbmc\music\tags\MusicInfoTagLoaderWavPack.cpp">
      <Filter>music\tags</Filter>
    </ClCompile>
    <ClCompile Include="..\..\xbmc\music\tags\MusicInfoTagLoaderWMA.cpp">
      <Filter>music\tags</Filter>
    </ClCompile>
    <ClCompile Include="..\..\xbmc\music\tags\MusicInfoTagLoaderYM.cpp">
      <Filter>music\tags</Filter>
    </ClCompile>
    <ClCompile Include="..\..\xbmc\music\tags\OggTag.cpp">
      <Filter>music\tags</Filter>
    </ClCompile>
    <ClCompile Include="..\..\xbmc\music\tags\VorbisTag.cpp">
      <Filter>music\tags</Filter>
    </ClCompile>
    <ClCompile Include="..\..\xbmc\network\cddb.cpp">
      <Filter>network</Filter>
    </ClCompile>
    <ClCompile Include="..\..\xbmc\network\DNSNameCache.cpp">
      <Filter>network</Filter>
    </ClCompile>
    <ClCompile Include="..\..\xbmc\network\EventClient.cpp">
      <Filter>network</Filter>
    </ClCompile>
    <ClCompile Include="..\..\xbmc\network\EventPacket.cpp">
      <Filter>network</Filter>
    </ClCompile>
    <ClCompile Include="..\..\xbmc\network\EventServer.cpp">
      <Filter>network</Filter>
    </ClCompile>
    <ClCompile Include="..\..\xbmc\network\GUIDialogAccessPoints.cpp">
      <Filter>network</Filter>
    </ClCompile>
    <ClCompile Include="..\..\xbmc\network\GUIDialogNetworkSetup.cpp">
      <Filter>network</Filter>
    </ClCompile>
    <ClCompile Include="..\..\xbmc\network\Network.cpp">
      <Filter>network</Filter>
    </ClCompile>
    <ClCompile Include="..\..\xbmc\network\Socket.cpp">
      <Filter>network</Filter>
    </ClCompile>
    <ClCompile Include="..\..\xbmc\network\TCPServer.cpp">
      <Filter>network</Filter>
    </ClCompile>
    <ClCompile Include="..\..\xbmc\network\UdpClient.cpp">
      <Filter>network</Filter>
    </ClCompile>
    <ClCompile Include="..\..\xbmc\network\UPnP.cpp">
      <Filter>network</Filter>
    </ClCompile>
    <ClCompile Include="..\..\xbmc\network\WebServer.cpp">
      <Filter>network</Filter>
    </ClCompile>
    <ClCompile Include="..\..\xbmc\network\Zeroconf.cpp">
      <Filter>network</Filter>
    </ClCompile>
    <ClCompile Include="..\..\xbmc\network\ZeroconfBrowser.cpp">
      <Filter>network</Filter>
    </ClCompile>
    <ClCompile Include="..\..\xbmc\network\libscrobbler\lastfmscrobbler.cpp">
      <Filter>network\libscrobbler</Filter>
    </ClCompile>
    <ClCompile Include="..\..\xbmc\network\libscrobbler\librefmscrobbler.cpp">
      <Filter>network\libscrobbler</Filter>
    </ClCompile>
    <ClCompile Include="..\..\xbmc\network\libscrobbler\scrobbler.cpp">
      <Filter>network\libscrobbler</Filter>
    </ClCompile>
    <ClCompile Include="..\..\xbmc\network\windows\NetworkWin32.cpp">
      <Filter>network\windows</Filter>
    </ClCompile>
    <ClCompile Include="..\..\xbmc\pictures\GUIDialogPictureInfo.cpp">
      <Filter>pictures</Filter>
    </ClCompile>
    <ClCompile Include="..\..\xbmc\pictures\GUIViewStatePictures.cpp">
      <Filter>pictures</Filter>
    </ClCompile>
    <ClCompile Include="..\..\xbmc\pictures\GUIWindowPictures.cpp">
      <Filter>pictures</Filter>
    </ClCompile>
    <ClCompile Include="..\..\xbmc\pictures\GUIWindowSlideShow.cpp">
      <Filter>pictures</Filter>
    </ClCompile>
    <ClCompile Include="..\..\xbmc\pictures\Picture.cpp">
      <Filter>pictures</Filter>
    </ClCompile>
    <ClCompile Include="..\..\xbmc\pictures\PictureInfoLoader.cpp">
      <Filter>pictures</Filter>
    </ClCompile>
    <ClCompile Include="..\..\xbmc\pictures\PictureInfoTag.cpp">
      <Filter>pictures</Filter>
    </ClCompile>
    <ClCompile Include="..\..\xbmc\pictures\SlideShowPicture.cpp">
      <Filter>pictures</Filter>
    </ClCompile>
    <ClCompile Include="..\..\xbmc\playlists\PlayList.cpp">
      <Filter>playlists</Filter>
    </ClCompile>
    <ClCompile Include="..\..\xbmc\playlists\PlayListB4S.cpp">
      <Filter>playlists</Filter>
    </ClCompile>
    <ClCompile Include="..\..\xbmc\playlists\PlayListFactory.cpp">
      <Filter>playlists</Filter>
    </ClCompile>
    <ClCompile Include="..\..\xbmc\playlists\PlayListM3U.cpp">
      <Filter>playlists</Filter>
    </ClCompile>
    <ClCompile Include="..\..\xbmc\playlists\PlayListPLS.cpp">
      <Filter>playlists</Filter>
    </ClCompile>
    <ClCompile Include="..\..\xbmc\playlists\PlayListURL.cpp">
      <Filter>playlists</Filter>
    </ClCompile>
    <ClCompile Include="..\..\xbmc\playlists\PlayListWPL.cpp">
      <Filter>playlists</Filter>
    </ClCompile>
    <ClCompile Include="..\..\xbmc\playlists\PlayListXML.cpp">
      <Filter>playlists</Filter>
    </ClCompile>
    <ClCompile Include="..\..\xbmc\playlists\SmartPlayList.cpp">
      <Filter>playlists</Filter>
    </ClCompile>
    <ClCompile Include="..\..\xbmc\powermanagement\PowerManager.cpp">
      <Filter>powermanagement</Filter>
    </ClCompile>
    <ClCompile Include="..\..\xbmc\powermanagement\windows\Win32PowerSyscall.cpp">
      <Filter>powermanagement\windows</Filter>
    </ClCompile>
    <ClCompile Include="..\..\xbmc\programs\GUIViewStatePrograms.cpp">
      <Filter>programs</Filter>
    </ClCompile>
    <ClCompile Include="..\..\xbmc\programs\GUIWindowPrograms.cpp">
      <Filter>programs</Filter>
    </ClCompile>
    <ClCompile Include="..\..\xbmc\programs\Shortcut.cpp">
      <Filter>programs</Filter>
    </ClCompile>
    <ClCompile Include="..\..\xbmc\rendering\RenderSystem.cpp">
      <Filter>rendering</Filter>
    </ClCompile>
    <ClCompile Include="..\..\xbmc\rendering\dx\GUIWindowTestPatternDX.cpp">
      <Filter>rendering\dx</Filter>
    </ClCompile>
    <ClCompile Include="..\..\xbmc\rendering\dx\RenderSystemDX.cpp">
      <Filter>rendering\dx</Filter>
    </ClCompile>
    <ClCompile Include="..\..\xbmc\rendering\gl\GUIWindowTestPatternGL.cpp">
      <Filter>rendering\gl</Filter>
    </ClCompile>
    <ClCompile Include="..\..\xbmc\rendering\gl\RenderSystemGL.cpp">
      <Filter>rendering\gl</Filter>
    </ClCompile>
    <ClCompile Include="..\..\xbmc\settings\AdvancedSettings.cpp">
      <Filter>settings</Filter>
    </ClCompile>
    <ClCompile Include="..\..\xbmc\settings\GUIDialogContentSettings.cpp">
      <Filter>settings</Filter>
    </ClCompile>
    <ClCompile Include="..\..\xbmc\settings\GUIDialogLockSettings.cpp">
      <Filter>settings</Filter>
    </ClCompile>
    <ClCompile Include="..\..\xbmc\settings\GUIDialogProfileSettings.cpp">
      <Filter>settings</Filter>
    </ClCompile>
    <ClCompile Include="..\..\xbmc\settings\GUIDialogSettings.cpp">
      <Filter>settings</Filter>
    </ClCompile>
    <ClCompile Include="..\..\xbmc\settings\GUISettings.cpp">
      <Filter>settings</Filter>
    </ClCompile>
    <ClCompile Include="..\..\xbmc\settings\GUIWindowSettings.cpp">
      <Filter>settings</Filter>
    </ClCompile>
    <ClCompile Include="..\..\xbmc\settings\GUIWindowSettingsCategory.cpp">
      <Filter>settings</Filter>
    </ClCompile>
    <ClCompile Include="..\..\xbmc\settings\GUIWindowSettingsProfile.cpp">
      <Filter>settings</Filter>
    </ClCompile>
    <ClCompile Include="..\..\xbmc\settings\GUIWindowSettingsScreenCalibration.cpp">
      <Filter>settings</Filter>
    </ClCompile>
    <ClCompile Include="..\..\xbmc\settings\GUIWindowTestPattern.cpp">
      <Filter>settings</Filter>
    </ClCompile>
    <ClCompile Include="..\..\xbmc\settings\Profile.cpp">
      <Filter>settings</Filter>
    </ClCompile>
    <ClCompile Include="..\..\xbmc\settings\Settings.cpp">
      <Filter>settings</Filter>
    </ClCompile>
    <ClCompile Include="..\..\xbmc\settings\SettingsControls.cpp">
      <Filter>settings</Filter>
    </ClCompile>
    <ClCompile Include="..\..\xbmc\settings\VideoSettings.cpp">
      <Filter>settings</Filter>
    </ClCompile>
    <ClCompile Include="..\..\xbmc\storage\AutorunMediaJob.cpp">
      <Filter>storage</Filter>
    </ClCompile>
    <ClCompile Include="..\..\xbmc\storage\cdioSupport.cpp">
      <Filter>storage</Filter>
    </ClCompile>
    <ClCompile Include="..\..\xbmc\storage\IoSupport.cpp">
      <Filter>storage</Filter>
    </ClCompile>
    <ClCompile Include="..\..\xbmc\storage\MediaManager.cpp">
      <Filter>storage</Filter>
    </ClCompile>
    <ClCompile Include="..\..\xbmc\storage\windows\Win32StorageProvider.cpp">
      <Filter>storage\windows</Filter>
    </ClCompile>
    <ClCompile Include="..\..\xbmc\threads\Atomics.cpp">
      <Filter>threads</Filter>
    </ClCompile>
    <ClCompile Include="..\..\xbmc\threads\Event.cpp">
      <Filter>threads</Filter>
    </ClCompile>
    <ClCompile Include="..\..\xbmc\threads\LockFree.cpp">
      <Filter>threads</Filter>
    </ClCompile>
    <ClCompile Include="..\..\xbmc\threads\Thread.cpp">
      <Filter>threads</Filter>
    </ClCompile>
    <ClCompile Include="..\..\xbmc\utils\AlarmClock.cpp">
      <Filter>utils</Filter>
    </ClCompile>
    <ClCompile Include="..\..\xbmc\utils\AliasShortcutUtils.cpp">
      <Filter>utils</Filter>
    </ClCompile>
    <ClCompile Include="..\..\xbmc\utils\Archive.cpp">
      <Filter>utils</Filter>
    </ClCompile>
    <ClCompile Include="..\..\xbmc\utils\AsyncFileCopy.cpp">
      <Filter>utils</Filter>
    </ClCompile>
    <ClCompile Include="..\..\xbmc\utils\AutoPtrHandle.cpp">
      <Filter>utils</Filter>
    </ClCompile>
    <ClCompile Include="..\..\xbmc\utils\BitstreamStats.cpp">
      <Filter>utils</Filter>
    </ClCompile>
    <ClCompile Include="..\..\xbmc\utils\CharsetConverter.cpp">
      <Filter>utils</Filter>
    </ClCompile>
    <ClCompile Include="..\..\xbmc\utils\CPUInfo.cpp">
      <Filter>utils</Filter>
    </ClCompile>
    <ClCompile Include="..\..\xbmc\utils\Crc32.cpp">
      <Filter>utils</Filter>
    </ClCompile>
    <ClCompile Include="..\..\xbmc\utils\DownloadQueue.cpp">
      <Filter>utils</Filter>
    </ClCompile>
    <ClCompile Include="..\..\xbmc\utils\DownloadQueueManager.cpp">
      <Filter>utils</Filter>
    </ClCompile>
    <ClCompile Include="..\..\xbmc\utils\Fanart.cpp">
      <Filter>utils</Filter>
    </ClCompile>
    <ClCompile Include="..\..\xbmc\utils\fft.cpp">
      <Filter>utils</Filter>
    </ClCompile>
    <ClCompile Include="..\..\xbmc\utils\FileOperationJob.cpp">
      <Filter>utils</Filter>
    </ClCompile>
    <ClCompile Include="..\..\xbmc\utils\FileUtils.cpp">
      <Filter>utils</Filter>
    </ClCompile>
    <ClCompile Include="..\..\xbmc\utils\fstrcmp.c">
      <Filter>utils</Filter>
    </ClCompile>
    <ClCompile Include="..\..\xbmc\utils\HTMLTable.cpp">
      <Filter>utils</Filter>
    </ClCompile>
    <ClCompile Include="..\..\xbmc\utils\HTMLUtil.cpp">
      <Filter>utils</Filter>
    </ClCompile>
    <ClCompile Include="..\..\xbmc\utils\HttpHeader.cpp">
      <Filter>utils</Filter>
    </ClCompile>
    <ClCompile Include="..\..\xbmc\utils\InfoLoader.cpp">
      <Filter>utils</Filter>
    </ClCompile>
    <ClCompile Include="..\..\xbmc\utils\JobManager.cpp">
      <Filter>utils</Filter>
    </ClCompile>
    <ClCompile Include="..\..\xbmc\utils\LabelFormatter.cpp">
      <Filter>utils</Filter>
    </ClCompile>
    <ClCompile Include="..\..\xbmc\utils\LCD.cpp">
      <Filter>utils</Filter>
    </ClCompile>
    <ClCompile Include="..\..\xbmc\utils\log.cpp">
      <Filter>utils</Filter>
    </ClCompile>
    <ClCompile Include="..\..\xbmc\utils\md5.cpp">
      <Filter>utils</Filter>
    </ClCompile>
    <ClCompile Include="..\..\xbmc\utils\PCMAmplifier.cpp">
      <Filter>utils</Filter>
    </ClCompile>
    <ClCompile Include="..\..\xbmc\utils\PerformanceSample.cpp">
      <Filter>utils</Filter>
    </ClCompile>
    <ClCompile Include="..\..\xbmc\utils\PerformanceStats.cpp">
      <Filter>utils</Filter>
    </ClCompile>
    <ClCompile Include="..\..\xbmc\utils\RegExp.cpp">
      <Filter>utils</Filter>
    </ClCompile>
    <ClCompile Include="..\..\xbmc\utils\RingBuffer.cpp">
      <Filter>utils</Filter>
    </ClCompile>
    <ClCompile Include="..\..\xbmc\utils\RssReader.cpp">
      <Filter>utils</Filter>
    </ClCompile>
    <ClCompile Include="..\..\xbmc\utils\ScraperParser.cpp">
      <Filter>utils</Filter>
    </ClCompile>
    <ClCompile Include="..\..\xbmc\utils\ScraperUrl.cpp">
      <Filter>utils</Filter>
    </ClCompile>
    <ClCompile Include="..\..\xbmc\utils\Splash.cpp">
      <Filter>utils</Filter>
    </ClCompile>
    <ClCompile Include="..\..\xbmc\utils\Stopwatch.cpp">
      <Filter>utils</Filter>
    </ClCompile>
    <ClCompile Include="..\..\xbmc\utils\StreamDetails.cpp">
      <Filter>utils</Filter>
    </ClCompile>
    <ClCompile Include="..\..\xbmc\utils\StreamUtils.cpp">
      <Filter>utils</Filter>
    </ClCompile>
    <ClCompile Include="..\..\xbmc\utils\StringUtils.cpp">
      <Filter>utils</Filter>
    </ClCompile>
    <ClCompile Include="..\..\xbmc\utils\SystemInfo.cpp">
      <Filter>utils</Filter>
    </ClCompile>
    <ClCompile Include="..\..\xbmc\utils\TimeSmoother.cpp">
      <Filter>utils</Filter>
    </ClCompile>
    <ClCompile Include="..\..\xbmc\utils\TimeUtils.cpp">
      <Filter>utils</Filter>
    </ClCompile>
    <ClCompile Include="..\..\xbmc\utils\TuxBoxUtil.cpp">
      <Filter>utils</Filter>
    </ClCompile>
    <ClCompile Include="..\..\xbmc\utils\URIUtils.cpp">
      <Filter>utils</Filter>
    </ClCompile>
    <ClCompile Include="..\..\xbmc\utils\Variant.cpp">
      <Filter>utils</Filter>
    </ClCompile>
    <ClCompile Include="..\..\xbmc\utils\Weather.cpp">
      <Filter>utils</Filter>
    </ClCompile>
    <ClCompile Include="..\..\xbmc\utils\Win32Exception.cpp">
      <Filter>utils</Filter>
    </ClCompile>
    <ClCompile Include="..\..\xbmc\utils\XMLUtils.cpp">
      <Filter>utils</Filter>
    </ClCompile>
    <ClCompile Include="..\..\xbmc\video\Bookmark.cpp">
      <Filter>video</Filter>
    </ClCompile>
    <ClCompile Include="..\..\xbmc\video\GUIViewStateVideo.cpp">
      <Filter>video</Filter>
    </ClCompile>
    <ClCompile Include="..\..\xbmc\video\Teletext.cpp">
      <Filter>video</Filter>
    </ClCompile>
    <ClCompile Include="..\..\xbmc\video\VideoInfoDownloader.cpp">
      <Filter>video</Filter>
    </ClCompile>
    <ClCompile Include="..\..\xbmc\video\VideoInfoScanner.cpp">
      <Filter>video</Filter>
    </ClCompile>
    <ClCompile Include="..\..\xbmc\video\VideoInfoTag.cpp">
      <Filter>video</Filter>
    </ClCompile>
    <ClCompile Include="..\..\xbmc\video\VideoReferenceClock.cpp">
      <Filter>video</Filter>
    </ClCompile>
    <ClCompile Include="..\..\xbmc\video\dialogs\GUIDialogAudioSubtitleSettings.cpp">
      <Filter>video\dialogs</Filter>
    </ClCompile>
    <ClCompile Include="..\..\xbmc\video\dialogs\GUIDialogFileStacking.cpp">
      <Filter>video\dialogs</Filter>
    </ClCompile>
    <ClCompile Include="..\..\xbmc\video\dialogs\GUIDialogFullScreenInfo.cpp">
      <Filter>video\dialogs</Filter>
    </ClCompile>
    <ClCompile Include="..\..\xbmc\video\dialogs\GUIDialogTeletext.cpp">
      <Filter>video\dialogs</Filter>
    </ClCompile>
    <ClCompile Include="..\..\xbmc\video\dialogs\GUIDialogVideoBookmarks.cpp">
      <Filter>video\dialogs</Filter>
    </ClCompile>
    <ClCompile Include="..\..\xbmc\video\dialogs\GUIDialogVideoInfo.cpp">
      <Filter>video\dialogs</Filter>
    </ClCompile>
    <ClCompile Include="..\..\xbmc\video\dialogs\GUIDialogVideoOSD.cpp">
      <Filter>video\dialogs</Filter>
    </ClCompile>
    <ClCompile Include="..\..\xbmc\video\dialogs\GUIDialogVideoOverlay.cpp">
      <Filter>video\dialogs</Filter>
    </ClCompile>
    <ClCompile Include="..\..\xbmc\video\dialogs\GUIDialogVideoScan.cpp">
      <Filter>video\dialogs</Filter>
    </ClCompile>
    <ClCompile Include="..\..\xbmc\video\dialogs\GUIDialogVideoSettings.cpp">
      <Filter>video\dialogs</Filter>
    </ClCompile>
    <ClCompile Include="..\..\xbmc\video\windows\GUIWindowFullScreen.cpp">
      <Filter>video\windows</Filter>
    </ClCompile>
    <ClCompile Include="..\..\xbmc\video\windows\GUIWindowVideoBase.cpp">
      <Filter>video\windows</Filter>
    </ClCompile>
    <ClCompile Include="..\..\xbmc\video\windows\GUIWindowVideoNav.cpp">
      <Filter>video\windows</Filter>
    </ClCompile>
    <ClCompile Include="..\..\xbmc\video\windows\GUIWindowVideoPlaylist.cpp">
      <Filter>video\windows</Filter>
    </ClCompile>
    <ClCompile Include="..\..\xbmc\windowing\WinEventsSDL.cpp">
      <Filter>windowing</Filter>
    </ClCompile>
    <ClCompile Include="..\..\xbmc\windowing\WinSystem.cpp">
      <Filter>windowing</Filter>
    </ClCompile>
    <ClCompile Include="..\..\xbmc\windowing\windows\WinEventsWin32.cpp">
      <Filter>windowing\windows</Filter>
    </ClCompile>
    <ClCompile Include="..\..\xbmc\windowing\windows\WinSystemWin32.cpp">
      <Filter>windowing\windows</Filter>
    </ClCompile>
    <ClCompile Include="..\..\xbmc\windowing\windows\WinSystemWin32DX.cpp">
      <Filter>windowing\windows</Filter>
    </ClCompile>
    <ClCompile Include="..\..\xbmc\windowing\windows\WinSystemWin32GL.cpp">
      <Filter>windowing\windows</Filter>
    </ClCompile>
    <ClCompile Include="..\..\lib\tinyXML\tinystr.cpp">
      <Filter>libs\tinyxml</Filter>
    </ClCompile>
    <ClCompile Include="..\..\lib\tinyXML\tinyxml.cpp">
      <Filter>libs\tinyxml</Filter>
    </ClCompile>
    <ClCompile Include="..\..\lib\tinyXML\tinyxmlerror.cpp">
      <Filter>libs\tinyxml</Filter>
    </ClCompile>
    <ClCompile Include="..\..\lib\tinyXML\tinyxmlparser.cpp">
      <Filter>libs\tinyxml</Filter>
    </ClCompile>
    <ClCompile Include="..\..\xbmc\addons\GUIViewStateAddonBrowser.cpp">
      <Filter>addons</Filter>
    </ClCompile>
    <ClCompile Include="..\..\xbmc\addons\GUIWindowAddonBrowser.cpp">
      <Filter>addons</Filter>
    </ClCompile>
    <ClCompile Include="..\..\xbmc\interfaces\python\xbmcmodule\action.cpp">
      <Filter>interfaces\python\xbmcmodule</Filter>
    </ClCompile>
    <ClCompile Include="..\..\xbmc\interfaces\python\xbmcmodule\control.cpp">
      <Filter>interfaces\python\xbmcmodule</Filter>
    </ClCompile>
    <ClCompile Include="..\..\xbmc\interfaces\python\xbmcmodule\controlbutton.cpp">
      <Filter>interfaces\python\xbmcmodule</Filter>
    </ClCompile>
    <ClCompile Include="..\..\xbmc\interfaces\python\xbmcmodule\controlcheckmark.cpp">
      <Filter>interfaces\python\xbmcmodule</Filter>
    </ClCompile>
    <ClCompile Include="..\..\xbmc\interfaces\python\xbmcmodule\controledit.cpp">
      <Filter>interfaces\python\xbmcmodule</Filter>
    </ClCompile>
    <ClCompile Include="..\..\xbmc\interfaces\python\xbmcmodule\controlfadelabel.cpp">
      <Filter>interfaces\python\xbmcmodule</Filter>
    </ClCompile>
    <ClCompile Include="..\..\xbmc\interfaces\python\xbmcmodule\controlgroup.cpp">
      <Filter>interfaces\python\xbmcmodule</Filter>
    </ClCompile>
    <ClCompile Include="..\..\xbmc\interfaces\python\xbmcmodule\controlimage.cpp">
      <Filter>interfaces\python\xbmcmodule</Filter>
    </ClCompile>
    <ClCompile Include="..\..\xbmc\interfaces\python\xbmcmodule\controllabel.cpp">
      <Filter>interfaces\python\xbmcmodule</Filter>
    </ClCompile>
    <ClCompile Include="..\..\xbmc\interfaces\python\xbmcmodule\controllist.cpp">
      <Filter>interfaces\python\xbmcmodule</Filter>
    </ClCompile>
    <ClCompile Include="..\..\xbmc\interfaces\python\xbmcmodule\controlprogress.cpp">
      <Filter>interfaces\python\xbmcmodule</Filter>
    </ClCompile>
    <ClCompile Include="..\..\xbmc\interfaces\python\xbmcmodule\controlradiobutton.cpp">
      <Filter>interfaces\python\xbmcmodule</Filter>
    </ClCompile>
    <ClCompile Include="..\..\xbmc\interfaces\python\xbmcmodule\controlslider.cpp">
      <Filter>interfaces\python\xbmcmodule</Filter>
    </ClCompile>
    <ClCompile Include="..\..\xbmc\interfaces\python\xbmcmodule\controlspin.cpp">
      <Filter>interfaces\python\xbmcmodule</Filter>
    </ClCompile>
    <ClCompile Include="..\..\xbmc\interfaces\python\xbmcmodule\controltextbox.cpp">
      <Filter>interfaces\python\xbmcmodule</Filter>
    </ClCompile>
    <ClCompile Include="..\..\xbmc\interfaces\python\xbmcmodule\dialog.cpp">
      <Filter>interfaces\python\xbmcmodule</Filter>
    </ClCompile>
    <ClCompile Include="..\..\xbmc\interfaces\python\xbmcmodule\GUIPythonWindow.cpp">
      <Filter>interfaces\python\xbmcmodule</Filter>
    </ClCompile>
    <ClCompile Include="..\..\xbmc\interfaces\python\xbmcmodule\GUIPythonWindowDialog.cpp">
      <Filter>interfaces\python\xbmcmodule</Filter>
    </ClCompile>
    <ClCompile Include="..\..\xbmc\interfaces\python\xbmcmodule\GUIPythonWindowXML.cpp">
      <Filter>interfaces\python\xbmcmodule</Filter>
    </ClCompile>
    <ClCompile Include="..\..\xbmc\interfaces\python\xbmcmodule\GUIPythonWindowXMLDialog.cpp">
      <Filter>interfaces\python\xbmcmodule</Filter>
    </ClCompile>
    <ClCompile Include="..\..\xbmc\interfaces\python\xbmcmodule\infotagmusic.cpp">
      <Filter>interfaces\python\xbmcmodule</Filter>
    </ClCompile>
    <ClCompile Include="..\..\xbmc\interfaces\python\xbmcmodule\infotagvideo.cpp">
      <Filter>interfaces\python\xbmcmodule</Filter>
    </ClCompile>
    <ClCompile Include="..\..\xbmc\interfaces\python\xbmcmodule\keyboard.cpp">
      <Filter>interfaces\python\xbmcmodule</Filter>
    </ClCompile>
    <ClCompile Include="..\..\xbmc\interfaces\python\xbmcmodule\listitem.cpp">
      <Filter>interfaces\python\xbmcmodule</Filter>
    </ClCompile>
    <ClCompile Include="..\..\xbmc\interfaces\python\xbmcmodule\player.cpp">
      <Filter>interfaces\python\xbmcmodule</Filter>
    </ClCompile>
    <ClCompile Include="..\..\xbmc\interfaces\python\xbmcmodule\pyplaylist.cpp">
      <Filter>interfaces\python\xbmcmodule</Filter>
    </ClCompile>
    <ClCompile Include="..\..\xbmc\interfaces\python\xbmcmodule\PythonAddon.cpp">
      <Filter>interfaces\python\xbmcmodule</Filter>
    </ClCompile>
    <ClCompile Include="..\..\xbmc\interfaces\python\xbmcmodule\PythonPlayer.cpp">
      <Filter>interfaces\python\xbmcmodule</Filter>
    </ClCompile>
    <ClCompile Include="..\..\xbmc\interfaces\python\xbmcmodule\pyutil.cpp">
      <Filter>interfaces\python\xbmcmodule</Filter>
    </ClCompile>
    <ClCompile Include="..\..\xbmc\interfaces\python\xbmcmodule\window.cpp">
      <Filter>interfaces\python\xbmcmodule</Filter>
    </ClCompile>
    <ClCompile Include="..\..\xbmc\interfaces\python\xbmcmodule\winxml.cpp">
      <Filter>interfaces\python\xbmcmodule</Filter>
    </ClCompile>
    <ClCompile Include="..\..\xbmc\interfaces\python\xbmcmodule\winxmldialog.cpp">
      <Filter>interfaces\python\xbmcmodule</Filter>
    </ClCompile>
    <ClCompile Include="..\..\xbmc\interfaces\python\xbmcmodule\xbmcaddonmodule.cpp">
      <Filter>interfaces\python\xbmcmodule</Filter>
    </ClCompile>
    <ClCompile Include="..\..\xbmc\interfaces\python\xbmcmodule\xbmcguimodule.cpp">
      <Filter>interfaces\python\xbmcmodule</Filter>
    </ClCompile>
    <ClCompile Include="..\..\xbmc\interfaces\python\xbmcmodule\xbmcmodule.cpp">
      <Filter>interfaces\python\xbmcmodule</Filter>
    </ClCompile>
    <ClCompile Include="..\..\xbmc\interfaces\python\xbmcmodule\xbmcplugin.cpp">
      <Filter>interfaces\python\xbmcmodule</Filter>
    </ClCompile>
    <ClCompile Include="..\..\xbmc\utils\ssrc.cpp">
      <Filter>cores</Filter>
    </ClCompile>
    <ClCompile Include="..\..\xbmc\dialogs\GUIDialogCache.cpp">
      <Filter>dialogs</Filter>
    </ClCompile>
    <ClCompile Include="..\..\xbmc\interfaces\Builtins.cpp">
      <Filter>interfaces</Filter>
    </ClCompile>
    <ClCompile Include="..\..\xbmc\interfaces\AnnouncementManager.cpp">
      <Filter>interfaces</Filter>
    </ClCompile>
    <ClCompile Include="..\..\xbmc\powermanagement\DPMSSupport.cpp">
      <Filter>powermanagement</Filter>
    </ClCompile>
    <ClCompile Include="..\..\xbmc\windows\GUIMediaWindow.cpp">
      <Filter>windows</Filter>
    </ClCompile>
    <ClCompile Include="..\..\xbmc\windows\GUIWindowDebugInfo.cpp">
      <Filter>windows</Filter>
    </ClCompile>
    <ClCompile Include="..\..\xbmc\windows\GUIWindowFileManager.cpp">
      <Filter>windows</Filter>
    </ClCompile>
    <ClCompile Include="..\..\xbmc\windows\GUIWindowHome.cpp">
      <Filter>windows</Filter>
    </ClCompile>
    <ClCompile Include="..\..\xbmc\windows\GUIWindowLoginScreen.cpp">
      <Filter>windows</Filter>
    </ClCompile>
    <ClCompile Include="..\..\xbmc\windows\GUIWindowPointer.cpp">
      <Filter>windows</Filter>
    </ClCompile>
    <ClCompile Include="..\..\xbmc\windows\GUIWindowScreensaver.cpp">
      <Filter>windows</Filter>
    </ClCompile>
    <ClCompile Include="..\..\xbmc\windows\GUIWindowScreensaverDim.cpp">
      <Filter>windows</Filter>
    </ClCompile>
    <ClCompile Include="..\..\xbmc\windows\GUIWindowStartup.cpp">
      <Filter>windows</Filter>
    </ClCompile>
    <ClCompile Include="..\..\xbmc\windows\GUIWindowSystemInfo.cpp">
      <Filter>windows</Filter>
    </ClCompile>
    <ClCompile Include="..\..\xbmc\windows\GUIWindowWeather.cpp">
      <Filter>windows</Filter>
    </ClCompile>
    <ClCompile Include="..\..\xbmc\utils\LangCodeExpander.cpp">
      <Filter>utils</Filter>
    </ClCompile>
    <ClCompile Include="..\..\xbmc\FileSystem\udf25.cpp">
      <Filter>filesystem</Filter>
    </ClCompile>
    <ClCompile Include="..\..\xbmc\FileSystem\UDFDirectory.cpp">
      <Filter>filesystem</Filter>
    </ClCompile>
    <ClCompile Include="..\..\xbmc\FileSystem\FileUDF.cpp">
      <Filter>filesystem</Filter>
    </ClCompile>
    <ClCompile Include="..\..\xbmc\ApplicationMessenger.cpp">
      <Filter>utils</Filter>
    </ClCompile>
    <ClCompile Include="..\..\xbmc\Autorun.cpp">
      <Filter>utils</Filter>
    </ClCompile>
    <ClCompile Include="..\..\xbmc\AutoSwitch.cpp">
      <Filter>utils</Filter>
    </ClCompile>
    <ClCompile Include="..\..\xbmc\pictures\PictureThumbLoader.cpp">
      <Filter>BackgroundLoaders</Filter>
    </ClCompile>
    <ClCompile Include="..\..\xbmc\BackgroundInfoLoader.cpp">
      <Filter>BackgroundLoaders</Filter>
    </ClCompile>
    <ClCompile Include="..\..\xbmc\ThumbLoader.cpp">
      <Filter>BackgroundLoaders</Filter>
    </ClCompile>
    <ClCompile Include="..\..\xbmc\CueDocument.cpp">
      <Filter>utils</Filter>
    </ClCompile>
    <ClCompile Include="..\..\xbmc\DynamicDll.cpp">
      <Filter>utils</Filter>
    </ClCompile>
    <ClCompile Include="..\..\xbmc\Favourites.cpp">
      <Filter>utils</Filter>
    </ClCompile>
    <ClCompile Include="..\..\xbmc\FileItem.cpp">
      <Filter>utils</Filter>
    </ClCompile>
    <ClCompile Include="..\..\xbmc\GUIInfoManager.cpp">
      <Filter>utils</Filter>
    </ClCompile>
    <ClCompile Include="..\..\xbmc\GUIPassword.cpp">
      <Filter>utils</Filter>
    </ClCompile>
    <ClCompile Include="..\..\xbmc\GUILargeTextureManager.cpp">
      <Filter>windows</Filter>
    </ClCompile>
    <ClCompile Include="..\..\xbmc\GUIViewControl.cpp">
      <Filter>windows</Filter>
    </ClCompile>
    <ClCompile Include="..\..\xbmc\GUIViewState.cpp">
      <Filter>windows</Filter>
    </ClCompile>
    <ClCompile Include="..\..\xbmc\LangInfo.cpp">
      <Filter>utils</Filter>
    </ClCompile>
    <ClCompile Include="..\..\xbmc\MediaSource.cpp">
      <Filter>utils</Filter>
    </ClCompile>
    <ClCompile Include="..\..\xbmc\URL.cpp">
      <Filter>utils</Filter>
    </ClCompile>
    <ClCompile Include="..\..\xbmc\Util.cpp">
      <Filter>utils</Filter>
    </ClCompile>
    <ClCompile Include="..\..\xbmc\NfoFile.cpp">
      <Filter>utils</Filter>
    </ClCompile>
    <ClCompile Include="..\..\xbmc\PartyModeManager.cpp">
      <Filter>utils</Filter>
    </ClCompile>
    <ClCompile Include="..\..\xbmc\PasswordManager.cpp">
      <Filter>utils</Filter>
    </ClCompile>
    <ClCompile Include="..\..\xbmc\PlayListPlayer.cpp">
      <Filter>playlists</Filter>
    </ClCompile>
    <ClCompile Include="..\..\xbmc\SectionLoader.cpp">
      <Filter>utils</Filter>
    </ClCompile>
    <ClCompile Include="..\..\xbmc\SortFileItem.cpp">
      <Filter>utils</Filter>
    </ClCompile>
    <ClCompile Include="..\..\xbmc\Temperature.cpp">
      <Filter>utils</Filter>
    </ClCompile>
    <ClCompile Include="..\..\xbmc\TextureCache.cpp">
      <Filter>utils</Filter>
    </ClCompile>
    <ClCompile Include="..\..\xbmc\TextureDatabase.cpp">
      <Filter>utils</Filter>
    </ClCompile>
    <ClCompile Include="..\..\xbmc\ThumbnailCache.cpp">
      <Filter>utils</Filter>
    </ClCompile>
    <ClCompile Include="..\..\xbmc\dbwrappers\sqlitedataset.cpp">
      <Filter>libs\sqlite</Filter>
    </ClCompile>
    <ClCompile Include="..\..\xbmc\dbwrappers\mysqldataset.cpp">
      <Filter>libs\mysql</Filter>
    </ClCompile>
    <ClCompile Include="..\..\xbmc\addons\AddonDatabase.cpp">
      <Filter>database</Filter>
    </ClCompile>
    <ClCompile Include="..\..\xbmc\music\MusicDatabase.cpp">
      <Filter>database</Filter>
    </ClCompile>
    <ClCompile Include="..\..\xbmc\ViewDatabase.cpp">
      <Filter>database</Filter>
    </ClCompile>
    <ClCompile Include="..\..\xbmc\video\VideoDatabase.cpp">
      <Filter>database</Filter>
    </ClCompile>
    <ClCompile Include="..\..\xbmc\programs\ProgramDatabase.cpp">
      <Filter>database</Filter>
    </ClCompile>
    <ClCompile Include="..\..\xbmc\XBApplicationEx.cpp">
      <Filter>utils</Filter>
    </ClCompile>
    <ClCompile Include="..\..\xbmc\guilib\GUIFontTTF.cpp">
      <Filter>guilib\Rendering\Base</Filter>
    </ClCompile>
    <ClCompile Include="..\..\xbmc\guilib\GUITexture.cpp">
      <Filter>guilib\Rendering\Base</Filter>
    </ClCompile>
    <ClCompile Include="..\..\xbmc\guilib\Texture.cpp">
      <Filter>guilib\Rendering\Base</Filter>
    </ClCompile>
    <ClCompile Include="..\..\xbmc\guilib\TextureManager.cpp">
      <Filter>guilib\Rendering\Base</Filter>
    </ClCompile>
    <ClCompile Include="..\..\xbmc\guilib\GUIFontTTFDX.cpp">
      <Filter>guilib\Rendering\DX</Filter>
    </ClCompile>
    <ClCompile Include="..\..\xbmc\guilib\GUITextureD3D.cpp">
      <Filter>guilib\Rendering\DX</Filter>
    </ClCompile>
    <ClCompile Include="..\..\xbmc\guilib\TextureDX.cpp">
      <Filter>guilib\Rendering\DX</Filter>
    </ClCompile>
    <ClCompile Include="..\..\xbmc\guilib\GUIFontTTFGL.cpp">
      <Filter>guilib\Rendering\GL</Filter>
    </ClCompile>
    <ClCompile Include="..\..\xbmc\guilib\GUITextureGL.cpp">
      <Filter>guilib\Rendering\GL</Filter>
    </ClCompile>
    <ClCompile Include="..\..\xbmc\guilib\GUITextureGLES.cpp">
      <Filter>guilib\Rendering\GL</Filter>
    </ClCompile>
    <ClCompile Include="..\..\xbmc\guilib\TextureGL.cpp">
      <Filter>guilib\Rendering\GL</Filter>
    </ClCompile>
    <ClCompile Include="..\..\xbmc\guilib\GraphicContext.cpp">
      <Filter>guilib\Rendering\Base</Filter>
    </ClCompile>
    <ClCompile Include="..\..\xbmc\addons\AddonInstaller.cpp">
      <Filter>addons</Filter>
    </ClCompile>
    <ClCompile Include="..\..\xbmc\epg\Epg.cpp">
      <Filter>epg</Filter>
    </ClCompile>
    <ClCompile Include="..\..\xbmc\epg\EpgContainer.cpp">
      <Filter>epg</Filter>
    </ClCompile>
    <ClCompile Include="..\..\xbmc\epg\EpgDatabase.cpp">
      <Filter>epg</Filter>
    </ClCompile>
    <ClCompile Include="..\..\xbmc\epg\EpgInfoTag.cpp">
      <Filter>epg</Filter>
    </ClCompile>
    <ClCompile Include="..\..\xbmc\epg\EpgSearchFilter.cpp">
      <Filter>epg</Filter>
    </ClCompile>
    <ClCompile Include="..\..\xbmc\filesystem\PVRDirectory.cpp">
      <Filter>filesystem</Filter>
    </ClCompile>
    <ClCompile Include="..\..\xbmc\filesystem\PVRFile.cpp">
      <Filter>filesystem</Filter>
    </ClCompile>
    <ClCompile Include="..\..\xbmc\utils\Observer.cpp">
      <Filter>utils</Filter>
    </ClCompile>
    <ClCompile Include="..\..\xbmc\cores\dvdplayer\DVDInputStreams\DVDInputStreamPVRManager.cpp">
      <Filter>cores\dvdplayer\DVDInputStreams</Filter>
    </ClCompile>
    <ClCompile Include="..\..\xbmc\cores\dvdplayer\DVDDemuxers\DVDDemuxPVRClient.cpp">
      <Filter>cores\dvdplayer\DVDDemuxers</Filter>
    </ClCompile>
    <ClCompile Include="..\..\xbmc\utils\TextSearch.cpp">
      <Filter>utils</Filter>
    </ClCompile>
    <ClCompile Include="..\..\xbmc\utils\GLUtils.cpp">
      <Filter>utils</Filter>
    </ClCompile>
    <ClCompile Include="..\..\xbmc\win32\stdio_utf8.cpp">
      <Filter>win32</Filter>
    </ClCompile>
    <ClCompile Include="..\..\xbmc\win32\stat_utf8.cpp">
      <Filter>win32</Filter>
    </ClCompile>
    <ClCompile Include="..\..\xbmc\pvr\windows\GUIWindowPVR.cpp">
      <Filter>pvr\windows</Filter>
    </ClCompile>
    <ClCompile Include="..\..\xbmc\pvr\timers\PVRTimerInfoTag.cpp">
      <Filter>pvr\timers</Filter>
    </ClCompile>
    <ClCompile Include="..\..\xbmc\pvr\timers\PVRTimers.cpp">
      <Filter>pvr\timers</Filter>
    </ClCompile>
    <ClCompile Include="..\..\xbmc\pvr\recordings\PVRRecording.cpp">
      <Filter>pvr\recordings</Filter>
    </ClCompile>
    <ClCompile Include="..\..\xbmc\pvr\recordings\PVRRecordings.cpp">
      <Filter>pvr\recordings</Filter>
    </ClCompile>
    <ClCompile Include="..\..\xbmc\pvr\dialogs\GUIDialogPVRChannelManager.cpp">
      <Filter>pvr\dialogs</Filter>
    </ClCompile>
    <ClCompile Include="..\..\xbmc\pvr\dialogs\GUIDialogPVRChannelsOSD.cpp">
      <Filter>pvr\dialogs</Filter>
    </ClCompile>
    <ClCompile Include="..\..\xbmc\pvr\dialogs\GUIDialogPVRCutterOSD.cpp">
      <Filter>pvr\dialogs</Filter>
    </ClCompile>
    <ClCompile Include="..\..\xbmc\pvr\dialogs\GUIDialogPVRDirectorOSD.cpp">
      <Filter>pvr\dialogs</Filter>
    </ClCompile>
    <ClCompile Include="..\..\xbmc\pvr\dialogs\GUIDialogPVRGroupManager.cpp">
      <Filter>pvr\dialogs</Filter>
    </ClCompile>
    <ClCompile Include="..\..\xbmc\pvr\dialogs\GUIDialogPVRGuideInfo.cpp">
      <Filter>pvr\dialogs</Filter>
    </ClCompile>
    <ClCompile Include="..\..\xbmc\pvr\dialogs\GUIDialogPVRGuideOSD.cpp">
      <Filter>pvr\dialogs</Filter>
    </ClCompile>
    <ClCompile Include="..\..\xbmc\pvr\dialogs\GUIDialogPVRGuideSearch.cpp">
      <Filter>pvr\dialogs</Filter>
    </ClCompile>
    <ClCompile Include="..\..\xbmc\pvr\dialogs\GUIDialogPVRRecordingInfo.cpp">
      <Filter>pvr\dialogs</Filter>
    </ClCompile>
    <ClCompile Include="..\..\xbmc\pvr\dialogs\GUIDialogPVRTimerSettings.cpp">
      <Filter>pvr\dialogs</Filter>
    </ClCompile>
    <ClCompile Include="..\..\xbmc\pvr\channels\PVRChannel.cpp">
      <Filter>pvr\channels</Filter>
    </ClCompile>
    <ClCompile Include="..\..\xbmc\pvr\channels\PVRChannelGroup.cpp">
      <Filter>pvr\channels</Filter>
    </ClCompile>
    <ClCompile Include="..\..\xbmc\pvr\channels\PVRChannelGroupInternal.cpp">
      <Filter>pvr\channels</Filter>
    </ClCompile>
    <ClCompile Include="..\..\xbmc\pvr\channels\PVRChannelGroups.cpp">
      <Filter>pvr\channels</Filter>
    </ClCompile>
    <ClCompile Include="..\..\xbmc\pvr\channels\PVRChannelGroupsContainer.cpp">
      <Filter>pvr\channels</Filter>
    </ClCompile>
    <ClCompile Include="..\..\xbmc\pvr\addons\PVRClient.cpp">
      <Filter>pvr\addons</Filter>
    </ClCompile>
    <ClCompile Include="..\..\xbmc\dialogs\GUIDialogExtendedProgressBar.cpp">
      <Filter>dialogs</Filter>
    </ClCompile>
    <ClCompile Include="..\..\xbmc\pvr\PVRDatabase.cpp">
      <Filter>pvr</Filter>
    </ClCompile>
    <ClCompile Include="..\..\xbmc\pvr\PVRManager.cpp">
      <Filter>pvr</Filter>
    </ClCompile>
    <ClCompile Include="..\..\xbmc\interfaces\python\xbmcmodule\xbmcvfsmodule.cpp">
      <Filter>interfaces\python\xbmcmodule</Filter>
    </ClCompile>
    <ClCompile Include="..\..\xbmc\cores\VideoRenderers\RenderCapture.cpp">
      <Filter>cores\VideoRenderers</Filter>
    </ClCompile>
    <ClCompile Include="..\..\xbmc\pvr\windows\GUIViewStatePVR.cpp">
      <Filter>pvr\windows</Filter>
    </ClCompile>
    <ClCompile Include="..\..\xbmc\pvr\windows\GUIWindowPVRChannels.cpp">
      <Filter>pvr\windows</Filter>
    </ClCompile>
    <ClCompile Include="..\..\xbmc\pvr\windows\GUIWindowPVRCommon.cpp">
      <Filter>pvr\windows</Filter>
    </ClCompile>
    <ClCompile Include="..\..\xbmc\pvr\windows\GUIWindowPVRGuide.cpp">
      <Filter>pvr\windows</Filter>
    </ClCompile>
    <ClCompile Include="..\..\xbmc\pvr\windows\GUIWindowPVRRecordings.cpp">
      <Filter>pvr\windows</Filter>
    </ClCompile>
    <ClCompile Include="..\..\xbmc\pvr\windows\GUIWindowPVRSearch.cpp">
      <Filter>pvr\windows</Filter>
    </ClCompile>
    <ClCompile Include="..\..\xbmc\pvr\windows\GUIWindowPVRTimers.cpp">
      <Filter>pvr\windows</Filter>
    </ClCompile>
    <ClCompile Include="..\..\xbmc\pvr\addons\PVRClients.cpp">
      <Filter>pvr\addons</Filter>
    </ClCompile>
    <ClCompile Include="..\..\xbmc\addons\AddonCallbacks.cpp">
      <Filter>addons</Filter>
    </ClCompile>
    <ClCompile Include="..\..\xbmc\addons\AddonCallbacksAddon.cpp">
      <Filter>addons</Filter>
    </ClCompile>
    <ClCompile Include="..\..\xbmc\addons\AddonCallbacksGUI.cpp">
      <Filter>addons</Filter>
    </ClCompile>
    <ClCompile Include="..\..\xbmc\addons\AddonCallbacksPVR.cpp">
      <Filter>addons</Filter>
    </ClCompile>
    <ClCompile Include="..\..\xbmc\filesystem\CacheCircular.cpp">
      <Filter>filesystem</Filter>
    </ClCompile>
    <ClCompile Include="..\..\lib\SlingboxLib\SlingboxLib.cpp">
      <Filter>libs\SlingboxLib</Filter>
    </ClCompile>
    <ClCompile Include="..\..\xbmc\filesystem\Slingbox.cpp">
      <Filter>filesystem</Filter>
    </ClCompile>
    <ClCompile Include="..\..\xbmc\dialogs\GUIDialogPlayEject.cpp">
      <Filter>dialogs</Filter>
    </ClCompile>
    <ClCompile Include="..\..\xbmc\pvr\PVRGUIInfo.cpp">
      <Filter>pvr</Filter>
    </ClCompile>
    <ClCompile Include="..\..\xbmc\interfaces\json-rpc\JSONServiceDescription.cpp">
      <Filter>interfaces\json-rpc</Filter>
    </ClCompile>
    <ClCompile Include="..\..\xbmc\XBDateTime.cpp">
      <Filter>utils</Filter>
    </ClCompile>
    <ClCompile Include="..\..\xbmc\win32\Win32DelayedDllLoad.cpp">
      <Filter>win32</Filter>
    </ClCompile>
    <ClCompile Include="..\..\xbmc\win32\win32env.cpp">
      <Filter>win32</Filter>
    </ClCompile>
    <ClCompile Include="..\..\xbmc\utils\RecentlyAddedJob.cpp" />
    <ClCompile Include="..\..\xbmc\interfaces\json-rpc\InputOperations.cpp">
      <Filter>interfaces\json-rpc</Filter>
    </ClCompile>
    <ClCompile Include="..\..\xbmc\filesystem\CacheCircular.cpp">
      <Filter>filesystem</Filter>
    </ClCompile>
    <ClCompile Include="..\..\xbmc\epg\GUIEPGGridContainer.cpp">
      <Filter>epg</Filter>
    </ClCompile>
    <ClCompile Include="..\..\xbmc\input\XBMC_keytable.cpp">
      <Filter>input</Filter>
    </ClCompile>
    <ClCompile Include="..\..\xbmc\utils\JSONVariantParser.cpp">
      <Filter>utils</Filter>
    </ClCompile>
    <ClCompile Include="..\..\xbmc\utils\JSONVariantWriter.cpp">
      <Filter>utils</Filter>
    </ClCompile>
    <ClCompile Include="..\..\xbmc\settings\AppParamParser.cpp">
      <Filter>settings</Filter>
    </ClCompile>
    <ClCompile Include="..\..\xbmc\addons\AddonVersion.cpp">
      <Filter>addons</Filter>
    </ClCompile>
    <ClCompile Include="..\..\xbmc\guilib\DirtyRegionSolvers.cpp">
      <Filter>guilib</Filter>
    </ClCompile>
    <ClCompile Include="..\..\xbmc\guilib\DirtyRegionTracker.cpp">
      <Filter>guilib</Filter>
    </ClCompile>
    <ClCompile Include="..\..\xbmc\input\InertialScrollingHandler.cpp">
      <Filter>input</Filter>
    </ClCompile>
    <ClCompile Include="..\..\xbmc\threads\platform\Implementation.cpp">
      <Filter>threads\platform</Filter>
    </ClCompile>
    <ClCompile Include="..\..\xbmc\threads\SystemClock.cpp">
      <Filter>threads</Filter>
    </ClCompile>
    <ClCompile Include="..\..\xbmc\interfaces\info\InfoBool.cpp">
      <Filter>interfaces\info</Filter>
    </ClCompile>
    <ClCompile Include="..\..\xbmc\guilib\GUIAction.cpp">
      <Filter>guilib</Filter>
    </ClCompile>
    <ClCompile Include="..\..\xbmc\interfaces\json-rpc\ApplicationOperations.cpp">
      <Filter>interfaces\json-rpc</Filter>
    </ClCompile>
    <ClCompile Include="..\..\xbmc\guilib\JpegIO.cpp">
      <Filter>guilib</Filter>
    </ClCompile>
    <ClCompile Include="..\..\xbmc\filesystem\FileNFS.cpp">
      <Filter>filesystem</Filter>
    </ClCompile>
    <ClCompile Include="..\..\xbmc\filesystem\NFSDirectory.cpp">
      <Filter>filesystem</Filter>
    </ClCompile>
    <ClCompile Include="..\..\xbmc\filesystem\FilePipe.cpp">
      <Filter>filesystem</Filter>
    </ClCompile>
    <ClCompile Include="..\..\xbmc\filesystem\PipesManager.cpp">
      <Filter>filesystem</Filter>
    </ClCompile>
    <ClCompile Include="..\..\xbmc\cores\paplayer\BXAcodec.cpp">
      <Filter>cores\paplayer</Filter>
    </ClCompile>
    <ClCompile Include="..\..\xbmc\interfaces\info\SkinVariable.cpp">
      <Filter>interfaces\info</Filter>
    </ClCompile>
    <ClCompile Include="..\..\xbmc\network\AirPlayServer.cpp">
      <Filter>network</Filter>
    </ClCompile>
    <ClCompile Include="..\..\xbmc\utils\HttpParser.cpp">
      <Filter>utils</Filter>
    </ClCompile>
    <ClCompile Include="..\..\xbmc\network\windows\ZeroconfWIN.cpp">
      <Filter>network\windows</Filter>
    </ClCompile>
    <ClCompile Include="..\..\xbmc\peripherals\Peripherals.cpp">
      <Filter>peripherals</Filter>
    </ClCompile>
    <ClCompile Include="..\..\xbmc\peripherals\bus\PeripheralBus.cpp">
      <Filter>peripherals\bus</Filter>
    </ClCompile>
    <ClCompile Include="..\..\xbmc\peripherals\devices\Peripheral.cpp">
      <Filter>peripherals\devices</Filter>
    </ClCompile>
    <ClCompile Include="..\..\xbmc\peripherals\devices\PeripheralCecAdapter.cpp">
      <Filter>peripherals\devices</Filter>
    </ClCompile>
    <ClCompile Include="..\..\xbmc\peripherals\devices\PeripheralDisk.cpp">
      <Filter>peripherals\devices</Filter>
    </ClCompile>
    <ClCompile Include="..\..\xbmc\peripherals\devices\PeripheralHID.cpp">
      <Filter>peripherals\devices</Filter>
    </ClCompile>
    <ClCompile Include="..\..\xbmc\peripherals\devices\PeripheralNIC.cpp">
      <Filter>peripherals\devices</Filter>
    </ClCompile>
    <ClCompile Include="..\..\xbmc\peripherals\devices\PeripheralNyxboard.cpp">
      <Filter>peripherals\devices</Filter>
    </ClCompile>
    <ClCompile Include="..\..\xbmc\peripherals\bus\win32\PeripheralBusUSB.cpp">
      <Filter>peripherals\bus</Filter>
    </ClCompile>
    <ClCompile Include="..\..\xbmc\peripherals\devices\PeripheralBluetooth.cpp">
      <Filter>peripherals\devices</Filter>
    </ClCompile>
    <ClCompile Include="..\..\xbmc\peripherals\devices\PeripheralTuner.cpp">
      <Filter>peripherals\devices</Filter>
    </ClCompile>
    <ClCompile Include="..\..\xbmc\peripherals\dialogs\GUIDialogPeripheralManager.cpp">
      <Filter>peripherals\dialogs</Filter>
    </ClCompile>
    <ClCompile Include="..\..\xbmc\peripherals\dialogs\GUIDialogPeripheralSettings.cpp">
      <Filter>peripherals\dialogs</Filter>
    </ClCompile>
    <ClCompile Include="..\..\xbmc\interfaces\python\xbmcmodule\pyrendercapture.cpp">
      <Filter>interfaces\python\xbmcmodule</Filter>
    </ClCompile>
    <ClCompile Include="..\..\xbmc\filesystem\FileUPnP.cpp">
      <Filter>filesystem</Filter>
    </ClCompile>
<<<<<<< HEAD
    <ClCompile Include="..\..\xbmc\interfaces\json-rpc\PVROperations.cpp">
      <Filter>interfaces\json-rpc</Filter>
=======
    <ClCompile Include="..\..\xbmc\cores\paplayer\PCMCodec.cpp">
      <Filter>cores\paplayer</Filter>
>>>>>>> 34a6ecbb
    </ClCompile>
  </ItemGroup>
  <ItemGroup>
    <ClInclude Include="..\..\xbmc\win32\pch.h">
      <Filter>win32</Filter>
    </ClInclude>
    <ClInclude Include="..\..\xbmc\win32\PlatformDefs.h">
      <Filter>win32</Filter>
    </ClInclude>
    <ClInclude Include="..\..\xbmc\win32\WIN32Util.h">
      <Filter>win32</Filter>
    </ClInclude>
    <ClInclude Include="..\..\xbmc\win32\WINDirectSound.h">
      <Filter>win32</Filter>
    </ClInclude>
    <ClInclude Include="..\..\xbmc\win32\WindowHelper.h">
      <Filter>win32</Filter>
    </ClInclude>
    <ClInclude Include="..\..\xbmc\win32\WINFileSMB.h">
      <Filter>win32</Filter>
    </ClInclude>
    <ClInclude Include="..\..\xbmc\win32\WINSMBDirectory.h">
      <Filter>win32</Filter>
    </ClInclude>
    <ClInclude Include="..\..\xbmc\cores\DummyVideoPlayer.h">
      <Filter>cores</Filter>
    </ClInclude>
    <ClInclude Include="..\..\xbmc\cores\IPlayer.h">
      <Filter>cores</Filter>
    </ClInclude>
    <ClInclude Include="..\..\xbmc\cores\dvdplayer\dvd_config.h">
      <Filter>cores\dvdplayer</Filter>
    </ClInclude>
    <ClInclude Include="..\..\xbmc\cores\dvdplayer\DVDAudio.h">
      <Filter>cores\dvdplayer</Filter>
    </ClInclude>
    <ClInclude Include="..\..\xbmc\cores\dvdplayer\DVDClock.h">
      <Filter>cores\dvdplayer</Filter>
    </ClInclude>
    <ClInclude Include="..\..\xbmc\cores\dvdplayer\DVDDemuxSPU.h">
      <Filter>cores\dvdplayer</Filter>
    </ClInclude>
    <ClInclude Include="..\..\xbmc\cores\dvdplayer\DVDDemuxers\DVDDemuxVobsub.h">
      <Filter>cores\dvdplayer</Filter>
    </ClInclude>
    <ClInclude Include="..\..\xbmc\cores\dvdplayer\DVDFileInfo.h">
      <Filter>cores\dvdplayer</Filter>
    </ClInclude>
    <ClInclude Include="..\..\xbmc\cores\dvdplayer\DVDInputStreams\DVDInputStreamTV.h">
      <Filter>cores\dvdplayer</Filter>
    </ClInclude>
    <ClInclude Include="..\..\xbmc\cores\dvdplayer\DVDMessage.h">
      <Filter>cores\dvdplayer</Filter>
    </ClInclude>
    <ClInclude Include="..\..\xbmc\cores\dvdplayer\DVDMessageQueue.h">
      <Filter>cores\dvdplayer</Filter>
    </ClInclude>
    <ClInclude Include="..\..\xbmc\cores\dvdplayer\DVDMessageTracker.h">
      <Filter>cores\dvdplayer</Filter>
    </ClInclude>
    <ClInclude Include="..\..\xbmc\cores\dvdplayer\DVDOverlayContainer.h">
      <Filter>cores\dvdplayer</Filter>
    </ClInclude>
    <ClInclude Include="..\..\xbmc\cores\dvdplayer\DVDOverlayRenderer.h">
      <Filter>cores\dvdplayer</Filter>
    </ClInclude>
    <ClInclude Include="..\..\xbmc\cores\dvdplayer\DVDPerformanceCounter.h">
      <Filter>cores\dvdplayer</Filter>
    </ClInclude>
    <ClInclude Include="..\..\xbmc\cores\dvdplayer\DVDPlayer.h">
      <Filter>cores\dvdplayer</Filter>
    </ClInclude>
    <ClInclude Include="..\..\xbmc\cores\dvdplayer\DVDPlayerAudio.h">
      <Filter>cores\dvdplayer</Filter>
    </ClInclude>
    <ClInclude Include="..\..\xbmc\cores\dvdplayer\DVDPlayerAudioResampler.h">
      <Filter>cores\dvdplayer</Filter>
    </ClInclude>
    <ClInclude Include="..\..\xbmc\cores\dvdplayer\DVDPlayerSubtitle.h">
      <Filter>cores\dvdplayer</Filter>
    </ClInclude>
    <ClInclude Include="..\..\xbmc\cores\dvdplayer\DVDPlayerTeletext.h">
      <Filter>cores\dvdplayer</Filter>
    </ClInclude>
    <ClInclude Include="..\..\xbmc\cores\dvdplayer\DVDPlayerVideo.h">
      <Filter>cores\dvdplayer</Filter>
    </ClInclude>
    <ClInclude Include="..\..\xbmc\cores\dvdplayer\DVDStreamInfo.h">
      <Filter>cores\dvdplayer</Filter>
    </ClInclude>
    <ClInclude Include="..\..\xbmc\cores\dvdplayer\DVDTSCorrection.h">
      <Filter>cores\dvdplayer</Filter>
    </ClInclude>
    <ClInclude Include="..\..\xbmc\cores\dvdplayer\Edl.h">
      <Filter>cores\dvdplayer</Filter>
    </ClInclude>
    <ClInclude Include="..\..\xbmc\cores\dvdplayer\IDVDPlayer.h">
      <Filter>cores\dvdplayer</Filter>
    </ClInclude>
    <ClInclude Include="..\..\xbmc\cores\dvdplayer\DVDCodecs\DVDCodecs.h">
      <Filter>cores\dvdplayer\DVDCodecs</Filter>
    </ClInclude>
    <ClInclude Include="..\..\xbmc\cores\dvdplayer\DVDCodecs\DVDCodecUtils.h">
      <Filter>cores\dvdplayer\DVDCodecs</Filter>
    </ClInclude>
    <ClInclude Include="..\..\xbmc\cores\dvdplayer\DVDCodecs\DVDFactoryCodec.h">
      <Filter>cores\dvdplayer\DVDCodecs</Filter>
    </ClInclude>
    <ClInclude Include="..\..\xbmc\cores\dvdplayer\DVDCodecs\Audio\DllLibMad.h">
      <Filter>cores\dvdplayer\DVDCodecs\Audio</Filter>
    </ClInclude>
    <ClInclude Include="..\..\xbmc\cores\dvdplayer\DVDCodecs\Audio\DVDAudioCodec.h">
      <Filter>cores\dvdplayer\DVDCodecs\Audio</Filter>
    </ClInclude>
    <ClInclude Include="..\..\xbmc\cores\dvdplayer\DVDCodecs\Audio\DVDAudioCodecFFmpeg.h">
      <Filter>cores\dvdplayer\DVDCodecs\Audio</Filter>
    </ClInclude>
    <ClInclude Include="..\..\xbmc\cores\dvdplayer\DVDCodecs\Audio\DVDAudioCodecLibMad.h">
      <Filter>cores\dvdplayer\DVDCodecs\Audio</Filter>
    </ClInclude>
    <ClInclude Include="..\..\xbmc\cores\dvdplayer\DVDCodecs\Audio\DVDAudioCodecLPcm.h">
      <Filter>cores\dvdplayer\DVDCodecs\Audio</Filter>
    </ClInclude>
    <ClInclude Include="..\..\xbmc\cores\dvdplayer\DVDCodecs\Audio\DVDAudioCodecPassthroughFFmpeg.h">
      <Filter>cores\dvdplayer\DVDCodecs\Audio</Filter>
    </ClInclude>
    <ClInclude Include="..\..\xbmc\cores\dvdplayer\DVDCodecs\Audio\DVDAudioCodecPcm.h">
      <Filter>cores\dvdplayer\DVDCodecs\Audio</Filter>
    </ClInclude>
    <ClInclude Include="..\..\xbmc\cores\dvdplayer\DVDCodecs\Audio\Encoders\DVDAudioEncoderFFmpeg.h">
      <Filter>cores\dvdplayer\DVDCodecs\Audio\Encoders</Filter>
    </ClInclude>
    <ClInclude Include="..\..\xbmc\cores\dvdplayer\DVDCodecs\Audio\Encoders\IDVDAudioEncoder.h">
      <Filter>cores\dvdplayer\DVDCodecs\Audio\Encoders</Filter>
    </ClInclude>
    <ClInclude Include="..\..\xbmc\cores\dvdplayer\DVDCodecs\Video\DllLibMpeg2.h">
      <Filter>cores\dvdplayer\DVDCodecs\Video</Filter>
    </ClInclude>
    <ClInclude Include="..\..\xbmc\cores\dvdplayer\DVDCodecs\Video\DVDVideoCodec.h">
      <Filter>cores\dvdplayer\DVDCodecs\Video</Filter>
    </ClInclude>
    <ClInclude Include="..\..\xbmc\cores\dvdplayer\DVDCodecs\Video\DVDVideoCodecCrystalHD.h">
      <Filter>cores\dvdplayer\DVDCodecs\Video</Filter>
    </ClInclude>
    <ClInclude Include="..\..\xbmc\cores\dvdplayer\DVDCodecs\Video\DVDVideoCodecFFmpeg.h">
      <Filter>cores\dvdplayer\DVDCodecs\Video</Filter>
    </ClInclude>
    <ClInclude Include="..\..\xbmc\cores\dvdplayer\DVDCodecs\Video\DVDVideoCodecLibMpeg2.h">
      <Filter>cores\dvdplayer\DVDCodecs\Video</Filter>
    </ClInclude>
    <ClInclude Include="..\..\xbmc\cores\dvdplayer\DVDCodecs\Video\DVDVideoPPFFmpeg.h">
      <Filter>cores\dvdplayer\DVDCodecs\Video</Filter>
    </ClInclude>
    <ClInclude Include="..\..\xbmc\cores\dvdplayer\DVDCodecs\Video\DXVA.h">
      <Filter>cores\dvdplayer\DVDCodecs\Video</Filter>
    </ClInclude>
    <ClInclude Include="..\..\xbmc\cores\dvdplayer\DVDCodecs\Overlay\DVDOverlay.h">
      <Filter>cores\dvdplayer\DVDCodecs\Overlay</Filter>
    </ClInclude>
    <ClInclude Include="..\..\xbmc\cores\dvdplayer\DVDCodecs\Overlay\DVDOverlayCodec.h">
      <Filter>cores\dvdplayer\DVDCodecs\Overlay</Filter>
    </ClInclude>
    <ClInclude Include="..\..\xbmc\cores\dvdplayer\DVDCodecs\Overlay\DVDOverlayCodecCC.h">
      <Filter>cores\dvdplayer\DVDCodecs\Overlay</Filter>
    </ClInclude>
    <ClInclude Include="..\..\xbmc\cores\dvdplayer\DVDCodecs\Overlay\DVDOverlayCodecFFmpeg.h">
      <Filter>cores\dvdplayer\DVDCodecs\Overlay</Filter>
    </ClInclude>
    <ClInclude Include="..\..\xbmc\cores\dvdplayer\DVDCodecs\Overlay\DVDOverlayCodecSSA.h">
      <Filter>cores\dvdplayer\DVDCodecs\Overlay</Filter>
    </ClInclude>
    <ClInclude Include="..\..\xbmc\cores\dvdplayer\DVDCodecs\Overlay\DVDOverlayCodecText.h">
      <Filter>cores\dvdplayer\DVDCodecs\Overlay</Filter>
    </ClInclude>
    <ClInclude Include="..\..\xbmc\cores\dvdplayer\DVDCodecs\Overlay\DVDOverlayCodecTX3G.h">
      <Filter>cores\dvdplayer\DVDCodecs\Overlay</Filter>
    </ClInclude>
    <ClInclude Include="..\..\xbmc\cores\dvdplayer\DVDCodecs\Overlay\DVDOverlayImage.h">
      <Filter>cores\dvdplayer\DVDCodecs\Overlay</Filter>
    </ClInclude>
    <ClInclude Include="..\..\xbmc\cores\dvdplayer\DVDCodecs\Overlay\DVDOverlaySpu.h">
      <Filter>cores\dvdplayer\DVDCodecs\Overlay</Filter>
    </ClInclude>
    <ClInclude Include="..\..\xbmc\cores\dvdplayer\DVDCodecs\Overlay\DVDOverlaySSA.h">
      <Filter>cores\dvdplayer\DVDCodecs\Overlay</Filter>
    </ClInclude>
    <ClInclude Include="..\..\xbmc\cores\dvdplayer\DVDCodecs\Overlay\DVDOverlayText.h">
      <Filter>cores\dvdplayer\DVDCodecs\Overlay</Filter>
    </ClInclude>
    <ClInclude Include="..\..\xbmc\cores\dvdplayer\DVDCodecs\Overlay\libspucc\cc_decoder.h">
      <Filter>cores\dvdplayer\DVDCodecs\Overlay\libspucc</Filter>
    </ClInclude>
    <ClInclude Include="..\..\xbmc\cores\dvdplayer\DVDDemuxers\DVDDemux.h">
      <Filter>cores\dvdplayer\DVDDemuxers</Filter>
    </ClInclude>
    <ClInclude Include="..\..\xbmc\cores\dvdplayer\DVDDemuxers\DVDDemuxFFmpeg.h">
      <Filter>cores\dvdplayer\DVDDemuxers</Filter>
    </ClInclude>
    <ClInclude Include="..\..\xbmc\cores\dvdplayer\DVDDemuxers\DVDDemuxHTSP.h">
      <Filter>cores\dvdplayer\DVDDemuxers</Filter>
    </ClInclude>
    <ClInclude Include="..\..\xbmc\cores\dvdplayer\DVDDemuxers\DVDDemuxShoutcast.h">
      <Filter>cores\dvdplayer\DVDDemuxers</Filter>
    </ClInclude>
    <ClInclude Include="..\..\xbmc\cores\dvdplayer\DVDDemuxers\DVDDemuxUtils.h">
      <Filter>cores\dvdplayer\DVDDemuxers</Filter>
    </ClInclude>
    <ClInclude Include="..\..\xbmc\cores\dvdplayer\DVDDemuxers\DVDFactoryDemuxer.h">
      <Filter>cores\dvdplayer\DVDDemuxers</Filter>
    </ClInclude>
    <ClInclude Include="..\..\xbmc\cores\dvdplayer\DVDInputStreams\DllDvdNav.h">
      <Filter>cores\dvdplayer\DVDInputStreams</Filter>
    </ClInclude>
    <ClInclude Include="..\..\xbmc\cores\dvdplayer\DVDInputStreams\DVDFactoryInputStream.h">
      <Filter>cores\dvdplayer\DVDInputStreams</Filter>
    </ClInclude>
    <ClInclude Include="..\..\xbmc\cores\dvdplayer\DVDInputStreams\DVDInputStream.h">
      <Filter>cores\dvdplayer\DVDInputStreams</Filter>
    </ClInclude>
    <ClInclude Include="..\..\xbmc\cores\dvdplayer\DVDInputStreams\DVDInputStreamFFmpeg.h">
      <Filter>cores\dvdplayer\DVDInputStreams</Filter>
    </ClInclude>
    <ClInclude Include="..\..\xbmc\cores\dvdplayer\DVDInputStreams\DVDInputStreamFile.h">
      <Filter>cores\dvdplayer\DVDInputStreams</Filter>
    </ClInclude>
    <ClInclude Include="..\..\xbmc\cores\dvdplayer\DVDInputStreams\DVDInputStreamHTSP.h">
      <Filter>cores\dvdplayer\DVDInputStreams</Filter>
    </ClInclude>
    <ClInclude Include="..\..\xbmc\cores\dvdplayer\DVDInputStreams\DVDInputStreamHttp.h">
      <Filter>cores\dvdplayer\DVDInputStreams</Filter>
    </ClInclude>
    <ClInclude Include="..\..\xbmc\cores\dvdplayer\DVDInputStreams\DVDInputStreamMemory.h">
      <Filter>cores\dvdplayer\DVDInputStreams</Filter>
    </ClInclude>
    <ClInclude Include="..\..\xbmc\cores\dvdplayer\DVDInputStreams\DVDInputStreamNavigator.h">
      <Filter>cores\dvdplayer\DVDInputStreams</Filter>
    </ClInclude>
    <ClInclude Include="..\..\xbmc\cores\dvdplayer\DVDInputStreams\DVDInputStreamRTMP.h">
      <Filter>cores\dvdplayer\DVDInputStreams</Filter>
    </ClInclude>
    <ClInclude Include="..\..\xbmc\cores\dvdplayer\DVDInputStreams\DVDStateSerializer.h">
      <Filter>cores\dvdplayer\DVDInputStreams</Filter>
    </ClInclude>
    <ClInclude Include="..\..\lib\DllAvCodec.h">
      <Filter>cores\dvdplayer\DVDHeaders</Filter>
    </ClInclude>
    <ClInclude Include="..\..\lib\DllAvFormat.h">
      <Filter>cores\dvdplayer\DVDHeaders</Filter>
    </ClInclude>
    <ClInclude Include="..\..\lib\DllPostProc.h">
      <Filter>cores\dvdplayer\DVDHeaders</Filter>
    </ClInclude>
    <ClInclude Include="..\..\lib\DllSwScale.h">
      <Filter>cores\dvdplayer\DVDHeaders</Filter>
    </ClInclude>
    <ClInclude Include="..\..\lib\ffmpeg\libavformat\avformat.h">
      <Filter>cores\dvdplayer\DVDHeaders</Filter>
    </ClInclude>
    <ClInclude Include="..\..\lib\ffmpeg\libavutil\common.h">
      <Filter>cores\dvdplayer\DVDHeaders</Filter>
    </ClInclude>
    <ClInclude Include="..\..\lib\ffmpeg\libavformat\avio.h">
      <Filter>cores\dvdplayer\DVDHeaders</Filter>
    </ClInclude>
    <ClInclude Include="..\..\xbmc\cores\dvdplayer\DVDInputStreams\dvdnav\dvd_types.h">
      <Filter>cores\dvdplayer\DVDHeaders</Filter>
    </ClInclude>
    <ClInclude Include="..\..\xbmc\cores\dvdplayer\DVDInputStreams\dvdnav\dvdnav.h">
      <Filter>cores\dvdplayer\DVDHeaders</Filter>
    </ClInclude>
    <ClInclude Include="..\..\xbmc\cores\dvdplayer\DVDInputStreams\dvdnav\dvdnav_events.h">
      <Filter>cores\dvdplayer\DVDHeaders</Filter>
    </ClInclude>
    <ClInclude Include="..\..\xbmc\cores\dvdplayer\DVDInputStreams\dvdnav\dvdnav_internal.h">
      <Filter>cores\dvdplayer\DVDHeaders</Filter>
    </ClInclude>
    <ClInclude Include="..\..\xbmc\cores\dvdplayer\DVDInputStreams\dvdnav\ifo_types.h">
      <Filter>cores\dvdplayer\DVDHeaders</Filter>
    </ClInclude>
    <ClInclude Include="..\..\xbmc\cores\dvdplayer\DVDInputStreams\dvdnav\nav_types.h">
      <Filter>cores\dvdplayer\DVDHeaders</Filter>
    </ClInclude>
    <ClInclude Include="..\..\xbmc\cores\dvdplayer\DVDInputStreams\dvdnav\remap.h">
      <Filter>cores\dvdplayer\DVDHeaders</Filter>
    </ClInclude>
    <ClInclude Include="..\..\xbmc\cores\dvdplayer\DVDInputStreams\dvdnav\vm.h">
      <Filter>cores\dvdplayer\DVDHeaders</Filter>
    </ClInclude>
    <ClInclude Include="..\..\xbmc\cores\dvdplayer\DVDInputStreams\dvdnav\vmcmd.h">
      <Filter>cores\dvdplayer\DVDHeaders</Filter>
    </ClInclude>
    <ClInclude Include="..\..\xbmc\cores\dvdplayer\DVDSubtitles\DllLibass.h">
      <Filter>cores\dvdplayer\DVDSubtitles</Filter>
    </ClInclude>
    <ClInclude Include="..\..\xbmc\cores\dvdplayer\DVDSubtitles\DVDFactorySubtitle.h">
      <Filter>cores\dvdplayer\DVDSubtitles</Filter>
    </ClInclude>
    <ClInclude Include="..\..\xbmc\cores\dvdplayer\DVDSubtitles\DVDSubtitleLineCollection.h">
      <Filter>cores\dvdplayer\DVDSubtitles</Filter>
    </ClInclude>
    <ClInclude Include="..\..\xbmc\cores\dvdplayer\DVDSubtitles\DVDSubtitleParser.h">
      <Filter>cores\dvdplayer\DVDSubtitles</Filter>
    </ClInclude>
    <ClInclude Include="..\..\xbmc\cores\dvdplayer\DVDSubtitles\DVDSubtitleParserMicroDVD.h">
      <Filter>cores\dvdplayer\DVDSubtitles</Filter>
    </ClInclude>
    <ClInclude Include="..\..\xbmc\cores\dvdplayer\DVDSubtitles\DVDSubtitleParserMPL2.h">
      <Filter>cores\dvdplayer\DVDSubtitles</Filter>
    </ClInclude>
    <ClInclude Include="..\..\xbmc\cores\dvdplayer\DVDSubtitles\DVDSubtitleParserSami.h">
      <Filter>cores\dvdplayer\DVDSubtitles</Filter>
    </ClInclude>
    <ClInclude Include="..\..\xbmc\cores\dvdplayer\DVDSubtitles\DVDSubtitleParserSSA.h">
      <Filter>cores\dvdplayer\DVDSubtitles</Filter>
    </ClInclude>
    <ClInclude Include="..\..\xbmc\cores\dvdplayer\DVDSubtitles\DVDSubtitleParserSubrip.h">
      <Filter>cores\dvdplayer\DVDSubtitles</Filter>
    </ClInclude>
    <ClInclude Include="..\..\xbmc\cores\dvdplayer\DVDSubtitles\DVDSubtitleParserVplayer.h">
      <Filter>cores\dvdplayer\DVDSubtitles</Filter>
    </ClInclude>
    <ClInclude Include="..\..\xbmc\cores\dvdplayer\DVDSubtitles\DVDSubtitlesLibass.h">
      <Filter>cores\dvdplayer\DVDSubtitles</Filter>
    </ClInclude>
    <ClInclude Include="..\..\xbmc\cores\dvdplayer\DVDSubtitles\DVDSubtitleStream.h">
      <Filter>cores\dvdplayer\DVDSubtitles</Filter>
    </ClInclude>
    <ClInclude Include="..\..\xbmc\cores\paplayer\ADPCMCodec.h">
      <Filter>cores\paplayer</Filter>
    </ClInclude>
    <ClInclude Include="..\..\xbmc\cores\paplayer\ASAPCodec.h">
      <Filter>cores\paplayer</Filter>
    </ClInclude>
    <ClInclude Include="..\..\xbmc\cores\paplayer\AudioDecoder.h">
      <Filter>cores\paplayer</Filter>
    </ClInclude>
    <ClInclude Include="..\..\xbmc\cores\paplayer\CDDAcodec.h">
      <Filter>cores\paplayer</Filter>
    </ClInclude>
    <ClInclude Include="..\..\xbmc\cores\paplayer\CodecFactory.h">
      <Filter>cores\paplayer</Filter>
    </ClInclude>
    <ClInclude Include="..\..\lib\DllAdpcm.h">
      <Filter>cores\paplayer</Filter>
    </ClInclude>
    <ClInclude Include="..\..\lib\DllASAP.h">
      <Filter>cores\paplayer</Filter>
    </ClInclude>
    <ClInclude Include="..\..\lib\DllLibFlac.h">
      <Filter>cores\paplayer</Filter>
    </ClInclude>
    <ClInclude Include="..\..\lib\DllNosefart.h">
      <Filter>cores\paplayer</Filter>
    </ClInclude>
    <ClInclude Include="..\..\lib\DllSidplay2.h">
      <Filter>cores\paplayer</Filter>
    </ClInclude>
    <ClInclude Include="..\..\lib\DllStSound.h">
      <Filter>cores\paplayer</Filter>
    </ClInclude>
    <ClInclude Include="..\..\lib\DllTimidity.h">
      <Filter>cores\paplayer</Filter>
    </ClInclude>
    <ClInclude Include="..\..\lib\DllVorbisfile.h">
      <Filter>cores\paplayer</Filter>
    </ClInclude>
    <ClInclude Include="..\..\xbmc\cores\paplayer\DVDPlayerCodec.h">
      <Filter>cores\paplayer</Filter>
    </ClInclude>
    <ClInclude Include="..\..\xbmc\cores\paplayer\FLACcodec.h">
      <Filter>cores\paplayer</Filter>
    </ClInclude>
    <ClInclude Include="..\..\xbmc\cores\paplayer\ICodec.h">
      <Filter>cores\paplayer</Filter>
    </ClInclude>
    <ClInclude Include="..\..\xbmc\cores\paplayer\ModplugCodec.h">
      <Filter>cores\paplayer</Filter>
    </ClInclude>
    <ClInclude Include="..\..\xbmc\cores\paplayer\MP3codec.h">
      <Filter>cores\paplayer</Filter>
    </ClInclude>
    <ClInclude Include="..\..\xbmc\cores\paplayer\NSFCodec.h">
      <Filter>cores\paplayer</Filter>
    </ClInclude>
    <ClInclude Include="..\..\xbmc\cores\paplayer\OggCallback.h">
      <Filter>cores\paplayer</Filter>
    </ClInclude>
    <ClInclude Include="..\..\xbmc\cores\paplayer\OGGcodec.h">
      <Filter>cores\paplayer</Filter>
    </ClInclude>
    <ClInclude Include="..\..\xbmc\cores\paplayer\PAPlayer.h">
      <Filter>cores\paplayer</Filter>
    </ClInclude>
    <ClInclude Include="..\..\xbmc\cores\paplayer\ReplayGain.h">
      <Filter>cores\paplayer</Filter>
    </ClInclude>
    <ClInclude Include="..\..\xbmc\cores\paplayer\SIDCodec.h">
      <Filter>cores\paplayer</Filter>
    </ClInclude>
    <ClInclude Include="..\..\xbmc\cores\paplayer\SPCCodec.h">
      <Filter>cores\paplayer</Filter>
    </ClInclude>
    <ClInclude Include="..\..\xbmc\cores\paplayer\TimidityCodec.h">
      <Filter>cores\paplayer</Filter>
    </ClInclude>
    <ClInclude Include="..\..\xbmc\cores\paplayer\VGMCodec.h">
      <Filter>cores\paplayer</Filter>
    </ClInclude>
    <ClInclude Include="..\..\xbmc\cores\paplayer\WAVcodec.h">
      <Filter>cores\paplayer</Filter>
    </ClInclude>
    <ClInclude Include="..\..\xbmc\cores\paplayer\YMCodec.h">
      <Filter>cores\paplayer</Filter>
    </ClInclude>
    <ClInclude Include="..\..\xbmc\cores\DllLoader\coff.h">
      <Filter>cores\DllLoader</Filter>
    </ClInclude>
    <ClInclude Include="..\..\xbmc\cores\DllLoader\coffldr.h">
      <Filter>cores\DllLoader</Filter>
    </ClInclude>
    <ClInclude Include="..\..\xbmc\cores\DllLoader\dll.h">
      <Filter>cores\DllLoader</Filter>
    </ClInclude>
    <ClInclude Include="..\..\xbmc\cores\DllLoader\dll_tracker.h">
      <Filter>cores\DllLoader</Filter>
    </ClInclude>
    <ClInclude Include="..\..\xbmc\cores\DllLoader\dll_tracker_file.h">
      <Filter>cores\DllLoader</Filter>
    </ClInclude>
    <ClInclude Include="..\..\xbmc\cores\DllLoader\dll_tracker_library.h">
      <Filter>cores\DllLoader</Filter>
    </ClInclude>
    <ClInclude Include="..\..\xbmc\cores\DllLoader\dll_util.h">
      <Filter>cores\DllLoader</Filter>
    </ClInclude>
    <ClInclude Include="..\..\xbmc\cores\DllLoader\DllLoader.h">
      <Filter>cores\DllLoader</Filter>
    </ClInclude>
    <ClInclude Include="..\..\xbmc\cores\DllLoader\DllLoaderContainer.h">
      <Filter>cores\DllLoader</Filter>
    </ClInclude>
    <ClInclude Include="..\..\xbmc\DllPaths.h">
      <Filter>cores\DllLoader</Filter>
    </ClInclude>
    <ClInclude Include="..\..\xbmc\DllPaths_win32.h">
      <Filter>cores\DllLoader</Filter>
    </ClInclude>
    <ClInclude Include="..\..\xbmc\cores\DllLoader\LibraryLoader.h">
      <Filter>cores\DllLoader</Filter>
    </ClInclude>
    <ClInclude Include="..\..\xbmc\cores\DllLoader\Win32DllLoader.h">
      <Filter>cores\DllLoader</Filter>
    </ClInclude>
    <ClInclude Include="..\..\xbmc\cores\DllLoader\exports\emu_dummy.h">
      <Filter>cores\DllLoader\exports</Filter>
    </ClInclude>
    <ClInclude Include="..\..\xbmc\cores\DllLoader\exports\emu_kernel32.h">
      <Filter>cores\DllLoader\exports</Filter>
    </ClInclude>
    <ClInclude Include="..\..\xbmc\cores\DllLoader\exports\emu_msvcrt.h">
      <Filter>cores\DllLoader\exports</Filter>
    </ClInclude>
    <ClInclude Include="..\..\xbmc\cores\DllLoader\exports\win32-dirent.h">
      <Filter>cores\DllLoader\exports</Filter>
    </ClInclude>
    <ClInclude Include="..\..\xbmc\cores\DllLoader\exports\emu_socket\emu_socket.h">
      <Filter>cores\DllLoader\exports\emu_socket</Filter>
    </ClInclude>
    <ClInclude Include="..\..\xbmc\cores\DllLoader\exports\util\EmuFileWrapper.h">
      <Filter>cores\DllLoader\exports\util</Filter>
    </ClInclude>
    <ClInclude Include="..\..\xbmc\cores\VideoRenderers\BaseRenderer.h">
      <Filter>cores\VideoRenderers</Filter>
    </ClInclude>
    <ClInclude Include="..\..\xbmc\cores\VideoRenderers\LinuxRendererGL.h">
      <Filter>cores\VideoRenderers</Filter>
    </ClInclude>
    <ClInclude Include="..\..\xbmc\cores\VideoRenderers\OverlayRenderer.h">
      <Filter>cores\VideoRenderers</Filter>
    </ClInclude>
    <ClInclude Include="..\..\xbmc\cores\VideoRenderers\OverlayRendererDX.h">
      <Filter>cores\VideoRenderers</Filter>
    </ClInclude>
    <ClInclude Include="..\..\xbmc\cores\VideoRenderers\OverlayRendererGL.h">
      <Filter>cores\VideoRenderers</Filter>
    </ClInclude>
    <ClInclude Include="..\..\xbmc\cores\VideoRenderers\OverlayRendererUtil.h">
      <Filter>cores\VideoRenderers</Filter>
    </ClInclude>
    <ClInclude Include="..\..\xbmc\cores\VideoRenderers\RenderManager.h">
      <Filter>cores\VideoRenderers</Filter>
    </ClInclude>
    <ClInclude Include="..\..\xbmc\cores\VideoRenderers\WinRenderer.h">
      <Filter>cores\VideoRenderers</Filter>
    </ClInclude>
    <ClInclude Include="..\..\xbmc\cores\VideoRenderers\VideoShaders\ConvolutionKernels.h">
      <Filter>cores\VideoRenderers\Shaders</Filter>
    </ClInclude>
    <ClInclude Include="..\..\xbmc\cores\VideoRenderers\VideoShaders\VideoFilterShader.h">
      <Filter>cores\VideoRenderers\Shaders</Filter>
    </ClInclude>
    <ClInclude Include="..\..\xbmc\cores\VideoRenderers\VideoShaders\YUV2RGBShader.h">
      <Filter>cores\VideoRenderers\Shaders</Filter>
    </ClInclude>
    <ClInclude Include="..\..\xbmc\cores\AudioRenderers\AudioRendererFactory.h">
      <Filter>cores\AudioRenderers</Filter>
    </ClInclude>
    <ClInclude Include="..\..\xbmc\cores\AudioRenderers\NullDirectSound.h">
      <Filter>cores\AudioRenderers</Filter>
    </ClInclude>
    <ClInclude Include="..\..\xbmc\utils\PCMRemap.h">
      <Filter>cores\AudioRenderers</Filter>
    </ClInclude>
    <ClInclude Include="..\..\xbmc\cores\AudioRenderers\PulseAudioDirectSound.h">
      <Filter>cores\AudioRenderers</Filter>
    </ClInclude>
    <ClInclude Include="..\..\xbmc\cores\AudioRenderers\Win32DirectSound.h">
      <Filter>cores\AudioRenderers</Filter>
    </ClInclude>
    <ClInclude Include="..\..\xbmc\cores\AudioRenderers\Win32WASAPI.h">
      <Filter>cores\AudioRenderers</Filter>
    </ClInclude>
    <ClInclude Include="..\..\xbmc\cores\ExternalPlayer\ExternalPlayer.h">
      <Filter>cores\ExternalPlayer</Filter>
    </ClInclude>
    <ClInclude Include="..\..\xbmc\cores\playercorefactory\PlayerCoreConfig.h">
      <Filter>cores\PlayerCoreFactory</Filter>
    </ClInclude>
    <ClInclude Include="..\..\xbmc\cores\playercorefactory\PlayerCoreFactory.h">
      <Filter>cores\PlayerCoreFactory</Filter>
    </ClInclude>
    <ClInclude Include="..\..\xbmc\cores\playercorefactory\PlayerSelectionRule.h">
      <Filter>cores\PlayerCoreFactory</Filter>
    </ClInclude>
    <ClInclude Include="..\..\xbmc\FileSystem\AddonsDirectory.h">
      <Filter>filesystem</Filter>
    </ClInclude>
    <ClInclude Include="..\..\xbmc\FileSystem\ASAPFileDirectory.h">
      <Filter>filesystem</Filter>
    </ClInclude>
    <ClInclude Include="..\..\xbmc\FileSystem\CacheMemBuffer.h">
      <Filter>filesystem</Filter>
    </ClInclude>
    <ClInclude Include="..\..\xbmc\FileSystem\CacheStrategy.h">
      <Filter>filesystem</Filter>
    </ClInclude>
    <ClInclude Include="..\..\xbmc\FileSystem\CDDADirectory.h">
      <Filter>filesystem</Filter>
    </ClInclude>
    <ClInclude Include="..\..\xbmc\FileSystem\DAAPDirectory.h">
      <Filter>filesystem</Filter>
    </ClInclude>
    <ClInclude Include="..\..\xbmc\FileSystem\DAVDirectory.h">
      <Filter>filesystem</Filter>
    </ClInclude>
    <ClInclude Include="..\..\xbmc\FileSystem\DirectoryCache.h">
      <Filter>filesystem</Filter>
    </ClInclude>
    <ClInclude Include="..\..\xbmc\FileSystem\DirectoryTuxBox.h">
      <Filter>filesystem</Filter>
    </ClInclude>
    <ClInclude Include="..\..\xbmc\FileSystem\DllLibCMyth.h">
      <Filter>filesystem</Filter>
    </ClInclude>
    <ClInclude Include="..\..\xbmc\FileSystem\DllLibCurl.h">
      <Filter>filesystem</Filter>
    </ClInclude>
    <ClInclude Include="..\..\xbmc\FileSystem\FactoryFileDirectory.h">
      <Filter>filesystem</Filter>
    </ClInclude>
    <ClInclude Include="..\..\xbmc\FileSystem\FileCache.h">
      <Filter>filesystem</Filter>
    </ClInclude>
    <ClInclude Include="..\..\xbmc\FileSystem\FileCDDA.h">
      <Filter>filesystem</Filter>
    </ClInclude>
    <ClInclude Include="..\..\xbmc\FileSystem\FileCurl.h">
      <Filter>filesystem</Filter>
    </ClInclude>
    <ClInclude Include="..\..\xbmc\FileSystem\FileDAAP.h">
      <Filter>filesystem</Filter>
    </ClInclude>
    <ClInclude Include="..\..\xbmc\FileSystem\FileFileReader.h">
      <Filter>filesystem</Filter>
    </ClInclude>
    <ClInclude Include="..\..\xbmc\FileSystem\FileISO.h">
      <Filter>filesystem</Filter>
    </ClInclude>
    <ClInclude Include="..\..\xbmc\FileSystem\FileLastFM.h">
      <Filter>filesystem</Filter>
    </ClInclude>
    <ClInclude Include="..\..\xbmc\FileSystem\FileMusicDatabase.h">
      <Filter>filesystem</Filter>
    </ClInclude>
    <ClInclude Include="..\..\xbmc\FileSystem\FileRar.h">
      <Filter>filesystem</Filter>
    </ClInclude>
    <ClInclude Include="..\..\xbmc\FileSystem\FileRTV.h">
      <Filter>filesystem</Filter>
    </ClInclude>
    <ClInclude Include="..\..\xbmc\FileSystem\FileSFTP.h">
      <Filter>filesystem</Filter>
    </ClInclude>
    <ClInclude Include="..\..\xbmc\FileSystem\FileShoutcast.h">
      <Filter>filesystem</Filter>
    </ClInclude>
    <ClInclude Include="..\..\xbmc\FileSystem\FileSpecialProtocol.h">
      <Filter>filesystem</Filter>
    </ClInclude>
    <ClInclude Include="..\..\xbmc\FileSystem\FileTuxBox.h">
      <Filter>filesystem</Filter>
    </ClInclude>
    <ClInclude Include="..\..\xbmc\FileSystem\FileZip.h">
      <Filter>filesystem</Filter>
    </ClInclude>
    <ClInclude Include="..\..\xbmc\FileSystem\FTPDirectory.h">
      <Filter>filesystem</Filter>
    </ClInclude>
    <ClInclude Include="..\..\xbmc\FileSystem\FTPParse.h">
      <Filter>filesystem</Filter>
    </ClInclude>
    <ClInclude Include="..\..\xbmc\FileSystem\HDHomeRun.h">
      <Filter>filesystem</Filter>
    </ClInclude>
    <ClInclude Include="..\..\xbmc\FileSystem\HTSPDirectory.h">
      <Filter>filesystem</Filter>
    </ClInclude>
    <ClInclude Include="..\..\xbmc\FileSystem\HTSPSession.h">
      <Filter>filesystem</Filter>
    </ClInclude>
    <ClInclude Include="..\..\xbmc\FileSystem\HTTPDirectory.h">
      <Filter>filesystem</Filter>
    </ClInclude>
    <ClInclude Include="..\..\xbmc\FileSystem\ISO9660Directory.h">
      <Filter>filesystem</Filter>
    </ClInclude>
    <ClInclude Include="..\..\xbmc\FileSystem\LastFMDirectory.h">
      <Filter>filesystem</Filter>
    </ClInclude>
    <ClInclude Include="..\..\xbmc\FileSystem\MultiPathDirectory.h">
      <Filter>filesystem</Filter>
    </ClInclude>
    <ClInclude Include="..\..\xbmc\FileSystem\MultiPathFile.h">
      <Filter>filesystem</Filter>
    </ClInclude>
    <ClInclude Include="..\..\xbmc\FileSystem\MusicDatabaseDirectory.h">
      <Filter>filesystem</Filter>
    </ClInclude>
    <ClInclude Include="..\..\xbmc\FileSystem\MusicFileDirectory.h">
      <Filter>filesystem</Filter>
    </ClInclude>
    <ClInclude Include="..\..\xbmc\FileSystem\MusicSearchDirectory.h">
      <Filter>filesystem</Filter>
    </ClInclude>
    <ClInclude Include="..\..\xbmc\FileSystem\MythDirectory.h">
      <Filter>filesystem</Filter>
    </ClInclude>
    <ClInclude Include="..\..\xbmc\FileSystem\MythFile.h">
      <Filter>filesystem</Filter>
    </ClInclude>
    <ClInclude Include="..\..\xbmc\FileSystem\MythSession.h">
      <Filter>filesystem</Filter>
    </ClInclude>
    <ClInclude Include="..\..\xbmc\FileSystem\NSFFileDirectory.h">
      <Filter>filesystem</Filter>
    </ClInclude>
    <ClInclude Include="..\..\xbmc\FileSystem\OGGFileDirectory.h">
      <Filter>filesystem</Filter>
    </ClInclude>
    <ClInclude Include="..\..\xbmc\FileSystem\PlaylistDirectory.h">
      <Filter>filesystem</Filter>
    </ClInclude>
    <ClInclude Include="..\..\xbmc\FileSystem\PlaylistFileDirectory.h">
      <Filter>filesystem</Filter>
    </ClInclude>
    <ClInclude Include="..\..\xbmc\FileSystem\PluginDirectory.h">
      <Filter>filesystem</Filter>
    </ClInclude>
    <ClInclude Include="..\..\xbmc\FileSystem\RarDirectory.h">
      <Filter>filesystem</Filter>
    </ClInclude>
    <ClInclude Include="..\..\xbmc\FileSystem\RarManager.h">
      <Filter>filesystem</Filter>
    </ClInclude>
    <ClInclude Include="..\..\xbmc\FileSystem\RSSDirectory.h">
      <Filter>filesystem</Filter>
    </ClInclude>
    <ClInclude Include="..\..\xbmc\FileSystem\RTVDirectory.h">
      <Filter>filesystem</Filter>
    </ClInclude>
    <ClInclude Include="..\..\xbmc\FileSystem\SAPDirectory.h">
      <Filter>filesystem</Filter>
    </ClInclude>
    <ClInclude Include="..\..\xbmc\FileSystem\SAPFile.h">
      <Filter>filesystem</Filter>
    </ClInclude>
    <ClInclude Include="..\..\xbmc\FileSystem\SFTPDirectory.h">
      <Filter>filesystem</Filter>
    </ClInclude>
    <ClInclude Include="..\..\xbmc\FileSystem\SIDFileDirectory.h">
      <Filter>filesystem</Filter>
    </ClInclude>
    <ClInclude Include="..\..\xbmc\FileSystem\SmartPlaylistDirectory.h">
      <Filter>filesystem</Filter>
    </ClInclude>
    <ClInclude Include="..\..\xbmc\FileSystem\SpecialProtocol.h">
      <Filter>filesystem</Filter>
    </ClInclude>
    <ClInclude Include="..\..\xbmc\FileSystem\SpecialProtocolDirectory.h">
      <Filter>filesystem</Filter>
    </ClInclude>
    <ClInclude Include="..\..\xbmc\FileSystem\StackDirectory.h">
      <Filter>filesystem</Filter>
    </ClInclude>
    <ClInclude Include="..\..\xbmc\FileSystem\SourcesDirectory.h">
      <Filter>filesystem</Filter>
    </ClInclude>
    <ClInclude Include="..\..\xbmc\FileSystem\UPnPDirectory.h">
      <Filter>filesystem</Filter>
    </ClInclude>
    <ClInclude Include="..\..\xbmc\FileSystem\VideoDatabaseDirectory.h">
      <Filter>filesystem</Filter>
    </ClInclude>
    <ClInclude Include="..\..\xbmc\FileSystem\VTPDirectory.h">
      <Filter>filesystem</Filter>
    </ClInclude>
    <ClInclude Include="..\..\xbmc\FileSystem\VTPFile.h">
      <Filter>filesystem</Filter>
    </ClInclude>
    <ClInclude Include="..\..\xbmc\FileSystem\VTPSession.h">
      <Filter>filesystem</Filter>
    </ClInclude>
    <ClInclude Include="..\..\xbmc\FileSystem\ZipDirectory.h">
      <Filter>filesystem</Filter>
    </ClInclude>
    <ClInclude Include="..\..\xbmc\FileSystem\ZipManager.h">
      <Filter>filesystem</Filter>
    </ClInclude>
    <ClInclude Include="..\..\xbmc\FileSystem\MusicDatabaseDirectory\DirectoryNode.h">
      <Filter>filesystem\MusicDatabaseDirectory</Filter>
    </ClInclude>
    <ClInclude Include="..\..\xbmc\FileSystem\MusicDatabaseDirectory\DirectoryNodeAlbum.h">
      <Filter>filesystem\MusicDatabaseDirectory</Filter>
    </ClInclude>
    <ClInclude Include="..\..\xbmc\FileSystem\MusicDatabaseDirectory\DirectoryNodeAlbumCompilations.h">
      <Filter>filesystem\MusicDatabaseDirectory</Filter>
    </ClInclude>
    <ClInclude Include="..\..\xbmc\FileSystem\MusicDatabaseDirectory\DirectoryNodeAlbumCompilationsSongs.h">
      <Filter>filesystem\MusicDatabaseDirectory</Filter>
    </ClInclude>
    <ClInclude Include="..\..\xbmc\FileSystem\MusicDatabaseDirectory\DirectoryNodeAlbumRecentlyAdded.h">
      <Filter>filesystem\MusicDatabaseDirectory</Filter>
    </ClInclude>
    <ClInclude Include="..\..\xbmc\FileSystem\MusicDatabaseDirectory\DirectoryNodeAlbumRecentlyAddedSong.h">
      <Filter>filesystem\MusicDatabaseDirectory</Filter>
    </ClInclude>
    <ClInclude Include="..\..\xbmc\FileSystem\MusicDatabaseDirectory\DirectoryNodeAlbumRecentlyPlayed.h">
      <Filter>filesystem\MusicDatabaseDirectory</Filter>
    </ClInclude>
    <ClInclude Include="..\..\xbmc\FileSystem\MusicDatabaseDirectory\DirectoryNodeAlbumRecentlyPlayedSong.h">
      <Filter>filesystem\MusicDatabaseDirectory</Filter>
    </ClInclude>
    <ClInclude Include="..\..\xbmc\FileSystem\MusicDatabaseDirectory\DirectoryNodeAlbumTop100.h">
      <Filter>filesystem\MusicDatabaseDirectory</Filter>
    </ClInclude>
    <ClInclude Include="..\..\xbmc\FileSystem\MusicDatabaseDirectory\DirectoryNodeAlbumTop100Song.h">
      <Filter>filesystem\MusicDatabaseDirectory</Filter>
    </ClInclude>
    <ClInclude Include="..\..\xbmc\FileSystem\MusicDatabaseDirectory\DirectoryNodeArtist.h">
      <Filter>filesystem\MusicDatabaseDirectory</Filter>
    </ClInclude>
    <ClInclude Include="..\..\xbmc\FileSystem\MusicDatabaseDirectory\DirectoryNodeGenre.h">
      <Filter>filesystem\MusicDatabaseDirectory</Filter>
    </ClInclude>
    <ClInclude Include="..\..\xbmc\FileSystem\MusicDatabaseDirectory\DirectoryNodeOverview.h">
      <Filter>filesystem\MusicDatabaseDirectory</Filter>
    </ClInclude>
    <ClInclude Include="..\..\xbmc\FileSystem\MusicDatabaseDirectory\DirectoryNodeRoot.h">
      <Filter>filesystem\MusicDatabaseDirectory</Filter>
    </ClInclude>
    <ClInclude Include="..\..\xbmc\FileSystem\MusicDatabaseDirectory\DirectoryNodeSingles.h">
      <Filter>filesystem\MusicDatabaseDirectory</Filter>
    </ClInclude>
    <ClInclude Include="..\..\xbmc\FileSystem\MusicDatabaseDirectory\DirectoryNodeSong.h">
      <Filter>filesystem\MusicDatabaseDirectory</Filter>
    </ClInclude>
    <ClInclude Include="..\..\xbmc\FileSystem\MusicDatabaseDirectory\DirectoryNodeSongTop100.h">
      <Filter>filesystem\MusicDatabaseDirectory</Filter>
    </ClInclude>
    <ClInclude Include="..\..\xbmc\FileSystem\MusicDatabaseDirectory\DirectoryNodeTop100.h">
      <Filter>filesystem\MusicDatabaseDirectory</Filter>
    </ClInclude>
    <ClInclude Include="..\..\xbmc\FileSystem\MusicDatabaseDirectory\DirectoryNodeYear.h">
      <Filter>filesystem\MusicDatabaseDirectory</Filter>
    </ClInclude>
    <ClInclude Include="..\..\xbmc\FileSystem\MusicDatabaseDirectory\DirectoryNodeYearAlbum.h">
      <Filter>filesystem\MusicDatabaseDirectory</Filter>
    </ClInclude>
    <ClInclude Include="..\..\xbmc\FileSystem\MusicDatabaseDirectory\DirectoryNodeYearSong.h">
      <Filter>filesystem\MusicDatabaseDirectory</Filter>
    </ClInclude>
    <ClInclude Include="..\..\xbmc\FileSystem\MusicDatabaseDirectory\QueryParams.h">
      <Filter>filesystem\MusicDatabaseDirectory</Filter>
    </ClInclude>
    <ClInclude Include="..\..\xbmc\FileSystem\VideoDatabaseDirectory\DirectoryNode.h">
      <Filter>filesystem\VideoDatabaseDirectory</Filter>
    </ClInclude>
    <ClInclude Include="..\..\xbmc\FileSystem\VideoDatabaseDirectory\DirectoryNodeActor.h">
      <Filter>filesystem\VideoDatabaseDirectory</Filter>
    </ClInclude>
    <ClInclude Include="..\..\xbmc\FileSystem\VideoDatabaseDirectory\DirectoryNodeDirector.h">
      <Filter>filesystem\VideoDatabaseDirectory</Filter>
    </ClInclude>
    <ClInclude Include="..\..\xbmc\FileSystem\VideoDatabaseDirectory\DirectoryNodeEpisodes.h">
      <Filter>filesystem\VideoDatabaseDirectory</Filter>
    </ClInclude>
    <ClInclude Include="..\..\xbmc\FileSystem\VideoDatabaseDirectory\DirectoryNodeGenre.h">
      <Filter>filesystem\VideoDatabaseDirectory</Filter>
    </ClInclude>
    <ClInclude Include="..\..\xbmc\FileSystem\VideoDatabaseDirectory\DirectoryNodeMoviesOverview.h">
      <Filter>filesystem\VideoDatabaseDirectory</Filter>
    </ClInclude>
    <ClInclude Include="..\..\xbmc\FileSystem\VideoDatabaseDirectory\DirectoryNodeMusicVideoAlbum.h">
      <Filter>filesystem\VideoDatabaseDirectory</Filter>
    </ClInclude>
    <ClInclude Include="..\..\xbmc\FileSystem\VideoDatabaseDirectory\DirectoryNodeMusicVideosOverview.h">
      <Filter>filesystem\VideoDatabaseDirectory</Filter>
    </ClInclude>
    <ClInclude Include="..\..\xbmc\FileSystem\VideoDatabaseDirectory\DirectoryNodeOverview.h">
      <Filter>filesystem\VideoDatabaseDirectory</Filter>
    </ClInclude>
    <ClInclude Include="..\..\xbmc\FileSystem\VideoDatabaseDirectory\DirectoryNodeRecentlyAddedEpisodes.h">
      <Filter>filesystem\VideoDatabaseDirectory</Filter>
    </ClInclude>
    <ClInclude Include="..\..\xbmc\FileSystem\VideoDatabaseDirectory\DirectoryNodeRecentlyAddedMovies.h">
      <Filter>filesystem\VideoDatabaseDirectory</Filter>
    </ClInclude>
    <ClInclude Include="..\..\xbmc\FileSystem\VideoDatabaseDirectory\DirectoryNodeRecentlyAddedMusicVideos.h">
      <Filter>filesystem\VideoDatabaseDirectory</Filter>
    </ClInclude>
    <ClInclude Include="..\..\xbmc\FileSystem\VideoDatabaseDirectory\DirectoryNodeRoot.h">
      <Filter>filesystem\VideoDatabaseDirectory</Filter>
    </ClInclude>
    <ClInclude Include="..\..\xbmc\FileSystem\VideoDatabaseDirectory\DirectoryNodeSeasons.h">
      <Filter>filesystem\VideoDatabaseDirectory</Filter>
    </ClInclude>
    <ClInclude Include="..\..\xbmc\FileSystem\VideoDatabaseDirectory\DirectoryNodeSets.h">
      <Filter>filesystem\VideoDatabaseDirectory</Filter>
    </ClInclude>
    <ClInclude Include="..\..\xbmc\FileSystem\VideoDatabaseDirectory\DirectoryNodeStudio.h">
      <Filter>filesystem\VideoDatabaseDirectory</Filter>
    </ClInclude>
    <ClInclude Include="..\..\xbmc\FileSystem\VideoDatabaseDirectory\DirectoryNodeTitleMovies.h">
      <Filter>filesystem\VideoDatabaseDirectory</Filter>
    </ClInclude>
    <ClInclude Include="..\..\xbmc\FileSystem\VideoDatabaseDirectory\DirectoryNodeTitleMusicVideos.h">
      <Filter>filesystem\VideoDatabaseDirectory</Filter>
    </ClInclude>
    <ClInclude Include="..\..\xbmc\FileSystem\VideoDatabaseDirectory\DirectoryNodeTitleTvShows.h">
      <Filter>filesystem\VideoDatabaseDirectory</Filter>
    </ClInclude>
    <ClInclude Include="..\..\xbmc\FileSystem\VideoDatabaseDirectory\DirectoryNodeTvShowsOverview.h">
      <Filter>filesystem\VideoDatabaseDirectory</Filter>
    </ClInclude>
    <ClInclude Include="..\..\xbmc\FileSystem\VideoDatabaseDirectory\DirectoryNodeYear.h">
      <Filter>filesystem\VideoDatabaseDirectory</Filter>
    </ClInclude>
    <ClInclude Include="..\..\xbmc\FileSystem\VideoDatabaseDirectory\QueryParams.h">
      <Filter>filesystem\VideoDatabaseDirectory</Filter>
    </ClInclude>
    <ClInclude Include="..\..\xbmc\addons\Addon.h">
      <Filter>addons</Filter>
    </ClInclude>
    <ClInclude Include="..\..\xbmc\addons\AddonDll.h">
      <Filter>addons</Filter>
    </ClInclude>
    <ClInclude Include="..\..\xbmc\addons\AddonManager.h">
      <Filter>addons</Filter>
    </ClInclude>
    <ClInclude Include="..\..\xbmc\addons\AddonStatusHandler.h">
      <Filter>addons</Filter>
    </ClInclude>
    <ClInclude Include="..\..\xbmc\addons\DllAddon.h">
      <Filter>addons</Filter>
    </ClInclude>
    <ClInclude Include="..\..\xbmc\addons\IAddon.h">
      <Filter>addons</Filter>
    </ClInclude>
    <ClInclude Include="..\..\xbmc\addons\Scraper.h">
      <Filter>addons</Filter>
    </ClInclude>
    <ClInclude Include="..\..\xbmc\addons\ScreenSaver.h">
      <Filter>addons</Filter>
    </ClInclude>
    <ClInclude Include="..\..\xbmc\addons\Visualisation.h">
      <Filter>addons</Filter>
    </ClInclude>
    <ClInclude Include="..\..\xbmc\addons\Repository.h">
      <Filter>addons</Filter>
    </ClInclude>
    <ClInclude Include="..\..\xbmc\addons\Skin.h">
      <Filter>addons</Filter>
    </ClInclude>
    <ClInclude Include="..\..\xbmc\FileSystem\VideoDatabaseDirectory\DirectoryNodeCountry.h">
      <Filter>filesystem\VideoDatabaseDirectory</Filter>
    </ClInclude>
    <ClInclude Include="..\..\xbmc\cdrip\DllFlacEnc.h">
      <Filter>cores\paplayer</Filter>
    </ClInclude>
    <ClInclude Include="..\..\xbmc\addons\PluginSource.h">
      <Filter>addons</Filter>
    </ClInclude>
    <ClInclude Include="..\..\xbmc\cores\dvdplayer\DVDCodecs\Video\CrystalHD.h">
      <Filter>cores\dvdplayer\DVDCodecs\Video</Filter>
    </ClInclude>
    <ClInclude Include="..\..\xbmc\cores\VideoRenderers\VideoShaders\WinVideoFilter.h">
      <Filter>cores\VideoRenderers\Shaders</Filter>
    </ClInclude>
    <ClInclude Include="..\..\xbmc\cores\dvdplayer\DVDSubtitles\DVDSubtitleTagMicroDVD.h">
      <Filter>cores\dvdplayer\DVDSubtitles</Filter>
    </ClInclude>
    <ClInclude Include="..\..\xbmc\cores\dvdplayer\DVDSubtitles\DVDSubtitleTagSami.h">
      <Filter>cores\dvdplayer\DVDSubtitles</Filter>
    </ClInclude>
    <ClInclude Include="..\..\xbmc\cores\dvdplayer\DVDInputStreams\DVDInputStreamBluray.h">
      <Filter>cores\dvdplayer\DVDInputStreams</Filter>
    </ClInclude>
    <ClInclude Include="..\..\xbmc\addons\Service.h">
      <Filter>addons</Filter>
    </ClInclude>
    <ClInclude Include="..\..\xbmc\guilib\GUIDialog.h">
      <Filter>guilib</Filter>
    </ClInclude>
    <ClInclude Include="..\..\xbmc\music\karaoke\cdgdata.h">
      <Filter>music\karaoke</Filter>
    </ClInclude>
    <ClInclude Include="..\..\xbmc\music\karaoke\GUIDialogKaraokeSongSelector.h">
      <Filter>music\karaoke</Filter>
    </ClInclude>
    <ClInclude Include="..\..\xbmc\music\karaoke\GUIWindowKaraokeLyrics.h">
      <Filter>music\karaoke</Filter>
    </ClInclude>
    <ClInclude Include="..\..\xbmc\music\karaoke\karaokelyrics.h">
      <Filter>music\karaoke</Filter>
    </ClInclude>
    <ClInclude Include="..\..\xbmc\music\karaoke\karaokelyricscdg.h">
      <Filter>music\karaoke</Filter>
    </ClInclude>
    <ClInclude Include="..\..\xbmc\music\karaoke\karaokelyricsfactory.h">
      <Filter>music\karaoke</Filter>
    </ClInclude>
    <ClInclude Include="..\..\xbmc\music\karaoke\karaokelyricsmanager.h">
      <Filter>music\karaoke</Filter>
    </ClInclude>
    <ClInclude Include="..\..\xbmc\music\karaoke\karaokelyricstext.h">
      <Filter>music\karaoke</Filter>
    </ClInclude>
    <ClInclude Include="..\..\xbmc\music\karaoke\karaokelyricstextkar.h">
      <Filter>music\karaoke</Filter>
    </ClInclude>
    <ClInclude Include="..\..\xbmc\music\karaoke\karaokelyricstextlrc.h">
      <Filter>music\karaoke</Filter>
    </ClInclude>
    <ClInclude Include="..\..\xbmc\music\karaoke\karaokelyricstextustar.h">
      <Filter>music\karaoke</Filter>
    </ClInclude>
    <ClInclude Include="..\..\xbmc\music\karaoke\karaokewindowbackground.h">
      <Filter>music\karaoke</Filter>
    </ClInclude>
    <ClInclude Include="..\..\xbmc\dbwrappers\Database.h">
      <Filter>database</Filter>
    </ClInclude>
    <ClInclude Include="..\..\xbmc\dbwrappers\dataset.h">
      <Filter>database</Filter>
    </ClInclude>
    <ClInclude Include="..\..\xbmc\dbwrappers\qry_dat.h">
      <Filter>database</Filter>
    </ClInclude>
    <ClInclude Include="..\..\xbmc\music\Album.h">
      <Filter>music</Filter>
    </ClInclude>
    <ClInclude Include="..\..\xbmc\music\Artist.h">
      <Filter>music</Filter>
    </ClInclude>
    <ClInclude Include="..\..\xbmc\music\GUIViewStateMusic.h">
      <Filter>music</Filter>
    </ClInclude>
    <ClInclude Include="..\..\xbmc\music\LastFmManager.h">
      <Filter>music</Filter>
    </ClInclude>
    <ClInclude Include="..\..\xbmc\music\MusicInfoLoader.h">
      <Filter>music</Filter>
    </ClInclude>
    <ClInclude Include="..\..\xbmc\music\Song.h">
      <Filter>music</Filter>
    </ClInclude>
    <ClInclude Include="..\..\xbmc\cdrip\EncoderWav.h">
      <Filter>cdrip</Filter>
    </ClInclude>
    <ClInclude Include="..\..\xbmc\cdrip\CDDAReader.h">
      <Filter>cdrip</Filter>
    </ClInclude>
    <ClInclude Include="..\..\xbmc\cdrip\CDDARipper.h">
      <Filter>cdrip</Filter>
    </ClInclude>
    <ClInclude Include="..\..\xbmc\cdrip\DllLameenc.h">
      <Filter>cdrip</Filter>
    </ClInclude>
    <ClInclude Include="..\..\xbmc\cdrip\DllOgg.h">
      <Filter>cdrip</Filter>
    </ClInclude>
    <ClInclude Include="..\..\xbmc\cdrip\DllVorbis.h">
      <Filter>cdrip</Filter>
    </ClInclude>
    <ClInclude Include="..\..\xbmc\cdrip\DllVorbisEnc.h">
      <Filter>cdrip</Filter>
    </ClInclude>
    <ClInclude Include="..\..\xbmc\cdrip\Encoder.h">
      <Filter>cdrip</Filter>
    </ClInclude>
    <ClInclude Include="..\..\xbmc\cdrip\EncoderFlac.h">
      <Filter>cdrip</Filter>
    </ClInclude>
    <ClInclude Include="..\..\xbmc\cdrip\EncoderLame.h">
      <Filter>cdrip</Filter>
    </ClInclude>
    <ClInclude Include="..\..\xbmc\cdrip\EncoderVorbis.h">
      <Filter>cdrip</Filter>
    </ClInclude>
    <ClInclude Include="..\..\xbmc\addons\DllLibCPluff.h">
      <Filter>addons</Filter>
    </ClInclude>
    <ClInclude Include="..\..\xbmc\addons\GUIDialogAddonInfo.h">
      <Filter>addons</Filter>
    </ClInclude>
    <ClInclude Include="..\..\xbmc\addons\GUIDialogAddonSettings.h">
      <Filter>addons</Filter>
    </ClInclude>
    <ClInclude Include="..\..\xbmc\dialogs\GUIDialogBoxBase.h">
      <Filter>dialogs</Filter>
    </ClInclude>
    <ClInclude Include="..\..\xbmc\dialogs\GUIDialogBusy.h">
      <Filter>dialogs</Filter>
    </ClInclude>
    <ClInclude Include="..\..\xbmc\dialogs\GUIDialogButtonMenu.h">
      <Filter>dialogs</Filter>
    </ClInclude>
    <ClInclude Include="..\..\xbmc\dialogs\GUIDialogContextMenu.h">
      <Filter>dialogs</Filter>
    </ClInclude>
    <ClInclude Include="..\..\xbmc\dialogs\GUIDialogFavourites.h">
      <Filter>dialogs</Filter>
    </ClInclude>
    <ClInclude Include="..\..\xbmc\dialogs\GUIDialogFileBrowser.h">
      <Filter>dialogs</Filter>
    </ClInclude>
    <ClInclude Include="..\..\xbmc\dialogs\GUIDialogGamepad.h">
      <Filter>dialogs</Filter>
    </ClInclude>
    <ClInclude Include="..\..\xbmc\dialogs\GUIDialogKaiToast.h">
      <Filter>dialogs</Filter>
    </ClInclude>
    <ClInclude Include="..\..\xbmc\dialogs\GUIDialogKeyboard.h">
      <Filter>dialogs</Filter>
    </ClInclude>
    <ClInclude Include="..\..\xbmc\dialogs\GUIDialogMediaSource.h">
      <Filter>dialogs</Filter>
    </ClInclude>
    <ClInclude Include="..\..\xbmc\dialogs\GUIDialogMuteBug.h">
      <Filter>dialogs</Filter>
    </ClInclude>
    <ClInclude Include="..\..\xbmc\dialogs\GUIDialogNumeric.h">
      <Filter>dialogs</Filter>
    </ClInclude>
    <ClInclude Include="..\..\xbmc\dialogs\GUIDialogOK.h">
      <Filter>dialogs</Filter>
    </ClInclude>
    <ClInclude Include="..\..\xbmc\dialogs\GUIDialogPlayerControls.h">
      <Filter>dialogs</Filter>
    </ClInclude>
    <ClInclude Include="..\..\xbmc\dialogs\GUIDialogProgress.h">
      <Filter>dialogs</Filter>
    </ClInclude>
    <ClInclude Include="..\..\xbmc\dialogs\GUIDialogSeekBar.h">
      <Filter>dialogs</Filter>
    </ClInclude>
    <ClInclude Include="..\..\xbmc\dialogs\GUIDialogSelect.h">
      <Filter>dialogs</Filter>
    </ClInclude>
    <ClInclude Include="..\..\xbmc\dialogs\GUIDialogSlider.h">
      <Filter>dialogs</Filter>
    </ClInclude>
    <ClInclude Include="..\..\xbmc\dialogs\GUIDialogSmartPlaylistEditor.h">
      <Filter>dialogs</Filter>
    </ClInclude>
    <ClInclude Include="..\..\xbmc\dialogs\GUIDialogSmartPlaylistRule.h">
      <Filter>dialogs</Filter>
    </ClInclude>
    <ClInclude Include="..\..\xbmc\dialogs\GUIDialogSubMenu.h">
      <Filter>dialogs</Filter>
    </ClInclude>
    <ClInclude Include="..\..\xbmc\dialogs\GUIDialogTextViewer.h">
      <Filter>dialogs</Filter>
    </ClInclude>
    <ClInclude Include="..\..\xbmc\dialogs\GUIDialogVolumeBar.h">
      <Filter>dialogs</Filter>
    </ClInclude>
    <ClInclude Include="..\..\xbmc\dialogs\GUIDialogYesNo.h">
      <Filter>dialogs</Filter>
    </ClInclude>
    <ClInclude Include="..\..\xbmc\filesystem\ILiveTV.h">
      <Filter>filesystem</Filter>
    </ClInclude>
    <ClInclude Include="..\..\xbmc\filesystem\ZeroconfDirectory.h">
      <Filter>filesystem</Filter>
    </ClInclude>
    <ClInclude Include="..\..\xbmc\Application.h" />
    <ClInclude Include="..\..\xbmc\system.h" />
    <ClInclude Include="..\..\xbmc\guilib\AnimatedGif.h">
      <Filter>guilib</Filter>
    </ClInclude>
    <ClInclude Include="..\..\xbmc\guilib\AudioContext.h">
      <Filter>guilib</Filter>
    </ClInclude>
    <ClInclude Include="..\..\xbmc\guilib\D3DResource.h">
      <Filter>guilib</Filter>
    </ClInclude>
    <ClInclude Include="..\..\xbmc\guilib\DDSImage.h">
      <Filter>guilib</Filter>
    </ClInclude>
    <ClInclude Include="..\..\xbmc\guilib\DirectXGraphics.h">
      <Filter>guilib</Filter>
    </ClInclude>
    <ClInclude Include="..\..\xbmc\guilib\FrameBufferObject.h">
      <Filter>guilib</Filter>
    </ClInclude>
    <ClInclude Include="..\..\xbmc\guilib\Geometry.h">
      <Filter>guilib</Filter>
    </ClInclude>
    <ClInclude Include="..\..\xbmc\guilib\gui3d.h">
      <Filter>guilib</Filter>
    </ClInclude>
    <ClInclude Include="..\..\xbmc\guilib\GUIAudioManager.h">
      <Filter>guilib</Filter>
    </ClInclude>
    <ClInclude Include="..\..\xbmc\guilib\GUIBaseContainer.h">
      <Filter>guilib</Filter>
    </ClInclude>
    <ClInclude Include="..\..\xbmc\guilib\GUIBorderedImage.h">
      <Filter>guilib</Filter>
    </ClInclude>
    <ClInclude Include="..\..\xbmc\guilib\GUIButtonControl.h">
      <Filter>guilib</Filter>
    </ClInclude>
    <ClInclude Include="..\..\xbmc\guilib\GUICallback.h">
      <Filter>guilib</Filter>
    </ClInclude>
    <ClInclude Include="..\..\xbmc\guilib\GUICheckMarkControl.h">
      <Filter>guilib</Filter>
    </ClInclude>
    <ClInclude Include="..\..\xbmc\guilib\GUIColorManager.h">
      <Filter>guilib</Filter>
    </ClInclude>
    <ClInclude Include="..\..\xbmc\guilib\GUIControl.h">
      <Filter>guilib</Filter>
    </ClInclude>
    <ClInclude Include="..\..\xbmc\guilib\GUIControlFactory.h">
      <Filter>guilib</Filter>
    </ClInclude>
    <ClInclude Include="..\..\xbmc\guilib\GUIControlGroup.h">
      <Filter>guilib</Filter>
    </ClInclude>
    <ClInclude Include="..\..\xbmc\guilib\GUIControlGroupList.h">
      <Filter>guilib</Filter>
    </ClInclude>
    <ClInclude Include="..\..\xbmc\guilib\GUIControlProfiler.h">
      <Filter>guilib</Filter>
    </ClInclude>
    <ClInclude Include="..\..\xbmc\guilib\GUIEditControl.h">
      <Filter>guilib</Filter>
    </ClInclude>
    <ClInclude Include="..\..\xbmc\guilib\GUIFadeLabelControl.h">
      <Filter>guilib</Filter>
    </ClInclude>
    <ClInclude Include="..\..\xbmc\guilib\GUIFixedListContainer.h">
      <Filter>guilib</Filter>
    </ClInclude>
    <ClInclude Include="..\..\xbmc\guilib\GUIFont.h">
      <Filter>guilib</Filter>
    </ClInclude>
    <ClInclude Include="..\..\xbmc\guilib\GUIFontManager.h">
      <Filter>guilib</Filter>
    </ClInclude>
    <ClInclude Include="..\..\xbmc\guilib\GUIImage.h">
      <Filter>guilib</Filter>
    </ClInclude>
    <ClInclude Include="..\..\xbmc\guilib\GUIIncludes.h">
      <Filter>guilib</Filter>
    </ClInclude>
    <ClInclude Include="..\..\xbmc\guilib\GUIInfoTypes.h">
      <Filter>guilib</Filter>
    </ClInclude>
    <ClInclude Include="..\..\xbmc\guilib\GUILabel.h">
      <Filter>guilib</Filter>
    </ClInclude>
    <ClInclude Include="..\..\xbmc\guilib\GUILabelControl.h">
      <Filter>guilib</Filter>
    </ClInclude>
    <ClInclude Include="..\..\xbmc\guilib\GUIListContainer.h">
      <Filter>guilib</Filter>
    </ClInclude>
    <ClInclude Include="..\..\xbmc\guilib\GUIListGroup.h">
      <Filter>guilib</Filter>
    </ClInclude>
    <ClInclude Include="..\..\xbmc\guilib\GUIListItem.h">
      <Filter>guilib</Filter>
    </ClInclude>
    <ClInclude Include="..\..\xbmc\guilib\GUIListItemLayout.h">
      <Filter>guilib</Filter>
    </ClInclude>
    <ClInclude Include="..\..\xbmc\guilib\GUIListLabel.h">
      <Filter>guilib</Filter>
    </ClInclude>
    <ClInclude Include="..\..\xbmc\guilib\GUIMessage.h">
      <Filter>guilib</Filter>
    </ClInclude>
    <ClInclude Include="..\..\xbmc\guilib\GUIMoverControl.h">
      <Filter>guilib</Filter>
    </ClInclude>
    <ClInclude Include="..\..\xbmc\guilib\GUIMultiImage.h">
      <Filter>guilib</Filter>
    </ClInclude>
    <ClInclude Include="..\..\xbmc\guilib\GUIMultiSelectText.h">
      <Filter>guilib</Filter>
    </ClInclude>
    <ClInclude Include="..\..\xbmc\guilib\GUIPanelContainer.h">
      <Filter>guilib</Filter>
    </ClInclude>
    <ClInclude Include="..\..\xbmc\guilib\GUIProgressControl.h">
      <Filter>guilib</Filter>
    </ClInclude>
    <ClInclude Include="..\..\xbmc\guilib\GUIRadioButtonControl.h">
      <Filter>guilib</Filter>
    </ClInclude>
    <ClInclude Include="..\..\xbmc\guilib\GUIRenderingControl.h">
      <Filter>guilib</Filter>
    </ClInclude>
    <ClInclude Include="..\..\xbmc\guilib\GUIResizeControl.h">
      <Filter>guilib</Filter>
    </ClInclude>
    <ClInclude Include="..\..\xbmc\guilib\GUIRSSControl.h">
      <Filter>guilib</Filter>
    </ClInclude>
    <ClInclude Include="..\..\xbmc\guilib\GUIScrollBarControl.h">
      <Filter>guilib</Filter>
    </ClInclude>
    <ClInclude Include="..\..\xbmc\guilib\GUISelectButtonControl.h">
      <Filter>guilib</Filter>
    </ClInclude>
    <ClInclude Include="..\..\xbmc\guilib\GUISettingsSliderControl.h">
      <Filter>guilib</Filter>
    </ClInclude>
    <ClInclude Include="..\..\xbmc\guilib\GUIShader.h">
      <Filter>guilib</Filter>
    </ClInclude>
    <ClInclude Include="..\..\xbmc\guilib\GUISliderControl.h">
      <Filter>guilib</Filter>
    </ClInclude>
    <ClInclude Include="..\..\xbmc\guilib\GUISound.h">
      <Filter>guilib</Filter>
    </ClInclude>
    <ClInclude Include="..\..\xbmc\guilib\GUISpinControl.h">
      <Filter>guilib</Filter>
    </ClInclude>
    <ClInclude Include="..\..\xbmc\guilib\GUISpinControlEx.h">
      <Filter>guilib</Filter>
    </ClInclude>
    <ClInclude Include="..\..\xbmc\guilib\GUIStandardWindow.h">
      <Filter>guilib</Filter>
    </ClInclude>
    <ClInclude Include="..\..\xbmc\guilib\GUIStaticItem.h">
      <Filter>guilib</Filter>
    </ClInclude>
    <ClInclude Include="..\..\xbmc\guilib\GUITextBox.h">
      <Filter>guilib</Filter>
    </ClInclude>
    <ClInclude Include="..\..\xbmc\guilib\GUITextLayout.h">
      <Filter>guilib</Filter>
    </ClInclude>
    <ClInclude Include="..\..\xbmc\guilib\GUIToggleButtonControl.h">
      <Filter>guilib</Filter>
    </ClInclude>
    <ClInclude Include="..\..\xbmc\guilib\GUIVideoControl.h">
      <Filter>guilib</Filter>
    </ClInclude>
    <ClInclude Include="..\..\xbmc\guilib\GUIVisualisationControl.h">
      <Filter>guilib</Filter>
    </ClInclude>
    <ClInclude Include="..\..\xbmc\guilib\GUIWindow.h">
      <Filter>guilib</Filter>
    </ClInclude>
    <ClInclude Include="..\..\xbmc\guilib\GUIWindowManager.h">
      <Filter>guilib</Filter>
    </ClInclude>
    <ClInclude Include="..\..\xbmc\guilib\GUIWrappingListContainer.h">
      <Filter>guilib</Filter>
    </ClInclude>
    <ClInclude Include="..\..\xbmc\guilib\IAudioDeviceChangedCallback.h">
      <Filter>guilib</Filter>
    </ClInclude>
    <ClInclude Include="..\..\xbmc\guilib\IMsgTargetCallback.h">
      <Filter>guilib</Filter>
    </ClInclude>
    <ClInclude Include="..\..\xbmc\guilib\IWindowManagerCallback.h">
      <Filter>guilib</Filter>
    </ClInclude>
    <ClInclude Include="..\..\xbmc\guilib\Key.h">
      <Filter>guilib</Filter>
    </ClInclude>
    <ClInclude Include="..\..\xbmc\guilib\LocalizeStrings.h">
      <Filter>guilib</Filter>
    </ClInclude>
    <ClInclude Include="..\..\xbmc\guilib\MatrixGLES.h">
      <Filter>guilib</Filter>
    </ClInclude>
    <ClInclude Include="..\..\xbmc\guilib\Resolution.h">
      <Filter>guilib</Filter>
    </ClInclude>
    <ClInclude Include="..\..\xbmc\guilib\Shader.h">
      <Filter>guilib</Filter>
    </ClInclude>
    <ClInclude Include="..\..\xbmc\guilib\TextureBundle.h">
      <Filter>guilib</Filter>
    </ClInclude>
    <ClInclude Include="..\..\xbmc\guilib\TextureBundleXBT.h">
      <Filter>guilib</Filter>
    </ClInclude>
    <ClInclude Include="..\..\xbmc\guilib\TextureBundleXPR.h">
      <Filter>guilib</Filter>
    </ClInclude>
    <ClInclude Include="..\..\xbmc\guilib\TransformMatrix.h">
      <Filter>guilib</Filter>
    </ClInclude>
    <ClInclude Include="..\..\xbmc\guilib\Tween.h">
      <Filter>guilib</Filter>
    </ClInclude>
    <ClInclude Include="..\..\xbmc\guilib\VisibleEffect.h">
      <Filter>guilib</Filter>
    </ClInclude>
    <ClInclude Include="..\..\xbmc\guilib\XBTF.h">
      <Filter>guilib</Filter>
    </ClInclude>
    <ClInclude Include="..\..\xbmc\guilib\XBTFReader.h">
      <Filter>guilib</Filter>
    </ClInclude>
    <ClInclude Include="..\..\xbmc\filesystem\Directory.h">
      <Filter>filesystem</Filter>
    </ClInclude>
    <ClInclude Include="..\..\xbmc\filesystem\DirectoryHistory.h">
      <Filter>filesystem</Filter>
    </ClInclude>
    <ClInclude Include="..\..\xbmc\filesystem\FactoryDirectory.h">
      <Filter>filesystem</Filter>
    </ClInclude>
    <ClInclude Include="..\..\xbmc\filesystem\File.h">
      <Filter>filesystem</Filter>
    </ClInclude>
    <ClInclude Include="..\..\xbmc\filesystem\FileFactory.h">
      <Filter>filesystem</Filter>
    </ClInclude>
    <ClInclude Include="..\..\xbmc\filesystem\FileHD.h">
      <Filter>filesystem</Filter>
    </ClInclude>
    <ClInclude Include="..\..\xbmc\filesystem\HDDirectory.h">
      <Filter>filesystem</Filter>
    </ClInclude>
    <ClInclude Include="..\..\xbmc\filesystem\IDirectory.h">
      <Filter>filesystem</Filter>
    </ClInclude>
    <ClInclude Include="..\..\xbmc\filesystem\IFile.h">
      <Filter>filesystem</Filter>
    </ClInclude>
    <ClInclude Include="..\..\xbmc\filesystem\IFileDirectory.h">
      <Filter>filesystem</Filter>
    </ClInclude>
    <ClInclude Include="..\..\xbmc\filesystem\iso9660.h">
      <Filter>filesystem</Filter>
    </ClInclude>
    <ClInclude Include="..\..\xbmc\filesystem\VirtualDirectory.h">
      <Filter>filesystem</Filter>
    </ClInclude>
    <ClInclude Include="..\..\xbmc\input\ButtonTranslator.h">
      <Filter>input</Filter>
    </ClInclude>
    <ClInclude Include="..\..\xbmc\input\KeyboardLayoutConfiguration.h">
      <Filter>input</Filter>
    </ClInclude>
    <ClInclude Include="..\..\xbmc\input\KeyboardStat.h">
      <Filter>input</Filter>
    </ClInclude>
    <ClInclude Include="..\..\xbmc\input\MouseStat.h">
      <Filter>input</Filter>
    </ClInclude>
    <ClInclude Include="..\..\xbmc\input\SDLJoystick.h">
      <Filter>input</Filter>
    </ClInclude>
    <ClInclude Include="..\..\xbmc\input\XBIRRemote.h">
      <Filter>input</Filter>
    </ClInclude>
    <ClInclude Include="..\..\xbmc\input\XBMC_keyboard.h">
      <Filter>input</Filter>
    </ClInclude>
    <ClInclude Include="..\..\xbmc\input\XBMC_keysym.h">
      <Filter>input</Filter>
    </ClInclude>
    <ClInclude Include="..\..\xbmc\input\XBMC_mouse.h">
      <Filter>input</Filter>
    </ClInclude>
    <ClInclude Include="..\..\xbmc\input\XBMC_vkeys.h">
      <Filter>input</Filter>
    </ClInclude>
    <ClInclude Include="..\..\xbmc\input\windows\IRServerSuite.h">
      <Filter>input\windows</Filter>
    </ClInclude>
    <ClInclude Include="..\..\xbmc\input\windows\IrssMessage.h">
      <Filter>input\windows</Filter>
    </ClInclude>
    <ClInclude Include="..\..\xbmc\interfaces\http-api\HttpApi.h">
      <Filter>interfaces\http-api</Filter>
    </ClInclude>
    <ClInclude Include="..\..\xbmc\interfaces\http-api\XBMChttp.h">
      <Filter>interfaces\http-api</Filter>
    </ClInclude>
    <ClInclude Include="..\..\xbmc\interfaces\json-rpc\AudioLibrary.h">
      <Filter>interfaces\json-rpc</Filter>
    </ClInclude>
    <ClInclude Include="..\..\xbmc\interfaces\json-rpc\FileItemHandler.h">
      <Filter>interfaces\json-rpc</Filter>
    </ClInclude>
    <ClInclude Include="..\..\xbmc\interfaces\json-rpc\FileOperations.h">
      <Filter>interfaces\json-rpc</Filter>
    </ClInclude>
    <ClInclude Include="..\..\xbmc\interfaces\json-rpc\IClient.h">
      <Filter>interfaces\json-rpc</Filter>
    </ClInclude>
    <ClInclude Include="..\..\xbmc\interfaces\json-rpc\ITransportLayer.h">
      <Filter>interfaces\json-rpc</Filter>
    </ClInclude>
    <ClInclude Include="..\..\xbmc\interfaces\json-rpc\JSONRPC.h">
      <Filter>interfaces\json-rpc</Filter>
    </ClInclude>
    <ClInclude Include="..\..\xbmc\interfaces\json-rpc\JSONUtils.h">
      <Filter>interfaces\json-rpc</Filter>
    </ClInclude>
    <ClInclude Include="..\..\xbmc\interfaces\json-rpc\PlayerOperations.h">
      <Filter>interfaces\json-rpc</Filter>
    </ClInclude>
    <ClInclude Include="..\..\xbmc\interfaces\json-rpc\PlaylistOperations.h">
      <Filter>interfaces\json-rpc</Filter>
    </ClInclude>
    <ClInclude Include="..\..\xbmc\interfaces\json-rpc\SystemOperations.h">
      <Filter>interfaces\json-rpc</Filter>
    </ClInclude>
    <ClInclude Include="..\..\xbmc\interfaces\json-rpc\VideoLibrary.h">
      <Filter>interfaces\json-rpc</Filter>
    </ClInclude>
    <ClInclude Include="..\..\xbmc\interfaces\json-rpc\XBMCOperations.h">
      <Filter>interfaces\json-rpc</Filter>
    </ClInclude>
    <ClInclude Include="..\..\xbmc\interfaces\python\XBPython.h">
      <Filter>interfaces\python</Filter>
    </ClInclude>
    <ClInclude Include="..\..\xbmc\interfaces\python\XBPyThread.h">
      <Filter>interfaces\python</Filter>
    </ClInclude>
    <ClInclude Include="..\..\xbmc\music\dialogs\GUIDialogMusicInfo.h">
      <Filter>music\dialogs</Filter>
    </ClInclude>
    <ClInclude Include="..\..\xbmc\music\dialogs\GUIDialogMusicOSD.h">
      <Filter>music\dialogs</Filter>
    </ClInclude>
    <ClInclude Include="..\..\xbmc\music\dialogs\GUIDialogMusicOverlay.h">
      <Filter>music\dialogs</Filter>
    </ClInclude>
    <ClInclude Include="..\..\xbmc\music\dialogs\GUIDialogMusicScan.h">
      <Filter>music\dialogs</Filter>
    </ClInclude>
    <ClInclude Include="..\..\xbmc\music\dialogs\GUIDialogSongInfo.h">
      <Filter>music\dialogs</Filter>
    </ClInclude>
    <ClInclude Include="..\..\xbmc\music\dialogs\GUIDialogVisualisationPresetList.h">
      <Filter>music\dialogs</Filter>
    </ClInclude>
    <ClInclude Include="..\..\xbmc\music\infoscanner\MusicAlbumInfo.h">
      <Filter>music\infoscanner</Filter>
    </ClInclude>
    <ClInclude Include="..\..\xbmc\music\infoscanner\MusicArtistInfo.h">
      <Filter>music\infoscanner</Filter>
    </ClInclude>
    <ClInclude Include="..\..\xbmc\music\infoscanner\MusicInfoScanner.h">
      <Filter>music\infoscanner</Filter>
    </ClInclude>
    <ClInclude Include="..\..\xbmc\music\infoscanner\MusicInfoScraper.h">
      <Filter>music\infoscanner</Filter>
    </ClInclude>
    <ClInclude Include="..\..\xbmc\music\windows\GUIWindowMusicBase.h">
      <Filter>music\windows</Filter>
    </ClInclude>
    <ClInclude Include="..\..\xbmc\music\windows\GUIWindowMusicNav.h">
      <Filter>music\windows</Filter>
    </ClInclude>
    <ClInclude Include="..\..\xbmc\music\windows\GUIWindowMusicPlaylist.h">
      <Filter>music\windows</Filter>
    </ClInclude>
    <ClInclude Include="..\..\xbmc\music\windows\GUIWindowMusicPlaylistEditor.h">
      <Filter>music\windows</Filter>
    </ClInclude>
    <ClInclude Include="..\..\xbmc\music\windows\GUIWindowMusicSongs.h">
      <Filter>music\windows</Filter>
    </ClInclude>
    <ClInclude Include="..\..\xbmc\music\windows\GUIWindowVisualisation.h">
      <Filter>music\windows</Filter>
    </ClInclude>
    <ClInclude Include="..\..\xbmc\music\tags\APEv2Tag.h">
      <Filter>music\tags</Filter>
    </ClInclude>
    <ClInclude Include="..\..\xbmc\music\tags\DllLibapetag.h">
      <Filter>music\tags</Filter>
    </ClInclude>
    <ClInclude Include="..\..\xbmc\music\tags\DllLibid3tag.h">
      <Filter>music\tags</Filter>
    </ClInclude>
    <ClInclude Include="..\..\xbmc\music\tags\FlacTag.h">
      <Filter>music\tags</Filter>
    </ClInclude>
    <ClInclude Include="..\..\xbmc\music\tags\Id3Tag.h">
      <Filter>music\tags</Filter>
    </ClInclude>
    <ClInclude Include="..\..\xbmc\music\tags\id3v1genre.h">
      <Filter>music\tags</Filter>
    </ClInclude>
    <ClInclude Include="..\..\xbmc\music\tags\ImusicInfoTagLoader.h">
      <Filter>music\tags</Filter>
    </ClInclude>
    <ClInclude Include="..\..\xbmc\music\tags\MusicInfoTag.h">
      <Filter>music\tags</Filter>
    </ClInclude>
    <ClInclude Include="..\..\xbmc\music\tags\MusicInfoTagLoaderAAC.h">
      <Filter>music\tags</Filter>
    </ClInclude>
    <ClInclude Include="..\..\xbmc\music\tags\MusicInfoTagLoaderApe.h">
      <Filter>music\tags</Filter>
    </ClInclude>
    <ClInclude Include="..\..\xbmc\music\tags\MusicInfoTagLoaderASAP.h">
      <Filter>music\tags</Filter>
    </ClInclude>
    <ClInclude Include="..\..\xbmc\music\tags\MusicInfoTagLoaderCDDA.h">
      <Filter>music\tags</Filter>
    </ClInclude>
    <ClInclude Include="..\..\xbmc\music\tags\MusicInfoTagLoaderDatabase.h">
      <Filter>music\tags</Filter>
    </ClInclude>
    <ClInclude Include="..\..\xbmc\music\tags\MusicInfoTagLoaderFactory.h">
      <Filter>music\tags</Filter>
    </ClInclude>
    <ClInclude Include="..\..\xbmc\music\tags\MusicInfoTagLoaderFlac.h">
      <Filter>music\tags</Filter>
    </ClInclude>
    <ClInclude Include="..\..\xbmc\music\tags\MusicInfoTagLoaderMidi.h">
      <Filter>music\tags</Filter>
    </ClInclude>
    <ClInclude Include="..\..\xbmc\music\tags\MusicInfoTagLoaderMod.h">
      <Filter>music\tags</Filter>
    </ClInclude>
    <ClInclude Include="..\..\xbmc\music\tags\MusicInfoTagLoaderMP3.h">
      <Filter>music\tags</Filter>
    </ClInclude>
    <ClInclude Include="..\..\xbmc\music\tags\MusicInfoTagLoaderMP4.h">
      <Filter>music\tags</Filter>
    </ClInclude>
    <ClInclude Include="..\..\xbmc\music\tags\MusicInfoTagLoaderMPC.h">
      <Filter>music\tags</Filter>
    </ClInclude>
    <ClInclude Include="..\..\xbmc\music\tags\MusicInfoTagLoaderNSF.h">
      <Filter>music\tags</Filter>
    </ClInclude>
    <ClInclude Include="..\..\xbmc\music\tags\MusicInfoTagLoaderOgg.h">
      <Filter>music\tags</Filter>
    </ClInclude>
    <ClInclude Include="..\..\xbmc\music\tags\MusicInfoTagLoaderShn.h">
      <Filter>music\tags</Filter>
    </ClInclude>
    <ClInclude Include="..\..\xbmc\music\tags\MusicInfoTagLoaderSPC.h">
      <Filter>music\tags</Filter>
    </ClInclude>
    <ClInclude Include="..\..\xbmc\music\tags\MusicInfoTagLoaderWav.h">
      <Filter>music\tags</Filter>
    </ClInclude>
    <ClInclude Include="..\..\xbmc\music\tags\MusicInfoTagLoaderWavPack.h">
      <Filter>music\tags</Filter>
    </ClInclude>
    <ClInclude Include="..\..\xbmc\music\tags\MusicInfoTagLoaderWMA.h">
      <Filter>music\tags</Filter>
    </ClInclude>
    <ClInclude Include="..\..\xbmc\music\tags\MusicInfoTagLoaderYM.h">
      <Filter>music\tags</Filter>
    </ClInclude>
    <ClInclude Include="..\..\xbmc\music\tags\OggTag.h">
      <Filter>music\tags</Filter>
    </ClInclude>
    <ClInclude Include="..\..\xbmc\music\tags\Tag.h">
      <Filter>music\tags</Filter>
    </ClInclude>
    <ClInclude Include="..\..\xbmc\music\tags\VorbisTag.h">
      <Filter>music\tags</Filter>
    </ClInclude>
    <ClInclude Include="..\..\xbmc\network\cddb.h">
      <Filter>network</Filter>
    </ClInclude>
    <ClInclude Include="..\..\xbmc\network\DNSNameCache.h">
      <Filter>network</Filter>
    </ClInclude>
    <ClInclude Include="..\..\xbmc\network\EventClient.h">
      <Filter>network</Filter>
    </ClInclude>
    <ClInclude Include="..\..\xbmc\network\EventPacket.h">
      <Filter>network</Filter>
    </ClInclude>
    <ClInclude Include="..\..\xbmc\network\EventServer.h">
      <Filter>network</Filter>
    </ClInclude>
    <ClInclude Include="..\..\xbmc\network\GUIDialogAccessPoints.h">
      <Filter>network</Filter>
    </ClInclude>
    <ClInclude Include="..\..\xbmc\network\GUIDialogNetworkSetup.h">
      <Filter>network</Filter>
    </ClInclude>
    <ClInclude Include="..\..\xbmc\network\Network.h">
      <Filter>network</Filter>
    </ClInclude>
    <ClInclude Include="..\..\xbmc\network\Socket.h">
      <Filter>network</Filter>
    </ClInclude>
    <ClInclude Include="..\..\xbmc\network\TCPServer.h">
      <Filter>network</Filter>
    </ClInclude>
    <ClInclude Include="..\..\xbmc\network\UdpClient.h">
      <Filter>network</Filter>
    </ClInclude>
    <ClInclude Include="..\..\xbmc\network\UPnP.h">
      <Filter>network</Filter>
    </ClInclude>
    <ClInclude Include="..\..\xbmc\network\WebServer.h">
      <Filter>network</Filter>
    </ClInclude>
    <ClInclude Include="..\..\xbmc\network\Zeroconf.h">
      <Filter>network</Filter>
    </ClInclude>
    <ClInclude Include="..\..\xbmc\network\ZeroconfBrowser.h">
      <Filter>network</Filter>
    </ClInclude>
    <ClInclude Include="..\..\xbmc\network\libscrobbler\errors.h">
      <Filter>network\libscrobbler</Filter>
    </ClInclude>
    <ClInclude Include="..\..\xbmc\network\libscrobbler\lastfmscrobbler.h">
      <Filter>network\libscrobbler</Filter>
    </ClInclude>
    <ClInclude Include="..\..\xbmc\network\libscrobbler\librefmscrobbler.h">
      <Filter>network\libscrobbler</Filter>
    </ClInclude>
    <ClInclude Include="..\..\xbmc\network\libscrobbler\scrobbler.h">
      <Filter>network\libscrobbler</Filter>
    </ClInclude>
    <ClInclude Include="..\..\xbmc\network\windows\NetworkWin32.h">
      <Filter>network\windows</Filter>
    </ClInclude>
    <ClInclude Include="..\..\xbmc\pictures\DllImageLib.h">
      <Filter>pictures</Filter>
    </ClInclude>
    <ClInclude Include="..\..\xbmc\pictures\DllLibExif.h">
      <Filter>pictures</Filter>
    </ClInclude>
    <ClInclude Include="..\..\xbmc\pictures\GUIDialogPictureInfo.h">
      <Filter>pictures</Filter>
    </ClInclude>
    <ClInclude Include="..\..\xbmc\pictures\GUIViewStatePictures.h">
      <Filter>pictures</Filter>
    </ClInclude>
    <ClInclude Include="..\..\xbmc\pictures\GUIWindowPictures.h">
      <Filter>pictures</Filter>
    </ClInclude>
    <ClInclude Include="..\..\xbmc\pictures\GUIWindowSlideShow.h">
      <Filter>pictures</Filter>
    </ClInclude>
    <ClInclude Include="..\..\xbmc\pictures\Picture.h">
      <Filter>pictures</Filter>
    </ClInclude>
    <ClInclude Include="..\..\xbmc\pictures\PictureInfoLoader.h">
      <Filter>pictures</Filter>
    </ClInclude>
    <ClInclude Include="..\..\xbmc\pictures\PictureInfoTag.h">
      <Filter>pictures</Filter>
    </ClInclude>
    <ClInclude Include="..\..\xbmc\pictures\SlideShowPicture.h">
      <Filter>pictures</Filter>
    </ClInclude>
    <ClInclude Include="..\..\xbmc\playlists\PlayList.h">
      <Filter>playlists</Filter>
    </ClInclude>
    <ClInclude Include="..\..\xbmc\playlists\PlayListB4S.h">
      <Filter>playlists</Filter>
    </ClInclude>
    <ClInclude Include="..\..\xbmc\playlists\PlayListFactory.h">
      <Filter>playlists</Filter>
    </ClInclude>
    <ClInclude Include="..\..\xbmc\playlists\PlayListM3U.h">
      <Filter>playlists</Filter>
    </ClInclude>
    <ClInclude Include="..\..\xbmc\playlists\PlayListPLS.h">
      <Filter>playlists</Filter>
    </ClInclude>
    <ClInclude Include="..\..\xbmc\playlists\PlayListURL.h">
      <Filter>playlists</Filter>
    </ClInclude>
    <ClInclude Include="..\..\xbmc\playlists\PlayListWPL.h">
      <Filter>playlists</Filter>
    </ClInclude>
    <ClInclude Include="..\..\xbmc\playlists\PlayListXML.h">
      <Filter>playlists</Filter>
    </ClInclude>
    <ClInclude Include="..\..\xbmc\playlists\SmartPlayList.h">
      <Filter>playlists</Filter>
    </ClInclude>
    <ClInclude Include="..\..\xbmc\powermanagement\IPowerSyscall.h">
      <Filter>powermanagement</Filter>
    </ClInclude>
    <ClInclude Include="..\..\xbmc\powermanagement\PowerManager.h">
      <Filter>powermanagement</Filter>
    </ClInclude>
    <ClInclude Include="..\..\xbmc\powermanagement\windows\Win32PowerSyscall.h">
      <Filter>powermanagement\windows</Filter>
    </ClInclude>
    <ClInclude Include="..\..\xbmc\programs\GUIViewStatePrograms.h">
      <Filter>programs</Filter>
    </ClInclude>
    <ClInclude Include="..\..\xbmc\programs\GUIWindowPrograms.h">
      <Filter>programs</Filter>
    </ClInclude>
    <ClInclude Include="..\..\xbmc\programs\Shortcut.h">
      <Filter>programs</Filter>
    </ClInclude>
    <ClInclude Include="..\..\xbmc\rendering\RenderSystem.h">
      <Filter>rendering</Filter>
    </ClInclude>
    <ClInclude Include="..\..\xbmc\rendering\dx\GUIWindowTestPatternDX.h">
      <Filter>rendering\dx</Filter>
    </ClInclude>
    <ClInclude Include="..\..\xbmc\rendering\dx\RenderSystemDX.h">
      <Filter>rendering\dx</Filter>
    </ClInclude>
    <ClInclude Include="..\..\xbmc\rendering\gl\GUIWindowTestPatternGL.h">
      <Filter>rendering\gl</Filter>
    </ClInclude>
    <ClInclude Include="..\..\xbmc\rendering\gl\RenderSystemGL.h">
      <Filter>rendering\gl</Filter>
    </ClInclude>
    <ClInclude Include="..\..\xbmc\settings\AdvancedSettings.h">
      <Filter>settings</Filter>
    </ClInclude>
    <ClInclude Include="..\..\xbmc\settings\GUIDialogContentSettings.h">
      <Filter>settings</Filter>
    </ClInclude>
    <ClInclude Include="..\..\xbmc\settings\GUIDialogLockSettings.h">
      <Filter>settings</Filter>
    </ClInclude>
    <ClInclude Include="..\..\xbmc\settings\GUIDialogProfileSettings.h">
      <Filter>settings</Filter>
    </ClInclude>
    <ClInclude Include="..\..\xbmc\settings\GUIDialogSettings.h">
      <Filter>settings</Filter>
    </ClInclude>
    <ClInclude Include="..\..\xbmc\settings\GUISettings.h">
      <Filter>settings</Filter>
    </ClInclude>
    <ClInclude Include="..\..\xbmc\settings\GUIWindowSettings.h">
      <Filter>settings</Filter>
    </ClInclude>
    <ClInclude Include="..\..\xbmc\settings\GUIWindowSettingsCategory.h">
      <Filter>settings</Filter>
    </ClInclude>
    <ClInclude Include="..\..\xbmc\settings\GUIWindowSettingsProfile.h">
      <Filter>settings</Filter>
    </ClInclude>
    <ClInclude Include="..\..\xbmc\settings\GUIWindowSettingsScreenCalibration.h">
      <Filter>settings</Filter>
    </ClInclude>
    <ClInclude Include="..\..\xbmc\settings\GUIWindowTestPattern.h">
      <Filter>settings</Filter>
    </ClInclude>
    <ClInclude Include="..\..\xbmc\settings\Profile.h">
      <Filter>settings</Filter>
    </ClInclude>
    <ClInclude Include="..\..\xbmc\settings\Settings.h">
      <Filter>settings</Filter>
    </ClInclude>
    <ClInclude Include="..\..\xbmc\settings\SettingsControls.h">
      <Filter>settings</Filter>
    </ClInclude>
    <ClInclude Include="..\..\xbmc\settings\VideoSettings.h">
      <Filter>settings</Filter>
    </ClInclude>
    <ClInclude Include="..\..\xbmc\storage\AutorunMediaJob.h">
      <Filter>storage</Filter>
    </ClInclude>
    <ClInclude Include="..\..\xbmc\storage\cdioSupport.h">
      <Filter>storage</Filter>
    </ClInclude>
    <ClInclude Include="..\..\xbmc\storage\IoSupport.h">
      <Filter>storage</Filter>
    </ClInclude>
    <ClInclude Include="..\..\xbmc\storage\IStorageProvider.h">
      <Filter>storage</Filter>
    </ClInclude>
    <ClInclude Include="..\..\xbmc\storage\MediaManager.h">
      <Filter>storage</Filter>
    </ClInclude>
    <ClInclude Include="..\..\xbmc\storage\windows\Win32StorageProvider.h">
      <Filter>storage\windows</Filter>
    </ClInclude>
    <ClInclude Include="..\..\xbmc\threads\Atomics.h">
      <Filter>threads</Filter>
    </ClInclude>
    <ClInclude Include="..\..\xbmc\threads\CriticalSection.h">
      <Filter>threads</Filter>
    </ClInclude>
    <ClInclude Include="..\..\xbmc\threads\Event.h">
      <Filter>threads</Filter>
    </ClInclude>
    <ClInclude Include="..\..\xbmc\threads\LockFree.h">
      <Filter>threads</Filter>
    </ClInclude>
    <ClInclude Include="..\..\xbmc\threads\SharedSection.h">
      <Filter>threads</Filter>
    </ClInclude>
    <ClInclude Include="..\..\xbmc\threads\SingleLock.h">
      <Filter>threads</Filter>
    </ClInclude>
    <ClInclude Include="..\..\xbmc\threads\Thread.h">
      <Filter>threads</Filter>
    </ClInclude>
    <ClInclude Include="..\..\xbmc\utils\AlarmClock.h">
      <Filter>utils</Filter>
    </ClInclude>
    <ClInclude Include="..\..\xbmc\utils\AliasShortcutUtils.h">
      <Filter>utils</Filter>
    </ClInclude>
    <ClInclude Include="..\..\xbmc\utils\Archive.h">
      <Filter>utils</Filter>
    </ClInclude>
    <ClInclude Include="..\..\xbmc\utils\AsyncFileCopy.h">
      <Filter>utils</Filter>
    </ClInclude>
    <ClInclude Include="..\..\xbmc\utils\AutoPtrHandle.h">
      <Filter>utils</Filter>
    </ClInclude>
    <ClInclude Include="..\..\xbmc\utils\BitstreamStats.h">
      <Filter>utils</Filter>
    </ClInclude>
    <ClInclude Include="..\..\xbmc\utils\CharsetConverter.h">
      <Filter>utils</Filter>
    </ClInclude>
    <ClInclude Include="..\..\xbmc\utils\CPUInfo.h">
      <Filter>utils</Filter>
    </ClInclude>
    <ClInclude Include="..\..\xbmc\utils\Crc32.h">
      <Filter>utils</Filter>
    </ClInclude>
    <ClInclude Include="..\..\xbmc\utils\DownloadQueue.h">
      <Filter>utils</Filter>
    </ClInclude>
    <ClInclude Include="..\..\xbmc\utils\DownloadQueueManager.h">
      <Filter>utils</Filter>
    </ClInclude>
    <ClInclude Include="..\..\xbmc\utils\EndianSwap.h">
      <Filter>utils</Filter>
    </ClInclude>
    <ClInclude Include="..\..\xbmc\utils\Fanart.h">
      <Filter>utils</Filter>
    </ClInclude>
    <ClInclude Include="..\..\xbmc\utils\fft.h">
      <Filter>utils</Filter>
    </ClInclude>
    <ClInclude Include="..\..\xbmc\utils\FileOperationJob.h">
      <Filter>utils</Filter>
    </ClInclude>
    <ClInclude Include="..\..\xbmc\utils\FileUtils.h">
      <Filter>utils</Filter>
    </ClInclude>
    <ClInclude Include="..\..\xbmc\utils\fstrcmp.h">
      <Filter>utils</Filter>
    </ClInclude>
    <ClInclude Include="..\..\xbmc\utils\HTMLTable.h">
      <Filter>utils</Filter>
    </ClInclude>
    <ClInclude Include="..\..\xbmc\utils\HTMLUtil.h">
      <Filter>utils</Filter>
    </ClInclude>
    <ClInclude Include="..\..\xbmc\utils\HttpHeader.h">
      <Filter>utils</Filter>
    </ClInclude>
    <ClInclude Include="..\..\xbmc\utils\InfoLoader.h">
      <Filter>utils</Filter>
    </ClInclude>
    <ClInclude Include="..\..\xbmc\utils\ISerializable.h">
      <Filter>utils</Filter>
    </ClInclude>
    <ClInclude Include="..\..\xbmc\utils\Job.h">
      <Filter>utils</Filter>
    </ClInclude>
    <ClInclude Include="..\..\xbmc\utils\JobManager.h">
      <Filter>utils</Filter>
    </ClInclude>
    <ClInclude Include="..\..\xbmc\utils\LabelFormatter.h">
      <Filter>utils</Filter>
    </ClInclude>
    <ClInclude Include="..\..\xbmc\utils\LCD.h">
      <Filter>utils</Filter>
    </ClInclude>
    <ClInclude Include="..\..\xbmc\utils\log.h">
      <Filter>utils</Filter>
    </ClInclude>
    <ClInclude Include="..\..\xbmc\utils\MathUtils.h">
      <Filter>utils</Filter>
    </ClInclude>
    <ClInclude Include="..\..\xbmc\utils\md5.h">
      <Filter>utils</Filter>
    </ClInclude>
    <ClInclude Include="..\..\xbmc\utils\PCMAmplifier.h">
      <Filter>utils</Filter>
    </ClInclude>
    <ClInclude Include="..\..\xbmc\utils\PerformanceSample.h">
      <Filter>utils</Filter>
    </ClInclude>
    <ClInclude Include="..\..\xbmc\utils\PerformanceStats.h">
      <Filter>utils</Filter>
    </ClInclude>
    <ClInclude Include="..\..\xbmc\utils\RegExp.h">
      <Filter>utils</Filter>
    </ClInclude>
    <ClInclude Include="..\..\xbmc\utils\RingBuffer.h">
      <Filter>utils</Filter>
    </ClInclude>
    <ClInclude Include="..\..\xbmc\utils\RssReader.h">
      <Filter>utils</Filter>
    </ClInclude>
    <ClInclude Include="..\..\xbmc\utils\SaveFileStateJob.h">
      <Filter>utils</Filter>
    </ClInclude>
    <ClInclude Include="..\..\xbmc\utils\ScraperParser.h">
      <Filter>utils</Filter>
    </ClInclude>
    <ClInclude Include="..\..\xbmc\utils\ScraperUrl.h">
      <Filter>utils</Filter>
    </ClInclude>
    <ClInclude Include="..\..\xbmc\utils\Splash.h">
      <Filter>utils</Filter>
    </ClInclude>
    <ClInclude Include="..\..\xbmc\utils\StdString.h">
      <Filter>utils</Filter>
    </ClInclude>
    <ClInclude Include="..\..\xbmc\utils\Stopwatch.h">
      <Filter>utils</Filter>
    </ClInclude>
    <ClInclude Include="..\..\xbmc\utils\StreamDetails.h">
      <Filter>utils</Filter>
    </ClInclude>
    <ClInclude Include="..\..\xbmc\utils\StreamUtils.h">
      <Filter>utils</Filter>
    </ClInclude>
    <ClInclude Include="..\..\xbmc\utils\StringUtils.h">
      <Filter>utils</Filter>
    </ClInclude>
    <ClInclude Include="..\..\xbmc\utils\SystemInfo.h">
      <Filter>utils</Filter>
    </ClInclude>
    <ClInclude Include="..\..\xbmc\utils\TimeSmoother.h">
      <Filter>utils</Filter>
    </ClInclude>
    <ClInclude Include="..\..\xbmc\utils\TimeUtils.h">
      <Filter>utils</Filter>
    </ClInclude>
    <ClInclude Include="..\..\xbmc\utils\TuxBoxUtil.h">
      <Filter>utils</Filter>
    </ClInclude>
    <ClInclude Include="..\..\xbmc\utils\URIUtils.h">
      <Filter>utils</Filter>
    </ClInclude>
    <ClInclude Include="..\..\xbmc\utils\Variant.h">
      <Filter>utils</Filter>
    </ClInclude>
    <ClInclude Include="..\..\xbmc\utils\Weather.h">
      <Filter>utils</Filter>
    </ClInclude>
    <ClInclude Include="..\..\xbmc\utils\Win32Exception.h">
      <Filter>utils</Filter>
    </ClInclude>
    <ClInclude Include="..\..\xbmc\utils\XMLUtils.h">
      <Filter>utils</Filter>
    </ClInclude>
    <ClInclude Include="..\..\xbmc\video\Bookmark.h">
      <Filter>video</Filter>
    </ClInclude>
    <ClInclude Include="..\..\xbmc\video\GUIViewStateVideo.h">
      <Filter>video</Filter>
    </ClInclude>
    <ClInclude Include="..\..\xbmc\video\Teletext.h">
      <Filter>video</Filter>
    </ClInclude>
    <ClInclude Include="..\..\xbmc\video\TeletextDefines.h">
      <Filter>video</Filter>
    </ClInclude>
    <ClInclude Include="..\..\xbmc\video\VideoInfoDownloader.h">
      <Filter>video</Filter>
    </ClInclude>
    <ClInclude Include="..\..\xbmc\video\VideoInfoScanner.h">
      <Filter>video</Filter>
    </ClInclude>
    <ClInclude Include="..\..\xbmc\video\VideoInfoTag.h">
      <Filter>video</Filter>
    </ClInclude>
    <ClInclude Include="..\..\xbmc\video\VideoReferenceClock.h">
      <Filter>video</Filter>
    </ClInclude>
    <ClInclude Include="..\..\xbmc\video\dialogs\GUIDialogAudioSubtitleSettings.h">
      <Filter>video\dialogs</Filter>
    </ClInclude>
    <ClInclude Include="..\..\xbmc\video\dialogs\GUIDialogFileStacking.h">
      <Filter>video\dialogs</Filter>
    </ClInclude>
    <ClInclude Include="..\..\xbmc\video\dialogs\GUIDialogFullScreenInfo.h">
      <Filter>video\dialogs</Filter>
    </ClInclude>
    <ClInclude Include="..\..\xbmc\video\dialogs\GUIDialogTeletext.h">
      <Filter>video\dialogs</Filter>
    </ClInclude>
    <ClInclude Include="..\..\xbmc\video\dialogs\GUIDialogVideoBookmarks.h">
      <Filter>video\dialogs</Filter>
    </ClInclude>
    <ClInclude Include="..\..\xbmc\video\dialogs\GUIDialogVideoInfo.h">
      <Filter>video\dialogs</Filter>
    </ClInclude>
    <ClInclude Include="..\..\xbmc\video\dialogs\GUIDialogVideoOSD.h">
      <Filter>video\dialogs</Filter>
    </ClInclude>
    <ClInclude Include="..\..\xbmc\video\dialogs\GUIDialogVideoOverlay.h">
      <Filter>video\dialogs</Filter>
    </ClInclude>
    <ClInclude Include="..\..\xbmc\video\dialogs\GUIDialogVideoScan.h">
      <Filter>video\dialogs</Filter>
    </ClInclude>
    <ClInclude Include="..\..\xbmc\video\dialogs\GUIDialogVideoSettings.h">
      <Filter>video\dialogs</Filter>
    </ClInclude>
    <ClInclude Include="..\..\xbmc\video\windows\GUIWindowFullScreen.h">
      <Filter>video\windows</Filter>
    </ClInclude>
    <ClInclude Include="..\..\xbmc\video\windows\GUIWindowVideoBase.h">
      <Filter>video\windows</Filter>
    </ClInclude>
    <ClInclude Include="..\..\xbmc\video\windows\GUIWindowVideoNav.h">
      <Filter>video\windows</Filter>
    </ClInclude>
    <ClInclude Include="..\..\xbmc\video\windows\GUIWindowVideoPlaylist.h">
      <Filter>video\windows</Filter>
    </ClInclude>
    <ClInclude Include="..\..\xbmc\windowing\WindowingFactory.h">
      <Filter>windowing</Filter>
    </ClInclude>
    <ClInclude Include="..\..\xbmc\windowing\WinEvents.h">
      <Filter>windowing</Filter>
    </ClInclude>
    <ClInclude Include="..\..\xbmc\windowing\WinEventsSDL.h">
      <Filter>windowing</Filter>
    </ClInclude>
    <ClInclude Include="..\..\xbmc\windowing\WinSystem.h">
      <Filter>windowing</Filter>
    </ClInclude>
    <ClInclude Include="..\..\xbmc\windowing\XBMC_events.h">
      <Filter>windowing</Filter>
    </ClInclude>
    <ClInclude Include="..\..\xbmc\windowing\windows\WinEventsWin32.h">
      <Filter>windowing\windows</Filter>
    </ClInclude>
    <ClInclude Include="..\..\xbmc\windowing\windows\WinSystemWin32.h">
      <Filter>windowing\windows</Filter>
    </ClInclude>
    <ClInclude Include="..\..\xbmc\windowing\windows\WinSystemWin32DX.h">
      <Filter>windowing\windows</Filter>
    </ClInclude>
    <ClInclude Include="..\..\xbmc\windowing\windows\WinSystemWin32GL.h">
      <Filter>windowing\windows</Filter>
    </ClInclude>
    <ClInclude Include="..\..\lib\tinyXML\tinystr.h">
      <Filter>libs\tinyxml</Filter>
    </ClInclude>
    <ClInclude Include="..\..\lib\tinyXML\tinyxml.h">
      <Filter>libs\tinyxml</Filter>
    </ClInclude>
    <ClInclude Include="..\..\xbmc\addons\GUIViewStateAddonBrowser.h">
      <Filter>addons</Filter>
    </ClInclude>
    <ClInclude Include="..\..\xbmc\addons\GUIWindowAddonBrowser.h">
      <Filter>addons</Filter>
    </ClInclude>
    <ClInclude Include="..\..\xbmc\interfaces\python\xbmcmodule\action.h">
      <Filter>interfaces\python\xbmcmodule</Filter>
    </ClInclude>
    <ClInclude Include="..\..\xbmc\interfaces\python\xbmcmodule\control.h">
      <Filter>interfaces\python\xbmcmodule</Filter>
    </ClInclude>
    <ClInclude Include="..\..\xbmc\interfaces\python\xbmcmodule\dialog.h">
      <Filter>interfaces\python\xbmcmodule</Filter>
    </ClInclude>
    <ClInclude Include="..\..\xbmc\interfaces\python\xbmcmodule\GUIPythonWindow.h">
      <Filter>interfaces\python\xbmcmodule</Filter>
    </ClInclude>
    <ClInclude Include="..\..\xbmc\interfaces\python\xbmcmodule\GUIPythonWindowDialog.h">
      <Filter>interfaces\python\xbmcmodule</Filter>
    </ClInclude>
    <ClInclude Include="..\..\xbmc\interfaces\python\xbmcmodule\GUIPythonWindowXML.h">
      <Filter>interfaces\python\xbmcmodule</Filter>
    </ClInclude>
    <ClInclude Include="..\..\xbmc\interfaces\python\xbmcmodule\GUIPythonWindowXMLDialog.h">
      <Filter>interfaces\python\xbmcmodule</Filter>
    </ClInclude>
    <ClInclude Include="..\..\xbmc\interfaces\python\xbmcmodule\infotagmusic.h">
      <Filter>interfaces\python\xbmcmodule</Filter>
    </ClInclude>
    <ClInclude Include="..\..\xbmc\interfaces\python\xbmcmodule\infotagvideo.h">
      <Filter>interfaces\python\xbmcmodule</Filter>
    </ClInclude>
    <ClInclude Include="..\..\xbmc\interfaces\python\xbmcmodule\keyboard.h">
      <Filter>interfaces\python\xbmcmodule</Filter>
    </ClInclude>
    <ClInclude Include="..\..\xbmc\interfaces\python\xbmcmodule\listitem.h">
      <Filter>interfaces\python\xbmcmodule</Filter>
    </ClInclude>
    <ClInclude Include="..\..\xbmc\interfaces\python\xbmcmodule\player.h">
      <Filter>interfaces\python\xbmcmodule</Filter>
    </ClInclude>
    <ClInclude Include="..\..\xbmc\interfaces\python\xbmcmodule\pyjsonrpc.h">
      <Filter>interfaces\python\xbmcmodule</Filter>
    </ClInclude>
    <ClInclude Include="..\..\xbmc\interfaces\python\xbmcmodule\pyplaylist.h">
      <Filter>interfaces\python\xbmcmodule</Filter>
    </ClInclude>
    <ClInclude Include="..\..\xbmc\interfaces\python\xbmcmodule\PythonAddon.h">
      <Filter>interfaces\python\xbmcmodule</Filter>
    </ClInclude>
    <ClInclude Include="..\..\xbmc\interfaces\python\xbmcmodule\PythonPlayer.h">
      <Filter>interfaces\python\xbmcmodule</Filter>
    </ClInclude>
    <ClInclude Include="..\..\xbmc\interfaces\python\xbmcmodule\pyutil.h">
      <Filter>interfaces\python\xbmcmodule</Filter>
    </ClInclude>
    <ClInclude Include="..\..\xbmc\interfaces\python\xbmcmodule\window.h">
      <Filter>interfaces\python\xbmcmodule</Filter>
    </ClInclude>
    <ClInclude Include="..\..\xbmc\interfaces\python\xbmcmodule\winxml.h">
      <Filter>interfaces\python\xbmcmodule</Filter>
    </ClInclude>
    <ClInclude Include="..\..\xbmc\utils\ssrc.h">
      <Filter>cores</Filter>
    </ClInclude>
    <ClInclude Include="..\..\xbmc\dialogs\GUIDialogCache.h">
      <Filter>dialogs</Filter>
    </ClInclude>
    <ClInclude Include="..\..\xbmc\interfaces\Builtins.h">
      <Filter>interfaces</Filter>
    </ClInclude>
    <ClInclude Include="..\..\xbmc\interfaces\IAnnouncer.h">
      <Filter>interfaces</Filter>
    </ClInclude>
    <ClInclude Include="..\..\xbmc\interfaces\AnnouncementManager.h">
      <Filter>interfaces</Filter>
    </ClInclude>
    <ClInclude Include="..\..\xbmc\powermanagement\DPMSSupport.h">
      <Filter>powermanagement</Filter>
    </ClInclude>
    <ClInclude Include="..\..\xbmc\windows\GUIMediaWindow.h">
      <Filter>windows</Filter>
    </ClInclude>
    <ClInclude Include="..\..\xbmc\windows\GUIWindowDebugInfo.h">
      <Filter>windows</Filter>
    </ClInclude>
    <ClInclude Include="..\..\xbmc\windows\GUIWindowFileManager.h">
      <Filter>windows</Filter>
    </ClInclude>
    <ClInclude Include="..\..\xbmc\windows\GUIWindowHome.h">
      <Filter>windows</Filter>
    </ClInclude>
    <ClInclude Include="..\..\xbmc\windows\GUIWindowLoginScreen.h">
      <Filter>windows</Filter>
    </ClInclude>
    <ClInclude Include="..\..\xbmc\windows\GUIWindowPointer.h">
      <Filter>windows</Filter>
    </ClInclude>
    <ClInclude Include="..\..\xbmc\windows\GUIWindowScreensaver.h">
      <Filter>windows</Filter>
    </ClInclude>
    <ClInclude Include="..\..\xbmc\windows\GUIWindowScreensaverDim.h">
      <Filter>windows</Filter>
    </ClInclude>
    <ClInclude Include="..\..\xbmc\windows\GUIWindowStartup.h">
      <Filter>windows</Filter>
    </ClInclude>
    <ClInclude Include="..\..\xbmc\windows\GUIWindowSystemInfo.h">
      <Filter>windows</Filter>
    </ClInclude>
    <ClInclude Include="..\..\xbmc\windows\GUIWindowWeather.h">
      <Filter>windows</Filter>
    </ClInclude>
    <ClInclude Include="..\..\xbmc\utils\LangCodeExpander.h">
      <Filter>utils</Filter>
    </ClInclude>
    <ClInclude Include="..\..\xbmc\FileSystem\udf25.h">
      <Filter>filesystem</Filter>
    </ClInclude>
    <ClInclude Include="..\..\xbmc\FileSystem\UDFDirectory.h">
      <Filter>filesystem</Filter>
    </ClInclude>
    <ClInclude Include="..\..\xbmc\FileSystem\FileUDF.h">
      <Filter>filesystem</Filter>
    </ClInclude>
    <ClInclude Include="..\..\xbmc\ApplicationMessenger.h">
      <Filter>utils</Filter>
    </ClInclude>
    <ClInclude Include="..\..\xbmc\Autorun.h">
      <Filter>utils</Filter>
    </ClInclude>
    <ClInclude Include="..\..\xbmc\AutoSwitch.h">
      <Filter>utils</Filter>
    </ClInclude>
    <ClInclude Include="..\..\xbmc\pictures\PictureThumbLoader.h">
      <Filter>BackgroundLoaders</Filter>
    </ClInclude>
    <ClInclude Include="..\..\xbmc\BackgroundInfoLoader.h">
      <Filter>BackgroundLoaders</Filter>
    </ClInclude>
    <ClInclude Include="..\..\xbmc\ThumbLoader.h">
      <Filter>BackgroundLoaders</Filter>
    </ClInclude>
    <ClInclude Include="..\..\xbmc\CueDocument.h">
      <Filter>utils</Filter>
    </ClInclude>
    <ClInclude Include="..\..\xbmc\DynamicDll.h">
      <Filter>utils</Filter>
    </ClInclude>
    <ClInclude Include="..\..\xbmc\Favourites.h">
      <Filter>utils</Filter>
    </ClInclude>
    <ClInclude Include="..\..\xbmc\FileItem.h">
      <Filter>utils</Filter>
    </ClInclude>
    <ClInclude Include="..\..\xbmc\GUIInfoManager.h">
      <Filter>utils</Filter>
    </ClInclude>
    <ClInclude Include="..\..\xbmc\GUIPassword.h">
      <Filter>utils</Filter>
    </ClInclude>
    <ClInclude Include="..\..\xbmc\GUILargeTextureManager.h">
      <Filter>windows</Filter>
    </ClInclude>
    <ClInclude Include="..\..\xbmc\GUIViewControl.h">
      <Filter>windows</Filter>
    </ClInclude>
    <ClInclude Include="..\..\xbmc\GUIViewState.h">
      <Filter>windows</Filter>
    </ClInclude>
    <ClInclude Include="..\..\xbmc\LangInfo.h">
      <Filter>utils</Filter>
    </ClInclude>
    <ClInclude Include="..\..\xbmc\MediaSource.h">
      <Filter>utils</Filter>
    </ClInclude>
    <ClInclude Include="..\..\xbmc\Util.h">
      <Filter>utils</Filter>
    </ClInclude>
    <ClInclude Include="..\..\xbmc\URL.h">
      <Filter>utils</Filter>
    </ClInclude>
    <ClInclude Include="..\..\xbmc\NfoFile.h">
      <Filter>utils</Filter>
    </ClInclude>
    <ClInclude Include="..\..\xbmc\PasswordManager.h">
      <Filter>utils</Filter>
    </ClInclude>
    <ClInclude Include="..\..\xbmc\PartyModeManager.h">
      <Filter>utils</Filter>
    </ClInclude>
    <ClInclude Include="..\..\xbmc\PlayListPlayer.h">
      <Filter>playlists</Filter>
    </ClInclude>
    <ClInclude Include="..\..\xbmc\SectionLoader.h">
      <Filter>utils</Filter>
    </ClInclude>
    <ClInclude Include="..\..\xbmc\SortFileItem.h">
      <Filter>utils</Filter>
    </ClInclude>
    <ClInclude Include="..\..\xbmc\TextureCache.h">
      <Filter>utils</Filter>
    </ClInclude>
    <ClInclude Include="..\..\xbmc\Temperature.h">
      <Filter>utils</Filter>
    </ClInclude>
    <ClInclude Include="..\..\xbmc\TextureDatabase.h">
      <Filter>utils</Filter>
    </ClInclude>
    <ClInclude Include="..\..\xbmc\ThumbnailCache.h">
      <Filter>utils</Filter>
    </ClInclude>
    <ClInclude Include="..\..\xbmc\dbwrappers\sqlitedataset.h">
      <Filter>libs\sqlite</Filter>
    </ClInclude>
    <ClInclude Include="..\..\xbmc\dbwrappers\mysqldataset.h">
      <Filter>libs\mysql</Filter>
    </ClInclude>
    <ClInclude Include="..\..\xbmc\addons\AddonDatabase.h">
      <Filter>database</Filter>
    </ClInclude>
    <ClInclude Include="..\..\xbmc\music\MusicDatabase.h">
      <Filter>database</Filter>
    </ClInclude>
    <ClInclude Include="..\..\xbmc\ViewDatabase.h">
      <Filter>database</Filter>
    </ClInclude>
    <ClInclude Include="..\..\xbmc\video\VideoDatabase.h">
      <Filter>database</Filter>
    </ClInclude>
    <ClInclude Include="..\..\xbmc\programs\ProgramDatabase.h">
      <Filter>database</Filter>
    </ClInclude>
    <ClInclude Include="..\..\xbmc\IProgressCallback.h">
      <Filter>utils</Filter>
    </ClInclude>
    <ClInclude Include="..\..\xbmc\ViewState.h">
      <Filter>windows</Filter>
    </ClInclude>
    <ClInclude Include="..\..\xbmc\XBApplicationEx.h">
      <Filter>utils</Filter>
    </ClInclude>
    <ClInclude Include="..\..\xbmc\guilib\GUIFontTTF.h">
      <Filter>guilib\Rendering\Base</Filter>
    </ClInclude>
    <ClInclude Include="..\..\xbmc\guilib\GUITexture.h">
      <Filter>guilib\Rendering\Base</Filter>
    </ClInclude>
    <ClInclude Include="..\..\xbmc\guilib\Texture.h">
      <Filter>guilib\Rendering\Base</Filter>
    </ClInclude>
    <ClInclude Include="..\..\xbmc\guilib\TextureManager.h">
      <Filter>guilib\Rendering\Base</Filter>
    </ClInclude>
    <ClInclude Include="..\..\xbmc\guilib\GUIFontTTFDX.h">
      <Filter>guilib\Rendering\DX</Filter>
    </ClInclude>
    <ClInclude Include="..\..\xbmc\guilib\GUITextureD3D.h">
      <Filter>guilib\Rendering\DX</Filter>
    </ClInclude>
    <ClInclude Include="..\..\xbmc\guilib\TextureDX.h">
      <Filter>guilib\Rendering\DX</Filter>
    </ClInclude>
    <ClInclude Include="..\..\xbmc\guilib\GUIFontTTFGL.h">
      <Filter>guilib\Rendering\GL</Filter>
    </ClInclude>
    <ClInclude Include="..\..\xbmc\guilib\GUITextureGL.h">
      <Filter>guilib\Rendering\GL</Filter>
    </ClInclude>
    <ClInclude Include="..\..\xbmc\guilib\GUITextureGLES.h">
      <Filter>guilib\Rendering\GL</Filter>
    </ClInclude>
    <ClInclude Include="..\..\xbmc\guilib\TextureGL.h">
      <Filter>guilib\Rendering\GL</Filter>
    </ClInclude>
    <ClInclude Include="..\..\xbmc\guilib\GraphicContext.h">
      <Filter>guilib\Rendering\Base</Filter>
    </ClInclude>
    <ClInclude Include="..\..\xbmc\GUIUserMessages.h">
      <Filter>utils</Filter>
    </ClInclude>
    <ClInclude Include="..\..\xbmc\addons\AddonInstaller.h">
      <Filter>addons</Filter>
    </ClInclude>
    <ClInclude Include="..\..\xbmc\epg\EpgSearchFilter.h">
      <Filter>epg</Filter>
    </ClInclude>
    <ClInclude Include="..\..\xbmc\epg\Epg.h">
      <Filter>epg</Filter>
    </ClInclude>
    <ClInclude Include="..\..\xbmc\epg\EpgContainer.h">
      <Filter>epg</Filter>
    </ClInclude>
    <ClInclude Include="..\..\xbmc\epg\EpgDatabase.h">
      <Filter>epg</Filter>
    </ClInclude>
    <ClInclude Include="..\..\xbmc\epg\EpgInfoTag.h">
      <Filter>epg</Filter>
    </ClInclude>
    <ClInclude Include="..\..\xbmc\filesystem\PVRFile.h">
      <Filter>filesystem</Filter>
    </ClInclude>
    <ClInclude Include="..\..\xbmc\filesystem\PVRDirectory.h">
      <Filter>filesystem</Filter>
    </ClInclude>
    <ClInclude Include="..\..\xbmc\addons\DllPVRClient.h">
      <Filter>addons</Filter>
    </ClInclude>
    <ClInclude Include="..\..\xbmc\utils\Observer.h">
      <Filter>utils</Filter>
    </ClInclude>
    <ClInclude Include="..\..\xbmc\cores\dvdplayer\DVDInputStreams\DVDInputStreamPVRManager.h">
      <Filter>cores\dvdplayer\DVDInputStreams</Filter>
    </ClInclude>
    <ClInclude Include="..\..\xbmc\cores\dvdplayer\DVDDemuxers\DVDDemuxPVRClient.h">
      <Filter>cores\dvdplayer\DVDDemuxers</Filter>
    </ClInclude>
    <ClInclude Include="..\..\xbmc\utils\TextSearch.h">
      <Filter>utils</Filter>
    </ClInclude>
    <ClInclude Include="..\..\xbmc\utils\GLUtils.h">
      <Filter>utils</Filter>
    </ClInclude>
    <ClInclude Include="..\..\xbmc\win32\stdio_utf8.h">
      <Filter>win32</Filter>
    </ClInclude>
    <ClInclude Include="..\..\xbmc\win32\stat_utf8.h">
      <Filter>win32</Filter>
    </ClInclude>
    <ClInclude Include="..\..\lib\ffmpeg\include-xbmc-win32\libavutil\avconfig.h" />
    <ClInclude Include="..\..\xbmc\pvr\windows\GUIWindowPVR.h">
      <Filter>pvr\windows</Filter>
    </ClInclude>
    <ClInclude Include="..\..\xbmc\pvr\timers\PVRTimers.h">
      <Filter>pvr\timers</Filter>
    </ClInclude>
    <ClInclude Include="..\..\xbmc\pvr\timers\PVRTimerInfoTag.h">
      <Filter>pvr\timers</Filter>
    </ClInclude>
    <ClInclude Include="..\..\xbmc\pvr\recordings\PVRRecordings.h">
      <Filter>pvr\recordings</Filter>
    </ClInclude>
    <ClInclude Include="..\..\xbmc\pvr\recordings\PVRRecording.h">
      <Filter>pvr\recordings</Filter>
    </ClInclude>
    <ClInclude Include="..\..\xbmc\pvr\dialogs\GUIDialogPVRTimerSettings.h">
      <Filter>pvr\dialogs</Filter>
    </ClInclude>
    <ClInclude Include="..\..\xbmc\pvr\dialogs\GUIDialogPVRChannelManager.h">
      <Filter>pvr\dialogs</Filter>
    </ClInclude>
    <ClInclude Include="..\..\xbmc\pvr\dialogs\GUIDialogPVRChannelsOSD.h">
      <Filter>pvr\dialogs</Filter>
    </ClInclude>
    <ClInclude Include="..\..\xbmc\pvr\dialogs\GUIDialogPVRCutterOSD.h">
      <Filter>pvr\dialogs</Filter>
    </ClInclude>
    <ClInclude Include="..\..\xbmc\pvr\dialogs\GUIDialogPVRDirectorOSD.h">
      <Filter>pvr\dialogs</Filter>
    </ClInclude>
    <ClInclude Include="..\..\xbmc\pvr\dialogs\GUIDialogPVRGroupManager.h">
      <Filter>pvr\dialogs</Filter>
    </ClInclude>
    <ClInclude Include="..\..\xbmc\pvr\dialogs\GUIDialogPVRGuideInfo.h">
      <Filter>pvr\dialogs</Filter>
    </ClInclude>
    <ClInclude Include="..\..\xbmc\pvr\dialogs\GUIDialogPVRGuideOSD.h">
      <Filter>pvr\dialogs</Filter>
    </ClInclude>
    <ClInclude Include="..\..\xbmc\pvr\dialogs\GUIDialogPVRGuideSearch.h">
      <Filter>pvr\dialogs</Filter>
    </ClInclude>
    <ClInclude Include="..\..\xbmc\pvr\dialogs\GUIDialogPVRRecordingInfo.h">
      <Filter>pvr\dialogs</Filter>
    </ClInclude>
    <ClInclude Include="..\..\xbmc\pvr\channels\PVRChannelGroupsContainer.h">
      <Filter>pvr\channels</Filter>
    </ClInclude>
    <ClInclude Include="..\..\xbmc\pvr\channels\PVRChannel.h">
      <Filter>pvr\channels</Filter>
    </ClInclude>
    <ClInclude Include="..\..\xbmc\pvr\channels\PVRChannelGroup.h">
      <Filter>pvr\channels</Filter>
    </ClInclude>
    <ClInclude Include="..\..\xbmc\pvr\channels\PVRChannelGroupInternal.h">
      <Filter>pvr\channels</Filter>
    </ClInclude>
    <ClInclude Include="..\..\xbmc\pvr\channels\PVRChannelGroups.h">
      <Filter>pvr\channels</Filter>
    </ClInclude>
    <ClInclude Include="..\..\xbmc\pvr\addons\PVRClient.h">
      <Filter>pvr\addons</Filter>
    </ClInclude>
    <ClInclude Include="..\..\xbmc\dialogs\GUIDialogExtendedProgressBar.h">
      <Filter>dialogs</Filter>
    </ClInclude>
    <ClInclude Include="..\..\xbmc\pvr\PVRDatabase.h">
      <Filter>pvr</Filter>
    </ClInclude>
    <ClInclude Include="..\..\xbmc\pvr\PVRManager.h">
      <Filter>pvr</Filter>
    </ClInclude>
    <ClInclude Include="..\..\xbmc\cores\VideoRenderers\RenderCapture.h">
      <Filter>cores\VideoRenderers</Filter>
    </ClInclude>
    <ClInclude Include="..\..\xbmc\pvr\windows\GUIWindowPVRTimers.h">
      <Filter>pvr\windows</Filter>
    </ClInclude>
    <ClInclude Include="..\..\xbmc\pvr\windows\GUIViewStatePVR.h">
      <Filter>pvr\windows</Filter>
    </ClInclude>
    <ClInclude Include="..\..\xbmc\pvr\windows\GUIWindowPVRChannels.h">
      <Filter>pvr\windows</Filter>
    </ClInclude>
    <ClInclude Include="..\..\xbmc\pvr\windows\GUIWindowPVRCommon.h">
      <Filter>pvr\windows</Filter>
    </ClInclude>
    <ClInclude Include="..\..\xbmc\pvr\windows\GUIWindowPVRGuide.h">
      <Filter>pvr\windows</Filter>
    </ClInclude>
    <ClInclude Include="..\..\xbmc\pvr\windows\GUIWindowPVRRecordings.h">
      <Filter>pvr\windows</Filter>
    </ClInclude>
    <ClInclude Include="..\..\xbmc\pvr\windows\GUIWindowPVRSearch.h">
      <Filter>pvr\windows</Filter>
    </ClInclude>
    <ClInclude Include="..\..\xbmc\utils\GlobalsHandling.h">
      <Filter>utils</Filter>
    </ClInclude>
    <ClInclude Include="..\..\xbmc\pvr\addons\PVRClients.h">
      <Filter>pvr\addons</Filter>
    </ClInclude>
    <ClInclude Include="..\..\xbmc\addons\AddonCallbacks.h">
      <Filter>addons</Filter>
    </ClInclude>
    <ClInclude Include="..\..\xbmc\addons\AddonCallbacksAddon.h">
      <Filter>addons</Filter>
    </ClInclude>
    <ClInclude Include="..\..\xbmc\addons\AddonCallbacksGUI.h">
      <Filter>addons</Filter>
    </ClInclude>
    <ClInclude Include="..\..\xbmc\addons\AddonCallbacksPVR.h">
      <Filter>addons</Filter>
    </ClInclude>
    <ClInclude Include="..\..\lib\SlingboxLib\SlingboxLib.h">
      <Filter>libs\SlingboxLib</Filter>
    </ClInclude>
    <ClInclude Include="..\..\xbmc\filesystem\Slingbox.h">
      <Filter>filesystem</Filter>
    </ClInclude>
    <ClInclude Include="..\..\xbmc\filesystem\CacheCircular.h">
      <Filter>filesystem</Filter>
    </ClInclude>
    <ClInclude Include="..\..\xbmc\dialogs\GUIDialogPlayEject.h">
      <Filter>dialogs</Filter>
    </ClInclude>
    <ClInclude Include="..\..\xbmc\pvr\PVRGUIInfo.h">
      <Filter>pvr</Filter>
    </ClInclude>
    <ClInclude Include="..\..\xbmc\interfaces\json-rpc\JSONServiceDescription.h">
      <Filter>interfaces\json-rpc</Filter>
    </ClInclude>
    <ClInclude Include="..\..\xbmc\interfaces\json-rpc\ServiceDescription.h">
      <Filter>interfaces\json-rpc</Filter>
    </ClInclude>
    <ClInclude Include="..\..\xbmc\XBDateTime.h">
      <Filter>utils</Filter>
    </ClInclude>
    <ClInclude Include="..\..\xbmc\utils\RecentlyAddedJob.h" />
    <ClInclude Include="..\..\xbmc\interfaces\json-rpc\InputOperations.h">
      <Filter>interfaces\json-rpc</Filter>
    </ClInclude>
    <ClInclude Include="..\..\xbmc\epg\GUIEPGGridContainer.h">
      <Filter>epg</Filter>
    </ClInclude>
    <ClInclude Include="..\..\xbmc\input\XBMC_keytable.h">
      <Filter>input</Filter>
    </ClInclude>
    <ClInclude Include="..\..\xbmc\utils\JSONVariantParser.h">
      <Filter>utils</Filter>
    </ClInclude>
    <ClInclude Include="..\..\xbmc\utils\JSONVariantWriter.h">
      <Filter>utils</Filter>
    </ClInclude>
    <ClInclude Include="..\..\xbmc\settings\AppParamParser.h">
      <Filter>settings</Filter>
    </ClInclude>
    <ClInclude Include="..\..\xbmc\addons\AddonVersion.h">
      <Filter>addons</Filter>
    </ClInclude>
    <ClInclude Include="..\..\lib\DllAvFilter.h">
      <Filter>cores\dvdplayer\DVDHeaders</Filter>
    </ClInclude>
    <ClInclude Include="..\..\xbmc\guilib\DirtyRegionTracker.h">
      <Filter>guilib</Filter>
    </ClInclude>
    <ClInclude Include="..\..\xbmc\guilib\DirtyRegion.h">
      <Filter>guilib</Filter>
    </ClInclude>
    <ClInclude Include="..\..\xbmc\guilib\DirtyRegionSolvers.h">
      <Filter>guilib</Filter>
    </ClInclude>
    <ClInclude Include="..\..\xbmc\threads\Condition.h">
      <Filter>threads</Filter>
    </ClInclude>
    <ClInclude Include="..\..\xbmc\threads\ThreadLocal.h">
      <Filter>threads</Filter>
    </ClInclude>
    <ClInclude Include="..\..\xbmc\input\InertialScrollingHandler.h">
      <Filter>input</Filter>
    </ClInclude>
    <ClInclude Include="..\..\xbmc\threads\platform\Condition.h">
      <Filter>threads\platform</Filter>
    </ClInclude>
    <ClInclude Include="..\..\xbmc\threads\platform\CriticalSection.h">
      <Filter>threads\platform</Filter>
    </ClInclude>
    <ClInclude Include="..\..\xbmc\threads\platform\ThreadLocal.h">
      <Filter>threads\platform</Filter>
    </ClInclude>
    <ClInclude Include="..\..\xbmc\threads\platform\win\Condition.h">
      <Filter>threads\platform\win</Filter>
    </ClInclude>
    <ClInclude Include="..\..\xbmc\threads\platform\win\CriticalSection.h">
      <Filter>threads\platform\win</Filter>
    </ClInclude>
    <ClInclude Include="..\..\xbmc\threads\platform\win\ThreadLocal.h">
      <Filter>threads\platform\win</Filter>
    </ClInclude>
    <ClInclude Include="..\..\xbmc\threads\SystemClock.h">
      <Filter>threads</Filter>
    </ClInclude>
    <ClInclude Include="..\..\xbmc\interfaces\info\InfoBool.h">
      <Filter>interfaces\info</Filter>
    </ClInclude>
    <ClInclude Include="..\..\xbmc\guilib\GUIAction.h">
      <Filter>guilib</Filter>
    </ClInclude>
    <ClInclude Include="..\..\xbmc\interfaces\json-rpc\ApplicationOperations.h">
      <Filter>interfaces\json-rpc</Filter>
    </ClInclude>
    <ClInclude Include="..\..\xbmc\guilib\JpegIO.h">
      <Filter>guilib</Filter>
    </ClInclude>
    <ClInclude Include="..\..\xbmc\filesystem\FileNFS.h">
      <Filter>filesystem</Filter>
    </ClInclude>
    <ClInclude Include="..\..\xbmc\filesystem\NFSDirectory.h">
      <Filter>filesystem</Filter>
    </ClInclude>
    <ClInclude Include="..\..\xbmc\filesystem\FilePipe.h">
      <Filter>filesystem</Filter>
    </ClInclude>
    <ClInclude Include="..\..\xbmc\filesystem\PipesManager.h">
      <Filter>filesystem</Filter>
    </ClInclude>
    <ClInclude Include="..\..\xbmc\cores\paplayer\BXAcodec.h">
      <Filter>cores\paplayer</Filter>
    </ClInclude>
    <ClInclude Include="..\..\xbmc\interfaces\info\SkinVariable.h">
      <Filter>interfaces\info</Filter>
    </ClInclude>
    <ClInclude Include="..\..\xbmc\network\AirPlayServer.h">
      <Filter>network</Filter>
    </ClInclude>
    <ClInclude Include="..\..\xbmc\utils\HttpParser.h">
      <Filter>utils</Filter>
    </ClInclude>
    <ClInclude Include="..\..\xbmc\network\windows\ZeroconfWIN.h">
      <Filter>network\windows</Filter>
    </ClInclude>
    <ClInclude Include="..\..\xbmc\network\DllLibPlist.h">
      <Filter>network</Filter>
    </ClInclude>
    <ClInclude Include="..\..\xbmc\peripherals\Peripherals.h">
      <Filter>peripherals</Filter>
    </ClInclude>
    <ClInclude Include="..\..\xbmc\peripherals\bus\PeripheralBus.h">
      <Filter>peripherals\bus</Filter>
    </ClInclude>
    <ClInclude Include="..\..\xbmc\peripherals\devices\Peripheral.h">
      <Filter>peripherals\devices</Filter>
    </ClInclude>
    <ClInclude Include="..\..\xbmc\peripherals\devices\PeripheralCecAdapter.h">
      <Filter>peripherals\devices</Filter>
    </ClInclude>
    <ClInclude Include="..\..\xbmc\peripherals\devices\PeripheralDisk.h">
      <Filter>peripherals\devices</Filter>
    </ClInclude>
    <ClInclude Include="..\..\xbmc\peripherals\devices\PeripheralHID.h">
      <Filter>peripherals\devices</Filter>
    </ClInclude>
    <ClInclude Include="..\..\xbmc\peripherals\devices\PeripheralNIC.h">
      <Filter>peripherals\devices</Filter>
    </ClInclude>
    <ClInclude Include="..\..\xbmc\peripherals\devices\PeripheralNyxboard.h">
      <Filter>peripherals\devices</Filter>
    </ClInclude>
    <ClInclude Include="..\..\xbmc\peripherals\bus\win32\PeripheralBusUSB.h">
      <Filter>peripherals\bus</Filter>
    </ClInclude>
    <ClInclude Include="..\..\xbmc\peripherals\PeripheralTypes.h">
      <Filter>peripherals</Filter>
    </ClInclude>
    <ClInclude Include="..\..\xbmc\peripherals\devices\PeripheralBluetooth.h">
      <Filter>peripherals\devices</Filter>
    </ClInclude>
    <ClInclude Include="..\..\xbmc\peripherals\devices\PeripheralTuner.h">
      <Filter>peripherals\devices</Filter>
    </ClInclude>
    <ClInclude Include="..\..\xbmc\peripherals\dialogs\GUIDialogPeripheralManager.h">
      <Filter>peripherals\dialogs</Filter>
    </ClInclude>
    <ClInclude Include="..\..\xbmc\peripherals\dialogs\GUIDialogPeripheralSettings.h">
      <Filter>peripherals\dialogs</Filter>
    </ClInclude>
    <ClInclude Include="..\..\xbmc\interfaces\python\xbmcmodule\pyrendercapture.h">
      <Filter>interfaces\python\xbmcmodule</Filter>
    </ClInclude>
    <ClInclude Include="..\..\xbmc\threads\platform\win\Implementation.cpp">
      <Filter>threads\platform\win</Filter>
    </ClInclude>
    <ClInclude Include="..\..\xbmc\filesystem\FileUPnP.h">
      <Filter>filesystem</Filter>
    </ClInclude>
    <ClInclude Include="..\..\xbmc\interfaces\json-rpc\PVROperations.h">
      <Filter>interfaces\json-rpc</Filter>
    </ClInclude>
    <ClInclude Include="..\..\xbmc\cores\AudioRenderers\IAudioRenderer.h" />
    <ClInclude Include="..\..\xbmc\interfaces\python\xbmcmodule\pythreadstate.h">
      <Filter>interfaces\python\xbmcmodule</Filter>
    </ClInclude>
    <ClInclude Include="..\..\xbmc\cores\paplayer\PCMCodec.h">
      <Filter>cores\paplayer</Filter>
    </ClInclude>
  </ItemGroup>
  <ItemGroup>
    <ResourceCompile Include="..\..\xbmc\win32\XBMC_PC.rc">
      <Filter>win32</Filter>
    </ResourceCompile>
  </ItemGroup>
  <ItemGroup>
    <CustomBuild Include="..\..\xbmc\win32\PlatformInclude.h">
      <Filter>win32</Filter>
    </CustomBuild>
  </ItemGroup>
</Project><|MERGE_RESOLUTION|>--- conflicted
+++ resolved
@@ -2739,13 +2739,11 @@
     <ClCompile Include="..\..\xbmc\filesystem\FileUPnP.cpp">
       <Filter>filesystem</Filter>
     </ClCompile>
-<<<<<<< HEAD
     <ClCompile Include="..\..\xbmc\interfaces\json-rpc\PVROperations.cpp">
       <Filter>interfaces\json-rpc</Filter>
-=======
+    </ClCompile>
     <ClCompile Include="..\..\xbmc\cores\paplayer\PCMCodec.cpp">
       <Filter>cores\paplayer</Filter>
->>>>>>> 34a6ecbb
     </ClCompile>
   </ItemGroup>
   <ItemGroup>
