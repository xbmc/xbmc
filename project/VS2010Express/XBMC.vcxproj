--- conflicted
+++ resolved
@@ -281,17 +281,10 @@
   </ItemDefinitionGroup>
   <ItemGroup>
     <ClCompile Include="..\..\lib\SlingboxLib\SlingboxLib.cpp" />
-<<<<<<< HEAD
-    <ClCompile Include="..\..\lib\tinyXML\tinystr.cpp" />
-    <ClCompile Include="..\..\lib\tinyXML\tinyxml.cpp" />
-    <ClCompile Include="..\..\lib\tinyXML\tinyxmlerror.cpp" />
-    <ClCompile Include="..\..\lib\tinyXML\tinyxmlparser.cpp" />
     <ClCompile Include="..\..\xbmc\addons\AddonCallbacks.cpp" />
     <ClCompile Include="..\..\xbmc\addons\AddonCallbacksAddon.cpp" />
     <ClCompile Include="..\..\xbmc\addons\AddonCallbacksGUI.cpp" />
     <ClCompile Include="..\..\xbmc\addons\AddonCallbacksPVR.cpp" />
-=======
->>>>>>> 3450c8a7
     <ClCompile Include="..\..\xbmc\addons\AddonDatabase.cpp" />
     <ClCompile Include="..\..\xbmc\addons\AddonInstaller.cpp" />
     <ClCompile Include="..\..\xbmc\addons\AddonVersion.cpp" />
@@ -980,13 +973,10 @@
     <ClInclude Include="..\..\xbmc\cores\AudioEngine\Utils\AEWAVLoader.h" />
     <ClInclude Include="..\..\xbmc\cores\dvdplayer\DVDCodecs\Audio\DVDAudioCodecPassthrough.h" />
     <ClInclude Include="..\..\xbmc\cores\paplayer\PCMCodec.h" />
-<<<<<<< HEAD
-    <ClInclude Include="..\..\xbmc\interfaces\json-rpc\PVROperations.h" />
-=======
     <ClInclude Include="..\..\xbmc\filesystem\ImageFile.h" />
->>>>>>> 3450c8a7
     <ClInclude Include="..\..\xbmc\filesystem\windows\WINFileSMB.h" />
     <ClInclude Include="..\..\xbmc\filesystem\windows\WINSMBDirectory.h" />
+    <ClInclude Include="..\..\xbmc\interfaces\json-rpc\PVROperations.h" />
     <ClInclude Include="..\..\xbmc\interfaces\python\xbmcmodule\pythreadstate.h" />
     <ClInclude Include="..\..\xbmc\network\httprequesthandler\HTTPImageHandler.h" />
     <ClInclude Include="..\..\xbmc\network\websocket\WebSocket.h" />
@@ -1491,15 +1481,10 @@
     <ClInclude Include="..\..\lib\DllAvFilter.h" />
     <ClInclude Include="..\..\lib\ffmpeg\include-xbmc-win32\libavutil\avconfig.h" />
     <ClInclude Include="..\..\lib\SlingboxLib\SlingboxLib.h" />
-<<<<<<< HEAD
-    <ClInclude Include="..\..\lib\tinyXML\tinystr.h" />
-    <ClInclude Include="..\..\lib\tinyXML\tinyxml.h" />
     <ClInclude Include="..\..\xbmc\addons\AddonCallbacks.h" />
     <ClInclude Include="..\..\xbmc\addons\AddonCallbacksAddon.h" />
     <ClInclude Include="..\..\xbmc\addons\AddonCallbacksGUI.h" />
     <ClInclude Include="..\..\xbmc\addons\AddonCallbacksPVR.h" />
-=======
->>>>>>> 3450c8a7
     <ClInclude Include="..\..\xbmc\addons\AddonDatabase.h" />
     <ClInclude Include="..\..\xbmc\addons\AddonInstaller.h" />
     <ClInclude Include="..\..\xbmc\addons\AddonVersion.h" />
