<?xml version="1.0" encoding="utf-8" ?>
<settings>
  <section id="appearance" label="480" help="36101">
    <category id="lookandfeel" label="166" help="36102">
      <group id="1">
        <setting id="lookandfeel.skin" type="addon" label="166" help="36103">
          <level>0</level>
          <default>skin.confluence</default>
          <constraints>
            <addontype>xbmc.gui.skin</addontype>
          </constraints>
          <control type="button" format="addon" />
        </setting>
        <setting id="lookandfeel.skinsettings" type="action" parent="lookandfeel.skin" label="21417" help="36104">
          <level>0</level>
          <dependencies>
            <dependency type="enable" on="property" name="AddonHasSettings" setting="lookandfeel.skin" />
          </dependencies>
          <control type="button" format="action" />
        </setting>
        <setting id="lookandfeel.skintheme" type="string" parent="lookandfeel.skin" label="15111" help="36105">
          <level>1</level>
          <default>SKINDEFAULT</default>
          <constraints>
            <options>skinthemes</options>
          </constraints>
          <dependencies>
            <dependency type="update" setting="lookandfeel.skin" />
          </dependencies>
          <control type="spinner" format="string" delayed="true" />
        </setting>
        <setting id="lookandfeel.skincolors" type="string" parent="lookandfeel.skin" label="14078" help="36106">
          <level>1</level>
          <default>SKINDEFAULT</default>
          <constraints>
            <options>skincolors</options>
          </constraints>
          <dependencies>
            <dependency type="update" setting="lookandfeel.skin" />
          </dependencies>
          <control type="spinner" format="string" delayed="true" />
        </setting>
        <setting id="lookandfeel.font" type="string" parent="lookandfeel.skin" label="13303" help="36107">
          <level>1</level>
          <default>Default</default>
          <constraints>
            <options>skinfonts</options>
          </constraints>
          <dependencies>
            <dependency type="update" setting="lookandfeel.skin" />
          </dependencies>
          <control type="spinner" format="string" delayed="true" />
        </setting>
        <setting id="lookandfeel.skinzoom" type="integer" parent="lookandfeel.skin" label="20109" help="36108">
          <level>2</level>
          <default>0</default>
          <constraints>
            <minimum>-20</minimum>
            <step>2</step>
            <maximum>20</maximum>
          </constraints>
          <dependencies>
            <dependency type="update" setting="lookandfeel.skin" />
          </dependencies>
          <control type="spinner" format="string">
            <formatlabel>14047</formatlabel>
          </control>
        </setting>
        <setting id="lookandfeel.startupwindow" type="integer" label="512" help="36109">
          <level>0</level>
          <default>10000</default> <!-- WINDOW_HOME -->
          <constraints>
            <options>startupwindows</options>
          </constraints>
          <dependencies>
            <dependency type="update" setting="lookandfeel.skin" />
          </dependencies>
          <control type="spinner" format="string" />
        </setting>
        <setting id="lookandfeel.soundskin" type="string" label="15108" help="36110">
          <level>0</level>
          <default>SKINDEFAULT</default>
          <constraints>
            <options>skinsounds</options>
          </constraints>
          <dependencies>
            <dependency type="update" setting="lookandfeel.skin" />
          </dependencies>
          <control type="spinner" format="string" />
        </setting>
      </group>
      <group id="2">
        <setting id="lookandfeel.enablerssfeeds" type="boolean" label="13305" help="36111">
          <level>1</level>
          <default>true</default>
          <control type="toggle" />
        </setting>
        <setting id="lookandfeel.rssedit" type="string" parent="lookandfeel.enablerssfeeds" label="21450" help="36112">
          <level>1</level>
          <default></default>
          <constraints>
            <allowempty>true</allowempty>
          </constraints>
          <dependencies>
            <dependency type="enable" setting="lookandfeel.enablerssfeeds">true</dependency>
          </dependencies>
          <control type="button" format="action">
            <hidevalue>true</hidevalue>
          </control>
        </setting>
      </group>
    </category>
    <category id="locale" label="14090" help="36113">
      <group id="1">
        <setting id="locale.language" type="string" label="248" help="36114">
          <level>0</level>
          <default>English</default>
          <constraints>
            <options>languages</options>
          </constraints>
          <control type="list" format="string" />
        </setting>
        <setting id="locale.country" type="string" label="20026" help="36115">
          <level>0</level>
          <default>USA (12h)</default>
          <constraints>
            <options>regions</options>
          </constraints>
          <dependencies>
            <dependency type="update" setting="locale.language" />
          </dependencies>
          <control type="list" format="string" />
        </setting>
        <setting id="locale.charset" type="string" label="14091" help="36116">
          <level>1</level>
          <default>DEFAULT</default>
          <constraints>
            <options>charsets</options>
          </constraints>
          <dependencies>
            <dependency type="update" setting="locale.language" />
          </dependencies>
          <control type="list" format="string" />
        </setting>
        <setting id="locale.keyboardlayouts" type="list[string]" label="310" help="36432">
          <level>1</level>
          <default>English QWERTY</default>
          <constraints>
            <options>keyboardlayouts</options>
            <delimiter>|</delimiter>
            <minimumItems>1</minimumItems>
            <maximumItems>3</maximumItems>
          </constraints>
          <control type="list" format="string">
            <multiselect>true</multiselect>
          </control>
        </setting>
      </group>
      <group id="2">
        <setting id="locale.timezonecountry" type="string" label="14079" help="36117">
          <level>1</level>
          <default>default</default> <!-- will be properly set on startup -->
          <constraints>
            <options>timezonecountries</options>
          </constraints>
          <control type="list" format="string" />
        </setting>
        <setting id="locale.timezone" type="string" label="14080" help="36118">
          <level>1</level>
          <default>default</default> <!-- will be properly set on startup -->
          <constraints>
            <options>timezones</options>
          </constraints>
          <dependencies>
            <dependency type="update" setting="locale.timezonecountry" />
          </dependencies>
          <control type="list" format="string" />
        </setting>
      </group>
    </category>
    <category id="filelists" label="14081" help="36121">
      <group id="1">
        <setting id="filelists.showparentdiritems" type="boolean" label="13306" help="36122">
          <level>1</level>
          <default>true</default>
          <control type="toggle" />
        </setting>
        <setting id="filelists.showextensions" type="boolean" label="497" help="36123">
          <level>1</level>
          <default>true</default>
          <control type="toggle" />
        </setting>
        <setting id="filelists.ignorethewhensorting" type="boolean" label="13399" help="36124">
          <level>1</level>
          <default>true</default>
          <control type="toggle" />
        </setting>
        <setting id="filelists.allowfiledeletion" type="boolean" label="14071" help="36125">
          <level>1</level>
          <default>false</default>
          <dependencies>
            <dependency type="enable">
              <or>
                <condition on="property" operator="!is" name="ProfileHasFilesLocked" />
                <condition on="property" name="IsMasterUser" />
              </or>
            </dependency>
          </dependencies>
          <control type="toggle" />
        </setting>
        <setting id="filelists.showaddsourcebuttons" type="boolean" label="21382" help="36126">
          <level>1</level>
          <default>true</default>
          <dependencies>
            <dependency type="enable">
              <or>
                <condition on="property" name="ProfileCanWriteSources" />
                <condition on="property" name="IsMasterUser" />
              </or>
            </dependency>
          </dependencies>
          <control type="toggle" />
        </setting>
        <setting id="filelists.showhidden" type="boolean" label="21330" help="36127">
          <level>1</level>
          <default>false</default>
          <control type="toggle" />
        </setting>
      </group>
    </category>
    <category id="screensaver" label="360" help="36128">
      <group id="1">
        <setting id="screensaver.mode" type="addon" label="356" help="36130">
          <level>0</level>
          <default>screensaver.xbmc.builtin.dim</default>
          <constraints>
            <addontype>xbmc.ui.screensaver</addontype>
            <allowempty>true</allowempty>
          </constraints>
          <updates>
            <update type="change" />
          </updates>
          <control type="button" format="addon" />
        </setting>
        <setting id="screensaver.settings" parent="screensaver.mode" type="action" label="21417" help="36131">
          <level>0</level>
          <dependencies>
            <dependency type="enable">
              <and>
                <condition on="setting" setting="screensaver.mode" operator="!is"></condition>
                <condition on="property" name="AddonHasSettings" setting="screensaver.mode" />
              </and>
            </dependency>
          </dependencies>
          <control type="button" format="action" />
        </setting>
        <setting id="screensaver.preview" type="action" parent="screensaver.mode" label="1000" help="36132">
          <level>0</level>
          <dependencies>
            <dependency type="enable" setting="screensaver.mode" operator="!is"></dependency>
          </dependencies>
          <control type="button" format="action" />
        </setting>
        <setting id="screensaver.time" type="integer" label="355" help="36129">
          <level>0</level>
          <default>3</default>
          <constraints>
            <minimum>1</minimum>
            <step>1</step>
            <maximum>60</maximum>
          </constraints>
          <dependencies>
            <dependency type="enable" setting="screensaver.mode" operator="!is"></dependency>
          </dependencies>
          <control type="spinner" format="string">
            <formatlabel>14044</formatlabel>
          </control>
        </setting>
      </group>
      <group id="2">
        <setting id="screensaver.usemusicvisinstead" type="boolean" label="13392" help="36133">
          <level>1</level>
          <default>true</default>
          <dependencies>
            <dependency type="enable" setting="screensaver.mode" operator="!is"></dependency>
          </dependencies>
          <control type="toggle" />
        </setting>
        <setting id="screensaver.usedimonpause" type="boolean" label="22014" help="36134">
          <level>1</level>
          <default>true</default>
          <dependencies>
            <dependency type="enable">
              <and>
                <condition setting="screensaver.mode" operator="!is">screensaver.xbmc.builtin.dim</condition>
                <condition setting="screensaver.mode" operator="!is"></condition>
              </and>
            </dependency>
          </dependencies>
          <control type="toggle" />
        </setting>
      </group>
    </category>
    <category id="window" label="0" help="36135">
      <visible>false</visible>
      <group id="1">
        <setting id="window.width" type="integer" label="0" help="36136">
          <level>4</level>
          <default>720</default>
        </setting>
        <setting id="window.height" type="integer" label="0" help="36137">
          <level>4</level>
          <default>480</default>
        </setting>
      </group>
    </category>
  </section>
  <section id="videos" label="3" help="36138">
    <category id="videolibrary" label="14022" help="36139">
      <group id="1">
        <setting id="videolibrary.showunwatchedplots" type="boolean" label="20369" help="36141">
          <level>0</level>
          <default>true</default>
          <control type="toggle" />
        </setting>
        <setting id="videolibrary.actorthumbs" type="boolean" label="20402" help="36143">
          <level>1</level>
          <default>true</default>
          <control type="toggle" />
        </setting>
        <setting id="myvideos.flatten" type="boolean" label="20456" help="36183">
          <level>1</level>
          <default>false</default>
          <control type="toggle" />
        </setting>
        <setting id="videolibrary.flattentvshows" type="integer" label="20412" help="36144">
          <level>1</level>
          <default>1</default> <!-- if only one season -->
          <constraints>
            <options>
              <option label="20420">0</option> <!-- never -->
              <option label="20421">1</option> <!-- if only one season -->
              <option label="20422">2</option> <!-- always -->
            </options>
          </constraints>
          <control type="spinner" format="string" />
        </setting>
        <setting id="videolibrary.groupmoviesets" type="boolean" label="20458" help="36145">
          <level>0</level>
          <default>false</default>
          <control type="toggle" />
        </setting>
      </group>
      <group id="2">
        <setting id="videolibrary.updateonstartup" type="boolean" label="22000" help="36146">
          <level>1</level>
          <default>false</default>
          <control type="toggle" />
        </setting>
        <setting id="videolibrary.backgroundupdate" type="boolean" label="22001" help="36147">
          <level>1</level>
          <default>false</default>
          <control type="toggle" />
        </setting>
      </group>
      <group id="3">
        <setting id="videolibrary.cleanup" type="action" label="334" help="36148">
          <level>2</level>
          <control type="button" format="action" />
        </setting>
        <setting id="videolibrary.export" type="action" label="647" help="36149">
          <level>2</level>
          <control type="button" format="action" />
        </setting>
        <setting id="videolibrary.import" type="action" label="648" help="36150">
          <level>2</level>
          <control type="button" format="action" />
        </setting>
      </group>
    </category>
    <category id="videoplayer" label="14086" help="36151">
      <group id="1">
        <setting id="locale.audiolanguage" type="string" label="285" help="36119">
          <level>1</level>
          <default>original</default>
          <constraints>
            <options>streamlanguages</options>
          </constraints>
          <control type="list" format="string" />
        </setting>
        <setting id="videoplayer.preferdefaultflag" type="boolean" label="37040" help="37041">
          <level>1</level>
          <default>true</default>
          <control type="toggle" />
        </setting>
        <setting id="videoplayer.autoplaynextitem" type="boolean" label="13433" help="36152">
          <level>1</level>
          <default>false</default>
          <control type="toggle" />
        </setting>
      </group>
      <group id="2">
        <setting id="videoplayer.seeksteps" type="list[integer]" label="13556" help="37042">
          <level>2</level>
          <default>-1800,-900,-600,-300,-180,-60,-30,-15,-7,15,30,60,180,300,600,900,1800</default>
          <constraints>
            <options>videoseeksteps</options>
            <delimiter>,</delimiter>
            <minimumItems>2</minimumItems>
          </constraints>
          <control type="list" format="string">
            <multiselect>true</multiselect>
          </control>
        </setting>
        <setting id="videoplayer.seekdelay" type="integer" label="13557" help="37043">
          <level>2</level>
          <default>1000</default>
          <constraints>
            <minimum>500</minimum>
            <step>250</step>
            <maximum>3000</maximum>
          </constraints>
          <control type="spinner" format="string">
            <formatlabel>14046</formatlabel>
          </control>
        </setting>
      </group>
      <group id="3">
        <setting id="videoplayer.adjustrefreshrate" type="integer" label="170" help="36164">
          <level>2</level>
          <default>0</default> <!-- ADJUST_REFRESHRATE_OFF -->
          <constraints>
            <options>
              <option label="351">0</option> <!-- ADJUST_REFRESHRATE_OFF -->
              <option label="36035">1</option> <!-- ADJUST_REFRESHRATE_ALWAYS -->
              <option label="36036">2</option> <!-- ADJUST_REFRESHRATE_ON_STARTSTOP -->
            </options>
          </constraints>
          <control type="spinner" format="string" />
        </setting>
        <setting id="videoplayer.pauseafterrefreshchange" type="integer" parent="videoplayer.adjustrefreshrate" label="13550" help="36165">
          <level>2</level>
          <default>0</default>
          <constraints>
            <options>refreshchangedelays</options>
          </constraints>
          <dependencies>
            <dependency type="enable" setting="videoplayer.adjustrefreshrate" operator="!is">0</dependency> <!-- ADJUST_REFRESHRATE_OFF -->
          </dependencies>
          <control type="spinner" format="string" />
        </setting>
        <setting id="videoplayer.usedisplayasclock" type="boolean" label="13510" help="36166">
          <level>2</level>
          <default>false</default>
          <control type="toggle" />
        </setting>
        <setting id="videoplayer.errorinaspect" type="integer" label="22021" help="36170">
          <level>2</level>
          <default>0</default>
          <constraints>
            <minimum label="231">0</minimum>
            <step>1</step>
            <maximum>20</maximum>
          </constraints>
          <control type="spinner" format="string">
            <formatlabel>14047</formatlabel>
          </control>
        </setting>
        <setting id="videoplayer.stretch43" type="integer" label="173" help="36171">
          <level>1</level>
          <default>0</default> <!-- ViewModeNormal -->
          <constraints>
            <options>
              <option label="630">0</option> <!-- ViewModeNormal -->
              <option label="633">3</option> <!-- ViewModeWideZoom -->
              <option label="634">4</option> <!-- ViewModeStretch16x9 -->
              <option label="631">1</option> <!-- ViewModeZoom -->
            </options>
          </constraints>
          <control type="spinner" format="string" />
        </setting>
      </group>
      <group id="4">
        <setting id="videoplayer.teletextenabled" type="boolean" label="23050" help="36174">
          <level>1</level>
          <default>true</default>
          <control type="toggle" />
        </setting>
        <setting id="videoplayer.teletextscale" type="boolean" parent="videoplayer.teletextenabled" label="23055" help="36175">
          <level>1</level>
          <default>true</default>
          <dependencies>
            <dependency type="enable" setting="videoplayer.teletextenabled" operator="is">true</dependency>
          </dependencies>
          <control type="toggle" />
        </setting>
      </group>
      <group id="5">
        <setting id="videoplayer.stereoscopicplaybackmode" type="integer" label="36520" help="36537">
          <level>2</level>
          <default>0</default>
          <constraints>
            <options>
              <option label="36521">0</option> <!-- ASK     -->
              <option label="36524">1</option> <!-- Preferred mode -->
              <option label="36509">2</option> <!-- Monoscopic / 2D -->
              <option label="36028">100</option> <!-- Ignore -->
            </options>
          </constraints>
          <control type="spinner" format="integer" delayed="true"/>
        </setting>
        <setting id="videoplayer.quitstereomodeonstop" type="boolean" label="36526" help="36538">
          <level>2</level>
          <default>true</default>
          <control type="toggle" />
        </setting>
      </group>
    </category>
    <category id="videoacceleration" label="14101" help="36430">
      <group id="1">
        <setting id="videoplayer.rendermethod" type="integer" label="13415" help="36153">
          <level>2</level>
          <default>0</default> <!-- RENDER_METHOD_AUTO -->
          <constraints>
            <options>rendermethods</options>
          </constraints>
          <control type="spinner" format="string" />
        </setting>
        <setting id="videoplayer.hqscalers" type="integer" parent="videoplayer.rendermethod" label="13435" help="36154">
          <level>2</level>
          <default>0</default>
          <constraints>
            <minimum>0</minimum>
            <step>10</step>
            <maximum>100</maximum>
          </constraints>
          <control type="spinner" format="string">
            <formatlabel>14047</formatlabel>
          </control>
        </setting>
      </group>
      <group id="2">
        <requirement>
          <and>
            <or>
              <condition>HAS_GL</condition>
              <condition>HAS_GLESv2</condition>
            </or>
            <condition>HAVE_LIBVDPAU</condition>
          </and>
        </requirement>
      </group>
      <group id="3">
        <setting id="videoplayer.decodingmethod" type="integer" label="13454" help="36431">
          <level>2</level>
          <default>1</default>
          <constraints>
            <options>
              <option label="13455">0</option> <!-- Software     -->
              <option label="13456">1</option> <!-- Hardware     -->
            </options>
          </constraints>
          <control type="spinner" format="integer" />
        </setting>
        <setting id="videoplayer.useamcodec" type="boolean" label="13438" help="36422">
          <requirement>HAVE_AMCODEC</requirement>
          <dependencies>
            <dependency type="enable" setting="videoplayer.decodingmethod" operator="is">1</dependency>
          </dependencies>
          <level>2</level>
          <default>true</default>
          <updates>
            <update type="change" />
          </updates>
          <control type="toggle" />
        </setting>
        <setting id="videoplayer.usevdpau" type="boolean" label="13425" help="36155">
          <requirement>HAVE_LIBVDPAU</requirement>
          <dependencies>
            <dependency type="enable" setting="videoplayer.decodingmethod" operator="is">1</dependency>
          </dependencies>
          <level>2</level>
          <default>true</default>
          <control type="toggle" />
        </setting>
        <setting id="videoplayer.usevdpaumixer" type="boolean" label="13437" help="36421">
          <requirement>HAVE_LIBVDPAU</requirement>
          <level>2</level>
          <default>true</default>
          <dependencies>
            <dependency type="enable">
              <and>
                <condition setting="videoplayer.usevdpau" operator="is">true</condition> <!-- USE VDPAU -->
                <condition setting="videoplayer.decodingmethod" operator="is">1</condition>
              </and>
            </dependency>
          </dependencies>
          <control type="toggle" />
        </setting>
        <setting id="videoplayer.usevdpaumpeg2" type="boolean" parent="videoplayer.usevdpau" label="13441" help="13442">
          <requirement>HAVE_LIBVDPAU</requirement>
          <level>3</level>
          <default>true</default>
          <dependencies>
            <dependency type="enable">
              <and>
                <condition setting="videoplayer.usevdpau" operator="is">true</condition> <!-- USE VDPAU -->
                <condition setting="videoplayer.decodingmethod" operator="is">1</condition>
              </and>
            </dependency>
            <dependency type="visible" on="property" name="codecoptionvisible" setting="videoplayer.usevdpaumpeg2" operator="is">true</dependency>
          </dependencies>
          <control type="toggle" />
        </setting>
        <setting id="videoplayer.usevdpaumpeg4" type="boolean" parent="videoplayer.usevdpau" label="13443" help="13444">
          <requirement>HAVE_LIBVDPAU</requirement>
          <level>3</level>
          <default>false</default>
          <dependencies>
            <dependency type="enable">
              <and>
                <condition setting="videoplayer.usevdpau" operator="is">true</condition> <!-- USE VDPAU -->
                <condition setting="videoplayer.decodingmethod" operator="is">1</condition>
              </and>
            </dependency>
            <dependency type="visible" on="property" name="codecoptionvisible" setting="videoplayer.usevdpaumpeg4" operator="is">true</dependency>
          </dependencies>
          <control type="toggle" />
        </setting>
        <setting id="videoplayer.usevdpauvc1" type="boolean" parent="videoplayer.usevdpau" label="13445" help="13446">
          <requirement>HAVE_LIBVDPAU</requirement>
          <level>3</level>
          <default>true</default>
          <dependencies>
            <dependency type="enable">
              <and>
                <condition setting="videoplayer.usevdpau" operator="is">true</condition> <!-- USE VDPAU -->
                <condition setting="videoplayer.decodingmethod" operator="is">1</condition>
              </and>
            </dependency>
            <dependency type="visible" on="property" name="codecoptionvisible" setting="videoplayer.usevdpauvc1" operator="is">true</dependency>
          </dependencies>
          <control type="toggle" />
        </setting>
        <setting id="videoplayer.usevaapi" type="boolean" label="13426" help="36156">
          <requirement>HAVE_LIBVA</requirement>
          <dependencies>
            <dependency type="enable" setting="videoplayer.decodingmethod" operator="is">1</dependency>
          </dependencies>
          <level>2</level>
          <default>true</default>
          <control type="toggle" />
        </setting>
       <setting id="videoplayer.usevaapimpeg2" type="boolean" parent="videoplayer.usevaapi" label="13447" help="13448">
          <requirement>HAVE_LIBVA</requirement>
          <dependencies>
            <dependency type="enable">
              <and>
                <condition setting="videoplayer.usevaapi" operator="is">true</condition>
                <condition setting="videoplayer.decodingmethod" operator="is">1</condition>
              </and>
            </dependency>
            <dependency type="visible" on="property" name="codecoptionvisible" setting="videoplayer.usevaapimpeg2" operator="is">true</dependency>
          </dependencies>
          <level>3</level>
          <default>true</default>
          <control type="toggle" />
        </setting>
        <setting id="videoplayer.usevaapimpeg4" type="boolean" parent="videoplayer.usevaapi" label="13449" help="13450">
          <requirement>HAVE_LIBVA</requirement>
          <dependencies>
            <dependency type="enable">
              <and>
                <condition setting="videoplayer.usevaapi" operator="is">true</condition>
                <condition setting="videoplayer.decodingmethod" operator="is">1</condition>
              </and>
            </dependency>
            <dependency type="visible" on="property" name="codecoptionvisible" setting="videoplayer.usevaapimpeg4" operator="is">true</dependency>
          </dependencies>
          <level>3</level>
          <default>true</default>
          <control type="toggle" />
        </setting>
        <setting id="videoplayer.usevaapivc1" type="boolean" parent="videoplayer.usevaapi" label="13451" help="13452">
          <requirement>HAVE_LIBVA</requirement>
          <dependencies>
            <dependency type="enable">
              <and>
                <condition setting="videoplayer.usevaapi" operator="is">true</condition>
                <condition setting="videoplayer.decodingmethod" operator="is">1</condition>
              </and>
            </dependency>
            <dependency type="visible" on="property" name="codecoptionvisible" setting="videoplayer.usevaapivc1" operator="is">true</dependency>
          </dependencies>
          <level>3</level>
          <default>true</default>
          <control type="toggle" />
        </setting>
        <setting id="videoplayer.prefervaapirender" type="boolean" parent="videoplayer.usevaapi" label="13457" help="36433">
          <requirement>HAVE_LIBVA</requirement>
          <dependencies>
            <dependency type="enable">
              <and>
                <condition setting="videoplayer.usevaapi" operator="is">true</condition>
                <condition setting="videoplayer.decodingmethod" operator="is">1</condition>
              </and>
            </dependency>
            <dependency type="visible" on="property" name="codecoptionvisible" setting="videoplayer.usevaapivc1" operator="is">true</dependency>
          </dependencies>
          <level>3</level>
          <default>true</default>
          <control type="toggle" />
        </setting>
        <setting id="videoplayer.usedxva2" type="boolean" label="13427" help="36158">
          <requirement>HasDXVA2</requirement>
          <dependencies>
            <dependency type="enable" setting="videoplayer.decodingmethod" operator="is">1</dependency>
          </dependencies>
          <level>2</level>
          <default>true</default>
          <control type="toggle" />
        </setting>
        <setting id="videoplayer.useomxplayer" type="boolean" label="13458" help="13459">
          <requirement>HAS_OMXPLAYER</requirement>
          <dependencies>
            <dependency type="enable" setting="videoplayer.decodingmethod" operator="is">1</dependency>
          </dependencies>
          <level>2</level>
          <default>true</default>
          <control type="toggle" />
        </setting>
        <setting id="videoplayer.useomx" type="boolean" label="13430" help="36161">
          <requirement>HAVE_LIBOPENMAX</requirement>
          <dependencies>
            <dependency type="enable" setting="videoplayer.decodingmethod" operator="is">1</dependency>
          </dependencies>
          <level>2</level>
          <default>true</default>
          <control type="toggle" />
        </setting>
        <setting id="videoplayer.usevideotoolbox" type="boolean" label="13432" help="36162">
          <requirement>HasVideoToolBoxDecoder</requirement>
          <level>2</level>
          <default>true</default>
          <control type="toggle" />
        </setting>
        <setting id="videoplayer.usevda" type="boolean" label="13429" help="36160">
          <requirement>HasVDA</requirement>
          <dependencies>
            <dependency type="enable" setting="videoplayer.decodingmethod" operator="is">1</dependency>
          </dependencies>
          <level>2</level>
          <default>true</default>
          <control type="toggle" />
        </setting>
      </group>
    </category>
    <category id="myvideos" label="14081" help="36601">
      <group id="1">
        <setting id="myvideos.selectaction" type="integer" label="22079" help="36177">
          <level>1</level>
          <default>1</default> <!-- SELECT_ACTION_PLAY_OR_RESUME -->
          <constraints>
            <options>
              <option label="22080">0</option> <!-- SELECT_ACTION_CHOOSE -->
              <option label="208">1</option> <!-- SELECT_ACTION_PLAY_OR_RESUME -->
              <option label="13404">2</option> <!-- SELECT_ACTION_RESUME -->
              <option label="22081">3</option> <!-- SELECT_ACTION_INFO -->
            </options>
          </constraints>
          <control type="spinner" format="string" />
        </setting>
        <setting id="myvideos.extractflags" type="boolean" label="20433" help="36178">
          <level>1</level>
          <default>true</default>
          <control type="toggle" />
        </setting>
        <setting id="myvideos.replacelabels" type="boolean" label="20419" help="36179">
          <level>1</level>
          <default>true</default>
          <control type="toggle" />
        </setting>
        <setting id="myvideos.extractthumb" type="boolean" label="20433" help="36180">
          <level>4</level>
          <default>true</default>
          <control type="toggle" />
        </setting>
      </group>
      <group id="2">
        <setting id="myvideos.startwindow" type="integer" label="0" help="36181">
          <level>4</level>
          <default>100024</default> <!-- WINDOW_VIDEO_FILES -->
        </setting>
        <setting id="myvideos.stackvideos" type="boolean" label="20435" help="36182">
          <level>1</level>
          <default>false</default>
          <control type="toggle" />
        </setting>
      </group>
    </category>
    <category id="subtitles" label="287" help="36184">
      <group id="1">
        <setting id="subtitles.languages" type="list[string]" label="24111" help="24112">
          <level>1</level>
          <default>English</default>
          <constraints>
            <options>languages</options>
            <delimiter>,</delimiter>
            <minimumItems>1</minimumItems>
            <maximumItems>3</maximumItems>
          </constraints>
          <control type="list" format="string">
            <multiselect>true</multiselect>
          </control>
        </setting>
        <setting id="locale.subtitlelanguage" type="string" label="286" help="36120">
          <level>1</level>
          <default>original</default>
          <constraints>
            <options>streamlanguages</options>
          </constraints>
          <control type="list" format="string" />
        </setting>
      </group>
      <group id="2">
        <setting id="subtitles.align" type="integer" label="21460" help="36192">
          <level>1</level>
          <default>0</default> <!-- SUBTITLE_ALIGN_MANUAL -->
          <constraints>
            <options>
              <option label="21461">0</option> <!-- SUBTITLE_ALIGN_MANUAL -->
              <option label="21462">1</option> <!-- SUBTITLE_ALIGN_BOTTOM_INSIDE -->
              <option label="21463">2</option> <!-- SUBTITLE_ALIGN_BOTTOM_OUTSIDE -->
              <option label="21464">3</option> <!-- SUBTITLE_ALIGN_TOP_INSIDE -->
              <option label="21465">4</option> <!-- SUBTITLE_ALIGN_TOP_OUTSIDE -->
            </options>
          </constraints>
          <control type="spinner" format="string" />
        </setting>
        <setting id="subtitles.stereoscopicdepth" type="integer" label="36545" help="36546">
          <level>0</level>
          <default>0</default>
          <constraints>
            <minimum>0</minimum>
            <step>1</step>
            <maximum>10</maximum>
          </constraints>
          <control type="spinner" format="integer" delayed="true"/>
        </setting>
      </group>
      <group id="3">
        <setting id="subtitles.font" type="string" label="14089" help="36185">
          <level>1</level>
          <default>arial.ttf</default>
          <constraints>
            <options>fonts</options>
          </constraints>
          <control type="spinner" format="string" />
        </setting>
        <setting id="subtitles.height" type="integer" parent="subtitles.font" label="289" help="36186">
          <level>1</level>
          <default>28</default>
          <constraints>
            <minimum>16</minimum>
            <step>2</step>
            <maximum>74</maximum>
          </constraints>
          <dependencies>
            <dependency type="update" setting="subtitles.font" />
          </dependencies>
          <control type="spinner" format="string" />
        </setting>
        <setting id="subtitles.style" type="integer" parent="subtitles.font" label="736" help="36187">
          <level>1</level>
          <default>1</default> <!-- FONT_STYLE_BOLD -->
          <constraints>
            <options>
              <option label="738">0</option> <!-- FONT_STYLE_NORMAL -->
              <option label="739">1</option> <!-- FONT_STYLE_BOLD -->
              <option label="740">2</option> <!-- FONT_STYLE_ITALICS -->
              <option label="741">3</option> <!-- FONT_STYLE_BOLD | FONT_STYLE_ITALICS -->
            </options>
          </constraints>
          <dependencies>
            <dependency type="enable" on="property" name="IsUsingTTFSubtitles" setting="subtitles.font" />
          </dependencies>
          <control type="spinner" format="string" />
        </setting>
        <setting id="subtitles.color" type="integer" parent="subtitles.font" label="737" help="36188">
          <level>1</level>
          <default>1</default> <!-- White -->
          <constraints>
            <options>
              <option label="760">0</option> <!-- Yellow -->
              <option label="761">1</option> <!-- White -->
              <option label="762">2</option> <!-- Blue -->
              <option label="763">3</option> <!-- Bright green -->
              <option label="764">4</option> <!-- Yellow green -->
              <option label="765">5</option> <!-- Cyan -->
              <option label="766">6</option> <!-- Light grey -->
              <option label="767">7</option> <!-- Grey -->
            </options>
          </constraints>
          <dependencies>
            <dependency type="enable" on="property" name="IsUsingTTFSubtitles" setting="subtitles.font" />
          </dependencies>
          <control type="spinner" format="string" />
        </setting>
        <setting id="subtitles.border" type="integer" label="55050" help="">
          <level>1</level>
         <default>0</default>
          <constraints>
            <options>
              <option label="55051">0</option>
              <option label="55052">1</option>
            </options>
          </constraints>
          <control type="spinner" format="integer" />
       </setting>
       <setting id="subtitles.outlinewidth" type="integer" label="55053" help="">
          <level>1</level>
          <default>2</default>
          <constraints>
            <minimum>0</minimum>
            <step>1</step>
            <maximum>100</maximum>
          </constraints>
          <control type="spinner" format="integer" />
       </setting>
       <setting id="subtitles.shadowdepth" type="integer" label="55054" help="">
          <level>1</level>
          <default>3</default>
          <constraints>
            <minimum>0</minimum>
            <step>1</step>
            <maximum>100</maximum>
          </constraints>
          <control type="spinner" format="integer" />
       </setting>
       <setting id="subtitles.alpha" type="integer" label="55055" help="">
          <level>1</level>
          <default>0</default>
          <constraints>
            <minimum>0</minimum>
            <step>1</step>
            <maximum>255</maximum>
          </constraints>
          <control type="spinner" format="integer" />
       </setting>
        <setting id="subtitles.charset" type="string" parent="subtitles.font" label="735" help="36189">
          <level>1</level>
          <default>DEFAULT</default>
          <constraints>
            <options>charsets</options>
          </constraints>
          <dependencies>
            <dependency type="enable" on="property" name="IsUsingTTFSubtitles" setting="subtitles.font" />
          </dependencies>
          <control type="list" format="string" />
        </setting>
        <setting id="subtitles.overrideassfonts" type="boolean" label="21368" help="36190">
          <level>1</level>
          <default>false</default>
          <control type="toggle" />
        </setting>
      </group>
      <group id="4">
        <setting id="subtitles.storagemode" type="integer" label="24115" help="24106">
          <level>1</level>
          <default>0</default>
          <constraints>
            <options>
              <option label="24124">0</option> <!-- SUBTITLE_STORAGEMODE_MOVIEPATH -->
              <option label="24125">1</option> <!-- SUBTITLE_STORAGEMODE_CUSTOMPATH -->
            </options>
          </constraints>
          <control type="spinner" format="integer" />
        </setting>
        <setting id="subtitles.custompath" parent="subtitles.storagemode" type="path" label="21366" help="36191">
          <level>1</level>
          <default></default>
          <constraints>
            <allowempty>true</allowempty>
            <writable>false</writable>
            <sources>
              <source>videos</source>
            </sources>
          </constraints>
          <control type="button" format="path">
            <heading>657</heading>
          </control>
        </setting>
        <setting id="subtitles.parsecaptions" type="boolean" label="24130" help="24131">
          <level>1</level>
          <default>false</default>
          <control type="toggle" />
        </setting>
        <setting id="subtitles.pauseonsearch" type="boolean" label="24105" help="24123">
          <level>1</level>
          <default>true</default>
          <control type="toggle" />
        </setting>
        <setting id="subtitles.downloadfirst" type="boolean" label="24126" help="24127">
          <level>2</level>
          <default>false</default>
          <control type="toggle" />
        </setting>
        <setting id="subtitles.tv" type="addon" label="24116" help="24117">
          <level>1</level>
          <default>-</default>
          <constraints>
            <addontype>xbmc.subtitle.module</addontype>
          </constraints>
          <control type="button" format="addon" />
        </setting>
        <setting id="subtitles.movie" type="addon" label="24118" help="24119">
          <level>1</level>
          <default>-</default>
          <constraints>
            <addontype>xbmc.subtitle.module</addontype>
          </constraints>
          <control type="button" format="addon" />
        </setting>
      </group>
    </category>
    <category id="dvds" label="14087" help="36193">
      <group id="1">
        <setting id="dvds.autorun" type="boolean" label="14088" help="36194">
          <level>0</level>
          <default>false</default>
          <control type="toggle" />
        </setting>
        <setting id="dvds.playerregion" type="integer" label="21372" help="36195">
          <level>2</level>
          <default>0</default>
          <constraints>
            <minimum label="351">0</minimum>
            <step>1</step>
            <maximum>8</maximum>
          </constraints>
          <control type="spinner" format="string" />
        </setting>
        <setting id="dvds.automenu" type="boolean" label="21882" help="36196">
          <level>1</level>
          <default>false</default>
          <control type="toggle" />
        </setting>
      </group>
      <group id="2">
        <setting id="disc.playback" type="integer" label="14102" help="37031">
          <level>1</level>
          <default>0</default> <!-- default -->
          <constraints>
            <options>
              <option label="14104">0</option> <!-- show simplified menu -->
              <option label="25003">1</option> <!-- show disc menu -->
              <option label="14103">2</option> <!-- play main movie -->
            </options>
          </constraints>
          <control type="spinner" format="string" />
        </setting>
      </group>
    </category>
<<<<<<< HEAD
    <category id="dsplayer" label="55000" help="">
      <group id="1">
        <setting id="dsplayer.defaultvideoplayer" type="boolean" label="55031" help="">
          <level>0</level>
          <default>true</default>
          <control type="toggle" />
        </setting>
        <setting id="dsplayer.forcenodefrendalvista" type="boolean" label="55001" help="">
          <level>0</level>
          <default>false</default>
          <dependencies>
            <dependency type="visible">
		<condition on="property" operator="is" name="IsWindowsVersionAtLeast" />
	    </dependency>
          </dependencies>
          <control type="toggle" />
        </setting>
        <setting id="dsplayer.forcenodefrendbevista" type="boolean" label="55002" help="">
          <level>0</level>
          <default>false</default>
          <dependencies>
            <dependency type="visible">
		<condition on="property" operator="!is" name="IsWindowsVersionAtLeast" />
	    </dependency>
          </dependencies>
          <control type="toggle" />
        </setting>
        <setting id="dsplayer.audiorenderer" type="string" label="55003" help="">
          <level>0</level>
          <default>System Default</default>
          <constraints>
            <options>dsaudiorenderer</options>
          </constraints>
          <control type="list" format="string" />
        </setting>
      </group>
      <group id="2">
        <setting id="dsplayer.autofiltersettings" type="boolean" label="55021" help="">
          <level>0</level>
          <default>false</default>
          <control type="toggle" />
        </setting>
        <setting id="dsplayer.showbdtitlechoice" type="boolean" label="55030" help="">
          <level>0</level>
          <default>true</default>
          <control type="toggle" />
        </setting>
        <setting id="dsplayer.showbdtitlechoice" type="boolean" label="55032" help="">
          <level>0</level>
          <default>true</default>
          <control type="toggle" />
        </setting>
        <setting id="dsplayer.mintitlelength" type="integer" label="55022" help="">
          <level>0</level>
          <default>30</default>
          <constraints>
            <minimum>0</minimum>
            <step>1</step>
            <maximum>300</maximum>
          </constraints>
          <control type="spinner" format="integer" />
	</setting>
      </group>
      <group id="3">
        <setting id="dsplayer.videoaudioexpandedselector" type="boolean" label="55060" help="">
          <level>0</level>
          <default>true</default>
          <control type="toggle" />
        </setting>
        <setting id="dsplayer.videosubsexpandedselector" type="boolean" label="55061" help="">
          <level>0</level>
          <default>true</default>
          <control type="toggle" />
        </setting>
=======
    <category id="accessibility" label="37032" help="37033">
      <group id="1">
        <setting id="accessibility.audiovisual" type="boolean" label="37034" help="37035">
          <level>1</level>
          <default>false</default>
          <control type="toggle" />
        </setting>
        <setting id="accessibility.audiohearing" type="boolean" label="37036" help="37037">
          <level>1</level>
          <default>false</default>
          <control type="toggle" />
        </setting>
      </group>
      <group id="2">
        <setting id="accessibility.subhearing" type="boolean" label="37038" help="37039">
          <level>1</level>
          <default>false</default>
          <control type="toggle" />
        </setting>
>>>>>>> fd81a3e2
      </group>
    </category>
    <category id="scrapers" label="0" help="36197">
      <visible>false</visible>
      <group id="1">
        <setting id="scrapers.moviesdefault" type="addon" label="21413" help="36198">
          <level>4</level>
          <default>metadata.themoviedb.org</default>
          <constraints>
            <addontype>xbmc.metadata.scraper.movies</addontype>
          </constraints>
        </setting>
        <setting id="scrapers.tvshowsdefault" type="addon" label="21414" help="36199">
          <level>4</level>
          <default>metadata.tvdb.com</default>
          <constraints>
            <addontype>xbmc.metadata.scraper.tvshows</addontype>
          </constraints>
        </setting>
        <setting id="scrapers.musicvideosdefault" type="addon" label="21415" help="36200">
          <level>4</level>
          <default>metadata.musicvideos.theaudiodb.com</default>
          <constraints>
            <addontype>xbmc.metadata.scraper.musicvideos</addontype>
          </constraints>
          <updates>
            <update type="change" />
          </updates>
        </setting>
      </group>
    </category>
  </section>
  <section id="pvr" label="19180" help="36201">
    <category id="pvrmanager" label="128" help="36202">
      <group id="1">
        <setting id="pvrmanager.enabled" type="boolean" label="449" help="36203">
          <level>0</level>
          <default>false</default>
          <control type="toggle" />
        </setting>
        <setting id="pvrmanager.hideconnectionlostwarning" type="boolean" label="19269" help="36210">
          <level>2</level>
          <default>false</default>
          <control type="toggle" />
        </setting>
      </group>
      <group id="2">
        <setting id="pvrmanager.syncchannelgroups" type="boolean" label="19221" help="36204">
          <level>1</level>
          <default>true</default>
          <control type="toggle" />
        </setting>
        <setting id="pvrmanager.backendchannelorder" type="boolean" label="19231" help="36205">
          <level>2</level>
          <default>true</default>
          <control type="toggle" />
        </setting>
        <setting id="pvrmanager.usebackendchannelnumbers" type="boolean" label="19234" help="36206">
          <level>2</level>
          <default>false</default>
          <control type="toggle" />
        </setting>
      </group>
      <group id="3">
        <setting id="pvrmanager.channelmanager" type="action" label="19199" help="36207">
          <level>1</level>
          <dependencies>
            <dependency type="enable" setting="pvrmanager.enabled">true</dependency>
          </dependencies>
          <control type="button" format="action" />
        </setting>
        <setting id="pvrmanager.groupmanager" type="action" label="19048" help="36213">
          <level>1</level>
          <dependencies>
            <dependency type="enable" setting="pvrmanager.enabled">true</dependency>
          </dependencies>
          <control type="button" format="action" />
        </setting>
        <setting id="pvrmanager.channelscan" type="action" label="19117" help="36208">
          <level>1</level>
          <dependencies>
            <dependency type="enable" setting="pvrmanager.enabled">true</dependency>
          </dependencies>
          <control type="button" format="action" />
        </setting>
      </group>
      <group id="4">
        <setting id="pvrmanager.resetdb" type="action" label="19185" help="36209">
          <level>1</level>
          <control type="button" format="action" />
        </setting>
      </group>
    </category>
    <category id="pvrmenu" label="19181" help="36211">
      <group id="1">
        <setting id="pvrmenu.displaychannelinfo" type="integer" label="19178" help="36212">
          <level>2</level>
          <default>5</default>
          <constraints>
            <minimum label="351">0</minimum>
            <step>1</step>
            <maximum>15</maximum>
          </constraints>
          <control type="spinner" format="string">
            <formatlabel>14045</formatlabel>
          </control>
        </setting>
        <setting id="pvrmenu.closechannelosdonswitch" type="boolean" label="19229" help="36214">
          <level>2</level>
          <default>true</default>
          <control type="toggle" />
        </setting>
      </group>
      <group id="2">
        <setting id="pvrmenu.iconpath" type="path" label="19018" help="36216">
          <level>2</level>
          <default></default>
          <constraints>
            <allowempty>true</allowempty>
            <writable>false</writable>
          </constraints>
          <control type="button" format="path">
            <heading>657</heading>
          </control>
        </setting>
        <setting id="pvrmenu.searchicons" type="action" label="19167" help="36217">
          <level>1</level>
          <dependencies>
            <dependency type="enable">
              <and>
                <condition setting="pvrmanager.enabled" operator="is">true</condition>
                <condition setting="pvrmenu.iconpath" operator="!is"></condition>
              </and>
            </dependency>
          </dependencies>
          <control type="button" format="action" />
        </setting>
      </group>
    </category>
    <category id="epg" label="19069" help="36218">
      <group id="1">
        <setting id="epg.daystodisplay" type="integer" label="19182" help="36220">
          <level>2</level>
          <default>3</default>
          <constraints>
            <minimum>1</minimum>
            <step>1</step>
            <maximum>31</maximum>
          </constraints>
          <control type="spinner" format="string">
            <formatlabel>17999</formatlabel>
          </control>
        </setting>
      </group>
      <group id="2">
        <setting id="epg.epgupdate" type="integer" label="19071" help="36221">
          <level>2</level>
          <default>120</default>
          <constraints>
            <minimum>15</minimum>
            <step>15</step>
            <maximum>2880</maximum>
          </constraints>
          <control type="spinner" format="string">
            <formatlabel>14044</formatlabel>
          </control>
        </setting>
        <setting id="epg.selectaction" type="integer" label="22079" help="36424">
          <level>1</level>
          <default>2</default> <!-- EPG_SELECT_ACTION_INFO -->
          <constraints>
            <options>
              <option label="36425">0</option> <!-- EPG_SELECT_ACTION_CONTEXT_MENU -->
              <option label="36426">1</option> <!-- EPG_SELECT_ACTION_SWITCH -->
              <option label="36427">2</option> <!-- EPG_SELECT_ACTION_INFO -->
              <option label="36428">3</option> <!-- EPG_SELECT_ACTION_RECORD -->
            </options>
          </constraints>
          <control type="spinner" format="string" />
        </setting>
        <setting id="epg.preventupdateswhileplayingtv" type="boolean" label="19230" help="36222">
          <level>2</level>
          <default>false</default>
          <control type="toggle" />
        </setting>
        <setting id="epg.ignoredbforclient" type="boolean" label="19072" help="36223">
          <level>2</level>
          <default>false</default>
          <control type="toggle" />
        </setting>
        <setting id="epg.hidenoinfoavailable" type="boolean" label="19268" help="36224">
          <level>2</level>
          <default>true</default>
          <control type="toggle" />
        </setting>
        <setting id="epg.resetepg" type="action" label="19187" help="36225">
          <level>1</level>
          <control type="button" format="action" />
        </setting>
      </group>
    </category>
    <category id="pvrplayback" label="19177" help="36226">
      <group id="1">
        <setting id="pvrplayback.playminimized" type="boolean" label="19171" help="36227">
          <level>1</level>
          <default>true</default>
          <control type="toggle" />
        </setting>
        <setting id="pvrplayback.startlast" type="integer" label="19189" help="36228">
          <level>1</level>
          <default>0</default> <!-- CONTINUE_LAST_CHANNEL_OFF -->
          <constraints>
            <options>
              <option label="106">0</option>   <!-- CONTINUE_LAST_CHANNEL_OFF -->
              <option label="19190">1</option> <!-- CONTINUE_LAST_CHANNEL_IN_BACKGROUND -->
              <option label="19288">2</option> <!-- CONTINUE_LAST_CHANNEL_IN_FOREGROUND -->
            </options>
          </constraints>
          <control type="spinner" format="string" />
        </setting>
        <setting id="pvrplayback.signalquality" type="boolean" label="19037" help="36229">
          <level>2</level>
          <default>true</default>
          <control type="toggle" />
        </setting>
      </group>
      <group id="2">
        <setting id="pvrplayback.scantime" type="integer" label="19170" help="36230">
          <level>3</level>
          <default>10</default>
          <constraints>
            <minimum>1</minimum>
            <step>1</step>
            <maximum>60</maximum>
          </constraints>
          <control type="spinner" format="string">
            <formatlabel>14045</formatlabel>
          </control>
        </setting>
        <setting id="pvrplayback.confirmchannelswitch" type="boolean" label="19281" help="36231">
          <level>1</level>
          <default>false</default>
          <control type="toggle" />
        </setting>
        <setting id="pvrplayback.channelentrytimeout" type="integer" label="19073" help="36232">
          <level>2</level>
          <default>0</default>
          <constraints>
            <minimum>0</minimum>
            <step>250</step>
            <maximum>10000</maximum>
          </constraints>
          <control type="spinner" format="string">
            <formatlabel>14046</formatlabel>
          </control>
        </setting>
      </group>
      <group id="3">
        <setting id="pvrplayback.fps" type="integer" label="19108" help="36261">
          <level>0</level>
          <default>0</default>
          <constraints>
            <options>
              <option label="351">0</option>   <!-- OFF -->
              <option label="211">1</option>   <!-- 50Hz -->
              <option label="212">2</option>   <!-- 59.94Hz -->
            </options>
          </constraints>
          <control type="spinner" format="string" />
        </setting>
      </group>
    </category>
    <category id="pvrrecord" label="19043" help="36233">
      <group id="1">
        <setting id="pvrrecord.instantrecordtime" type="integer" label="19172" help="36234">
          <level>1</level>
          <default>120</default>
          <constraints>
            <minimum>1</minimum>
            <step>1</step>
            <maximum>720</maximum>
          </constraints>
          <control type="spinner" format="string">
            <formatlabel>14044</formatlabel>
          </control>
        </setting>
        <setting id="pvrrecord.defaultpriority" type="integer" label="19173" help="36235">
          <level>2</level>
          <default>50</default>
          <constraints>
            <minimum>1</minimum>
            <step>1</step>
            <maximum>100</maximum>
          </constraints>
          <control type="spinner" format="integer" />
        </setting>
        <setting id="pvrrecord.defaultlifetime" type="integer" label="19174" help="36236">
          <level>2</level>
          <default>99</default>
          <constraints>
            <minimum>1</minimum>
            <step>1</step>
            <maximum>365</maximum>
          </constraints>
          <control type="spinner" format="string">
            <formatlabel>17999</formatlabel>
          </control>
        </setting>
        <setting id="pvrrecord.marginstart" type="integer" label="19175" help="36237">
          <level>2</level>
          <default>0</default>
          <constraints>
            <minimum>0</minimum>
            <step>1</step>
            <maximum>60</maximum>
          </constraints>
          <control type="spinner" format="string">
            <formatlabel>14044</formatlabel>
          </control>
        </setting>
        <setting id="pvrrecord.marginend" type="integer" label="19176" help="36238">
          <level>2</level>
          <default>0</default>
          <constraints>
            <minimum>0</minimum>
            <step>1</step>
            <maximum>60</maximum>
          </constraints>
          <control type="spinner" format="string">
            <formatlabel>14044</formatlabel>
          </control>
        </setting>
      </group>
      <group id="2">
        <setting id="pvrrecord.timernotifications" type="boolean" label="19233" help="36239">
          <level>2</level>
          <default>true</default>
          <control type="toggle" />
        </setting>
      </group>
    </category>
    <category id="pvrpowermanagement" label="14095" help="36240">
      <group id="1">
        <setting id="pvrpowermanagement.enabled" type="boolean" label="305" help="36241">
          <level>2</level>
          <default>false</default>
          <control type="toggle" />
        </setting>
      </group>
      <group id="2">
        <setting id="pvrpowermanagement.backendidletime" type="integer" label="19244" help="36242">
          <level>2</level>
          <default>15</default>
          <constraints>
            <minimum label="351">0</minimum>
            <step>5</step>
            <maximum>360</maximum>
          </constraints>
          <dependencies>
            <dependency type="enable" setting="pvrpowermanagement.enabled" operator="is">true</dependency>
          </dependencies>
          <control type="spinner" format="string">
            <formatlabel>14044</formatlabel>
          </control>
        </setting>
        <setting id="pvrpowermanagement.setwakeupcmd" type="string" label="19245" help="36243">
          <level>2</level>
          <default></default>
          <constraints>
            <allowempty>true</allowempty>
          </constraints>
          <dependencies>
            <dependency type="enable" setting="pvrpowermanagement.enabled" operator="is">true</dependency>
          </dependencies>
          <control type="edit" format="string" />
        </setting>
        <setting id="pvrpowermanagement.prewakeup" type="integer" label="19246" help="36244">
          <level>2</level>
          <default>15</default>
          <constraints>
            <minimum label="351">0</minimum>
            <step>1</step>
            <maximum>60</maximum>
          </constraints>
          <dependencies>
            <dependency type="enable" setting="pvrpowermanagement.enabled" operator="is">true</dependency>
          </dependencies>
          <control type="spinner" format="string">
            <formatlabel>14044</formatlabel>
          </control>
        </setting>
      </group>
      <group id="3">
        <setting id="pvrpowermanagement.dailywakeup" type="boolean" label="19247" help="36245">
          <level>2</level>
          <default>false</default>
          <control type="toggle" />
          <dependencies>
            <dependency type="enable" setting="pvrpowermanagement.enabled" operator="is">true</dependency>
          </dependencies>
        </setting>
        <setting id="pvrpowermanagement.dailywakeuptime" type="string" label="19248" help="36246">
          <level>2</level>
          <default>00:00:00</default>
          <control type="edit" format="string" />
          <dependencies>
            <dependency type="enable" setting="pvrpowermanagement.enabled" operator="is">true</dependency>
          </dependencies>
        </setting>
      </group>
    </category>
    <category id="pvrparental" label="19259" help="36247">
      <access>CheckPVRParentalPin</access>
      <group id="1">
        <setting id="pvrparental.enabled" type="boolean" label="449" help="36248">
          <level>2</level>
          <default>false</default>
          <control type="toggle" />
        </setting>
      </group>
      <group id="2">
        <setting id="pvrparental.pin" type="string" label="19261" help="36249">
          <level>2</level>
          <default></default>
          <constraints>
            <allowempty>true</allowempty>
          </constraints>
          <dependencies>
            <dependency type="enable" setting="pvrparental.enabled">true</dependency>
          </dependencies>
          <control type="edit" format="integer" delayed="false">
            <hidden>true</hidden>
            <verifynew>true</verifynew>
          </control>
        </setting>
        <setting id="pvrparental.duration" type="integer" label="19260" help="36250">
          <level>2</level>
          <default>300</default>
          <constraints>
            <minimum>5</minimum>
            <step>5</step>
            <maximum>1200</maximum>
          </constraints>
          <dependencies>
            <dependency type="enable" setting="pvrparental.enabled">true</dependency>
          </dependencies>
          <control type="spinner" format="string">
            <formatlabel>14045</formatlabel>
          </control>
        </setting>
      </group>
    </category>
    <category id="pvrclient" label="19279" help="36251">
      <group id="1">
        <setting id="pvrclient.menuhook" type="action" label="19280" help="36252">
          <level>1</level>
          <control type="button" format="action" />
        </setting>
      </group>
    </category>
  </section>
  <section id="music" label="2" help="36253">
    <category id="musiclibrary" label="14022" help="36600">
      <group id="1">
        <setting id="musiclibrary.showcompilationartists" type="boolean" label="13414" help="36255">
          <level>1</level>
          <default>true</default>
          <control type="toggle" />
        </setting>
      </group>
      <group id="2">
        <setting id="musiclibrary.downloadinfo" type="boolean" label="20192" help="36256">
          <level>0</level>
          <default>false</default>
          <control type="toggle" />
        </setting>
        <setting id="musiclibrary.albumsscraper" type="addon" label="20193" help="36257">
          <level>1</level>
          <default>metadata.album.universal</default>
          <constraints>
            <addontype>xbmc.metadata.scraper.albums</addontype>
          </constraints>
          <control type="button" format="addon" />
        </setting>
        <setting id="musiclibrary.artistsscraper" type="addon" label="20194" help="36258">
          <level>1</level>
          <default>metadata.artists.universal</default>
          <constraints>
            <addontype>xbmc.metadata.scraper.artists</addontype>
          </constraints>
          <control type="button" format="addon" />
        </setting>
        <setting id="musiclibrary.overridetags" type="boolean" label="20220" help="20221">
          <level>1</level>
          <default>false</default>
          <control type="toggle" />
        </setting>
      </group>
      <group id="3">
        <setting id="musiclibrary.updateonstartup" type="boolean" label="22000" help="36259">
          <level>1</level>
          <default>false</default>
          <control type="toggle" />
        </setting>
        <setting id="musiclibrary.backgroundupdate" type="boolean" label="22001" help="36147">
          <level>1</level>
          <default>false</default>
          <control type="toggle" />
        </setting>
      </group>
      <group id="4">
        <setting id="musiclibrary.cleanup" type="action" label="334" help="36148">
          <level>2</level>
          <control type="button" format="action" />
        </setting>
        <setting id="musiclibrary.export" type="action" label="20196" help="36262">
          <level>2</level>
          <control type="button" format="action" />
        </setting>
        <setting id="musiclibrary.import" type="action" label="20197" help="36263">
          <level>2</level>
          <control type="button" format="action" />
        </setting>
      </group>
    </category>
    <category id="musicplayer" label="14086" help="36264">
      <group id="1">
        <setting id="musicplayer.autoplaynextitem" type="boolean" label="489" help="36265">
          <level>0</level>
          <default>true</default>
          <control type="toggle" />
        </setting>
        <setting id="musicplayer.queuebydefault" type="boolean" label="14084" help="36266">
          <level>1</level>
          <default>false</default>
          <control type="toggle" />
        </setting>
      </group>
      <group id="2">
        <setting id="musicplayer.replaygaintype" type="integer" label="638" help="36267">
          <level>2</level>
          <default>1</default> <!-- REPLAY_GAIN_ALBUM -->
          <constraints>
            <options>
              <option label="351">0</option> <!-- REPLAY_GAIN_NONE -->
              <option label="639">2</option> <!-- REPLAY_GAIN_TRACK -->
              <option label="640">1</option> <!-- REPLAY_GAIN_ALBUM -->
            </options>
          </constraints>
          <control type="spinner" format="string" />
        </setting>
        <setting id="musicplayer.replaygainpreamp" type="integer" parent="musicplayer.replaygaintype" label="641" help="36268">
          <level>2</level>
          <default>89</default>
          <constraints>
            <minimum>77</minimum>
            <step>1</step>
            <maximum>101</maximum>
          </constraints>
          <control type="spinner" format="string">
            <formatlabel>14050</formatlabel>
          </control>
          <dependencies>
            <dependency type="enable" setting="musicplayer.replaygaintype" operator="!is">0</dependency>
          </dependencies>
        </setting>
        <setting id="musicplayer.replaygainnogainpreamp" type="integer" parent="musicplayer.replaygaintype" label="642" help="36269">
          <level>2</level>
          <default>89</default>
          <constraints>
            <minimum>77</minimum>
            <step>1</step>
            <maximum>101</maximum>
          </constraints>
          <control type="spinner" format="string">
            <formatlabel>14050</formatlabel>
          </control>
          <dependencies>
            <dependency type="enable" setting="musicplayer.replaygaintype" operator="!is">0</dependency>
          </dependencies>
        </setting>
        <setting id="musicplayer.replaygainavoidclipping" type="boolean" parent="musicplayer.replaygaintype" label="643" help="36270">
          <level>2</level>
          <default>false</default>
          <control type="toggle" />
          <dependencies>
            <dependency type="enable" setting="musicplayer.replaygaintype" operator="!is">0</dependency>
          </dependencies>
        </setting>
      </group>
      <group id="3">
        <setting id="musicplayer.crossfade" type="integer" label="13314" help="36271">
          <level>1</level>
          <default>0</default>
          <constraints>
            <minimum label="351">0</minimum>
            <step>1</step>
            <maximum>15</maximum>
          </constraints>
          <control type="spinner" format="string">
            <formatlabel>14045</formatlabel>
          </control>
        </setting>
        <setting id="musicplayer.crossfadealbumtracks" type="boolean" parent="musicplayer.crossfade" label="13400" help="36272">
          <level>1</level>
          <default>true</default>
          <dependencies>
            <dependency type="enable" setting="musicplayer.crossfade" operator="!is">0</dependency>
          </dependencies>
          <control type="toggle" />
        </setting>
      </group>
      <group id="4">
        <setting id="musicplayer.visualisation" type="addon" label="250" help="36273">
          <level>0</level>
          <default>visualization.glspectrum</default>
          <constraints>
            <addontype>xbmc.player.musicviz</addontype>
            <allowempty>true</allowempty>
          </constraints>
          <control type="button" format="addon" />
        </setting>
      </group>
    </category>
    <category id="musicfiles" label="14081" help="36601">
      <group id="1">
        <setting id="musicfiles.usetags" type="boolean" label="258" help="36274">
          <level>0</level>
          <default>true</default>
          <control type="toggle" />
        </setting>
        <setting id="musicfiles.trackformat" type="string" label="13307" help="36275">
          <level>2</level>
          <default>[%N. ]%A - %T</default>
          <control type="edit" format="string">
            <heading>16016</heading>
          </control>
        </setting>
        <setting id="musicfiles.trackformatright" type="string" label="13387" help="36276">
          <level>2</level>
          <default>%D</default>
          <control type="edit" format="string">
            <heading>16016</heading>
          </control>
        </setting>
        <setting id="musicfiles.nowplayingtrackformat" type="string" label="13307" help="36277">
          <level>4</level>
          <default></default>
          <constraints>
            <allowempty>true</allowempty>
          </constraints>
          <control type="edit" format="string">
            <heading>16016</heading>
          </control>
        </setting>
        <setting id="musicfiles.nowplayingtrackformatright" type="string" label="13387" help="36278">
          <level>4</level>
          <default></default>
          <constraints>
            <allowempty>true</allowempty>
          </constraints>
          <control type="edit" format="string">
            <heading>16016</heading>
          </control>
        </setting>
        <setting id="musicfiles.librarytrackformat" type="string" label="13307" help="36279">
          <level>4</level>
          <default></default>
          <constraints>
            <allowempty>true</allowempty>
          </constraints>
          <control type="edit" format="string">
            <heading>16016</heading>
          </control>
        </setting>
        <setting id="musicfiles.librarytrackformatright" type="string" label="13387" help="36280">
          <level>4</level>
          <default></default>
          <constraints>
            <allowempty>true</allowempty>
          </constraints>
          <control type="edit" format="string">
            <heading>16016</heading>
          </control>
        </setting>
        <setting id="musicfiles.findremotethumbs" type="boolean" label="14059" help="36281">
          <level>0</level>
          <default>true</default>
          <control type="toggle" />
        </setting>
      </group>
    </category>
    <category id="audiocds" label="620" help="36282">
      <group id="1">
        <setting id="audiocds.autoaction" type="integer" label="14097" help="36283">
          <level>1</level>
          <default>0</default> <!-- AUTOCD_NONE -->
          <constraints>
            <options>audiocdactions</options>
          </constraints>
          <control type="spinner" format="string" />
        </setting>
        <setting id="audiocds.usecddb" type="boolean" label="227" help="36284">
          <level>1</level>
          <default>true</default>
          <control type="toggle" />
        </setting>
      </group>
      <group id="2">
        <setting id="audiocds.recordingpath" type="path" label="20000" help="36285">
          <level>1</level>
          <default></default>
          <constraints>
            <allowempty>true</allowempty>
          </constraints>
          <control type="button" format="path">
            <heading>657</heading>
          </control>
        </setting>
        <setting id="audiocds.trackpathformat" type="string" label="13307" help="36286">
          <level>2</level>
          <default>%A/%A - %B/[%N. ][%A - ]%T</default>
          <control type="edit" format="string">
            <heading>16016</heading>
          </control>
        </setting>
        <setting id="audiocds.encoder" type="addon" label="621" help="36287">
          <level>0</level>
          <default>audioencoder.xbmc.builtin.wav</default>
          <constraints>
            <addontype>xbmc.audioencoder</addontype>
          </constraints>
          <control type="button" format="addon" />
        </setting>
        <setting id="audiocds.settings" parent="audiocds.encoder" type="action" label="21417" help="37025">
          <level>1</level>
          <dependencies>
            <dependency type="enable">
              <condition on="property" name="AddonHasSettings" setting="audiocds.encoder" />
            </dependency>
          </dependencies>
          <control type="button" format="action" />
        </setting>
        <setting id="audiocds.ejectonrip" type="boolean" label="14099" help="36291">
          <level>1</level>
          <default>true</default>
          <control type="toggle" />
        </setting>
      </group>
    </category>
    <category id="karaoke" label="13327" help="36292">
      <requirement>HAS_KARAOKE</requirement>
      <group id="1">
        <setting id="karaoke.enabled" type="boolean" label="13323" help="36293">
          <level>2</level>
          <default>false</default>
          <control type="toggle" />
        </setting>
        <setting id="karaoke.autopopupselector" type="boolean" label="22037" help="36294">
          <level>2</level>
          <default>false</default>
          <dependencies>
            <dependency type="enable" setting="karaoke.enabled">true</dependency>
          </dependencies>
          <control type="toggle" />
        </setting>
      </group>
      <group id="2">
        <setting id="karaoke.font" type="string" label="22030" help="36295">
          <level>2</level>
          <default>arial.ttf</default>
          <constraints>
            <options>fonts</options>
          </constraints>
          <dependencies>
            <dependency type="enable" setting="karaoke.enabled">true</dependency>
          </dependencies>
          <control type="spinner" format="string" />
        </setting>
        <setting id="karaoke.fontheight" type="integer" parent="karaoke.font" label="22031" help="36296">
          <level>2</level>
          <default>36</default>
          <constraints>
            <minimum>16</minimum>
            <step>2</step>
            <maximum>74</maximum>
          </constraints>
          <dependencies>
            <dependency type="enable" setting="karaoke.enabled">true</dependency>
            <dependency type="update" setting="karaoke.font" />
          </dependencies>
          <control type="spinner" format="string" />
        </setting>
        <setting id="karaoke.fontcolors" type="integer" parent="karaoke.font" label="22032" help="36297">
          <level>2</level>
          <default>0</default> <!-- white/green -->
          <constraints>
            <options>
              <option label="22040">0</option> <!-- white/green -->
              <option label="22041">1</option> <!-- white/red -->
              <option label="22042">2</option> <!-- white/blue -->
              <option label="22043">3</option> <!-- black/white -->
            </options>
          </constraints>
          <dependencies>
            <dependency type="enable" setting="karaoke.enabled">true</dependency>
          </dependencies>
          <control type="spinner" format="string" />
        </setting>
        <setting id="karaoke.charset" type="string" parent="karaoke.font" label="22033" help="36298">
          <level>2</level>
          <default>DEFAULT</default>
          <constraints>
            <options>charsets</options>
          </constraints>
          <dependencies>
            <dependency type="enable" setting="karaoke.enabled">true</dependency>
          </dependencies>
          <control type="list" format="string" />
        </setting>
      </group>
      <group id="3">
        <setting id="karaoke.export" type="action" label="22038" help="36299">
          <level>2</level>
          <dependencies>
            <dependency type="enable" setting="karaoke.enabled">true</dependency>
          </dependencies>
          <control type="button" format="action" />
        </setting>
        <setting id="karaoke.importcsv" type="action" label="22036" help="36300">
          <level>2</level>
          <dependencies>
            <dependency type="enable" setting="karaoke.enabled">true</dependency>
          </dependencies>
          <control type="button" format="action" />
        </setting>
      </group>
    </category>
    <category id="mymusic" label="0" help="0">
      <group id="1">
        <setting id="mymusic.startwindow" type="integer" label="0" help="36301">
          <level>4</level>
          <default>10501</default> <!-- WINDOW_MUSIC_FILES -->
        </setting>
        <setting id="mymusic.songthumbinvis" type="boolean" label="0" help="36302">
          <level>4</level>
          <default>false</default>
        </setting>
        <setting id="mymusic.defaultlibview" type="string" label="0" help="36303">
          <level>4</level>
          <default></default>
          <constraints>
            <allowempty>true</allowempty>
          </constraints>
        </setting>
      </group>
    </category>
  </section>
  <section id="pictures" label="1" help="36304">
    <category id="pictures" label="14081" help="36305">
      <group id="1">
        <setting id="pictures.usetags" type="boolean" label="14082" help="36306">
          <level>0</level>
          <default>true</default>
          <control type="toggle" />
        </setting>
        <setting id="pictures.generatethumbs" type="boolean" label="13360" help="36307">
          <level>1</level>
          <default>true</default>
          <control type="toggle" />
        </setting>
        <setting id="pictures.useexifrotation" type="boolean" label="20184" help="36308">
          <level>1</level>
          <default>true</default>
          <control type="toggle" />
        </setting>
        <setting id="pictures.showvideos" type="boolean" label="22022" help="36309">
          <level>1</level>
          <default>true</default>
          <control type="toggle" />
        </setting>
        <setting id="pictures.displayresolution" type="integer" label="169" help="36310">
          <visible>false</visible> <!-- not properly respected -->
          <level>1</level>
          <default>14</default> <!-- RES_AUTORES -->
          <constraints>
            <options>resolutions</options>
          </constraints>
          <control type="spinner" format="string" />
        </setting>
      </group>
    </category>
    <category id="slideshow" label="108" help="36311">
      <group id="1">
        <setting id="slideshow.staytime" type="integer" label="12378" help="36312">
          <level>0</level>
          <default>5</default>
          <constraints>
            <minimum>1</minimum>
            <step>1</step>
            <maximum>100</maximum>
          </constraints>
          <control type="spinner" format="string">
            <formatlabel>14045</formatlabel>
          </control>
        </setting>
        <setting id="slideshow.displayeffects" type="boolean" label="12379" help="36313">
          <level>0</level>
          <default>true</default>
          <control type="toggle" />
        </setting>
        <setting id="slideshow.shuffle" type="boolean" label="13319" help="36314">
          <level>2</level>
          <default>false</default>
          <control type="toggle" />
        </setting>
      </group>
    </category>
  </section>
  <section id="weather" label="8" help="36315">
    <category id="weather" label="16000" help="36316">
      <group id="1">
        <setting id="weather.currentlocation" type="integer" label="0" help="36317">
          <level>4</level>
          <default>1</default>
          <control type="spinner" format="string" />
        </setting>
        <setting id="weather.addon" type="addon" label="24029" help="36318">
          <level>0</level>
          <default></default>
          <constraints>
            <addontype>xbmc.python.weather</addontype>
            <allowempty>true</allowempty>
          </constraints>
          <control type="button" format="addon" />
        </setting>
        <setting id="weather.addonsettings" type="action" parent="weather.addon" label="21417" help="36419">
          <level>0</level>
          <dependencies>
            <dependency type="enable" on="property" name="AddonHasSettings" setting="weather.addon" />
          </dependencies>
          <control type="button" format="action" />
        </setting>
      </group>
    </category>
  </section>
  <section id="services" label="14036" help="36319">
    <category id="general" label="16000" help="36320">
      <group id="1">
        <setting id="services.devicename" type="string" label="1271" help="36321">
          <level>0</level>
          <default>Kodi</default>
          <control type="edit" format="string" />
        </setting>
      </group>
    </category>
    <category id="upnp" label="20187" help="36322">
      <requirement>HAS_UPNP</requirement>
      <group id="1">
        <setting id="services.upnpserver" type="boolean" label="21360" help="36323">
          <level>0</level>
          <default>false</default>
          <control type="toggle" />
        </setting>
        <setting id="services.upnpannounce" type="boolean" parent="services.upnpserver" label="20188" help="36324">
          <level>2</level>
          <default>true</default>
          <dependencies>
            <dependency type="enable" setting="services.upnpserver">true</dependency>
          </dependencies>
          <control type="toggle" />
        </setting>
        <setting id="services.upnpcontroller" type="boolean" label="21361" help="36326">
          <level>1</level>
          <default>false</default>
          <dependencies>
            <dependency type="enable" setting="services.upnpserver">true</dependency>
          </dependencies>
          <control type="toggle" />
        </setting>
        <setting id="services.upnprenderer" type="boolean" label="21881" help="36325">
          <level>1</level>
          <default>false</default>
          <control type="toggle" />
        </setting>
      </group>
    </category>
    <category id="webserver" label="33101" help="36327">
      <requirement>HAS_WEB_SERVER</requirement>
      <group id="1">
        <setting id="services.webserver" type="boolean" label="263" help="36328">
          <level>1</level>
          <default>false</default>
          <control type="toggle" />
        </setting>
        <setting id="services.webserverport" type="integer" parent="services.webserver" label="730" help="36329">
          <level>1</level>
          <default>8080</default>
          <constraints>
            <minimum>1</minimum>
            <step>1</step>
            <maximum>65535</maximum>
          </constraints>
          <control type="edit" format="integer" />
        </setting>
        <setting id="services.webserverusername" type="string" parent="services.webserver" label="1048" help="36330">
          <level>1</level>
          <default>kodi</default>
          <constraints>
            <allowempty>true</allowempty>
          </constraints>
          <updates>
            <update type="change" />
          </updates>
          <dependencies>
            <dependency type="enable" setting="services.webserver">true</dependency>
          </dependencies>
          <control type="edit" format="string" />
        </setting>
        <setting id="services.webserverpassword" type="string" parent="services.webserver" label="733" help="36331">
          <level>1</level>
          <default></default>
          <constraints>
            <allowempty>true</allowempty>
          </constraints>
          <dependencies>
            <dependency type="enable" setting="services.webserver">true</dependency>
          </dependencies>
          <control type="edit" format="string">
            <hidden>true</hidden>
          </control>
        </setting>
        <setting id="services.webskin" type="addon" label="199" help="36332">
          <level>1</level>
          <default>webinterface.default</default>
          <constraints>
            <addontype>xbmc.gui.webinterface</addontype>
          </constraints>
          <control type="button" format="addon" />
        </setting>
      </group>
    </category>
    <category id="remotecontrol" label="790" help="36333">
      <requirement>
        <or>
          <condition>HAS_EVENT_SERVER</condition>
          <condition>HAS_JSONRPC</condition>
        </or>
      </requirement>
      <group id="1">
        <setting id="services.esenabled" type="boolean" label="791" help="36334">
          <level>1</level>
          <default>true</default>
          <control type="toggle" />
        </setting>
        <setting id="services.esport" type="integer" label="792" help="36335">
          <requirement>HAS_EVENT_SERVER</requirement>
          <level>4</level>
          <default>9777</default>
          <constraints>
            <minimum>1</minimum>
            <step>1</step>
            <maximum>65535</maximum>
          </constraints>
          <dependencies>
            <dependency type="enable" setting="services.esenabled">true</dependency>
          </dependencies>
          <control type="edit" format="integer" />
        </setting>
        <setting id="services.esportrange" type="integer" label="793" help="36336">
          <requirement>HAS_EVENT_SERVER</requirement>
          <level>4</level>
          <default>10</default>
          <constraints>
            <minimum>1</minimum>
            <step>1</step>
            <maximum>100</maximum>
          </constraints>
          <dependencies>
            <dependency type="enable" setting="services.esenabled">true</dependency>
          </dependencies>
          <control type="spinner" format="integer" />
        </setting>
        <setting id="services.esmaxclients" type="integer" label="797" help="36337">
          <requirement>HAS_EVENT_SERVER</requirement>
          <level>4</level>
          <default>20</default>
          <constraints>
            <minimum>1</minimum>
            <step>1</step>
            <maximum>100</maximum>
          </constraints>
          <dependencies>
            <dependency type="enable" setting="services.esenabled">true</dependency>
          </dependencies>
          <control type="spinner" format="integer" />
        </setting>
        <setting id="services.esallinterfaces" type="boolean" label="794" help="36338">
          <level>1</level>
          <default>false</default>
          <dependencies>
            <dependency type="enable" setting="services.esenabled">true</dependency>
          </dependencies>
          <control type="toggle" />
        </setting>
        <setting id="services.esinitialdelay" type="integer" label="795" help="36339">
          <requirement>HAS_EVENT_SERVER</requirement>
          <level>4</level>
          <default>750</default>
          <constraints>
            <minimum>5</minimum>
            <step>5</step>
            <maximum>10000</maximum>
          </constraints>
          <dependencies>
            <dependency type="enable" setting="services.esenabled">true</dependency>
          </dependencies>
          <control type="spinner" format="integer" />
        </setting>
        <setting id="services.escontinuousdelay" type="integer" label="796" help="36340">
          <requirement>HAS_EVENT_SERVER</requirement>
          <level>4</level>
          <default>25</default>
          <constraints>
            <minimum>5</minimum>
            <step>5</step>
            <maximum>10000</maximum>
          </constraints>
          <dependencies>
            <dependency type="enable" setting="services.esenabled">true</dependency>
          </dependencies>
          <control type="spinner" format="integer" />
        </setting>
      </group>
    </category>
    <category id="zeroconf" label="1259" help="36341">
      <requirement>HAS_ZEROCONF</requirement>
      <group id="1">
        <setting id="services.zeroconf" type="boolean" label="1260" help="36342">
          <level>1</level>
          <default>true</default>
          <control type="toggle" />
        </setting>
      </group>
    </category>
    <category id="airplay" label="1273" help="36602">
      <requirement>HAS_AIRPLAY</requirement>
      <group id="1">
        <setting id="services.airplay" type="boolean" label="1270" help="36343">
          <level>1</level>
          <default>false</default>
          <control type="toggle" />
        </setting>
        <setting id="services.airplayvolumecontrol" type="boolean" parent="services.airplay" label="1269" help="36541">
          <level>2</level>
          <default>true</default>
          <dependencies>
            <dependency type="enable" setting="services.airplay">true</dependency>
          </dependencies>
          <control type="toggle" />
        </setting>
        <setting id="services.useairplaypassword" type="boolean" parent="services.airplay" label="1272" help="36344">
          <level>1</level>
          <default>false</default>
          <dependencies>
            <dependency type="enable" setting="services.airplay">true</dependency>
          </dependencies>
          <control type="toggle" />
        </setting>
        <setting id="services.airplaypassword" type="string" parent="services.useairplaypassword" label="733" help="36345">
          <level>1</level>
          <default></default>
          <constraints>
            <allowempty>true</allowempty>
          </constraints>
          <dependencies>
            <dependency type="enable" setting="services.useairplaypassword">true</dependency>
          </dependencies>
          <control type="edit" format="string">
            <hidden>true</hidden>
          </control>
        </setting>
        <setting id="services.airplayios8compat" type="boolean" parent="services.airplay" label="1268" help="36549">
          <level>3</level>
          <default>true</default>
          <dependencies>
            <dependency type="enable" setting="services.airplay">true</dependency>
          </dependencies>
          <control type="toggle" />
        </setting>
      </group>
    </category>
    <category id="smb" label="1200" help="36346">
      <group id="1">
        <setting id="smb.winsserver" type="string" label="1207" help="36347">
          <level>2</level>
          <default>0.0.0.0</default>
          <control type="edit" format="ip" />
        </setting>
        <setting id="smb.workgroup" type="string" label="1202" help="36348">
          <level>2</level>
          <default>WORKGROUP</default>
          <control type="edit" format="string" />
        </setting>
      </group>
    </category>
  </section>
  <section id="system" label="13000" help="36349">
    <category id="videoscreen" label="21373" help="36603">
      <group id="1">
        <setting id="videoscreen.monitor" type="string" label="246" help="">
          <requirement>HAS_GLX</requirement>
          <level>0</level>
          <default>Default</default>
          <constraints>
            <options>monitors</options>
          </constraints>
          <control type="spinner" format="string" delayed="true" />
        </setting>
        <setting id="videoscreen.screen" type="integer" label="240" help="36351">
          <level>0</level>
          <default>0</default>
          <constraints>
            <options>screens</options>
          </constraints>
          <dependencies>
            <dependency type="update" setting="videoscreen.screenmode" />
          </dependencies>
          <control type="spinner" format="string" delayed="true" />
        </setting>
        <setting id="videoscreen.resolution" type="integer" parent="videoscreen.screen" label="169" help="36352">
          <level>0</level>
          <default>16</default> <!-- RES_DESKTOP -->
          <constraints>
            <options>resolutions</options>
          </constraints>
          <dependencies>
            <dependency type="enable" setting="videoscreen.screen" operator="!is">-1</dependency> <!-- DM_WINDOWED -->
            <dependency type="update" setting="videoscreen.screen" />
            <dependency type="update" setting="videoscreen.screenmode" />
            <dependency type="update" setting="videoscreen.monitor" />
          </dependencies>
          <control type="list" format="string" />
        </setting>
        <setting id="videoscreen.screenmode" type="string" parent="videoscreen.screen" label="243" help="36353">
          <requirement>IsStandAlone</requirement>
          <level>0</level>
          <default>DESKTOP</default>
          <constraints>
            <options>refreshrates</options>
          </constraints>
          <updates>
            <update type="change" />
          </updates>
          <dependencies>
            <dependency type="enable" setting="videoscreen.screen" operator="!is">-1</dependency> <!-- DM_WINDOWED -->
            <dependency type="update" setting="videoscreen.screen" />
            <dependency type="update" setting="videoscreen.resolution" />
          </dependencies>
          <control type="spinner" format="string" delayed="true" />
        </setting>
        <setting id="videoscreen.fakefullscreen" type="boolean" parent="videoscreen.screen" label="14083" help="36354">
          <level>2</level>
          <default>true</default>
          <dependencies>
            <dependency type="enable" setting="videoscreen.screen" operator="!is">-1</dependency> <!-- DM_WINDOWED -->
          </dependencies>
          <control type="toggle" />
        </setting>
        <setting id="videoscreen.blankdisplays" type="boolean" parent="videoscreen.screen" label="13130" help="36355">
          <level>1</level>
          <default>false</default>
          <dependencies>
            <dependency type="enable" on="property" name="IsFullscreen" />
          </dependencies>
          <control type="toggle" />
        </setting>
      </group>
      <group id="2">
        <setting id="videoscreen.stereoscopicmode" type="integer" label="36500" help="36539">
          <level>2</level>
          <default>0</default>
          <constraints>
            <options>stereoscopicmodes</options>
          </constraints>
          <control type="list" format="integer"/>
        </setting>
        <setting id="videoscreen.preferedstereoscopicmode" parent="videoscreen.stereoscopicmode" type="integer" label="36524" help="36540">
          <level>2</level>
          <default>100</default> <!-- ENUM RENDER_STEREO_MODE_AUTO -->
          <constraints>
            <options>preferedstereoscopicviewmodes</options>
          </constraints>
          <updates>
            <update type="change" />
          </updates>
          <control type="list" format="integer"/>
        </setting>
      </group>
      <group id="3">
        <setting id="videoscreen.vsync" type="integer" label="13105" help="36356">
          <level>2</level>
          <default>2</default> <!-- VSYNC_ALWAYS -->
          <constraints>
            <options>verticalsyncs</options>
          </constraints>
          <updates>
            <update type="change" />
          </updates>
          <control type="spinner" format="string" />
        </setting>
        <setting id="videoscreen.guicalibration" type="action" label="214" help="36357">
          <level>1</level>
          <control type="button" format="action" />
        </setting>
        <setting id="videoscreen.testpattern" type="action" label="226" help="36358">
          <requirement>
            <or>
              <condition>HAS_GL</condition>
              <condition>HAS_DX</condition>
            </or>
          </requirement>
          <level>1</level>
          <control type="button" format="action" />
        </setting>
        <setting id="videoscreen.limitedrange" type="boolean" label="36042" help="36359">
          <requirement>
            <or>
              <condition>HAS_GL</condition>
              <condition>HAS_DX</condition>
            </or>
          </requirement>
          <level>3</level>
          <default>false</default>
          <updates>
            <update type="rename">videoplayer.vdpaustudiolevel</update>
          </updates>
          <control type="toggle" />
        </setting>
      </group>
    </category>
    <category id="audiooutput" label="772" help="36360">
      <group id="1">
        <setting id="audiooutput.audiodevice" type="string" label="545" help="36371">
          <level>0</level>
          <default>Default</default> <!-- will be properly set on startup -->
          <constraints>
            <options>audiodevices</options>
          </constraints>
          <control type="list" format="string" />
          <updates>
            <update type="change" />
          </updates>
        </setting>
        <setting id="audiooutput.channels" type="integer" label="34100" help="36362">
          <level>0</level>
          <default>1</default> <!-- AE_CH_LAYOUT_2_0 -->
          <dependencies>
            <dependency type="visible" on="property" name="aesettingvisible" setting="audiooutput.audiodevice">audiooutput.channels</dependency>
          </dependencies>
          <constraints>
            <options>
              <option label="34101">1</option> <!-- AE_CH_LAYOUT_2_0 -->
              <option label="34102">2</option> <!-- AE_CH_LAYOUT_2_1 -->
              <option label="34103">3</option> <!-- AE_CH_LAYOUT_3_0 -->
              <option label="34104">4</option> <!-- AE_CH_LAYOUT_3_1 -->
              <option label="34105">5</option> <!-- AE_CH_LAYOUT_4_0 -->
              <option label="34106">6</option> <!-- AE_CH_LAYOUT_4_1 -->
              <option label="34107">7</option> <!-- AE_CH_LAYOUT_5_0 -->
              <option label="34108">8</option> <!-- AE_CH_LAYOUT_5_1 -->
              <option label="34109">9</option> <!-- AE_CH_LAYOUT_7_0 -->
              <option label="34110">10</option> <!-- AE_CH_LAYOUT_7_1 -->
            </options>
          </constraints>
          <control type="spinner" format="string" />
        </setting>
        <setting id="audiooutput.config" type="integer" label="337" help="36361">
          <level>2</level>
          <default>2</default>
          <constraints>
            <options>
              <option label="338">1</option>
              <option label="339">2</option>
              <option label="420">3</option>
            </options>
          </constraints>
          <control type="spinner" format="integer" />
        </setting>
        <setting id="audiooutput.samplerate" type="integer" label="458" help="36523">
          <level>2</level>
          <default>48000</default>
          <dependencies>
            <dependency type="visible">
              <and>
                <condition on="property" name="aesettingvisible" setting="audiooutput.audiodevice">audiooutput.samplerate</condition>
                <condition on="property" name="aesettingvisible" setting="audiooutput.config">audiooutput.samplerate</condition>
              </and>
            </dependency>
          </dependencies>
          <constraints>
            <options>
              <option label="34124">44100</option>
              <option label="34125">48000</option>
              <option label="34126">88200</option>
              <option label="34127">96000</option>
              <option label="34128">192000</option>
            </options>
          </constraints>
          <control type="spinner" format="integer" />
        </setting>
        <setting id="audiooutput.stereoupmix" type="boolean" label="252" help="36364">
          <level>2</level>
          <default>false</default>
          <dependencies>
            <dependency type="visible" on="property" name="aesettingvisible" setting="audiooutput.channels">audiooutput.stereoupmix</dependency>
          </dependencies>
          <control type="toggle" />
        </setting>
        <setting id="audiooutput.maintainoriginalvolume" type="boolean" label="346" help="36533">
          <level>3</level>
          <default>true</default>
          <control type="toggle" />
        </setting>
        <setting id="audiooutput.processquality" type="integer" label="13505" help="36169">
          <requirement>HAS_AE_QUALITY_LEVELS</requirement>
          <level>2</level>
          <default>30</default> <!-- AE_QUALITY_MID -->
          <constraints>
            <options>aequalitylevels</options>
          </constraints>
          <control type="spinner" format="string" />
        </setting>
        <setting id="audiooutput.streamsilence" type="integer" label="421" help="34111">
          <level>1</level>
          <default>1</default>
          <constraints>
            <options>audiostreamsilence</options>
          </constraints>
          <control type="spinner" format="string" />
        </setting>
      </group>
      <group id="2">
        <setting id="audiooutput.guisoundmode" type="integer" label="34120" help="36373">
          <level>0</level>
          <default>1</default> <!-- AE_SOUND_IDLE -->
          <constraints>
            <options>
              <option label="34121">1</option> <!-- AE_SOUND_IDLE -->
              <option label="34122">2</option> <!-- AE_SOUND_ALWAYS -->
              <option label="34123">0</option> <!-- AE_SOUND_OFF -->
            </options>
          </constraints>
          <control type="spinner" format="string" />
        </setting>
      </group>
      <group id="3">
        <setting id="audiooutput.passthrough" type="boolean" label="348" help="36368">
          <level>2</level>
          <default>false</default>
          <dependencies>
            <dependency type="visible">
              <and>
                <condition on="property" name="aesettingvisible" setting="audiooutput.audiodevice">audiooutput.passthrough</condition>
                <condition on="property" name="aesettingvisible" setting="audiooutput.config">audiooutput.passthrough</condition>
              </and>
            </dependency>
          </dependencies>
          <control type="toggle" />
        </setting>
        <setting id="audiooutput.passthroughdevice" type="string" label="546" help="36372">
          <level>2</level>
          <default>Default</default> <!-- will be properly set on startup -->
          <dependencies>
            <dependency type="visible">
              <and>
                <condition on="property" name="aesettingvisible" setting="audiooutput.passthrough">audiooutput.passthrough</condition>
                <condition on="property" name="aesettingvisible" setting="audiooutput.config">audiooutput.passthrough</condition>
              </and>
            </dependency>
            <dependency type="enable" setting="audiooutput.passthrough" operator="is">true</dependency>
          </dependencies>
          <constraints>
            <options>audiodevicespassthrough</options>
          </constraints>
          <control type="list" format="string" />
        </setting>
        <setting id="audiooutput.ac3passthrough" type="boolean" label="364" help="36365">
          <level>2</level>
          <default>true</default>
          <dependencies>
            <dependency type="visible" on="property" name="aesettingvisible" setting="audiooutput.config">audiooutput.passthrough</dependency>
            <dependency type="enable" setting="audiooutput.passthrough" operator="is">true</dependency>
          </dependencies>
          <control type="toggle" />
        </setting>
        <setting id="audiooutput.ac3transcode" type="boolean" parent="audiooutput.ac3passthrough" label="667" help="36429">
          <level>2</level>
          <default>false</default>
          <dependencies>
            <dependency type="enable">
              <and>
                <condition setting="audiooutput.passthrough" operator="is">true</condition>
                <condition setting="audiooutput.ac3passthrough" operator="is">true</condition>
              </and>
            </dependency>
            <dependency type="visible">
              <and>
                <condition on="property" name="aesettingvisible" setting="audiooutput.config">audiooutput.ac3transcode</condition>
                <condition on="property" name="aesettingvisible" setting="audiooutput.channels">audiooutput.ac3transcode</condition>
              </and>
            </dependency>
          </dependencies>
          <control type="toggle" />
        </setting>
        <setting id="audiooutput.eac3passthrough" type="boolean" label="448" help="37016">
          <level>2</level>
          <default>false</default>
          <dependencies>
            <dependency type="visible">
              <and>
                <condition on="property" name="aesettingvisible" setting="audiooutput.config">audiooutput.eac3passthrough</condition>
                <condition on="property" name="aesettingvisible" setting="audiooutput.passthroughdevice">audiooutput.eac3passthrough</condition>
              </and>
            </dependency>
            <dependency type="enable" setting="audiooutput.passthrough" operator="is">true</dependency>
          </dependencies>
          <control type="toggle" />
        </setting>
        <setting id="audiooutput.dtspassthrough" type="boolean" label="254" help="36366">
          <level>2</level>
          <default>false</default>
          <dependencies>
            <dependency type="visible" on="property" name="aesettingvisible" setting="audiooutput.config">audiooutput.passthrough</dependency>
            <dependency type="enable" setting="audiooutput.passthrough" operator="is">true</dependency>
          </dependencies>
          <control type="toggle" />
        </setting>
        <setting id="audiooutput.truehdpassthrough" type="boolean" label="349" help="36369">
          <level>2</level>
          <default>false</default>
          <dependencies>
            <dependency type="visible">
              <and>
                <condition on="property" name="aesettingvisible" setting="audiooutput.config">audiooutput.truehdpassthrough</condition>
                <condition on="property" name="aesettingvisible" setting="audiooutput.passthroughdevice">audiooutput.truehdpassthrough</condition>
              </and>
            </dependency>
            <dependency type="enable" setting="audiooutput.passthrough" operator="is">true</dependency>
          </dependencies>
          <control type="toggle" />
        </setting>
        <setting id="audiooutput.dtshdpassthrough" type="boolean" label="347" help="36370">
          <level>2</level>
          <default>false</default>
          <dependencies>
            <dependency type="visible">
              <and>
                <condition on="property" name="aesettingvisible" setting="audiooutput.config">audiooutput.dtshdpassthrough</condition>
                <condition on="property" name="aesettingvisible" setting="audiooutput.passthroughdevice">audiooutput.dtshdpassthrough</condition>
              </and>
            </dependency>
            <dependency type="enable" setting="audiooutput.passthrough" operator="is">true</dependency>
          </dependencies>
          <control type="toggle" />
        </setting>
      </group>
    </category>
    <category id="input" label="14094" help="36374">
      <group id="1">
        <setting id="input.peripherals" type="action" label="35000" help="36375">
          <level>1</level>
          <dependencies>
            <dependency type="enable" on="property" name="HasPeripherals" />
          </dependencies>
          <control type="button" format="action" />
        </setting>
      </group>
      <group id="2">
        <setting id="input.enablemouse" type="boolean" label="21369" help="36377">
          <level>0</level>
          <control type="toggle" />
          <default>true</default>
        </setting>
        <setting id="input.enablejoystick" type="boolean" label="35100" help="36378">
          <requirement>HAS_SDL_JOYSTICK</requirement>
          <level>0</level>
          <default>true</default>
          <control type="toggle" />
        </setting>
      </group>
    </category>
    <category id="network" label="798" help="36379">
      <group id="1">
        <setting id="network.usehttpproxy" type="boolean" label="708" help="36380">
          <level>2</level>
          <default>false</default>
          <control type="toggle" />
        </setting>
        <setting id="network.httpproxytype" type="integer" parent="network.usehttpproxy" label="1180" help="36381">
          <level>2</level>
          <default>0</default>
          <constraints>
            <options>
              <option label="1181">0</option> <!-- PROXY_HTTP -->
              <option label="1182">1</option> <!-- PROXY_SOCKS4 -->
              <option label="1183">2</option> <!-- PROXY_SOCKS4A -->
              <option label="1184">3</option> <!-- PROXY_SOCKS5 -->
              <option label="1185">4</option> <!-- PROXY_SOCKS5_REMOTE -->
            </options>
          </constraints>
          <dependencies>
            <dependency type="enable" setting="network.usehttpproxy">true</dependency>
          </dependencies>
          <control type="spinner" format="string" />
        </setting>
        <setting id="network.httpproxyserver" type="string" parent="network.usehttpproxy" label="706" help="36382">
          <level>2</level>
          <default></default>
          <constraints>
            <allowempty>true</allowempty>
          </constraints>
          <dependencies>
            <dependency type="enable" setting="network.usehttpproxy">true</dependency>
          </dependencies>
          <control type="edit" format="string" />
        </setting>
        <setting id="network.httpproxyport" type="integer" parent="network.usehttpproxy" label="730" help="36383">
          <level>2</level>
          <default>8080</default>
          <constraints>
            <minimum>1</minimum>
            <step>1</step>
            <maximum>65535</maximum>
          </constraints>
          <dependencies>
            <dependency type="enable" setting="network.usehttpproxy">true</dependency>
          </dependencies>
          <control type="edit" format="integer" />
        </setting>
        <setting id="network.httpproxyusername" type="string" parent="network.usehttpproxy" label="1048" help="36384">
          <level>2</level>
          <default></default>
          <constraints>
            <allowempty>true</allowempty>
          </constraints>
          <dependencies>
            <dependency type="enable" setting="network.usehttpproxy">true</dependency>
          </dependencies>
          <control type="edit" format="string" />
        </setting>
        <setting id="network.httpproxypassword" type="string" parent="network.usehttpproxy" label="733" help="36385">
          <level>2</level>
          <default></default>
          <constraints>
            <allowempty>true</allowempty>
          </constraints>
          <dependencies>
            <dependency type="enable" setting="network.usehttpproxy">true</dependency>
          </dependencies>
          <control type="edit" format="string">
            <hidden>true</hidden>
          </control>
        </setting>
      </group>
      <group id="2">
        <setting id="network.bandwidth" type="integer" label="14041" help="36386">
          <level>2</level>
          <default>0</default>
          <constraints>
            <minimum label="351">0</minimum>
            <step>512</step>
            <maximum>102400</maximum>
          </constraints>
          <control type="spinner" format="string">
            <formatlabel>14048</formatlabel>
          </control>
        </setting>
      </group>
    </category>
    <category id="powermanagement" label="14095" help="36387">
      <group id="1">
        <setting id="powermanagement.displaysoff" type="integer" label="1450" help="36388">
          <level>0</level>
          <default>0</default>
          <constraints>
            <minimum label="351">0</minimum>
            <step>5</step>
            <maximum>120</maximum>
          </constraints>
          <control type="spinner" format="string">
            <formatlabel>14044</formatlabel>
          </control>
        </setting>
        <setting id="powermanagement.shutdowntime" type="integer" label="357" help="36389">
          <level>2</level>
          <default>0</default>
          <constraints>
            <minimum label="351">0</minimum>
            <step>5</step>
            <maximum>120</maximum>
          </constraints>
          <control type="spinner" format="string">
            <formatlabel>14044</formatlabel>
          </control>
        </setting>
        <setting id="powermanagement.shutdownstate" type="integer" label="13008" help="36390">
          <level>2</level>
          <default>0</default> <!-- POWERSTATE_QUIT -->
          <constraints>
            <options>shutdownstates</options>
          </constraints>
          <control type="spinner" format="string" />
        </setting>
      </group>
      <group id="2">
        <setting id="powermanagement.wakeonaccess" type="boolean" label="13026" help="36350">
          <level>1</level>
          <default>false</default>
          <control type="toggle" />
        </setting>
      </group>
    </category>
    <category id="debug" label="14092" help="36391">
      <group id="1">
        <setting id="debug.showloginfo" type="boolean" label="20191" help="36392">
          <level>1</level>
          <default>false</default>
          <control type="toggle" />
        </setting>
        <setting id="debug.extralogging" type="boolean" label="666" help="36394">
          <level>1</level>
          <default>true</default>
          <control type="toggle" />
        </setting>
        <setting id="debug.setextraloglevel" type="list[integer]" parent="debug.extralogging" label="668" help="36534">
          <level>1</level>
          <default>32768</default>
          <constraints>
            <options>loggingcomponents</options>
            <delimiter>,</delimiter>
          </constraints>
          <dependencies>
            <dependency type="enable" setting="debug.extralogging" operator="is">true</dependency>
          </dependencies>
          <control type="list" format="string">
            <multiselect>true</multiselect>
            <hidevalue>true</hidevalue>
          </control>
        </setting>
        <setting id="debug.screenshotpath" type="path" label="20004" help="36393">
          <level>1</level>
          <default></default>
          <constraints>
            <allowempty>true</allowempty>
          </constraints>
          <control type="button" format="path">
            <heading>657</heading>
          </control>
        </setting>
      </group>
    </category>
    <category id="masterlock" label="12360" help="36395">
      <access>CheckMasterLock</access>
      <group id="1">
        <setting id="masterlock.lockcode" type="action" label="20100" help="36396">
          <level>2</level>
          <control type="button" format="action">
            <hidevalue>true</hidevalue>
          </control>
        </setting>
        <setting id="masterlock.startuplock" type="boolean" parent="masterlock.lockcode" label="20076" help="36397">
          <level>2</level>
          <default>false</default>
          <dependencies>
            <dependency type="enable" on="property" name="ProfileLockMode" operator="!is">0</dependency>
          </dependencies>
          <control type="toggle" />
        </setting>
        <setting id="masterlock.maxretries" type="integer" label="12362" help="36398">
          <level>4</level>
          <default>3</default>
          <constraints>
            <minimum>3</minimum>
            <step>1</step>
            <maximum>100</maximum>
          </constraints>
          <control type="spinner" format="integer" />
        </setting>
      </group>
    </category>
    <category id="cache" label="439" help="36399">
      <visible>false</visible>
      <group id="1">
        <setting id="cache.harddisk" type="integer" label="14025" help="36400">
          <level>4</level>
          <default>256</default>
          <constraints>
            <minimum label="351">0</minimum>
            <step>256</step>
            <maximum>4096</maximum>
          </constraints>
          <control type="spinner" format="string">
            <formatlabel>14049</formatlabel>
          </control>
        </setting>
      </group>
      <group id="2">
        <setting id="cachevideo.dvdrom" type="integer" label="14026" help="36401">
          <level>4</level>
          <default>2048</default>
          <constraints>
            <minimum label="351">0</minimum>
            <step>256</step>
            <maximum>16384</maximum>
          </constraints>
          <control type="spinner" format="string">
            <formatlabel>14049</formatlabel>
          </control>
        </setting>
        <setting id="cachevideo.lan" type="integer" label="14027" help="36402">
          <level>4</level>
          <default>2048</default>
          <constraints>
            <minimum label="351">0</minimum>
            <step>256</step>
            <maximum>16384</maximum>
          </constraints>
          <control type="spinner" format="string">
            <formatlabel>14049</formatlabel>
          </control>
        </setting>
        <setting id="cachevideo.internet" type="integer" label="14028" help="36403">
          <level>4</level>
          <default>4096</default>
          <constraints>
            <minimum label="351">0</minimum>
            <step>256</step>
            <maximum>16384</maximum>
          </constraints>
          <control type="spinner" format="string">
            <formatlabel>14049</formatlabel>
          </control>
        </setting>
      </group>
      <group id="3">
        <setting id="cacheaudio.dvdrom" type="integer" label="14030" help="36404">
          <level>4</level>
          <default>256</default>
          <constraints>
            <minimum label="351">0</minimum>
            <step>256</step>
            <maximum>4096</maximum>
          </constraints>
          <control type="spinner" format="string">
            <formatlabel>14049</formatlabel>
          </control>
        </setting>
        <setting id="cacheaudio.lan" type="integer" label="14031" help="36405">
          <level>4</level>
          <default>256</default>
          <constraints>
            <minimum label="351">0</minimum>
            <step>256</step>
            <maximum>4096</maximum>
          </constraints>
          <control type="spinner" format="string">
            <formatlabel>14049</formatlabel>
          </control>
        </setting>
        <setting id="cacheaudio.internet" type="integer" label="14032" help="36406">
          <level>4</level>
          <default>256</default>
          <constraints>
            <minimum label="351">0</minimum>
            <step>256</step>
            <maximum>4096</maximum>
          </constraints>
          <control type="spinner" format="string">
            <formatlabel>14049</formatlabel>
          </control>
        </setting>
      </group>
      <group id="4">
        <setting id="cachedvd.dvdrom" type="integer" label="14034" help="36407">
          <level>4</level>
          <default>2048</default>
          <constraints>
            <minimum label="351">0</minimum>
            <step>256</step>
            <maximum>16384</maximum>
          </constraints>
          <control type="spinner" format="string">
            <formatlabel>14049</formatlabel>
          </control>
        </setting>
        <setting id="cachedvd.lan" type="integer" label="14060" help="36408">
          <level>4</level>
          <default>2048</default>
          <constraints>
            <minimum label="351">0</minimum>
            <step>256</step>
            <maximum>16384</maximum>
          </constraints>
          <control type="spinner" format="string">
            <formatlabel>14049</formatlabel>
          </control>
        </setting>
      </group>
      <group id="5">
        <setting id="cacheunknown.internet" type="integer" label="4096" help="36409">
          <level>4</level>
          <default>4096</default>
          <constraints>
            <minimum label="351">0</minimum>
            <step>256</step>
            <maximum>16384</maximum>
          </constraints>
          <control type="spinner" format="string">
            <formatlabel>14049</formatlabel>
          </control>
        </setting>
      </group>
    </category>
    <category id="paths" label="" help="36410">
      <group id="1">
        <setting id="system.playlistspath" type="path" label="20006" help="36411">
          <level>4</level>
          <default></default>
          <constraints>
            <allowempty>true</allowempty>
          </constraints>
        </setting>
      </group>
    </category>
    <category id="general" label="" help="36412">
      <group id="1">
        <setting id="general.addonupdates" type="integer" label="0" help="36413">
          <level>4</level>
          <default>0</default>
          <constraints>
            <options>
              <option label="12396">0</option> <!-- AUTO_UPDATES_ON -->
              <option label="12397">1</option> <!-- AUTO_UPDATES_NOTIFY -->
              <option label="12398">2</option> <!-- AUTO_UPDATES_NEVER -->
            </options>
          </constraints>
          <control type="spinner" format="string" />
        </setting>
        <setting id="general.addonnotifications" type="boolean" label="0" help="36414">
          <level>4</level>
          <default>true</default>
        </setting>
        <setting id="general.addonforeignfilter" type="boolean" label="0" help="36415">
          <level>4</level>
          <default>false</default>
        </setting>
        <setting id="general.addonbrokenfilter" type="boolean" label="0" help="36415">
          <level>4</level>
          <default>true</default>
        </setting>
      </group>
    </category>
  </section>
</settings><|MERGE_RESOLUTION|>--- conflicted
+++ resolved
@@ -886,6 +886,47 @@
           </dependencies>
           <control type="spinner" format="string" />
         </setting>
+        <setting id="subtitles.border" type="integer" label="55050" help="">
+          <level>1</level>
+         <default>0</default>
+          <constraints>
+            <options>
+              <option label="55051">0</option>
+              <option label="55052">1</option>
+            </options>
+          </constraints>
+          <control type="spinner" format="integer" />
+       </setting>
+       <setting id="subtitles.outlinewidth" type="integer" label="55053" help="">
+          <level>1</level>
+          <default>2</default>
+          <constraints>
+            <minimum>0</minimum>
+            <step>1</step>
+            <maximum>100</maximum>
+          </constraints>
+          <control type="spinner" format="integer" />
+       </setting>
+       <setting id="subtitles.shadowdepth" type="integer" label="55054" help="">
+          <level>1</level>
+          <default>3</default>
+          <constraints>
+            <minimum>0</minimum>
+            <step>1</step>
+            <maximum>100</maximum>
+          </constraints>
+          <control type="spinner" format="integer" />
+       </setting>
+       <setting id="subtitles.alpha" type="integer" label="55055" help="">
+          <level>1</level>
+          <default>0</default>
+          <constraints>
+            <minimum>0</minimum>
+            <step>1</step>
+            <maximum>255</maximum>
+          </constraints>
+          <control type="spinner" format="integer" />
+       </setting>
         <setting id="subtitles.color" type="integer" parent="subtitles.font" label="737" help="36188">
           <level>1</level>
           <default>1</default> <!-- White -->
@@ -906,47 +947,6 @@
           </dependencies>
           <control type="spinner" format="string" />
         </setting>
-        <setting id="subtitles.border" type="integer" label="55050" help="">
-          <level>1</level>
-         <default>0</default>
-          <constraints>
-            <options>
-              <option label="55051">0</option>
-              <option label="55052">1</option>
-            </options>
-          </constraints>
-          <control type="spinner" format="integer" />
-       </setting>
-       <setting id="subtitles.outlinewidth" type="integer" label="55053" help="">
-          <level>1</level>
-          <default>2</default>
-          <constraints>
-            <minimum>0</minimum>
-            <step>1</step>
-            <maximum>100</maximum>
-          </constraints>
-          <control type="spinner" format="integer" />
-       </setting>
-       <setting id="subtitles.shadowdepth" type="integer" label="55054" help="">
-          <level>1</level>
-          <default>3</default>
-          <constraints>
-            <minimum>0</minimum>
-            <step>1</step>
-            <maximum>100</maximum>
-          </constraints>
-          <control type="spinner" format="integer" />
-       </setting>
-       <setting id="subtitles.alpha" type="integer" label="55055" help="">
-          <level>1</level>
-          <default>0</default>
-          <constraints>
-            <minimum>0</minimum>
-            <step>1</step>
-            <maximum>255</maximum>
-          </constraints>
-          <control type="spinner" format="integer" />
-       </setting>
         <setting id="subtitles.charset" type="string" parent="subtitles.font" label="735" help="36189">
           <level>1</level>
           <default>DEFAULT</default>
@@ -1061,7 +1061,6 @@
         </setting>
       </group>
     </category>
-<<<<<<< HEAD
     <category id="dsplayer" label="55000" help="">
       <group id="1">
         <setting id="dsplayer.defaultvideoplayer" type="boolean" label="55031" help="">
@@ -1136,7 +1135,8 @@
           <default>true</default>
           <control type="toggle" />
         </setting>
-=======
+      </group>
+    </category>
     <category id="accessibility" label="37032" help="37033">
       <group id="1">
         <setting id="accessibility.audiovisual" type="boolean" label="37034" help="37035">
@@ -1156,7 +1156,6 @@
           <default>false</default>
           <control type="toggle" />
         </setting>
->>>>>>> fd81a3e2
       </group>
     </category>
     <category id="scrapers" label="0" help="36197">
