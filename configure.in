--- conflicted
+++ resolved
@@ -2273,11 +2273,6 @@
   final_message="$final_message\n  PVR add-ons:\t\tNo"
 fi
 
-<<<<<<< HEAD
-LIBS="$LIBS $CEDARLIBS"
-
-=======
->>>>>>> 004ebdd9
 OUTPUT_FILES="Makefile \
     Makefile.include \
     addons/skin.confluence/media/Makefile \
@@ -2417,11 +2412,8 @@
 AC_SUBST(USE_UPNP)
 AC_SUBST(USE_OMXLIB)
 AC_SUBST(USE_ANDROID)
-<<<<<<< HEAD
-=======
 AC_SUBST(GTEST_CONFIGURED)
 AC_SUBST(USE_DOXYGEN)
->>>>>>> 004ebdd9
 AC_SUBST(USE_PVR_ADDONS)
 
 # pushd and popd are not available in other shells besides bash, so implement
@@ -2710,8 +2702,6 @@
     #LDFLAGS="$LDFLAGS -Wl,-read_only_relocs,suppress"    
 ], [0])
 
-<<<<<<< HEAD
-=======
 XB_CONFIG_MODULE([lib/gtest], [
   ./configure \
     CC="$CC" \
@@ -2726,7 +2716,6 @@
     --with-pthreads
 ], [$SKIP_CONFIG_GTEST])
 
->>>>>>> 004ebdd9
 XB_CONFIG_MODULE([pvr-addons], [
   ./configure \
     --prefix="${prefix}" \
@@ -2739,6 +2728,8 @@
     CXXFLAGS="$CXXFLAGS"
 ], [$DISABLE_PVR_ADDON_CONFIG])
 
+LIBS="$LIBS $CEDARLIBS"
+
 AC_OUTPUT
 
 final_message="$final_message\n  prefix:\t$prefix\n$dashes"
